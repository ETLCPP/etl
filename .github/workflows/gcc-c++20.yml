name: gcc-c++20
on:
  push:
    branches: [ master, development, pull-request/* ]
  pull_request:
    branches: [ master, pull-request/* ]

jobs:

  build-gcc-cpp20-linux-stl:
    name: GCC C++20 Linux - STL
    runs-on: ${{ matrix.os }}
    strategy:
      matrix:
        os: [ubuntu-22.04]

    steps:
    - uses: actions/checkout@v4

    - name: Build
      run: |
        export ASAN_OPTIONS=alloc_dealloc_mismatch=0,detect_leaks=0
        export CC=gcc
        export CXX=g++
        cmake -DBUILD_TESTS=ON -DNO_STL=OFF -DETL_USE_TYPE_TRAITS_BUILTINS=OFF -DETL_USER_DEFINED_TYPE_TRAITS=OFF -DETL_FORCE_TEST_CPP03_IMPLEMENTATION=OFF -DETL_CXX_STANDARD=20 ./
        gcc --version
        make -j $(getconf _NPROCESSORS_ONLN)
    
    - name: Run tests
      run: ./test/etl_tests

  build-gcc-cpp20-linux-no-stl:
    name: GCC C++20 Linux - No STL
    runs-on: ${{ matrix.os }}
    strategy:
      matrix:
        os: [ubuntu-22.04]

    steps:
    - uses: actions/checkout@v4

    - name: Build
      run: |
        export ASAN_OPTIONS=alloc_dealloc_mismatch=0,detect_leaks=0
        export CC=gcc
        export CXX=g++
        cmake -DBUILD_TESTS=ON -DNO_STL=ON -DETL_USE_TYPE_TRAITS_BUILTINS=OFF -DETL_USER_DEFINED_TYPE_TRAITS=OFF -DETL_FORCE_TEST_CPP03_IMPLEMENTATION=OFF -DETL_CXX_STANDARD=20 ./
        gcc --version
        make -j $(getconf _NPROCESSORS_ONLN)
    
    - name: Run tests
      run: ./test/etl_tests

  build-gcc-cpp20-linux-stl-force-cpp03:
    name: GCC C++20 Linux - STL - Force C++03
    runs-on: ${{ matrix.os }}
    strategy:
      matrix:
        os: [ubuntu-22.04]

    steps:
    - uses: actions/checkout@v4

    - name: Build
      run: |
        export ASAN_OPTIONS=alloc_dealloc_mismatch=0,detect_leaks=0
        export CC=gcc
        export CXX=g++
        cmake -DBUILD_TESTS=ON -DNO_STL=OFF -DETL_USE_TYPE_TRAITS_BUILTINS=OFF -DETL_USER_DEFINED_TYPE_TRAITS=OFF -DETL_FORCE_TEST_CPP03_IMPLEMENTATION=ON -DETL_CXX_STANDARD=20 ./
        gcc --version
        make -j $(getconf _NPROCESSORS_ONLN)

    - name: Run tests
      run: ./test/etl_tests

  build-gcc-cpp20-linux-no-stl-force-cpp03:
    name: GCC C++20 Linux - No STL - Force C++03
    runs-on: ${{ matrix.os }}
    strategy:
      matrix:
        os: [ubuntu-22.04]

    steps:
    - uses: actions/checkout@v4

    - name: Build
      run: |
        export ASAN_OPTIONS=alloc_dealloc_mismatch=0,detect_leaks=0
        export CC=gcc
        export CXX=g++
<<<<<<< HEAD
        cmake -DBUILD_TESTS=ON -DNO_STL=ON -DETL_USE_TYPE_TRAITS_BUILTINS=OFF -DETL_USER_DEFINED_TYPE_TRAITS=OFF -DETL_FORCE_TEST_CPP03=ON -DETL_CXX_STANDARD=20 ./
=======
        cmake -DBUILD_TESTS=ON -DNO_STL=ON -DETL_USE_TYPE_TRAITS_BUILTINS=OFF -DETL_USER_DEFINED_TYPE_TRAITS=OFF -DETL_FORCE_TEST_CPP03_IMPLEMENTATION=ON -DETL_CXX_STANDARD=20 ./
>>>>>>> 9f5ad35d
        gcc --version
        make -j $(getconf _NPROCESSORS_ONLN)
    
    - name: Run tests
      run: ./test/etl_tests<|MERGE_RESOLUTION|>--- conflicted
+++ resolved
@@ -88,11 +88,7 @@
         export ASAN_OPTIONS=alloc_dealloc_mismatch=0,detect_leaks=0
         export CC=gcc
         export CXX=g++
-<<<<<<< HEAD
-        cmake -DBUILD_TESTS=ON -DNO_STL=ON -DETL_USE_TYPE_TRAITS_BUILTINS=OFF -DETL_USER_DEFINED_TYPE_TRAITS=OFF -DETL_FORCE_TEST_CPP03=ON -DETL_CXX_STANDARD=20 ./
-=======
         cmake -DBUILD_TESTS=ON -DNO_STL=ON -DETL_USE_TYPE_TRAITS_BUILTINS=OFF -DETL_USER_DEFINED_TYPE_TRAITS=OFF -DETL_FORCE_TEST_CPP03_IMPLEMENTATION=ON -DETL_CXX_STANDARD=20 ./
->>>>>>> 9f5ad35d
         gcc --version
         make -j $(getconf _NPROCESSORS_ONLN)
     
