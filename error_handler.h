
///\file

/******************************************************************************
The MIT License(MIT)

Embedded Template Library.
https://github.com/ETLCPP/etl

Copyright(c) 2014 jwellbelove

Permission is hereby granted, free of charge, to any person obtaining a copy
of this software and associated documentation files(the "Software"), to deal
in the Software without restriction, including without limitation the rights
to use, copy, modify, merge, publish, distribute, sublicense, and / or sell
copies of the Software, and to permit persons to whom the Software is
furnished to do so, subject to the following conditions :

The above copyright notice and this permission notice shall be included in all
copies or substantial portions of the Software.

THE SOFTWARE IS PROVIDED "AS IS", WITHOUT WARRANTY OF ANY KIND, EXPRESS OR
IMPLIED, INCLUDING BUT NOT LIMITED TO THE WARRANTIES OF MERCHANTABILITY,
FITNESS FOR A PARTICULAR PURPOSE AND NONINFRINGEMENT.IN NO EVENT SHALL THE
AUTHORS OR COPYRIGHT HOLDERS BE LIABLE FOR ANY CLAIM, DAMAGES OR OTHER
LIABILITY, WHETHER IN AN ACTION OF CONTRACT, TORT OR OTHERWISE, ARISING FROM,
OUT OF OR IN CONNECTION WITH THE SOFTWARE OR THE USE OR OTHER DEALINGS IN THE
SOFTWARE.
******************************************************************************/

#ifndef __ETL_ERROR_HANDLER__
#define __ETL_ERROR_HANDLER__

///\defgroup error_handler error_handler
/// Error handler for when throwing exceptions is not required.
///\ingroup utilities

#include "exception.h"
#include "function.h"

namespace etl
{
  //***************************************************************************
  /// Error handler for when throwing exceptions is not required.
  ///\ingroup error_handler
  //***************************************************************************
  class error_handler
  {
  public:

    //*************************************************************************
    /// Callback class for free handler functions.
    //*************************************************************************
    struct free_function : public function<void, const exception&>
    {
      free_function(void (*p_function)(const exception&))
        : function<void, const exception&>(p_function)
      {
      }
    };

    //*************************************************************************
    /// Callback class for member handler functions.
    //*************************************************************************
    template <typename TObject>
    struct member_function : public function<TObject, const exception&>
    {
      member_function(TObject& object, void(TObject::*p_function)(const exception&))
        : function<TObject, const exception&>(object, p_function)
      {
      }
    };

    static void set_callback(ifunction<const exception&>& f);
    static void error(const exception& e);

  private:

    static ifunction<const exception&>* p_ifunction;
  };

  //***************************************************************************
  /// Raise an error.
  /// If ETL_THROW_EXCEPTIONS is defined then the error is thrown, otherwise
  /// the error handler is called.
  ///\ingroup error_handler
  //***************************************************************************
<<<<<<< HEAD
  inline void raise_error(const exception& e)
  {
#ifdef ETL_THROW_EXCEPTIONS
    throw e;
#else
    error_handler::error(e);
#endif
  }
=======
#ifdef ETL_THROW_EXCEPTIONS
  #define ETL_ERROR(e) throw e
#else
  #define ETL_ERROR(e) etl::error_handler::error(e);
#endif
>>>>>>> 73677039
}

#endif
<|MERGE_RESOLUTION|>--- conflicted
+++ resolved
@@ -85,22 +85,11 @@
   /// the error handler is called.
   ///\ingroup error_handler
   //***************************************************************************
-<<<<<<< HEAD
-  inline void raise_error(const exception& e)
-  {
-#ifdef ETL_THROW_EXCEPTIONS
-    throw e;
-#else
-    error_handler::error(e);
-#endif
-  }
-=======
 #ifdef ETL_THROW_EXCEPTIONS
   #define ETL_ERROR(e) throw e
 #else
   #define ETL_ERROR(e) etl::error_handler::error(e);
 #endif
->>>>>>> 73677039
 }
 
 #endif
