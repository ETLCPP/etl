#######################################################################
# The Embedded Template Library (https://www.etlcpp.com/)
#######################################################################
cmake_minimum_required(VERSION 3.5.0)

# Add the cmake folder so the FindSphinx module and other helper modules are found
set(CMAKE_MODULE_PATH ${CMAKE_MODULE_PATH} "${CMAKE_CURRENT_SOURCE_DIR}/cmake")
include(helpers)

set(MSG_PREFIX "etl |")
determine_version_with_git(${GIT_DIR_LOOKUP_POLICY})
if(NOT ETL_VERSION)
    determine_version("version.txt")
endif()

project(etl VERSION ${ETL_VERSION} LANGUAGES CXX)

option(BUILD_TESTS "Build unit tests" OFF)
option(BUILD_DOCS "Build documentation" OFF)
option(NO_STL "No STL" OFF)
# There is a bug on old gcc versions for some targets that causes all system headers
# to be implicitly wrapped with 'extern "C"'
# Users can add set(NO_SYSTEM_INCLUDE ON) to their top level CMakeLists.txt to work around this.
option(NO_SYSTEM_INCLUDE "Do not include with -isystem" OFF)
if (NO_SYSTEM_INCLUDE)
    set(INCLUDE_SPECIFIER "")
else()
    set(INCLUDE_SPECIFIER "SYSTEM")
endif()

add_library(${PROJECT_NAME} INTERFACE)
# This allows users which use the add_subdirectory or FetchContent
# to use the same target as users which use find_package
add_library(etl::etl ALIAS ${PROJECT_NAME})

add_subdirectory(include)

include(GNUInstallDirs)

target_include_directories(${PROJECT_NAME} ${INCLUDE_SPECIFIER} INTERFACE
        $<BUILD_INTERFACE:${CMAKE_CURRENT_SOURCE_DIR}/include>
        $<INSTALL_INTERFACE:${CMAKE_INSTALL_INCLUDEDIR}>
        )

target_link_libraries(${PROJECT_NAME} INTERFACE)

# only install if top level project
if(${CMAKE_PROJECT_NAME} STREQUAL ${PROJECT_NAME})
    # Steps here based on excellent guide: https://dominikberner.ch/cmake-interface-lib/
    # Which also details all steps
    include(CMakePackageConfigHelpers)
    install(TARGETS ${PROJECT_NAME}
        EXPORT ${PROJECT_NAME}Targets
        ARCHIVE DESTINATION ${CMAKE_INSTALL_LIBDIR}
        LIBRARY DESTINATION ${CMAKE_INSTALL_LIBDIR}
        RUNTIME DESTINATION ${CMAKE_INSTALL_BINDIR}
    )
    if(ETL_VERSION)
        # Generate the package configuration files using CMake provided macros
        write_basic_package_version_file(
            "${PROJECT_NAME}ConfigVersion.cmake"
            COMPATIBILITY SameMajorVersion
            ARCH_INDEPENDENT
        )
    endif()
    configure_package_config_file(
        "${PROJECT_SOURCE_DIR}/cmake/${PROJECT_NAME}Config.cmake.in"
        "${PROJECT_BINARY_DIR}/${PROJECT_NAME}Config.cmake"
        INSTALL_DESTINATION
        ${CMAKE_INSTALL_DATAROOTDIR}/${PROJECT_NAME}/cmake)

    # Install target file, then package configuration files, and finally the headers
    install(EXPORT ${PROJECT_NAME}Targets
        FILE ${PROJECT_NAME}Targets.cmake
        NAMESPACE ${PROJECT_NAME}::
        DESTINATION ${CMAKE_INSTALL_DATAROOTDIR}/${PROJECT_NAME}/cmake)
    install(FILES "${PROJECT_BINARY_DIR}/${PROJECT_NAME}Config.cmake"
        "${PROJECT_BINARY_DIR}/${PROJECT_NAME}ConfigVersion.cmake"
        DESTINATION ${CMAKE_INSTALL_DATAROOTDIR}/${PROJECT_NAME}/cmake)
    install(DIRECTORY ${PROJECT_SOURCE_DIR}/include/etl DESTINATION include)
    
    if (BUILD_TESTS)
        enable_testing()
        add_subdirectory(test) 
    endif()
endif()

if (BUILD_DOCS)
  add_subdirectory(docs)
endif()

<<<<<<< HEAD
=======
if (BUILD_TESTS)
  enable_testing()
  add_subdirectory(test) 
endif()

>>>>>>> f0859f3e
if (BUILD_DOCS)
  add_subdirectory(docs)
endif()<|MERGE_RESOLUTION|>--- conflicted
+++ resolved
@@ -89,14 +89,10 @@
   add_subdirectory(docs)
 endif()
 
-<<<<<<< HEAD
-=======
-if (BUILD_TESTS)
-  enable_testing()
-  add_subdirectory(test) 
+if (BUILD_DOCS)
+  add_subdirectory(docs)
 endif()
 
->>>>>>> f0859f3e
 if (BUILD_DOCS)
   add_subdirectory(docs)
 endif()