--- conflicted
+++ resolved
@@ -1,10 +1,6 @@
 {
   "name": "Embedded Template Library",
-<<<<<<< HEAD
-  "version": "18.16.2",
-=======
   "version": "18.16.3",
->>>>>>> 0bd00670
   "authors": {
     "name": "John Wellbelove",
     "email": "john.wellbelove@etlcpp.com"
