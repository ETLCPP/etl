{
  "name": "Embedded Template Library",
<<<<<<< HEAD
  "version": "16.4.3",
=======
  "version": "16.4.4",
>>>>>>> f20969ea
  "authors": {
    "name": "John Wellbelove",
    "email": "john.wellbelove@etlcpp.com"
  },
  "homepage": "https://www.etlcpp.com/",
  "license": "MIT",
  "description": "A C++ template library tailored for embedded systems.",
  "repository": {
    "type": "git",
    "url": "https://github.com/ETLCPP/etl.git"
  },
  "build": {
    "includeDir": "include"
  },
  "platforms": "*",
  "frameworks": "*"
}<|MERGE_RESOLUTION|>--- conflicted
+++ resolved
@@ -1,10 +1,6 @@
 {
   "name": "Embedded Template Library",
-<<<<<<< HEAD
-  "version": "16.4.3",
-=======
   "version": "16.4.4",
->>>>>>> f20969ea
   "authors": {
     "name": "John Wellbelove",
     "email": "john.wellbelove@etlcpp.com"
