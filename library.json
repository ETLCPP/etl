{
  "name": "Embedded Template Library",
<<<<<<< HEAD
  "version": "18.16.5",
=======
  "version": "18.17.0",
>>>>>>> 5d4d1116
  "authors": {
    "name": "John Wellbelove",
    "email": "john.wellbelove@etlcpp.com"
  },
  "homepage": "https://www.etlcpp.com/",
  "license": "MIT",
  "description": "A C++ template library tailored for embedded systems.",
  "repository": {
    "type": "git",
    "url": "https://github.com/ETLCPP/etl.git"
  },
  "build": {
    "includeDir": "include"
  },
  "platforms": "*",
  "frameworks": "*"
}<|MERGE_RESOLUTION|>--- conflicted
+++ resolved
@@ -1,10 +1,6 @@
 {
   "name": "Embedded Template Library",
-<<<<<<< HEAD
-  "version": "18.16.5",
-=======
   "version": "18.17.0",
->>>>>>> 5d4d1116
   "authors": {
     "name": "John Wellbelove",
     "email": "john.wellbelove@etlcpp.com"
