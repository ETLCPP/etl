{
  "name": "Embedded Template Library",
<<<<<<< HEAD
  "version": "16.4.1",
=======
  "version": "16.4.2",
>>>>>>> 5cdcc8d4
  "authors": {
    "name": "John Wellbelove",
    "email": "john.wellbelove@etlcpp.com"
  },
  "homepage": "https://www.etlcpp.com/",
  "license": "MIT",
  "description": "A C++ template library tailored for embedded systems.",
  "repository": {
    "type": "git",
    "url": "https://github.com/ETLCPP/etl.git"
  },
  "build": {
    "includeDir": "include"
  },
  "platforms": "*",
  "frameworks": "*"
}<|MERGE_RESOLUTION|>--- conflicted
+++ resolved
@@ -1,10 +1,6 @@
 {
   "name": "Embedded Template Library",
-<<<<<<< HEAD
-  "version": "16.4.1",
-=======
   "version": "16.4.2",
->>>>>>> 5cdcc8d4
   "authors": {
     "name": "John Wellbelove",
     "email": "john.wellbelove@etlcpp.com"
