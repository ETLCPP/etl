{
  "name": "Embedded Template Library",
<<<<<<< HEAD
  "version": "14.32.0",
=======
  "version": "14.34.0",
>>>>>>> 2b8c1ad7
  "authors": {
    "name": "John Wellbelove",
    "email": "<john.wellbelove@etlcpp.com>"
  },
  "homepage": "https://www.etlcpp.com/",
  "license": "MIT",
  "description": "A C++ template library tailored for embedded systems.",
  "repository": {
    "type": "git",
    "url": "https://github.com/ETLCPP/etl.git"
  },
  "build": {
    "includeDir": "include"
  },
  "platforms": "*",
  "frameworks": "*"
}<|MERGE_RESOLUTION|>--- conflicted
+++ resolved
@@ -1,10 +1,6 @@
 {
   "name": "Embedded Template Library",
-<<<<<<< HEAD
-  "version": "14.32.0",
-=======
   "version": "14.34.0",
->>>>>>> 2b8c1ad7
   "authors": {
     "name": "John Wellbelove",
     "email": "<john.wellbelove@etlcpp.com>"
