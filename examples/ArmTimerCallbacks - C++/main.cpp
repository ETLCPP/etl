
#include <stdio.h>

//#if (__cplusplus < 201103L)
extern "C"
{
//#endif
#include "Board_LED.h"     // ::Board Support:LED
#include "Board_Buttons.h" // ::Board Support:Buttons
//#if (__cplusplus < 201103L)
}
//#endif

#include "stm32f4xx.h"     // Device header

#include "etl/function.h"
#include "etl/callback_timer.h"
#include "etl/vector.h"
#include "etl/iterator.h"
<<<<<<< HEAD

static bool b = etl::is_input_iterator<int*>::value;
=======
#include "etl/binary.h"
>>>>>>> 575a0fee

struct FP
{
  void (*function)();
};

static etl::vector<FP, 10> power_callbacks;

void register_poweroff_callback(void (*function)()) 
{
  FP fp = { function };
  power_callbacks.push_back(fp);
}

const int N_TIMERS = 4;

etl::callback_timer<N_TIMERS> callback_timer;

etl::timer::id::type short_toggle;
etl::timer::id::type long_toggle;
etl::timer::id::type start_timers;
etl::timer::id::type swap_timers;

/*----------------------------------------------------------------------------
 * SystemCoreClockConfigure: configure SystemCoreClock using HSI
                             (HSE is not populated on Nucleo board)
 *----------------------------------------------------------------------------*/
void SystemCoreClockConfigure(void) {

  RCC->CR |= ((uint32_t)RCC_CR_HSION);                     // Enable HSI
  while ((RCC->CR & RCC_CR_HSIRDY) == 0);                  // Wait for HSI Ready

  RCC->CFGR = RCC_CFGR_SW_HSI;                             // HSI is system clock
  while ((RCC->CFGR & RCC_CFGR_SWS) != RCC_CFGR_SWS_HSI);  // Wait for HSI used as system clock

  FLASH->ACR  = FLASH_ACR_PRFTEN;                          // Enable Prefetch Buffer
  FLASH->ACR |= FLASH_ACR_ICEN;                            // Instruction cache enable
  FLASH->ACR |= FLASH_ACR_DCEN;                            // Data cache enable
  FLASH->ACR |= FLASH_ACR_LATENCY_5WS;                     // Flash 5 wait state

  RCC->CFGR |= RCC_CFGR_HPRE_DIV1;                         // HCLK = SYSCLK
  RCC->CFGR |= RCC_CFGR_PPRE1_DIV4;                        // APB1 = HCLK/4
  RCC->CFGR |= RCC_CFGR_PPRE2_DIV2;                        // APB2 = HCLK/2

  RCC->CR &= ~RCC_CR_PLLON;                                // Disable PLL

  // PLL configuration:  VCO = HSI/M * N,  Sysclk = VCO/P
  RCC->PLLCFGR = ( 16ul                   |                // PLL_M =  16
                 (384ul <<  6)            |                // PLL_N = 384
                 (  3ul << 16)            |                // PLL_P =   8
                 (RCC_PLLCFGR_PLLSRC_HSI) |                // PLL_SRC = HSI
                 (  8ul << 24)             );              // PLL_Q =   8

  RCC->CR |= RCC_CR_PLLON;                                 // Enable PLL
  while((RCC->CR & RCC_CR_PLLRDY) == 0) __NOP();           // Wait till PLL is ready

  RCC->CFGR &= ~RCC_CFGR_SW;                               // Select PLL as system clock source
  RCC->CFGR |=  RCC_CFGR_SW_PLL;
  while ((RCC->CFGR & RCC_CFGR_SWS) != RCC_CFGR_SWS_PLL);  // Wait till PLL is system clock src
}

void StartTimers()
{
  callback_timer.start(short_toggle);
  callback_timer.start(swap_timers);
}

void SwapTimers()
{
  static bool state = false;
  
  if (!state)
  {
    callback_timer.stop(short_toggle);
    callback_timer.start(long_toggle);
  }
  else
  {
    callback_timer.start(short_toggle);
    callback_timer.stop(long_toggle);
  }
  
  state = !state;
  
  callback_timer.start(swap_timers);
}

void LedToggle()
{
  static bool state = false;
  
  if (state)
  {
    LED_On(0);
  }
  else
  {
    LED_Off(0);
  }
  
  state = !state;
}

int main()
{
  SystemCoreClockConfigure();                              // configure HSI as System Clock
  SystemCoreClockUpdate();
   
  LED_Initialize();
  Buttons_Initialize();
  
  // The LEDs will start flashing fast after 2 seconds.
  // After another 5 seconds they will start flashing slower.  
  short_toggle = callback_timer.register_timer(LedToggle,   50,  etl::timer::mode::REPEATING);
  long_toggle  = callback_timer.register_timer(LedToggle,   100,  etl::timer::mode::REPEATING);
  start_timers = callback_timer.register_timer(StartTimers, 2000, etl::timer::mode::SINGLE_SHOT);
  swap_timers  = callback_timer.register_timer(SwapTimers,  1500, etl::timer::mode::SINGLE_SHOT);

  SysTick_Config(SystemCoreClock / 1000);
    
  callback_timer.enable(true);
  
  callback_timer.start(start_timers);
    
  while (true)
  {
    __NOP();
  }
}

extern "C"
{
  void SysTick_Handler() 
  {
    const  uint32_t TICK   = 1;   
    static uint32_t nticks = TICK;
    
    if (callback_timer.tick(nticks))
    {
      nticks = TICK;
    }
    else
    {
      nticks += TICK;
    }
  }
}<|MERGE_RESOLUTION|>--- conflicted
+++ resolved
@@ -17,12 +17,7 @@
 #include "etl/callback_timer.h"
 #include "etl/vector.h"
 #include "etl/iterator.h"
-<<<<<<< HEAD
-
-static bool b = etl::is_input_iterator<int*>::value;
-=======
 #include "etl/binary.h"
->>>>>>> 575a0fee
 
 struct FP
 {
