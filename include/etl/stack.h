///\file

/******************************************************************************
The MIT License(MIT)

Embedded Template Library.
https://github.com/ETLCPP/etl
https://www.etlcpp.com

Copyright(c) 2014 jwellbelove, Mark Kitson

Permission is hereby granted, free of charge, to any person obtaining a copy
of this software and associated documentation files(the "Software"), to deal
in the Software without restriction, including without limitation the rights
to use, copy, modify, merge, publish, distribute, sublicense, and / or sell
copies of the Software, and to permit persons to whom the Software is
furnished to do so, subject to the following conditions :

The above copyright notice and this permission notice shall be included in all
copies or substantial portions of the Software.

THE SOFTWARE IS PROVIDED "AS IS", WITHOUT WARRANTY OF ANY KIND, EXPRESS OR
IMPLIED, INCLUDING BUT NOT LIMITED TO THE WARRANTIES OF MERCHANTABILITY,
FITNESS FOR A PARTICULAR PURPOSE AND NONINFRINGEMENT.IN NO EVENT SHALL THE
AUTHORS OR COPYRIGHT HOLDERS BE LIABLE FOR ANY CLAIM, DAMAGES OR OTHER
LIABILITY, WHETHER IN AN ACTION OF CONTRACT, TORT OR OTHERWISE, ARISING FROM,
OUT OF OR IN CONNECTION WITH THE SOFTWARE OR THE USE OR OTHER DEALINGS IN THE
SOFTWARE.
******************************************************************************/

#ifndef ETL_STACK_INCLUDED
#define ETL_STACK_INCLUDED

#include <stddef.h>
#include <stdint.h>

#include <new>

#include "platform.h"
#include "algorithm.h"
#include "utility.h"
#include "container.h"
#include "alignment.h"
#include "array.h"
#include "exception.h"
#include "error_handler.h"
#include "debug_count.h"
#include "type_traits.h"

#undef ETL_FILE
#define ETL_FILE "15"

//*****************************************************************************
///\defgroup stack stack
/// A Last-in / first-out stack with the capacity defined at compile time,
/// written in the STL style.
///\ingroup containers
//*****************************************************************************

namespace etl
{
  //***************************************************************************
  ///\ingroup stack
  /// The base class for stack exceptions.
  //***************************************************************************
  class stack_exception : public exception
  {
  public:

    stack_exception(string_type reason_, string_type file_name_, numeric_type line_number_)
      : exception(reason_, file_name_, line_number_)
    {
    }
  };

  //***************************************************************************
  ///\ingroup stack
  /// The exception thrown when the stack is full.
  //***************************************************************************
  class stack_full : public stack_exception
  {
  public:

    stack_full(string_type file_name_, numeric_type line_number_)
      : stack_exception(ETL_ERROR_TEXT("stack:full", ETL_FILE"A"), file_name_, line_number_)
    {
    }
  };

  //***************************************************************************
  ///\ingroup stack
  /// The exception thrown when the stack is empty.
  //***************************************************************************
  class stack_empty : public stack_exception
  {
  public:

    stack_empty(string_type file_name_, numeric_type line_number_)
      : stack_exception(ETL_ERROR_TEXT("stack:empty", ETL_FILE"B"), file_name_, line_number_)
    {
    }
  };

  //***************************************************************************
  ///\ingroup stack
  /// A fixed capacity stack written in the STL style.
  /// \warntopg This stack cannot be used for concurrent access from multiple threads.
  //***************************************************************************
  class stack_base
  {
  public:

    typedef size_t size_type; ///< The type used for determining the size of stack.

    //*************************************************************************
    /// Checks to see if the stack is empty.
    /// \return <b>true</b> if the stack is empty, otherwise <b>false</b>
    //*************************************************************************
    bool empty() const
    {
      return current_size == 0;
    }

    //*************************************************************************
    /// Checks to see if the stack is full.
    /// \return <b>true</b> if the stack is full, otherwise <b>false</b>
    //*************************************************************************
    bool full() const
    {
      return current_size == CAPACITY;
    }

    //*************************************************************************
    /// Returns the current number of items top the stack.
    //*************************************************************************
    size_type size() const
    {
      return current_size;
    }

    //*************************************************************************
    /// Returns the maximum number of items that can be stacked.
    //*************************************************************************
    size_type max_size() const
    {
      return CAPACITY;
    }

    //*************************************************************************
    /// Returns the remaining capacity.
    ///\return The remaining capacity.
    //*************************************************************************
    size_t available() const
    {
      return max_size() - size();
    }

  protected:

    //*************************************************************************
    /// The constructor that is called from derived classes.
    //*************************************************************************
    stack_base(size_type max_size_)
      : top_index(0),
        current_size(0),
        CAPACITY(max_size_)
    {
    }

    //*************************************************************************
    /// Destructor.
    //*************************************************************************
    ~stack_base()
    {
    }

    //*************************************************************************
    /// Increments the indexes value to record a stack addition.
    //*************************************************************************
    void add_in()
    {
      top_index = current_size++;
      ETL_INCREMENT_DEBUG_COUNT
    }

    //*************************************************************************
    /// Decrements the indexes value to record a queue deletion.
    //*************************************************************************
    void del_out()
    {
      --top_index;
      --current_size;
      ETL_DECREMENT_DEBUG_COUNT
    }

    //*************************************************************************
    /// Clears all of the indexes.
    //*************************************************************************
    void index_clear()
    {
      top_index = 0;
      current_size = 0;
      ETL_RESET_DEBUG_COUNT
    }

    size_type top_index;      ///< The index of the top of the stack.
    size_type current_size;   ///< The number of items in the stack.
    const size_type CAPACITY; ///< The maximum number of items in the stack.
    ETL_DECLARE_DEBUG_COUNT  ///< For internal debugging purposes.
  };

  //***************************************************************************
  ///\ingroup stack
  ///\brief This is the base for all stacks that contain a particular type.
  ///\details Normally a reference to this type will be taken from a derived stack.
  ///\code
  /// etl::stack<int, 10> myStack;
  /// etl::istack<int>& iStack = myStack;
  ///\endcode
  /// \warning This stack cannot be used for concurrent access from multiple threads.
  /// \tparam T The type of value that the stack holds.
  //***************************************************************************
  template <typename T>
  class istack : public etl::stack_base
  {
  public:

    typedef T                     value_type;      ///< The type stored in the stack.
    typedef T&                    reference;       ///< A reference to the type used in the stack.
    typedef const T&              const_reference; ///< A const reference to the type used in the stack.
#if ETL_CPP11_SUPPORTED
    typedef T&&                   rvalue_reference;///< An rvalue reference to the type used in the stack.
#endif
    typedef T*                    pointer;         ///< A pointer to the type used in the stack.
    typedef const T*              const_pointer;   ///< A const pointer to the type used in the stack.
    typedef stack_base::size_type size_type;       ///< The type used for determining the size of the stack.

  private:

    typedef typename etl::stack_base              base_t;

  public:

    //*************************************************************************
    /// Gets a reference to the value at the top of the stack.<br>
    /// \return A reference to the value at the top of the stack.
    //*************************************************************************
    reference top()
    {
      return p_buffer[top_index];
    }

    //*************************************************************************
    /// Adds a value to the stack.
    /// If asserts or exceptions are enabled, throws an etl::stack_full if the stack is already full.
    ///\param value The value to push to the stack.
    //*************************************************************************
    void push(const_reference value)
    {
#if defined(ETL_CHECK_PUSH_POP)
      ETL_ASSERT(!full(), ETL_ERROR(stack_full));
#endif
      base_t::add_in();
      ::new (&p_buffer[top_index]) T(value);
    }

#if ETL_CPP11_SUPPORTED
    //*************************************************************************
    /// Adds a value to the stack.
    /// If asserts or exceptions are enabled, throws an etl::stack_full if the stack is already full.
    ///\param value The value to push to the stack.
    //*************************************************************************
    void push(rvalue_reference value)
    {
#if defined(ETL_CHECK_PUSH_POP)
      ETL_ASSERT(!full(), ETL_ERROR(stack_full));
#endif
      base_t::add_in();
      ::new (&p_buffer[top_index]) T(etl::move(value));
    }
#endif

#if ETL_CPP11_SUPPORTED && ETL_NOT_USING_STLPORT
    //*************************************************************************
    /// Constructs a value in the stack place'.
    /// If asserts or exceptions are enabled, throws an etl::stack_full if the stack is already full.
    ///\param value The value to push to the stack.
    //*************************************************************************
    template <typename ... Args>
    void emplace(Args && ... args)
    {
#if defined(ETL_CHECK_PUSH_POP)
      ETL_ASSERT(!full(), ETL_ERROR(stack_full));
#endif
      base_t::add_in();
<<<<<<< HEAD
      ::new (&p_buffer[top_index]) T(ETL_STD::forward<Args>(args)...);
=======
      ::new (&p_buffer[top_index]) T(etl::forward<Args>(args)...);
>>>>>>> 575a0fee
    }
#else
    //*************************************************************************
    /// Constructs a value in the stack place'.
    /// If asserts or exceptions are enabled, throws an etl::stack_full if the stack is already full.
    ///\param value The value to push to the stack.
    //*************************************************************************
    template <typename T1>
    void emplace(const T1& value1)
    {
#if defined(ETL_CHECK_PUSH_POP)
      ETL_ASSERT(!full(), ETL_ERROR(stack_full));
#endif
      base_t::add_in();
      ::new (&p_buffer[top_index]) T(value1);
    }

    //*************************************************************************
    /// Constructs a value in the stack place'.
    /// If asserts or exceptions are enabled, throws an etl::stack_full if the stack is already full.
    ///\param value The value to push to the stack.
    //*************************************************************************
    template <typename T1, typename T2>
    void emplace(const T1& value1, const T2& value2)
    {
#if defined(ETL_CHECK_PUSH_POP)
      ETL_ASSERT(!full(), ETL_ERROR(stack_full));
#endif
      base_t::add_in();
      ::new (&p_buffer[top_index]) T(value1, value2);
    }

    //*************************************************************************
    /// Constructs a value in the stack place'.
    /// If asserts or exceptions are enabled, throws an etl::stack_full if the stack is already full.
    ///\param value The value to push to the stack.
    //*************************************************************************
    template <typename T1, typename T2, typename T3>
    void emplace(const T1& value1, const T2& value2, const T3& value3)
    {
#if defined(ETL_CHECK_PUSH_POP)
      ETL_ASSERT(!full(), ETL_ERROR(stack_full));
#endif
      base_t::add_in();
      ::new (&p_buffer[top_index]) T(value1, value2, value3);
    }

    //*************************************************************************
    /// Constructs a value in the stack place'.
    /// If asserts or exceptions are enabled, throws an etl::stack_full if the stack is already full.
    ///\param value The value to push to the stack.
    //*************************************************************************
    template <typename T1, typename T2, typename T3, typename T4>
    void emplace(const T1& value1, const T2& value2, const T3& value3, const T4& value4)
    {
#if defined(ETL_CHECK_PUSH_POP)
      ETL_ASSERT(!full(), ETL_ERROR(stack_full));
#endif
      base_t::add_in();
      ::new (&p_buffer[top_index]) T(value1, value2, value3, value4);
    }
#endif

    //*************************************************************************
    /// Gets a const reference to the value at the top of the stack.<br>
    /// \return A const reference to the value at the top of the stack.
    //*************************************************************************
    const_reference top() const
    {
      return p_buffer[top_index];
    }

    //*************************************************************************
    /// Clears the stack to the empty state.
    //*************************************************************************
    void clear()
    {
      if ETL_IF_CONSTEXPR(etl::is_trivially_destructible<T>::value)
      {
        base_t::index_clear();
      }
      else
      {
        while (current_size > 0)
        {
          p_buffer[top_index].~T();
          base_t::del_out();
        }
      }
    }

    //*************************************************************************
    /// Removes the oldest item from the top of the stack.
    //*************************************************************************
    void pop()
    {
#if defined(ETL_CHECK_PUSH_POP)
      ETL_ASSERT(!empty(), ETL_ERROR(stack_empty));
#endif
      p_buffer[top_index].~T();
      base_t::del_out();
    }

    //*************************************************************************
    /// Removes the oldest item from the top of the stack and puts it in the destination.
    //*************************************************************************
    void pop_into(reference destination)
    {
      destination = top();
      pop();
    }

    //*************************************************************************
    /// Removes the oldest item from the top of the stack and pushes it to the
    /// destination container.
    /// NOTE: The destination must support a push(T) member function.
    //*************************************************************************
    template <typename TContainer>
    void pop_into(TContainer& destination)
    {
      destination.push(top());
      pop();
    }

    //*************************************************************************
    /// Reverses the stack.
    //*************************************************************************
    void reverse()
    {
<<<<<<< HEAD
      ETL_STD::reverse(p_buffer, p_buffer + current_size);
=======
      etl::reverse(p_buffer, p_buffer + current_size);
>>>>>>> 575a0fee
    }

    //*************************************************************************
    /// Assignment operator.
    //*************************************************************************
    istack& operator = (const istack& rhs)
    {
      if (&rhs != this)
      {
        clear();
        clone(rhs);
      }

      return *this;
    }

#if ETL_CPP11_SUPPORTED
    //*************************************************************************
    /// Assignment operator.
    //*************************************************************************
    istack& operator = (istack&& rhs)
    {
      if (&rhs != this)
      {
        clear();
        clone(etl::move(rhs));
      }

      return *this;
    }
#endif

  protected:

    //*************************************************************************
    /// Make this a clone of the supplied stack
    //*************************************************************************
    void clone(const istack& other)
    {
      size_t index = 0;

      for (size_t i = 0; i < other.size(); ++i)
      {
        push(other.p_buffer[index++]);
      }
    }

#if ETL_CPP11_SUPPORTED
    //*************************************************************************
    /// Make this a clone of the supplied stack
    //*************************************************************************
    void clone(istack&& other)
    {
      size_t index = 0;

      for (size_t i = 0; i < other.size(); ++i)
      {
        push(etl::move(other.p_buffer[index++]));
      }
    }
#endif

    //*************************************************************************
    /// The constructor that is called from derived classes.
    //*************************************************************************
    istack(T* p_buffer_, size_type max_size_)
      : stack_base(max_size_),
        p_buffer(p_buffer_)
    {
    }

  private:

    // Disable copy construction.
    istack(const istack&);

    T* p_buffer; ///< The internal buffer.

    //*************************************************************************
    /// Destructor.
    //*************************************************************************
#if defined(ETL_POLYMORPHIC_STACK) || defined(ETL_POLYMORPHIC_CONTAINERS)
  public:
    virtual ~istack()
    {
    }
#else
  protected:
    ~istack()
    {
    }
#endif
  };

  //***************************************************************************
  ///\ingroup stack
  /// A fixed capacity stack.
  /// This stack does not support concurrent access by different threads.
  /// \tparam T        The type this stack should support.
  /// \tparam MAX_SIZE The maximum capacity of the stack.
  //***************************************************************************
  template <typename T, const size_t SIZE>
  class stack : public etl::istack<T>
  {
  public:

    static const size_t MAX_SIZE = SIZE;

    //*************************************************************************
    /// Default constructor.
    //*************************************************************************
    stack()
      : etl::istack<T>(reinterpret_cast<T*>(&buffer[0]), SIZE)
    {
    }

    //*************************************************************************
    /// Copy constructor
    //*************************************************************************
    stack(const stack& rhs)
      : etl::istack<T>(reinterpret_cast<T*>(&buffer[0]), SIZE)
    {
      etl::istack<T>::clone(rhs);
    }

#if ETL_CPP11_SUPPORTED
    //*************************************************************************
    /// Copy constructor
    //*************************************************************************
    stack(stack&& rhs)
      : etl::istack<T>(reinterpret_cast<T*>(&buffer[0]), SIZE)
    {
      etl::istack<T>::clone(etl::move(rhs));
    }
#endif

    //*************************************************************************
    /// Destructor.
    //*************************************************************************
    ~stack()
    {
      etl::istack<T>::clear();
    }

    //*************************************************************************
    /// Assignment operator.
    //*************************************************************************
    stack& operator = (const stack& rhs)
    {
      if (&rhs != this)
      {
        etl::istack<T>::clone(rhs);
      }

      return *this;
    }

#if ETL_CPP11_SUPPORTED
    //*************************************************************************
    /// Move assignment operator.
    //*************************************************************************
    stack& operator = (stack&& rhs)
    {
      if (&rhs != this)
      {
        etl::istack<T>::clone(etl::move(rhs));
      }

      return *this;
    }
#endif

  private:

    /// The unintitialised buffer of T used in the stack.
    typename etl::aligned_storage<sizeof(T), etl::alignment_of<T>::value>::type buffer[SIZE];
  };
}

#undef ETL_FILE

#endif<|MERGE_RESOLUTION|>--- conflicted
+++ resolved
@@ -293,11 +293,7 @@
       ETL_ASSERT(!full(), ETL_ERROR(stack_full));
 #endif
       base_t::add_in();
-<<<<<<< HEAD
-      ::new (&p_buffer[top_index]) T(ETL_STD::forward<Args>(args)...);
-=======
       ::new (&p_buffer[top_index]) T(etl::forward<Args>(args)...);
->>>>>>> 575a0fee
     }
 #else
     //*************************************************************************
@@ -427,11 +423,7 @@
     //*************************************************************************
     void reverse()
     {
-<<<<<<< HEAD
-      ETL_STD::reverse(p_buffer, p_buffer + current_size);
-=======
       etl::reverse(p_buffer, p_buffer + current_size);
->>>>>>> 575a0fee
     }
 
     //*************************************************************************
