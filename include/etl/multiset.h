--- conflicted
+++ resolved
@@ -277,11 +277,7 @@
       // otherwise we might lose the other child of the swap node
       replacement = swap->children[1 - swap->dir];
 
-<<<<<<< HEAD
-      if (replacement != nullptr)
-=======
       if (replacement != ETL_NULLPTR)
->>>>>>> 575a0fee
       {
         replacement->parent = swap->parent;
       }
@@ -628,11 +624,7 @@
   /// A templated base for all etl::multiset types.
   ///\ingroup set
   //***************************************************************************
-<<<<<<< HEAD
-  template <typename T, typename TCompare = ETL_STD::less<T> >
-=======
   template <typename TKey, typename TCompare = ETL_OR_STD::less<TKey> >
->>>>>>> 575a0fee
   class imultiset : public etl::multiset_base
   {
   public:
@@ -727,11 +719,7 @@
     //*************************************************************************
     /// iterator.
     //*************************************************************************
-<<<<<<< HEAD
-    class iterator : public etl::iterator<ETL_BIDIRECTIONAL_ITERATOR_TAG, value_type>
-=======
     class iterator : public etl::iterator<ETL_OR_STD::bidirectional_iterator_tag, value_type>
->>>>>>> 575a0fee
     {
     public:
 
@@ -853,11 +841,7 @@
     //*************************************************************************
     /// const_iterator
     //*************************************************************************
-<<<<<<< HEAD
-    class const_iterator : public etl::iterator<ETL_BIDIRECTIONAL_ITERATOR_TAG, const value_type>
-=======
     class const_iterator : public etl::iterator<ETL_OR_STD::bidirectional_iterator_tag, const value_type>
->>>>>>> 575a0fee
     {
     public:
 
@@ -965,17 +949,10 @@
 
     friend class const_iterator;
 
-<<<<<<< HEAD
-    typedef typename ETL_STD::iterator_traits<iterator>::difference_type difference_type;
-
-    typedef ETL_STD::reverse_iterator<iterator>       reverse_iterator;
-    typedef ETL_STD::reverse_iterator<const_iterator> const_reverse_iterator;
-=======
     typedef typename etl::iterator_traits<iterator>::difference_type difference_type;
 
     typedef ETL_OR_STD::reverse_iterator<iterator>       reverse_iterator;
     typedef ETL_OR_STD::reverse_iterator<const_iterator> const_reverse_iterator;
->>>>>>> 575a0fee
 
     //*************************************************************************
     /// Gets the beginning of the multiset.
@@ -1109,15 +1086,9 @@
     /// Returns two iterators with bounding (lower bound, upper bound) the key
     /// provided
     //*************************************************************************
-<<<<<<< HEAD
-    ETL_PAIR<iterator, iterator> equal_range(const value_type& key)
-    {
-      return ETL_MAKE_PAIR<iterator, iterator>(
-=======
     ETL_OR_STD::pair<iterator, iterator> equal_range(const_reference key)
     {
       return ETL_OR_STD::make_pair<iterator, iterator>(
->>>>>>> 575a0fee
         iterator(*this, find_lower_node(root_node, key)),
         iterator(*this, find_upper_node(root_node, key)));
     }
@@ -1126,15 +1097,9 @@
     /// Returns two const iterators with bounding (lower bound, upper bound)
     /// the key provided.
     //*************************************************************************
-<<<<<<< HEAD
-    ETL_PAIR<const_iterator, const_iterator> equal_range(const value_type& key) const
-    {
-      return ETL_MAKE_PAIR<const_iterator, const_iterator>(
-=======
     ETL_OR_STD::pair<const_iterator, const_iterator> equal_range(const_reference key) const
     {
       return ETL_OR_STD::make_pair<const_iterator, const_iterator>(
->>>>>>> 575a0fee
         const_iterator(*this, find_lower_node(root_node, key)),
         const_iterator(*this, find_upper_node(root_node, key)));
     }
@@ -2057,13 +2022,8 @@
   //*************************************************************************
   /// A templated multiset implementation that uses a fixed size buffer.
   //*************************************************************************
-<<<<<<< HEAD
-  template <typename T, const size_t MAX_SIZE_, typename TCompare = ETL_STD::less<T> >
-  class multiset : public etl::imultiset<T, TCompare>
-=======
   template <typename TKey, const size_t MAX_SIZE_, typename TCompare = ETL_OR_STD::less<TKey> >
   class multiset : public etl::imultiset<TKey, TCompare>
->>>>>>> 575a0fee
   {
   public:
 
@@ -2190,11 +2150,7 @@
   template <typename TKey, typename TCompare>
   bool operator ==(const etl::imultiset<TKey, TCompare>& lhs, const etl::imultiset<TKey, TCompare>& rhs)
   {
-<<<<<<< HEAD
-    return (lhs.size() == rhs.size()) && ETL_STD::equal(lhs.begin(), lhs.end(), rhs.begin());
-=======
     return (lhs.size() == rhs.size()) && ETL_OR_STD::equal(lhs.begin(), lhs.end(), rhs.begin());
->>>>>>> 575a0fee
   }
 
   //***************************************************************************
@@ -2220,11 +2176,7 @@
   template <typename TKey, typename TCompare>
   bool operator <(const etl::imultiset<TKey, TCompare>& lhs, const etl::imultiset<TKey, TCompare>& rhs)
   {
-<<<<<<< HEAD
-    return ETL_STD::lexicographical_compare(lhs.begin(),
-=======
     return ETL_OR_STD::lexicographical_compare(lhs.begin(),
->>>>>>> 575a0fee
       lhs.end(),
       rhs.begin(),
       rhs.end());
