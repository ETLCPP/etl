///\file

/******************************************************************************
The MIT License(MIT)

Embedded Template Library.
https://github.com/ETLCPP/etl
https://www.etlcpp.com

Copyright(c) 2019 jwellbelove

Permission is hereby granted, free of charge, to any person obtaining a copy
of this software and associated documentation files(the "Software"), to deal
in the Software without restriction, including without limitation the rights
to use, copy, modify, merge, publish, distribute, sublicense, and / or sell
copies of the Software, and to permit persons to whom the Software is
furnished to do so, subject to the following conditions :

The above copyright notice and this permission notice shall be included in all
copies or substantial portions of the Software.

THE SOFTWARE IS PROVIDED "AS IS", WITHOUT WARRANTY OF ANY KIND, EXPRESS OR
IMPLIED, INCLUDING BUT NOT LIMITED TO THE WARRANTIES OF MERCHANTABILITY,
FITNESS FOR A PARTICULAR PURPOSE AND NONINFRINGEMENT.IN NO EVENT SHALL THE
AUTHORS OR COPYRIGHT HOLDERS BE LIABLE FOR ANY CLAIM, DAMAGES OR OTHER
LIABILITY, WHETHER IN AN ACTION OF CONTRACT, TORT OR OTHERWISE, ARISING FROM,
OUT OF OR IN CONNECTION WITH THE SOFTWARE OR THE USE OR OTHER DEALINGS IN THE
SOFTWARE.
******************************************************************************/

#ifndef ETL_INDIRECT_VECTOR_INCLUDED
#define ETL_INDIRECT_VECTOR_INCLUDED

#include "platform.h"
#include "vector.h"
#include "pool.h"
#include "iterator.h"

#include "stl/iterator.h"
#include "stl/functional.h"

#if ETL_CPP11_SUPPORTED && !defined(ETL_STLPORT) && !defined(ETL_NO_STL)
  #include <initializer_list>
#endif

#ifdef ETL_COMPILER_GCC
#pragma GCC diagnostic push
#pragma GCC diagnostic ignored "-Wunused-variable"
#endif

#undef ETL_FILE
#define ETL_FILE "53"

//*****************************************************************************
///\defgroup indirect_vector indirect_vector
/// A indirect_vector with the capacity defined at compile time. Objects are allocated from a pool and stored as pointers.
///\ingroup containers
//*****************************************************************************

namespace etl
{
  //***************************************************************************
  ///\ingroup vector
  /// Vector full exception.
  //***************************************************************************
  class indirect_vector_buffer_missmatch : public vector_exception
  {
  public:

    indirect_vector_buffer_missmatch(string_type file_name_, numeric_type line_number_)
      : vector_exception(ETL_ERROR_TEXT("indirect_vector:buffer_missmatch", ETL_FILE"A"), file_name_, line_number_)
    {
    }
  };

  //***************************************************************************
  /// The base class for specifically sized vectors.
  /// Can be used as a reference type for all vectors containing a specific type.
  ///\ingroup indirect_vector
  //***************************************************************************
  template <typename T>
  class iindirect_vector
  {
  public:

    typedef T              value_type;
    typedef T&             reference;
    typedef const T&       const_reference;
#if ETL_CPP11_SUPPORTED
    typedef T&&            rvalue_reference;
#endif
    typedef T*             pointer;
    typedef const T*       const_pointer;

    typedef typename etl::ivector<T*>::iterator        indirect_iterator;
    typedef typename etl::ivector<T*>::const_iterator  indirect_const_iterator;

    typedef typename etl::ivector<T*>::size_type       size_type;
    typedef typename etl::ivector<T*>::difference_type difference_type;

    //*************************************************************************
    /// Unary function adaptor.
    //*************************************************************************
    template <typename TUnaryFunction, typename TReturnType = void>
    class unary_function_adaptor
    {
    public:

      unary_function_adaptor(TUnaryFunction unary_function_)
        : unary_function(unary_function_)
      {
      }

      TReturnType operator()(const_pointer indirect_itr)
      {
        return unary_function(*indirect_itr);
      }

      TUnaryFunction unary_function;
    };

    //*************************************************************************
    template <typename TUnaryFunction>
    class unary_function_adaptor<TUnaryFunction, void>
    {
    public:

      unary_function_adaptor(TUnaryFunction unary_function_)
        : unary_function(unary_function_)
      {
      }

      void operator()(const_pointer indirect_itr)
      {
        unary_function(*indirect_itr);
      }

      TUnaryFunction unary_function;
    };

    //*************************************************************************
    /// Binary function adaptor.
    //*************************************************************************
    template <typename TBinaryFunction, typename TReturnType = void>
    class binary_function_adaptor
    {
    public:

      binary_function_adaptor(TBinaryFunction binary_function_)
        : binary_function(binary_function_)
      {
      }

      TReturnType operator()(const_pointer indirect_itr_lhs,
                             const_pointer indirect_itr_rhs)
      {
        return binary_function(*indirect_itr_lhs, *indirect_itr_rhs);
      }

      TBinaryFunction binary_function;
    };

    //*************************************************************************
    template <typename TBinaryFunction>
    class binary_function_adaptor<TBinaryFunction, void>
    {
    public:

      binary_function_adaptor(TBinaryFunction binary_function_)
        : binary_function(binary_function_)
      {
      }

      void operator()(const_pointer indirect_itr_lhs,
                      const_pointer indirect_itr_rhs)
      {
        binary_function(*indirect_itr_lhs, *indirect_itr_rhs);
      }

      TBinaryFunction binary_function;
    };

    //*************************************************************************
    /// iterator.
    //*************************************************************************
    class iterator : public etl::iterator<ETL_RANDOM_ACCESS_ITERATOR_TAG, T>
    {
    public:

      friend class iindirect_vector;

      iterator()
      {
      }

      iterator(const iterator& other)
        : lookup_itr(other.lookup_itr)
      {
      }

      iterator& operator ++()
      {
        ++lookup_itr;
        return *this;
      }

      iterator operator ++(int)
      {
        iterator temp(*this);
        ++lookup_itr;
        return temp;
      }

      iterator& operator --()
      {
        --lookup_itr;
        return *this;
      }

      iterator operator --(int)
      {
        iterator temp(*this);
        --lookup_itr;
        return temp;
      }

      iterator operator =(const iterator& other)
      {
        lookup_itr = other.lookup_itr;
        return *this;
      }

      iterator operator +=(size_type n)
      {
        lookup_itr += n;
        return *this;
      }

      iterator operator -=(size_type n)
      {
        lookup_itr -= n;
        return *this;
      }

      reference operator *()
      {
        return **lookup_itr;
      }

      const_reference operator *() const
      {
        return **lookup_itr;
      }

      pointer operator &()
      {
        return &(**lookup_itr);
      }

      const_pointer operator &() const
      {
        return &(**lookup_itr);
      }

      pointer operator ->()
      {
        return &(**lookup_itr);
      }

      const_pointer operator ->() const
      {
        return &(**lookup_itr);
      }

      friend iterator operator +(const iterator& lhs, difference_type offset)
      {
        iterator result(lhs);
        result += offset;
        return result;
      }

      friend iterator operator -(const iterator& lhs, difference_type offset)
      {
        iterator result(lhs);
        result -= offset;
        return result;
      }

      indirect_iterator indirection()
      {
        return lookup_itr;
      }

      indirect_const_iterator indirection() const
      {
        return lookup_itr;
      }

      friend difference_type operator -(const iterator& lhs, const iterator& rhs)
      {
        return lhs.lookup_itr - rhs.lookup_itr;
      }

      friend bool operator == (const iterator& lhs, const iterator& rhs)
      {
        return lhs.lookup_itr == rhs.lookup_itr;
      }

      friend bool operator != (const iterator& lhs, const iterator& rhs)
      {
        return !(lhs == rhs);
      }

      friend bool operator < (const iterator& lhs, const iterator& rhs)
      {
        return lhs.lookup_itr < rhs.lookup_itr;
      }

    private:

      iterator(indirect_iterator itr_)
        : lookup_itr(itr_)
      {
      }

      indirect_iterator lookup_itr;
    };

    //*************************************************************************
    /// const_iterator.
    //*************************************************************************
    class const_iterator : public etl::iterator<ETL_RANDOM_ACCESS_ITERATOR_TAG, const T>
    {
    public:

      friend class iindirect_vector;

      const_iterator()
      {
      }

      const_iterator(const const_iterator& other)
        : lookup_itr(other.lookup_itr)
      {
      }

      const_iterator(const typename iindirect_vector::iterator& other)
        : lookup_itr(other.lookup_itr)
      {
      }

      const_iterator& operator ++()
      {
        ++lookup_itr;
        return *this;
      }

      const_iterator operator ++(int)
      {
        const_iterator temp(*this);
        ++lookup_itr;
        return temp;
      }

      const_iterator& operator --()
      {
        --lookup_itr;
        return *this;
      }

      const_iterator operator --(int)
      {
        const_iterator temp(*this);
        --lookup_itr;
        return temp;
      }

      const_iterator operator +=(size_type n)
      {
        lookup_itr += n;
        return *this;
      }

      const_iterator operator -=(size_type n)
      {
        lookup_itr -= n;
        return *this;
      }

      const_iterator operator =(const const_iterator& other)
      {
        lookup_itr = other.lookup_itr;
        return *this;
      }

      const_reference operator *() const
      {
        return **lookup_itr;
      }

      const_pointer operator &() const
      {
        return &(**lookup_itr);
      }

      const_pointer operator ->() const
      {
        return &(**lookup_itr);
      }

      indirect_const_iterator indirection() const
      {
        return lookup_itr;
      }

      friend const_iterator operator +(const const_iterator& lhs, difference_type offset)
      {
        const_iterator result(lhs);
        result += offset;
        return result;
      }

      friend const_iterator operator -(const const_iterator& lhs, difference_type offset)
      {
        const_iterator result(lhs);
        result -= offset;
        return result;
      }

      friend difference_type operator -(const const_iterator& lhs, const const_iterator& rhs)
      {
        return lhs.lookup_itr - rhs.lookup_itr;
      }

      friend bool operator == (const const_iterator& lhs, const const_iterator& rhs)
      {
        return lhs.lookup_itr == rhs.lookup_itr;
      }

      friend bool operator != (const const_iterator& lhs, const const_iterator& rhs)
      {
        return !(lhs == rhs);
      }

      friend bool operator < (const const_iterator& lhs, const const_iterator& rhs)
      {
        return lhs.lookup_itr < rhs.lookup_itr;
      }

    private:

      typedef typename etl::ivector<T*>::const_iterator lookup_itr_t;

      const_iterator(indirect_const_iterator itr_)
        : lookup_itr(itr_)
      {
      }

      indirect_const_iterator lookup_itr;
    };

    typedef ETL_STD::reverse_iterator<iterator>       reverse_iterator;
    typedef ETL_STD::reverse_iterator<const_iterator> const_reverse_iterator;

  protected:

    typedef typename etl::parameter_type<T>::type parameter_t;

  public:

    //*********************************************************************
    /// Returns an iterator to the beginning of the indirect_vector.
    ///\return An iterator to the beginning of the indirect_vector.
    //*********************************************************************
    iterator begin()
    {
      return iterator(lookup.begin());
    }

    //*********************************************************************
    /// Returns a const_iterator to the beginning of the indirect_vector.
    ///\return A const iterator to the beginning of the indirect_vector.
    //*********************************************************************
    const_iterator begin() const
    {
      return const_iterator(lookup.begin());
    }

    //*********************************************************************
    /// Returns an iterator to the end of the indirect_vector.
    ///\return An iterator to the end of the indirect_vector.
    //*********************************************************************
    iterator end()
    {
      return iterator(lookup.end());
    }

    //*********************************************************************
    /// Returns a const_iterator to the end of the indirect_vector.
    ///\return A const iterator to the end of the indirect_vector.
    //*********************************************************************
    const_iterator end() const
    {
      return const_iterator(lookup.end());
    }

    //*********************************************************************
    /// Returns a const_iterator to the beginning of the indirect_vector.
    ///\return A const iterator to the beginning of the indirect_vector.
    //*********************************************************************
    const_iterator cbegin() const
    {
      return const_iterator(lookup.begin());
    }

    //*********************************************************************
    /// Returns a const_iterator to the end of the indirect_vector.
    ///\return A const iterator to the end of the indirect_vector.
    //*********************************************************************
    const_iterator cend() const
    {
      return const_iterator(lookup.cend());
    }

    //*********************************************************************
    /// Returns an reverse iterator to the reverse beginning of the indirect_vector.
    ///\return Iterator to the reverse beginning of the indirect_vector.
    //*********************************************************************
    reverse_iterator rbegin()
    {
      return reverse_iterator(end());
    }

    //*********************************************************************
    /// Returns a const reverse iterator to the reverse beginning of the indirect_vector.
    ///\return Const iterator to the reverse beginning of the indirect_vector.
    //*********************************************************************
    const_reverse_iterator rbegin() const
    {
      return const_reverse_iterator(end());
    }

    //*********************************************************************
    /// Returns a reverse iterator to the end + 1 of the indirect_vector.
    ///\return Reverse iterator to the end + 1 of the indirect_vector.
    //*********************************************************************
    reverse_iterator rend()
    {
      return reverse_iterator(begin());
    }

    //*********************************************************************
    /// Returns a const reverse iterator to the end + 1 of the indirect_vector.
    ///\return Const reverse iterator to the end + 1 of the indirect_vector.
    //*********************************************************************
    const_reverse_iterator rend() const
    {
      return const_reverse_iterator(begin());
    }

    //*********************************************************************
    /// Returns a const reverse iterator to the reverse beginning of the indirect_vector.
    ///\return Const reverse iterator to the reverse beginning of the indirect_vector.
    //*********************************************************************
    const_reverse_iterator crbegin() const
    {
      return const_reverse_iterator(cend());
    }

    //*********************************************************************
    /// Returns a const reverse iterator to the end + 1 of the indirect_vector.
    ///\return Const reverse iterator to the end + 1 of the indirect_vector.
    //*********************************************************************
    const_reverse_iterator crend() const
    {
      return const_reverse_iterator(cbegin());
    }

    //*********************************************************************
    /// Resizes the indirect_vector.
    /// If asserts or exceptions are enabled and the new size is larger than the
    /// maximum then a vector_full is thrown.
    ///\param new_size The new size.
    //*********************************************************************
    void resize(size_t new_size)
    {
      resize(new_size, T());
    }

    //*********************************************************************
    /// Resizes the indirect_vector.
    /// If asserts or exceptions are enabled and the new size is larger than the
    /// maximum then a vector_full is thrown.
    ///\param new_size The new size.
    ///\param value   The value to fill new elements with. Default = default constructed value.
    //*********************************************************************
    void resize(size_t new_size, T value)
    {
      ETL_ASSERT(new_size <= capacity(), ETL_ERROR(vector_full));

      if (new_size <= capacity())
      {
        if (new_size > size())
        {
          size_type n = new_size - size();

          while (n-- != 0U)
          {
            T* p = storage.create<T>(value);
            lookup.push_back(p);
          }
        }
        else
        {
          size_type n = size() - new_size;

          while (n-- != 0U)
          {
            pop_back();
          }
        }
      }
    }

    //*********************************************************************
    /// Does nothing.
    //*********************************************************************
    void reserve(size_t)
    {
    }

    //*********************************************************************
    /// Returns a reference to the value at index 'i'
    ///\param i The index.
    ///\return A reference to the value at index 'i'
    //*********************************************************************
    reference operator [](size_t i)
    {
      return *lookup[i];
    }

    //*********************************************************************
    /// Returns a const reference to the value at index 'i'
    ///\param i The index.
    ///\return A const reference to the value at index 'i'
    //*********************************************************************
    const_reference operator [](size_t i) const
    {
      return *lookup[i];
    }

    //*********************************************************************
    /// Returns a reference to the value at index 'i'
    /// If asserts or exceptions are enabled, emits an etl::vector_out_of_bounds if the index is out of range.
    ///\param i The index.
    ///\return A reference to the value at index 'i'
    //*********************************************************************
    reference at(size_t i)
    {
      return *lookup.at(i);
    }

    //*********************************************************************
    /// Returns a const reference to the value at index 'i'
    /// If asserts or exceptions are enabled, emits an etl::vector_out_of_bounds if the index is out of range.
    ///\param i The index.
    ///\return A const reference to the value at index 'i'
    //*********************************************************************
    const_reference at(size_t i) const
    {
      return *lookup.at(i);
    }

    //*********************************************************************
    /// Returns a reference to the first element.
    ///\return A reference to the first element.
    //*********************************************************************
    reference front()
    {
      return *(lookup.front());
    }

    //*********************************************************************
    /// Returns a const reference to the first element.
    ///\return A const reference to the first element.
    //*********************************************************************
    const_reference front() const
    {
      return *(lookup.front());
    }

    //*********************************************************************
    /// Returns a reference to the last element.
    ///\return A reference to the last element.
    //*********************************************************************
    reference back()
    {
      return *(lookup.back());
    }

    //*********************************************************************
    /// Returns a const reference to the last element.
    ///\return A const reference to the last element.
    //*********************************************************************
    const_reference back() const
    {
      return *(lookup.back());
    }

    //*********************************************************************
    /// Assigns values to the indirect_vector.
    /// If asserts or exceptions are enabled, emits vector_full if the indirect_vector does not have enough free space.
    /// If asserts or exceptions are enabled, emits vector_iterator if the iterators are reversed.
    ///\param first The iterator to the first element.
    ///\param last  The iterator to the last element + 1.
    //*********************************************************************
    template <typename TIterator>
    void assign(TIterator first, TIterator last)
    {
      ETL_STATIC_ASSERT((etl::is_same<typename etl::remove_cv<T>::type, typename etl::remove_cv<typename ETL_STD::iterator_traits<TIterator>::value_type>::type>::value), "Iterator type does not match container type");

#if defined(ETL_DEBUG)
      difference_type d = ETL_STD::distance(first, last);
      ETL_ASSERT(static_cast<size_t>(d) <= capacity(), ETL_ERROR(vector_full));
#endif

      initialise();

      while (first != last)
      {
        T* p = storage.create<T>(*first);
        lookup.push_back(p);
        ++first;
      }
    }

    //*********************************************************************
    /// Assigns values to the indirect_vector.
    /// If asserts or exceptions are enabled, emits vector_full if the indirect_vector does not have enough free space.
    ///\param n     The number of elements to add.
    ///\param value The value to insert for each element.
    //*********************************************************************
    void assign(size_t n, parameter_t value)
    {
      ETL_ASSERT(n <= capacity(), ETL_ERROR(vector_full));

      initialise();

      while (n-- != 0U)
      {
        T* p = storage.create<T>(value);
        lookup.push_back(p);
      }
    }

    //*************************************************************************
    /// Clears the indirect_vector.
    //*************************************************************************
    void clear()
    {
      initialise();
    }

    //*********************************************************************
    /// Inserts a value at the end of the indirect_vector.
    /// If asserts or exceptions are enabled, emits vector_full if the indirect_vector is already full.
    ///\param value The value to add.
    //*********************************************************************
    void push_back(const_reference value)
    {
#if defined(ETL_CHECK_PUSH_POP)
      ETL_ASSERT(size() != capacity(), ETL_ERROR(vector_full));
#endif
      T* p = storage.create<T>(value);
      lookup.push_back(p);
    }

#if ETL_CPP11_SUPPORTED
    //*********************************************************************
    /// Inserts a value at the end of the indirect_vector.
    /// If asserts or exceptions are enabled, emits vector_full if the indirect_vector is already full.
    ///\param value The value to add.
    //*********************************************************************
    void push_back(rvalue_reference value)
    {
#if defined(ETL_CHECK_PUSH_POP)
      ETL_ASSERT(size() != capacity(), ETL_ERROR(vector_full));
#endif
      T* p = storage.create<T>(ETL_STD::move(value));
      lookup.push_back(p);
    }
#endif

#if ETL_CPP11_SUPPORTED && !defined(ETL_STLPORT) && !defined(ETL_VECTOR_FORCE_CPP03)
    //*********************************************************************
    /// Constructs a value at the end of the indirect_vector.
    /// If asserts or exceptions are enabled, emits vector_full if the indirect_vector is already full.
    ///\param value The value to add.
    //*********************************************************************
    template <typename ... Args>
    void emplace_back(Args && ... args)
    {
      T* p = storage.create<T>(ETL_STD::forward<Args>(args)...);
      lookup.push_back(p);
    }
#else
    //*********************************************************************
    /// Constructs a value at the end of the indirect_vector.
    /// If asserts or exceptions are enabled, emits vector_full if the indirect_vector is already full.
    ///\param value The value to add.
    //*********************************************************************
    template <typename T1>
    void emplace_back(const T1& value1)
    {
      T* p = storage.create<T>(T(value1));
      lookup.push_back(p);
    }

    //*********************************************************************
    /// Constructs a value at the end of the indirect_vector.
    /// If asserts or exceptions are enabled, emits vector_full if the indirect_vector is already full.
    ///\param value The value to add.
    //*********************************************************************
    template <typename T1, typename T2>
    void emplace_back(const T1& value1, const T2& value2)
    {
      T* p = storage.create<T>(T(value1, value2));
      lookup.push_back(p);
    }

    //*********************************************************************
    /// Constructs a value at the end of the indirect_vector.
    /// If asserts or exceptions are enabled, emits vector_full if the indirect_vector is already full.
    ///\param value The value to add.
    //*********************************************************************
    template <typename T1, typename T2, typename T3>
    void emplace_back(const T1& value1, const T2& value2, const T3& value3)
    {
      T* p = storage.create<T>(T(value1, value2, value3));
      lookup.push_back(p);
    }

    //*********************************************************************
    /// Constructs a value at the end of the indirect_vector.
    /// If asserts or exceptions are enabled, emits vector_full if the indirect_vector is already full.
    ///\param value The value to add.
    //*********************************************************************
    template <typename T1, typename T2, typename T3, typename T4>
    void emplace_back(const T1& value1, const T2& value2, const T3& value3, const T4& value4)
    {
      T* p = storage.create<T>(T(value1, value2, value3, value4));
      lookup.push_back(p);
    }
#endif

    //*************************************************************************
    /// Removes an element from the end of the indirect_vector.
    //*************************************************************************
    void pop_back()
    {
      ETL_ASSERT(!empty(), ETL_ERROR(vector_empty));

      reference object = back();
      storage.destroy<T>(etl::addressof(object));
      lookup.pop_back();
    }

    //*********************************************************************
    /// Inserts a value to the indirect_vector.
    /// If asserts or exceptions are enabled, emits vector_full if the indirect_vector is already full.
    ///\param position The position to insert before.
    ///\param value    The value to insert.
    //*********************************************************************
    iterator insert(iterator position, const_reference value)
    {
      ETL_ASSERT(size() + 1 <= capacity(), ETL_ERROR(vector_full));

      T* p = storage.create<T>(T(value));
      position = iterator(lookup.insert(position.lookup_itr, p));

      return position;
    }

#if ETL_CPP11_SUPPORTED
    //*********************************************************************
    /// Inserts a value to the indirect_vector.
    /// If asserts or exceptions are enabled, emits vector_full if the indirect_vector is already full.
    ///\param position The position to insert before.
    ///\param value    The value to insert.
    //*********************************************************************
    iterator insert(iterator position, rvalue_reference value)
    {
      ETL_ASSERT(size() + 1 <= capacity(), ETL_ERROR(vector_full));

      T* p = storage.create<T>(T(ETL_STD::move(value)));
      position = iterator(lookup.insert(position.lookup_itr, p));

      return position;
    }
#endif

    //*************************************************************************
    /// Emplaces a value to the vector at the specified position.
    //*************************************************************************
#if ETL_CPP11_SUPPORTED && !defined(ETL_STLPORT)
    template <typename ... Args>
    iterator emplace(iterator position, Args && ... args)
    {
      ETL_ASSERT(!full(), ETL_ERROR(vector_full));

      T* p = storage.create<T>(T(ETL_STD::forward<Args>(args)...));
      position = iterator(lookup.insert(position.lookup_itr, p));

      return position;
    }
#else
    template <typename T1>
    iterator emplace(iterator position, const T1& value1)
    {
      ETL_ASSERT(!full(), ETL_ERROR(vector_full));

      T* p = storage.create<T>(T(value1));
      position = iterator(lookup.insert(position.lookup_itr, p));

      return position;
    }

    template <typename T1, typename T2>
    iterator emplace(iterator position, const T1& value1, const T2& value2)
    {
      ETL_ASSERT(!full(), ETL_ERROR(vector_full));

      T* p = storage.create<T>(T(value1, value2));
      position = iterator(lookup.insert(position.lookup_itr, p));

      return position;
    }

    template <typename T1, typename T2, typename T3>
    iterator emplace(iterator position, const T1& value1, const T2& value2, const T3& value3)
    {
      ETL_ASSERT(!full(), ETL_ERROR(vector_full));

      T* p = storage.create<T>(T(value1, value2, value3));
      position = iterator(lookup.insert(position.lookup_itr, p));

      return position;
    }

    template <typename T1, typename T2, typename T3, typename T4>
    iterator emplace(iterator position, const T1& value1, const T2& value2, const T3& value3, const T4& value4)
    {
      ETL_ASSERT(!full(), ETL_ERROR(vector_full));

      T* p = storage.create<T>(T(value1, value2, value3, value4));
      position = iterator(lookup.insert(position.lookup_itr, p));

      return position;
    }
#endif

    //*********************************************************************
    /// Inserts 'n' values to the indirect_vector.
    /// If asserts or exceptions are enabled, emits vector_full if the indirect_vector does not have enough free space.
    ///\param position The position to insert before.
    ///\param n        The number of elements to add.
    ///\param value    The value to insert.
    //*********************************************************************
    void insert(iterator position, size_t n, parameter_t value)
    {
      ETL_ASSERT((size() + n) <= capacity(), ETL_ERROR(vector_full));

      // Make space for the new lookup pointers.
      typename etl::ivector<T*>::iterator lookup_itr = position.lookup_itr;
      lookup.insert(lookup_itr, n, nullptr);

      while (n-- != 0U)
      {
        T* p = storage.create<T>(value);
        *lookup_itr++ = p;
      }
    }

    //*********************************************************************
    /// Inserts a range of values to the indirect_vector.
    /// If asserts or exceptions are enabled, emits vector_full if the indirect_vector does not have enough free space.
    ///\param position The position to insert before.
    ///\param first    The first element to add.
    ///\param last     The last + 1 element to add.
    //*********************************************************************
    template <class TIterator>
    void insert(iterator position, TIterator first, TIterator last)
    {
      size_t count = size_t(ETL_STD::distance(first, last));

      ETL_ASSERT((size() + count) <= capacity(), ETL_ERROR(vector_full));

      // Make space for the new lookup pointers.
      typename etl::ivector<T*>::iterator lookup_itr = position.lookup_itr;
      lookup.insert(lookup_itr, count, nullptr);

      while (first != last)
      {
        T* p = storage.create<T>(*first);
        *lookup_itr++ =  p;
        ++first;
      }
    }

    //*********************************************************************
    /// Erases an element.
    ///\param i_element Iterator to the element.
    ///\return An iterator pointing to the element that followed the erased element.
    //*********************************************************************
    iterator erase(iterator i_element)
    {
      storage.destroy<T>(etl::addressof(*i_element));

      return iterator(lookup.erase(i_element.lookup_itr));
    }

    //*********************************************************************
    /// Erases a range of elements.
    /// The range includes all the elements between first and last, including the
    /// element pointed by first, but not the one pointed by last.
    ///\param first Iterator to the first element.
    ///\param last  Iterator to the last element.
    ///\return An iterator pointing to the element that followed the erased element.
    //*********************************************************************
    iterator erase(iterator first, iterator last)
    {
      iterator element = first;

      while (element != last)
      {
        storage.destroy<T>(etl::addressof(*element));
        ++element;
      }

      lookup.erase(first.lookup_itr, last.lookup_itr);

      return last;
    }

    //*************************************************************************
    /// Assignment operator.
    //*************************************************************************
    iindirect_vector& operator = (const iindirect_vector& rhs)
    {
      if (&rhs != this)
      {
        assign(rhs.cbegin(), rhs.cend());
      }

      return *this;
    }

#if ETL_CPP11_SUPPORTED
    //*************************************************************************
    /// Move assignment operator.
    //*************************************************************************
    iindirect_vector& operator = (iindirect_vector&& rhs)
    {
      if (&rhs != this)
      {
        clear();
        iterator itr = rhs.begin();
        while (itr != rhs.end())
        {
          push_back(ETL_STD::move(*itr));
          ++itr;
        }

        rhs.initialise();
      }

      return *this;
    }
#endif

    //*************************************************************************
    /// Gets the current size of the indirect_vector.
    ///\return The current size of the indirect_vector.
    //*************************************************************************
    size_type size() const
    {
      return lookup.size();
    }

    //*************************************************************************
    /// Gets the current capacity of the indirect_vector.
    ///\return The capacity of the indirect_vector.
    //*************************************************************************
    size_type capacity() const
    {
      return lookup.capacity();
    }

    //*************************************************************************
    /// Checks the 'empty' state of the indirect_vector.
    ///\return <b>true</b> if empty.
    //*************************************************************************
    bool empty() const
    {
      return lookup.empty();
    }

    //*************************************************************************
    /// Checks the 'full' state of the indirect_vector.
    ///\return <b>true</b> if full.
    //*************************************************************************
    bool full() const
    {
      return lookup.full();
    }

    //*************************************************************************
    /// Returns the maximum size.
    ///\return The maximum size.
    //*************************************************************************
    size_type max_size() const
    {
      return lookup.max_size();
    }

    //*************************************************************************
    /// Returns the remaining capacity.
    ///\return The remaining capacity.
    //*************************************************************************
    size_type available() const
    {
      return lookup.available();
    }

<<<<<<< HEAD
    //*************************************************************************
    /// Sorts the indirect vector using the default 'less'.
    //*************************************************************************
    void sort()
    {
      sort_function(begin(), end(), ETL_STD::less<T>());
    }

    //*************************************************************************
    /// Sorts the indirect vector using a supplied compare function.
    //*************************************************************************
    template <typename TCompare>
    void sort(TCompare compare)
    {
      sort_function(begin(), end(), compare);
    }

    //*************************************************************************
    /// Sorts the indirect vector between two iterators.
    //*************************************************************************
    void sort(iterator first, iterator last)
    {
      sort_function(first, last, ETL_STD::less<T>());
    }

    //*************************************************************************
    /// Sorts the indirect vector between two iterators.
    //*************************************************************************
    template <typename TCompare>
    void sort(iterator first, iterator last, TCompare compare)
    {
      sort_function(first, last, compare);
    }

    //*************************************************************************
    /// Sorts the indirect vector using the default 'less'.
    //*************************************************************************
    void stable_sort()
    {
      stable_sort_function(begin(), end(), ETL_STD::less<T>());
    }

    //*************************************************************************
    /// Sorts the indirect vector using a supplied compare function.
    //*************************************************************************
    template <typename TCompare>
    void stable_sort(TCompare compare)
    {
      stable_sort_function(begin(), end(), compare);
    }

    //*************************************************************************
    /// Sorts the indirect vector between two iterators.
    //*************************************************************************
    void stable_sort(iterator first, iterator last)
    {
      stable_sort_function(first, last, ETL_STD::less<T>());
    }

    //*************************************************************************
    /// Sorts the indirect vector between two iterators.
    //*************************************************************************
    template <typename TCompare>
    void stable_sort(iterator first, iterator last, TCompare compare)
    {
      stable_sort_function(first, last, compare);
    }

    //*************************************************************************
    /// Checks to see if the vector is sorted, using the default 'less'.
    //*************************************************************************
    bool is_sorted() const
    {
      return is_sorted_function(cbegin(), cend(), ETL_STD::less<T>());
    }

    //*************************************************************************
    /// Sorts the indirect vector using a supplied compare function.
    //*************************************************************************
    template <typename TCompare>
    bool is_sorted(TCompare compare) const
    {
      return is_sorted_function(cbegin(), cend(), compare);
    }

    //*************************************************************************
    /// Sorts the indirect vector between two iterators.
    //*************************************************************************
    bool is_sorted(const_iterator first, const_iterator last) const
    {
      return is_sorted_function(first, last, ETL_STD::less<T>());
    }

    //*************************************************************************
    /// Sorts the indirect vector between two iterators.
    //*************************************************************************
    template <typename TCompare>
    bool is_sorted(const_iterator first, const_iterator last, TCompare compare) const
    {
      return is_sorted_function(first, last, compare);
    }

=======
>>>>>>> 4dd0cf24
  protected:

    //*********************************************************************
    /// Constructor.
    //*********************************************************************
    iindirect_vector(etl::ivector<T*>& lookup_, etl::ipool& storage_)
      : lookup(lookup_)
      , storage(storage_)
    {
    }

    //*********************************************************************
    /// Initialise the indirect_vector.
    //*********************************************************************
    void initialise()
    {
      iterator itr = begin();

      while (itr != end())
      {
        storage.destroy<T>(etl::addressof(*itr));
        ++itr;
      }

      lookup.clear();
    }

    //*********************************************************************
    /// Move from a container.
    //*********************************************************************
    void move_container(iindirect_vector&& other)
    {
      if (this != &other)
      {
        initialise();

        typename iindirect_vector<T>::iterator itr = other.begin();

        while (itr != other.end())
        {
          push_back(ETL_STD::move(*itr));
          ++itr;
        }

        other.initialise();
      }
    }

    etl::ivector<T*>& lookup;
    etl::ipool&       storage;

  private:

    // Disable copy construction.
    iindirect_vector(const iindirect_vector&) ETL_DELETE;

    //*************************************************************************
    /// Destructor.
    //*************************************************************************
#if defined(ETL_POLYMORPHIC_INDIRECT_VECTOR) || defined(ETL_POLYMORPHIC_CONTAINERS)
  public:
    virtual
#else
  protected:
#endif
    ~iindirect_vector()
    {
      initialise();
    }
  };

  //***************************************************************************
  /// Equal operator.
  ///\param lhs Reference to the first indirect_vector.
  ///\param rhs Reference to the second indirect_vector.
  ///\return <b>true</b> if the arrays are equal, otherwise <b>false</b>
  ///\ingroup indirect_vector
  //***************************************************************************
  template <typename T>
  bool operator ==(const etl::iindirect_vector<T>& lhs, const etl::iindirect_vector<T>& rhs)
  {
    return (lhs.size() == rhs.size()) && ETL_STD::equal(lhs.begin(), lhs.end(), rhs.begin());
  }

  //***************************************************************************
  /// Not equal operator.
  ///\param lhs Reference to the first indirect_vector.
  ///\param rhs Reference to the second indirect_vector.
  ///\return <b>true</b> if the arrays are not equal, otherwise <b>false</b>
  ///\ingroup indirect_vector
  //***************************************************************************
  template <typename T>
  bool operator !=(const etl::iindirect_vector<T>& lhs, const etl::iindirect_vector<T>& rhs)
  {
    return !(lhs == rhs);
  }

  //***************************************************************************
  /// Less than operator.
  ///\param lhs Reference to the first indirect_vector.
  ///\param rhs Reference to the second indirect_vector.
  ///\return <b>true</b> if the first indirect_vector is lexicographically less than the second, otherwise <b>false</b>
  ///\ingroup indirect_vector
  //***************************************************************************
  template <typename T>
  bool operator <(const etl::iindirect_vector<T>& lhs, const etl::iindirect_vector<T>& rhs)
  {
    return ETL_STD::lexicographical_compare(lhs.begin(), lhs.end(), rhs.begin(), rhs.end());
  }

  //***************************************************************************
  /// Greater than operator.
  ///\param lhs Reference to the first indirect_vector.
  ///\param rhs Reference to the second indirect_vector.
  ///\return <b>true</b> if the first indirect_vector is lexicographically greater than the second, otherwise <b>false</b>
  ///\ingroup indirect_vector
  //***************************************************************************
  template <typename T>
  bool operator >(const etl::iindirect_vector<T>& lhs, const etl::iindirect_vector<T>& rhs)
  {
    return (rhs < lhs);
  }

  //***************************************************************************
  /// Less than or equal operator.
  ///\param lhs Reference to the first indirect_vector.
  ///\param rhs Reference to the second indirect_vector.
  ///\return <b>true</b> if the first indirect_vector is lexicographically less than or equal to the second, otherwise <b>false</b>
  ///\ingroup indirect_vector
  //***************************************************************************
  template <typename T>
  bool operator <=(const etl::iindirect_vector<T>& lhs, const etl::iindirect_vector<T>& rhs)
  {
    return !(lhs > rhs);
  }

  //***************************************************************************
  /// Greater than or equal operator.
  ///\param lhs Reference to the first indirect_vector.
  ///\param rhs Reference to the second indirect_vector.
  ///\return <b>true</b> if the first indirect_vector is lexicographically greater than or equal to the second, otherwise <b>false</b>
  ///\ingroup indirect_vector
  //***************************************************************************
  template <typename T>
  bool operator >=(const etl::iindirect_vector<T>& lhs, const etl::iindirect_vector<T>& rhs)
  {
    return !(lhs < rhs);
  }

  //***************************************************************************
  /// A indirect_vector implementation that uses a fixed size buffer.
  ///\tparam T The element type.
  ///\tparam MAX_SIZE_ The maximum number of elements that can be stored.
  ///\ingroup indirect_vector
  //***************************************************************************
  template <typename T, const size_t MAX_SIZE_>
  class indirect_vector : public etl::iindirect_vector<T>
  {
  public:

    static const size_t MAX_SIZE = MAX_SIZE_;

    //*************************************************************************
    /// Constructor.
    //*************************************************************************
    indirect_vector()
      : etl::iindirect_vector<T>(lookup_vector, storage_pool)
    {
    }

    //*************************************************************************
    /// Constructor, with size.
    ///\param initial_size The initial size of the indirect_vector.
    //*************************************************************************
    explicit indirect_vector(size_t initial_size)
      : etl::iindirect_vector<T>(lookup_vector, storage_pool)
    {
      this->resize(initial_size);
    }

    //*************************************************************************
    /// Constructor, from initial size and value.
    ///\param initial_size  The initial size of the indirect_vector.
    ///\param value        The value to fill the indirect_vector with.
    //*************************************************************************
    indirect_vector(size_t initial_size, typename etl::iindirect_vector<T>::parameter_t value)
      : etl::iindirect_vector<T>(lookup_vector, storage_pool)
    {
      this->resize(initial_size, value);
    }

    //*************************************************************************
    /// Constructor, from an iterator range.
    ///\tparam TIterator The iterator type.
    ///\param first The iterator to the first element.
    ///\param last  The iterator to the last element + 1.
    //*************************************************************************
    template <typename TIterator>
    indirect_vector(TIterator first, TIterator last)
      : etl::iindirect_vector<T>(lookup_vector, storage_pool)
    {
      this->assign(first, last);
    }

#if ETL_CPP11_SUPPORTED && !defined(ETL_STLPORT) && !defined(ETL_NO_STL)
    //*************************************************************************
    /// Constructor, from an initializer_list.
    //*************************************************************************
    indirect_vector(std::initializer_list<T> init)
      : etl::iindirect_vector<T>(lookup_vector, storage_pool)
    {
      this->assign(init.begin(), init.end());
    }
#endif

    //*************************************************************************
    /// Copy constructor.
    //*************************************************************************
    indirect_vector(const indirect_vector& other)
      : etl::iindirect_vector<T>(lookup_vector, storage_pool)
    {
      this->assign(other.begin(), other.end());
    }

    //*************************************************************************
    /// Assignment operator.
    //*************************************************************************
    indirect_vector& operator = (const indirect_vector& rhs)
    {
      if (&rhs != this)
      {
        this->assign(rhs.cbegin(), rhs.cend());
      }

      return *this;
    }

#if ETL_CPP11_SUPPORTED
    //*************************************************************************
    /// Move constructor.
    //*************************************************************************
    indirect_vector(indirect_vector&& other)
      : etl::iindirect_vector<T>(lookup_vector, storage_pool)
    {
      this->move_container(ETL_STD::move(other));
    }

    //*************************************************************************
    /// Move assignment operator.
    //*************************************************************************
    indirect_vector& operator = (indirect_vector&& rhs)
    {
      this->move_container(ETL_STD::move(rhs));

      return *this;
    }
#endif

    //*************************************************************************
    /// Destructor.
    //*************************************************************************
    ~indirect_vector()
    {
      this->clear();
    }

  private:

    etl::vector<T*, MAX_SIZE> lookup_vector;
    etl::pool<T, MAX_SIZE>    storage_pool;
  };

  //***************************************************************************
  /// A indirect_vector implementation that uses a fixed size buffer.
  /// The buffer is supplied on construction.
  ///\tparam T The element type.
  ///\ingroup indirect_vector
  //***************************************************************************
  template <typename T>
  class indirect_vector<T, 0> : public etl::iindirect_vector<T>
  {
  public:

    //*************************************************************************
    /// Constructor.
    //*************************************************************************
    indirect_vector(etl::ivector<T*>& lookup_, etl::ipool& pool_)
      : etl::iindirect_vector<T>(lookup_, pool_)
    {
      ETL_ASSERT(lookup_.capacity() <= pool_.capacity(), ETL_ERROR(indirect_vector_buffer_missmatch));
    }

    //*************************************************************************
    /// Constructor, with size.
    ///\param initial_size The initial size of the indirect_vector.
    //*************************************************************************
    explicit indirect_vector(size_t initial_size, etl::ivector<T*>& lookup_, etl::ipool& pool_)
      : etl::iindirect_vector<T>(lookup_, pool_)
    {
      ETL_ASSERT(lookup_.capacity() <= pool_.capacity(), ETL_ERROR(indirect_vector_buffer_missmatch));
      this->resize(initial_size);
    }

    //*************************************************************************
    /// Constructor, from initial size and value.
    ///\param initial_size  The initial size of the indirect_vector.
    ///\param value        The value to fill the indirect_vector with.
    //*************************************************************************
    indirect_vector(size_t initial_size, typename etl::iindirect_vector<T>::parameter_t value, etl::ivector<T*>& lookup_, etl::ipool& pool_)
      : etl::iindirect_vector<T>(lookup_, pool_)
    {
      ETL_ASSERT(lookup_.capacity() <= pool_.capacity(), ETL_ERROR(indirect_vector_buffer_missmatch));
      this->resize(initial_size, value);
    }

    //*************************************************************************
    /// Constructor, from an iterator range.
    ///\tparam TIterator The iterator type.
    ///\param first The iterator to the first element.
    ///\param last  The iterator to the last element + 1.
    //*************************************************************************
    template <typename TIterator>
    indirect_vector(TIterator first, TIterator last, etl::ivector<T*>& lookup_, etl::ipool& pool_)
      : etl::iindirect_vector<T>(lookup_, pool_)
    {
      ETL_ASSERT(lookup_.capacity() <= pool_.capacity(), ETL_ERROR(indirect_vector_buffer_missmatch));
      this->assign(first, last);
    }

#if ETL_CPP11_SUPPORTED && !defined(ETL_STLPORT) && !defined(ETL_NO_STL)
    //*************************************************************************
    /// Constructor, from an initializer_list.
    //*************************************************************************
    indirect_vector(std::initializer_list<T> init, etl::ivector<T*>& lookup_, etl::ipool& pool_)
      : etl::iindirect_vector<T>(lookup_, pool_)
    {
      ETL_ASSERT(lookup_.capacity() <= pool_.capacity(), ETL_ERROR(indirect_vector_buffer_missmatch));
      this->assign(init.begin(), init.end());
    }
#endif

    //*************************************************************************
    /// Copy constructor.
    //*************************************************************************
    indirect_vector(const indirect_vector& other, etl::ivector<T*>& lookup_, etl::ipool& pool_)
      : etl::iindirect_vector<T>(lookup_, pool_)
    {
      ETL_ASSERT(lookup_.capacity() <= pool_.capacity(), ETL_ERROR(indirect_vector_buffer_missmatch));
      this->assign(other.begin(), other.end());
    }

    //*************************************************************************
    /// Assignment operator.
    //*************************************************************************
    indirect_vector& operator = (const indirect_vector& rhs)
    {
      if (&rhs != this)
      {
        this->assign(rhs.cbegin(), rhs.cend());
      }

      return *this;
    }

#if ETL_CPP11_SUPPORTED
    //*************************************************************************
    /// Move constructor.
    //*************************************************************************
    indirect_vector(indirect_vector&& other, etl::ivector<T*>& lookup_, etl::ipool& pool_)
      : etl::iindirect_vector<T>(lookup_, pool_)
    {
      ETL_ASSERT(lookup_.capacity() <= pool_.capacity(), ETL_ERROR(indirect_vector_buffer_missmatch));
      this->move_container(ETL_STD::move(other));
    }

    //*************************************************************************
    /// Move assignment operator.
    //*************************************************************************
    indirect_vector& operator = (indirect_vector&& rhs)
    {
      this->move_container(ETL_STD::move(rhs));

      return *this;
    }
#endif

    //*************************************************************************
    /// Destructor.
    //*************************************************************************
    ~indirect_vector()
    {
      this->clear();
    }
  };
}

#ifdef ETL_COMPILER_GCC
#pragma GCC diagnostic pop
#endif

#undef ETL_FILE

#endif
<|MERGE_RESOLUTION|>--- conflicted
+++ resolved
@@ -1132,111 +1132,6 @@
       return lookup.available();
     }
 
-<<<<<<< HEAD
-    //*************************************************************************
-    /// Sorts the indirect vector using the default 'less'.
-    //*************************************************************************
-    void sort()
-    {
-      sort_function(begin(), end(), ETL_STD::less<T>());
-    }
-
-    //*************************************************************************
-    /// Sorts the indirect vector using a supplied compare function.
-    //*************************************************************************
-    template <typename TCompare>
-    void sort(TCompare compare)
-    {
-      sort_function(begin(), end(), compare);
-    }
-
-    //*************************************************************************
-    /// Sorts the indirect vector between two iterators.
-    //*************************************************************************
-    void sort(iterator first, iterator last)
-    {
-      sort_function(first, last, ETL_STD::less<T>());
-    }
-
-    //*************************************************************************
-    /// Sorts the indirect vector between two iterators.
-    //*************************************************************************
-    template <typename TCompare>
-    void sort(iterator first, iterator last, TCompare compare)
-    {
-      sort_function(first, last, compare);
-    }
-
-    //*************************************************************************
-    /// Sorts the indirect vector using the default 'less'.
-    //*************************************************************************
-    void stable_sort()
-    {
-      stable_sort_function(begin(), end(), ETL_STD::less<T>());
-    }
-
-    //*************************************************************************
-    /// Sorts the indirect vector using a supplied compare function.
-    //*************************************************************************
-    template <typename TCompare>
-    void stable_sort(TCompare compare)
-    {
-      stable_sort_function(begin(), end(), compare);
-    }
-
-    //*************************************************************************
-    /// Sorts the indirect vector between two iterators.
-    //*************************************************************************
-    void stable_sort(iterator first, iterator last)
-    {
-      stable_sort_function(first, last, ETL_STD::less<T>());
-    }
-
-    //*************************************************************************
-    /// Sorts the indirect vector between two iterators.
-    //*************************************************************************
-    template <typename TCompare>
-    void stable_sort(iterator first, iterator last, TCompare compare)
-    {
-      stable_sort_function(first, last, compare);
-    }
-
-    //*************************************************************************
-    /// Checks to see if the vector is sorted, using the default 'less'.
-    //*************************************************************************
-    bool is_sorted() const
-    {
-      return is_sorted_function(cbegin(), cend(), ETL_STD::less<T>());
-    }
-
-    //*************************************************************************
-    /// Sorts the indirect vector using a supplied compare function.
-    //*************************************************************************
-    template <typename TCompare>
-    bool is_sorted(TCompare compare) const
-    {
-      return is_sorted_function(cbegin(), cend(), compare);
-    }
-
-    //*************************************************************************
-    /// Sorts the indirect vector between two iterators.
-    //*************************************************************************
-    bool is_sorted(const_iterator first, const_iterator last) const
-    {
-      return is_sorted_function(first, last, ETL_STD::less<T>());
-    }
-
-    //*************************************************************************
-    /// Sorts the indirect vector between two iterators.
-    //*************************************************************************
-    template <typename TCompare>
-    bool is_sorted(const_iterator first, const_iterator last, TCompare compare) const
-    {
-      return is_sorted_function(first, last, compare);
-    }
-
-=======
->>>>>>> 4dd0cf24
   protected:
 
     //*********************************************************************
