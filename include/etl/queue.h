--- conflicted
+++ resolved
@@ -337,11 +337,7 @@
     //*************************************************************************
     /// Constructs a value in the queue 'in place'.
     /// If asserts or exceptions are enabled, throws an etl::queue_full if the queue if already full.
-<<<<<<< HEAD
-    ///\param args The arguments to use to construct the item in the queue.
-=======
     ///\param args The arguments to the constructor for the new item to push to the queue.
->>>>>>> bbaa60b3
     //*************************************************************************
     template <typename ... Args>
     reference emplace(Args && ... args)
