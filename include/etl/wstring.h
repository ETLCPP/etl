--- conflicted
+++ resolved
@@ -196,11 +196,7 @@
       {
         ETL_ASSERT(position < size(), ETL_ERROR(string_out_of_bounds));
 
-<<<<<<< HEAD
-        length_ = ETL_STD::min(length_, size() - position);
-=======
         length_ = etl::min(length_, size() - position);
->>>>>>> 575a0fee
 
         new_string.assign(buffer + position, buffer + position + length_);
       }
