--- conflicted
+++ resolved
@@ -44,8 +44,6 @@
 #include "function.h"
 #include "utility.h"
 
-#include "stl/utility.h"
-
 #undef ETL_FILE
 #define ETL_FILE "54"
 
@@ -93,11 +91,7 @@
     template <typename ... Args>
     bool emplace_from_unlocked(Args&&... args)
     {
-<<<<<<< HEAD
-      return emplace_implementation(ETL_STD::forward<Args>(args)...);
-=======
       return emplace_implementation(etl::forward<Args>(args)...);
->>>>>>> 575a0fee
     }
 #endif
 
@@ -254,11 +248,7 @@
     {
       if (current_size != MAX_SIZE)
       {
-<<<<<<< HEAD
-        ::new (&p_buffer[write_index]) T(ETL_STD::forward<Args>(args)...);
-=======
         ::new (&p_buffer[write_index]) T(etl::forward<Args>(args)...);
->>>>>>> 575a0fee
 
         write_index = get_next_index(write_index, MAX_SIZE);
 
@@ -528,11 +518,7 @@
     {
       lock();
 
-<<<<<<< HEAD
-      bool result = this->emplace_implementation(ETL_STD::forward<Args>(args)...);
-=======
       bool result = this->emplace_implementation(etl::forward<Args>(args)...);
->>>>>>> 575a0fee
 
       unlock();
 
