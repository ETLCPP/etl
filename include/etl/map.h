--- conflicted
+++ resolved
@@ -50,10 +50,7 @@
 #include "type_traits.h"
 #include "parameter_type.h"
 #include "iterator.h"
-<<<<<<< HEAD
-=======
 #include "utility.h"
->>>>>>> 575a0fee
 
 #if ETL_CPP11_SUPPORTED && ETL_NOT_USING_STLPORT && ETL_USING_STL
   #include <initializer_list>
@@ -466,21 +463,13 @@
   /// A templated base for all etl::map types.
   ///\ingroup map
   //***************************************************************************
-<<<<<<< HEAD
-  template <typename TKey, typename TMapped, typename TKeyCompare = ETL_STD::less<TKey> >
-=======
   template <typename TKey, typename TMapped, typename TKeyCompare = etl::less<TKey> >
->>>>>>> 575a0fee
   class imap : public etl::map_base
   {
   public:
 
     typedef TKey                           key_type;
-<<<<<<< HEAD
-    typedef ETL_PAIR<const TKey, TMapped> value_type;
-=======
     typedef ETL_OR_STD::pair<const TKey, TMapped> value_type;
->>>>>>> 575a0fee
     typedef TMapped                        mapped_type;
     typedef TKeyCompare                    key_compare;
     typedef value_type&                    reference;
@@ -590,11 +579,7 @@
     //*************************************************************************
     /// iterator.
     //*************************************************************************
-<<<<<<< HEAD
-    class iterator : public etl::iterator<ETL_BIDIRECTIONAL_ITERATOR_TAG, value_type>
-=======
     class iterator : public etl::iterator<ETL_OR_STD::bidirectional_iterator_tag, value_type>
->>>>>>> 575a0fee
     {
     public:
 
@@ -716,11 +701,7 @@
     //*************************************************************************
     /// const_iterator
     //*************************************************************************
-<<<<<<< HEAD
-    class const_iterator : public etl::iterator<ETL_BIDIRECTIONAL_ITERATOR_TAG, const value_type>
-=======
     class const_iterator : public etl::iterator<ETL_OR_STD::bidirectional_iterator_tag, const value_type>
->>>>>>> 575a0fee
     {
     public:
 
@@ -828,17 +809,10 @@
 
     friend class const_iterator;
 
-<<<<<<< HEAD
-    typedef typename ETL_STD::iterator_traits<iterator>::difference_type difference_type;
-
-    typedef ETL_STD::reverse_iterator<iterator>       reverse_iterator;
-    typedef ETL_STD::reverse_iterator<const_iterator> const_reverse_iterator;
-=======
     typedef typename etl::iterator_traits<iterator>::difference_type difference_type;
 
     typedef ETL_OR_STD::reverse_iterator<iterator>       reverse_iterator;
     typedef ETL_OR_STD::reverse_iterator<const_iterator> const_reverse_iterator;
->>>>>>> 575a0fee
 
     //*************************************************************************
     /// Gets the beginning of the map.
@@ -948,11 +922,7 @@
       if (!i_element.p_node)
       {
         // Doesn't exist, so create a new one.
-<<<<<<< HEAD
-        i_element = insert(ETL_MAKE_PAIR(key, mapped_type())).first;
-=======
         i_element = insert(ETL_OR_STD::make_pair(key, mapped_type())).first;
->>>>>>> 575a0fee
       }
 
       return i_element->second;
@@ -1024,15 +994,9 @@
     /// Returns two iterators with bounding (lower bound, upper bound) the key
     /// provided
     //*************************************************************************
-<<<<<<< HEAD
-    ETL_PAIR<iterator, iterator> equal_range(key_parameter_t key)
-    {
-      return ETL_MAKE_PAIR<iterator, iterator>(
-=======
     ETL_OR_STD::pair<iterator, iterator> equal_range(key_parameter_t key)
     {
       return ETL_OR_STD::make_pair<iterator, iterator>(
->>>>>>> 575a0fee
         iterator(*this, find_lower_node(root_node, key)),
         iterator(*this, find_upper_node(root_node, key)));
     }
@@ -1041,15 +1005,9 @@
     /// Returns two const iterators with bounding (lower bound, upper bound)
     /// the key provided.
     //*************************************************************************
-<<<<<<< HEAD
-    ETL_PAIR<const_iterator, const_iterator> equal_range(key_parameter_t key) const
-    {
-      return ETL_MAKE_PAIR<const_iterator, const_iterator>(
-=======
     ETL_OR_STD::pair<const_iterator, const_iterator> equal_range(key_parameter_t key) const
     {
       return ETL_OR_STD::make_pair<const_iterator, const_iterator>(
->>>>>>> 575a0fee
         const_iterator(*this, find_lower_node(root_node, key)),
         const_iterator(*this, find_upper_node(root_node, key)));
     }
@@ -1140,11 +1098,7 @@
     /// If asserts or exceptions are enabled, emits map_full if the map is already full.
     ///\param value    The value to insert.
     //*********************************************************************
-<<<<<<< HEAD
-    ETL_PAIR<iterator, bool> insert(const value_type& value)
-=======
     ETL_OR_STD::pair<iterator, bool> insert(const_reference value)
->>>>>>> 575a0fee
     {
       // Default to no inserted node
       Node* inserted_node = ETL_NULLPTR;
@@ -1185,11 +1139,7 @@
       inserted = inserted_node == &node;
 
       // Insert node into tree and return iterator to new node location in tree
-<<<<<<< HEAD
-      return ETL_MAKE_PAIR(iterator(*this, inserted_node), inserted);
-=======
       return ETL_OR_STD::make_pair(iterator(*this, inserted_node), inserted);
->>>>>>> 575a0fee
     }
 #endif
 
@@ -1684,11 +1634,7 @@
     Node* find_lower_node(Node* position, key_parameter_t key) const
     {
       // Something at this position? keep going
-<<<<<<< HEAD
-      Node* lower_node = nullptr;
-=======
       Node* lower_node = ETL_NULLPTR;
->>>>>>> 575a0fee
       while (position)
       {
         // Downcast lower node to Data_Node reference for key comparisons
@@ -2230,11 +2176,7 @@
   //*************************************************************************
   /// A templated map implementation that uses a fixed size buffer.
   //*************************************************************************
-<<<<<<< HEAD
-  template <typename TKey, typename TValue, const size_t MAX_SIZE_, typename TCompare = ETL_STD::less<TKey> >
-=======
   template <typename TKey, typename TValue, const size_t MAX_SIZE_, typename TCompare = etl::less<TKey> >
->>>>>>> 575a0fee
   class map : public etl::imap<TKey, TValue, TCompare>
   {
   public:
@@ -2366,11 +2308,7 @@
   template <typename TKey, typename TMapped, typename TKeyCompare>
   bool operator ==(const etl::imap<TKey, TMapped, TKeyCompare>& lhs, const etl::imap<TKey, TMapped, TKeyCompare>& rhs)
   {
-<<<<<<< HEAD
-    return (lhs.size() == rhs.size()) && ETL_STD::equal(lhs.begin(), lhs.end(), rhs.begin());
-=======
     return (lhs.size() == rhs.size()) && etl::equal(lhs.begin(), lhs.end(), rhs.begin());
->>>>>>> 575a0fee
   }
 
   //***************************************************************************
@@ -2396,14 +2334,7 @@
   template <typename TKey, typename TMapped, typename TKeyCompare>
   bool operator <(const etl::imap<TKey, TMapped, TKeyCompare>& lhs, const etl::imap<TKey, TMapped, TKeyCompare>& rhs)
   {
-<<<<<<< HEAD
-    return ETL_STD::lexicographical_compare(lhs.begin(),
-      lhs.end(),
-      rhs.begin(),
-      rhs.end());
-=======
     return etl::lexicographical_compare(lhs.begin(), lhs.end(), rhs.begin(), rhs.end());
->>>>>>> 575a0fee
   }
 
   //*************************************************************************
