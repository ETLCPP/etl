--- conflicted
+++ resolved
@@ -33,7 +33,6 @@
 
 #include "platform.h"
 #include "type_traits.h"
-#include "coordinate.h"
 
 #if defined(ETL_IN_UNIT_TEST) || ETL_USING_STL
   #if ETL_USING_CPP11
@@ -323,8 +322,6 @@
   {
     return t;
   }
-<<<<<<< HEAD
-=======
 
   //***************************************************************************
   /// integer_sequence
@@ -513,7 +510,6 @@
     }
   };
 #endif
->>>>>>> 868329f9
 }
 
 #endif
