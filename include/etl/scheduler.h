--- conflicted
+++ resolved
@@ -291,17 +291,10 @@
 
       if (!task_list.full())
       {
-<<<<<<< HEAD
-        typename task_list_t::iterator itask = ETL_STD::upper_bound(task_list.begin(),
-                                                                task_list.end(),
-                                                                task.get_task_priority(),
-                                                                compare_priority());
-=======
         typename task_list_t::iterator itask = etl::upper_bound(task_list.begin(),
                                                                    task_list.end(),
                                                                    task.get_task_priority(),
                                                                    compare_priority());
->>>>>>> 575a0fee
 
         task_list.insert(itask, &task);
       }
