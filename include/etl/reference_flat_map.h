///\file

/******************************************************************************
The MIT License(MIT)

Embedded Template Library.
https://github.com/ETLCPP/etl
https://www.etlcpp.com

Copyright(c) 2017 jwellbelove

Permission is hereby granted, free of charge, to any person obtaining a copy
of this software and associated documentation files(the "Software"), to deal
in the Software without restriction, including without limitation the rights
to use, copy, modify, merge, publish, distribute, sublicense, and / or sell
copies of the Software, and to permit persons to whom the Software is
furnished to do so, subject to the following conditions :

The above copyright notice and this permission notice shall be included in all
copies or substantial portions of the Software.

THE SOFTWARE IS PROVIDED "AS IS", WITHOUT WARRANTY OF ANY KIND, EXPRESS OR
IMPLIED, INCLUDING BUT NOT LIMITED TO THE WARRANTIES OF MERCHANTABILITY,
FITNESS FOR A PARTICULAR PURPOSE AND NONINFRINGEMENT.IN NO EVENT SHALL THE
AUTHORS OR COPYRIGHT HOLDERS BE LIABLE FOR ANY CLAIM, DAMAGES OR OTHER
LIABILITY, WHETHER IN AN ACTION OF CONTRACT, TORT OR OTHERWISE, ARISING FROM,
OUT OF OR IN CONNECTION WITH THE SOFTWARE OR THE USE OR OTHER DEALINGS IN THE
SOFTWARE.
******************************************************************************/

#ifndef ETL_REFERENCE_FLAT_MAP_INCLUDED
#define ETL_REFERENCE_FLAT_MAP_INCLUDED

#include <stddef.h>

#include "platform.h"
#include "vector.h"
#include "error_handler.h"
#include "debug_count.h"
#include "type_traits.h"
#include "parameter_type.h"
#include "exception.h"
#include "static_assert.h"
#include "iterator.h"

#undef ETL_FILE
#define ETL_FILE "30"

//*****************************************************************************
///\defgroup reference_flat_map reference_flat_map
/// An reference_flat_map with the capacity defined at compile time.
/// Has insertion of O(N) and search of O(logN)
/// Duplicate entries are not allowed.
///\ingroup containers
//*****************************************************************************

namespace etl
{
  //***************************************************************************
  ///\ingroup reference_flat_map
  /// Exception base for reference_flat_maps
  //***************************************************************************
  class flat_map_exception : public etl::exception
  {
  public:

    flat_map_exception(string_type reason_, string_type file_name_, numeric_type line_number_)
      : exception(reason_, file_name_, line_number_)
    {
    }
  };

  //***************************************************************************
  ///\ingroup reference_flat_map
  /// Vector full exception.
  //***************************************************************************
  class flat_map_full : public etl::flat_map_exception
  {
  public:

    flat_map_full(string_type file_name_, numeric_type line_number_)
      : flat_map_exception(ETL_ERROR_TEXT("flat_map: full", ETL_FILE"A"), file_name_, line_number_)
    {
    }
  };

  //***************************************************************************
  ///\ingroup reference_flat_map
  /// Vector out of bounds exception.
  //***************************************************************************
  class flat_map_out_of_bounds : public etl::flat_map_exception
  {
  public:

    flat_map_out_of_bounds(string_type file_name_, numeric_type line_number_)
      : flat_map_exception(ETL_ERROR_TEXT("flat_map:bounds", ETL_FILE"B"), file_name_, line_number_)
    {
    }
  };

  //***************************************************************************
  /// The base class for specifically sized reference_flat_maps.
  /// Can be used as a reference type for all reference_flat_maps containing a specific type.
  ///\ingroup reference_flat_map
  //***************************************************************************
<<<<<<< HEAD
  template <typename TKey, typename TMapped, typename TKeyCompare = ETL_STD::less<TKey> >
=======
  template <typename TKey, typename TMapped, typename TKeyCompare = etl::less<TKey> >
>>>>>>> 575a0fee
  class ireference_flat_map
  {
  public:

<<<<<<< HEAD
    typedef ETL_PAIR<const TKey, TMapped> value_type;
=======
    typedef ETL_OR_STD::pair<const TKey, TMapped> value_type;
>>>>>>> 575a0fee

  protected:

    typedef etl::ivector<value_type*> lookup_t;

  public:

    typedef TKey              key_type;
    typedef TMapped           mapped_type;
    typedef TKeyCompare       key_compare;
    typedef value_type&       reference;
    typedef const value_type& const_reference;
    typedef value_type*       pointer;
    typedef const value_type* const_pointer;
    typedef size_t            size_type;

    //*************************************************************************
<<<<<<< HEAD
    class iterator : public etl::iterator<ETL_BIDIRECTIONAL_ITERATOR_TAG, value_type>
=======
    class iterator : public etl::iterator<ETL_OR_STD::bidirectional_iterator_tag, value_type>
>>>>>>> 575a0fee
    {
    public:

      friend class ireference_flat_map;
      friend class const_iterator;

      iterator()
      {
      }

      iterator(typename lookup_t::iterator ilookup_)
        : ilookup(ilookup_)
      {
      }

      iterator(const iterator& other)
        : ilookup(other.ilookup)
      {
      }

      iterator& operator =(const iterator& other)
      {
        ilookup = other.ilookup;
        return *this;
      }

      iterator& operator ++()
      {
        ++ilookup;
        return *this;
      }

      iterator operator ++(int)
      {
        iterator temp(*this);
        ++ilookup;
        return temp;
      }

      iterator& operator --()
      {
        --ilookup;
        return *this;
      }

      iterator operator --(int)
      {
        iterator temp(*this);
        --ilookup;
        return temp;
      }

      reference operator *()
      {
        return *(*ilookup);
      }

      const_reference operator *() const
      {
        return *(*ilookup);
      }

      pointer operator &()
      {
        return etl::addressof(*(*ilookup));
      }

      const_pointer operator &() const
      {
        return &(*(*ilookup));
      }

      pointer operator ->()
      {
        return etl::addressof(*(*ilookup));
      }

      const_pointer operator ->() const
      {
        return etl::addressof(*(*ilookup));
      }

      friend bool operator == (const iterator& lhs, const iterator& rhs)
      {
        return lhs.ilookup == rhs.ilookup;
      }

      friend bool operator != (const iterator& lhs, const iterator& rhs)
      {
        return !(lhs == rhs);
      }

    private:

      typename lookup_t::iterator ilookup;
    };

    //*************************************************************************
<<<<<<< HEAD
    class const_iterator : public etl::iterator<ETL_BIDIRECTIONAL_ITERATOR_TAG, const value_type>
=======
    class const_iterator : public etl::iterator<ETL_OR_STD::bidirectional_iterator_tag, const value_type>
>>>>>>> 575a0fee
    {
    public:

      friend class ireference_flat_map;

      const_iterator()
      {
      }

      const_iterator(typename lookup_t::const_iterator ilookup_)
        : ilookup(ilookup_)
      {
      }

      const_iterator(const typename ireference_flat_map::iterator& other)
        : ilookup(other.ilookup)
      {
      }

      const_iterator(const const_iterator& other)
        : ilookup(other.ilookup)
      {
      }

      const_iterator& operator =(const typename ireference_flat_map::iterator& other)
      {
        ilookup = other.ilookup;
        return *this;
      }

      const_iterator& operator =(const const_iterator& other)
      {
        ilookup = other.ilookup;
        return *this;
      }

      const_iterator& operator ++()
      {
        ++ilookup;
        return *this;
      }

      const_iterator operator ++(int)
      {
        const_iterator temp(*this);
        ++ilookup;
        return temp;
      }

      const_iterator& operator --()
      {
        --ilookup;
        return *this;
      }

      const_iterator operator --(int)
      {
        const_iterator temp(*this);
        --ilookup;
        return temp;
      }

      const_reference operator *() const
      {
        return *(*ilookup);
      }

      const_pointer operator &() const
      {
        return etl::addressof(*(*ilookup));
      }

      const_pointer operator ->() const
      {
        return etl::addressof(*(*ilookup));
      }

      friend bool operator == (const const_iterator& lhs, const const_iterator& rhs)
      {
        return lhs.ilookup == rhs.ilookup;
      }

      friend bool operator != (const const_iterator& lhs, const const_iterator& rhs)
      {
        return !(lhs == rhs);
      }

    private:

      typename lookup_t::const_iterator ilookup;
    };

<<<<<<< HEAD
    typedef ETL_STD::reverse_iterator<iterator>       reverse_iterator;
    typedef ETL_STD::reverse_iterator<const_iterator> const_reverse_iterator;
    typedef typename ETL_STD::iterator_traits<iterator>::difference_type difference_type;
=======
    typedef ETL_OR_STD::reverse_iterator<iterator>       reverse_iterator;
    typedef ETL_OR_STD::reverse_iterator<const_iterator> const_reverse_iterator;
    typedef typename etl::iterator_traits<iterator>::difference_type difference_type;
>>>>>>> 575a0fee

  protected:

    typedef typename etl::parameter_type<TKey>::type key_parameter_t;

  private:

    //*********************************************************************
    /// How to compare elements and keys.
    //*********************************************************************
    class Compare
    {
    public:

      bool operator ()(const value_type& element, key_type key) const
      {
        return comp(element.first, key);
      }

      bool operator ()(key_type key, const value_type& element) const
      {
        return comp(key, element.first);
      }

      key_compare comp;
    };

  public:

    //*********************************************************************
    /// Returns an iterator to the beginning of the reference_flat_map.
    ///\return An iterator to the beginning of the reference_flat_map.
    //*********************************************************************
    iterator begin()
    {
      return iterator(lookup.begin());
    }

    //*********************************************************************
    /// Returns a const_iterator to the beginning of the reference_flat_map.
    ///\return A const iterator to the beginning of the reference_flat_map.
    //*********************************************************************
    const_iterator begin() const
    {
      return const_iterator(lookup.begin());
    }

    //*********************************************************************
    /// Returns an iterator to the end of the reference_flat_map.
    ///\return An iterator to the end of the reference_flat_map.
    //*********************************************************************
    iterator end()
    {
      return iterator(lookup.end());
    }

    //*********************************************************************
    /// Returns a const_iterator to the end of the reference_flat_map.
    ///\return A const iterator to the end of the reference_flat_map.
    //*********************************************************************
    const_iterator end() const
    {
      return const_iterator(lookup.end());
    }

    //*********************************************************************
    /// Returns a const_iterator to the beginning of the reference_flat_map.
    ///\return A const iterator to the beginning of the reference_flat_map.
    //*********************************************************************
    const_iterator cbegin() const
    {
      return const_iterator(lookup.cbegin());
    }

    //*********************************************************************
    /// Returns a const_iterator to the end of the reference_flat_map.
    ///\return A const iterator to the end of the reference_flat_map.
    //*********************************************************************
    const_iterator cend() const
    {
      return const_iterator(lookup.cend());
    }

    //*********************************************************************
    /// Returns an reverse iterator to the reverse beginning of the reference_flat_map.
    ///\return Iterator to the reverse beginning of the reference_flat_map.
    //*********************************************************************
    reverse_iterator rbegin()
    {
      return reverse_iterator(lookup.rbegin());
    }

    //*********************************************************************
    /// Returns a const reverse iterator to the reverse beginning of the reference_flat_map.
    ///\return Const iterator to the reverse beginning of the reference_flat_map.
    //*********************************************************************
    const_reverse_iterator rbegin() const
    {
      return reverse_iterator(lookup.rbegin());
    }

    //*********************************************************************
    /// Returns a reverse iterator to the end + 1 of the reference_flat_map.
    ///\return Reverse iterator to the end + 1 of the reference_flat_map.
    //*********************************************************************
    reverse_iterator rend()
    {
      return reverse_iterator(lookup.rend());
    }

    //*********************************************************************
    /// Returns a const reverse iterator to the end + 1 of the reference_flat_map.
    ///\return Const reverse iterator to the end + 1 of the reference_flat_map.
    //*********************************************************************
    const_reverse_iterator rend() const
    {
      return const_reverse_iterator(lookup.rend());
    }

    //*********************************************************************
    /// Returns a const reverse iterator to the reverse beginning of the reference_flat_map.
    ///\return Const reverse iterator to the reverse beginning of the reference_flat_map.
    //*********************************************************************
    const_reverse_iterator crbegin() const
    {
      return const_reverse_iterator(lookup.crbegin());
    }

    //*********************************************************************
    /// Returns a const reverse iterator to the end + 1 of the reference_flat_map.
    ///\return Const reverse iterator to the end + 1 of the reference_flat_map.
    //*********************************************************************
    const_reverse_iterator crend() const
    {
      return const_reverse_iterator(lookup.crend());
    }

    //*********************************************************************
    /// Returns a reference to the value at index 'key'
    ///\param i The index.
    ///\return A reference to the value at index 'key'
    //*********************************************************************
    mapped_type& operator [](key_parameter_t key)
    {
      iterator i_element = lower_bound(key);

      ETL_ASSERT(i_element != end(), ETL_ERROR(flat_map_out_of_bounds));

      return i_element->second;
    }

    //*********************************************************************
    /// Returns a const reference to the value at index 'key'
    ///\param i The index.
    ///\return A const reference to the value at index 'key'
    //*********************************************************************
    const mapped_type& operator [](key_parameter_t key) const
    {
      iterator i_element = lower_bound(key);

      ETL_ASSERT(i_element != end(), ETL_ERROR(flat_map_out_of_bounds));

      return i_element->second;
    }

    //*********************************************************************
    /// Returns a reference to the value at index 'key'
    /// If asserts or exceptions are enabled, emits an etl::flat_map_out_of_bounds if the key is not in the range.
    ///\param i The index.
    ///\return A reference to the value at index 'key'
    //*********************************************************************
    mapped_type& at(key_parameter_t key)
    {
      iterator i_element = lower_bound(key);

      ETL_ASSERT(i_element != end(), ETL_ERROR(flat_map_out_of_bounds));

      return i_element->second;
    }

    //*********************************************************************
    /// Returns a const reference to the value at index 'key'
    /// If asserts or exceptions are enabled, emits an etl::flat_map_out_of_bounds if the key is not in the range.
    ///\param i The index.
    ///\return A const reference to the value at index 'key'
    //*********************************************************************
    const mapped_type& at(key_parameter_t key) const
    {
      const_iterator i_element = lower_bound(key);

      ETL_ASSERT(i_element != end(), ETL_ERROR(flat_map_out_of_bounds));

      return i_element->second;
    }

    //*********************************************************************
    /// Assigns values to the reference_flat_map.
    /// If ETL_THROW_EXCEPTIONS & ETL_DEBUG are defined, emits flat_map_full if the reference_flat_map does not have enough free space.
    /// If ETL_THROW_EXCEPTIONS & ETL_DEBUG are defined, emits flat_map_iterator if the iterators are reversed.
    ///\param first The iterator to the first element.
    ///\param last  The iterator to the last element + 1.
    //*********************************************************************
    template <typename TIterator>
    void assign(TIterator first, TIterator last)
    {
<<<<<<< HEAD
      ETL_STATIC_ASSERT((etl::is_same<value_type, typename ETL_STD::iterator_traits<TIterator>::value_type>::value), "Incompatible data for assign");

#if defined(ETL_DEBUG)
      difference_type d = ETL_STD::distance(first, last);
=======
      ETL_STATIC_ASSERT((etl::is_same<value_type, typename etl::iterator_traits<TIterator>::value_type>::value), "Incompatible data for assign");

#if defined(ETL_DEBUG)
      difference_type d = etl::distance(first, last);
>>>>>>> 575a0fee
      ETL_ASSERT(d <= difference_type(capacity()), ETL_ERROR(flat_map_full));
#endif

      clear();

      while (first != last)
      {
        insert(*first++);
      }
    }

    //*********************************************************************
    /// Inserts a value to the reference_flat_map.
    /// If asserts or exceptions are enabled, emits flat_map_full if the reference_flat_map is already full.
    ///\param value    The value to insert.
    //*********************************************************************
<<<<<<< HEAD
    ETL_PAIR<iterator, bool> insert(reference value)
=======
    ETL_OR_STD::pair<iterator, bool> insert(reference value)
>>>>>>> 575a0fee
    {
      iterator i_element = lower_bound(value.first);

      return insert_at(i_element, value);
    }

    //*********************************************************************
    /// Inserts a value to the reference_flat_map.
    /// If asserts or exceptions are enabled, emits flat_map_full if the reference_flat_map is already full.
    ///\param position The position to insert at.
    ///\param value    The value to insert.
    //*********************************************************************
    iterator insert(iterator position, reference value)
    {
      return insert(value).first;
    }

    //*********************************************************************
    /// Inserts a range of values to the reference_flat_map.
    /// If asserts or exceptions are enabled, emits flat_map_full if the reference_flat_map does not have enough free space.
    ///\param position The position to insert at.
    ///\param first    The first element to add.
    ///\param last     The last + 1 element to add.
    //*********************************************************************
    template <class TIterator>
    void insert(TIterator first, TIterator last)
    {
      while (first != last)
      {
        insert(*first++);
      }
    }

    //*********************************************************************
    /// Erases an element.
    ///\param key The key to erase.
    ///\return The number of elements erased. 0 or 1.
    //*********************************************************************
    size_t erase(key_parameter_t key)
    {
      iterator i_element = find(key);

      if (i_element == end())
      {
        return 0;
      }
      else
      {
        lookup.erase(i_element.ilookup);
        return 1;
      }
    }

    //*********************************************************************
    /// Erases an element.
    ///\param i_element Iterator to the element.
    //*********************************************************************
    void erase(iterator i_element)
    {
      lookup.erase(i_element.ilookup);
    }

    //*********************************************************************
    /// Erases a range of elements.
    /// The range includes all the elements between first and last, including the
    /// element pointed by first, but not the one pointed by last.
    ///\param first Iterator to the first element.
    ///\param last  Iterator to the last element.
    //*********************************************************************
    void erase(iterator first, iterator last)
    {
      lookup.erase(first.ilookup, last.ilookup);
    }

    //*************************************************************************
    /// Clears the reference_flat_map.
    //*************************************************************************
    void clear()
    {
      lookup.clear();
    }

    //*********************************************************************
    /// Finds an element.
    ///\param key The key to search for.
    ///\return An iterator pointing to the element or end() if not found.
    //*********************************************************************
    iterator find(key_parameter_t key)
    {
      iterator itr = lower_bound(key);

      if (itr != end())
      {
        if (!key_compare()(itr->first, key) && !key_compare()(key, itr->first))
        {
          return itr;
        }
        else
        {
          return end();
        }
      }

      return end();
    }

    //*********************************************************************
    /// Finds an element.
    ///\param key The key to search for.
    ///\return An iterator pointing to the element or end() if not found.
    //*********************************************************************
    const_iterator find(key_parameter_t key) const
    {
      const_iterator itr = lower_bound(key);

      if (itr != end())
      {
        if (!key_compare()(itr->first, key) && !key_compare()(key, itr->first))
        {
          return itr;
        }
        else
        {
          return end();
        }
      }

      return end();
    }

    //*********************************************************************
    /// Counts an element.
    ///\param key The key to search for.
    ///\return 1 if the key exists, otherwise 0.
    //*********************************************************************
    size_t count(key_parameter_t key) const
    {
      return (find(key) == end()) ? 0 : 1;
    }

    //*********************************************************************
    /// Finds the lower bound of a key
    ///\param key The key to search for.
    ///\return An iterator.
    //*********************************************************************
    iterator lower_bound(key_parameter_t key)
    {
<<<<<<< HEAD
      return ETL_STD::lower_bound(begin(), end(), key, compare);
=======
      return etl::lower_bound(begin(), end(), key, compare);
>>>>>>> 575a0fee
    }

    //*********************************************************************
    /// Finds the lower bound of a key
    ///\param key The key to search for.
    ///\return An iterator.
    //*********************************************************************
    const_iterator lower_bound(key_parameter_t key) const
    {
<<<<<<< HEAD
      return ETL_STD::lower_bound(cbegin(), cend(), key, compare);
=======
      return etl::lower_bound(cbegin(), cend(), key, compare);
>>>>>>> 575a0fee
    }

    //*********************************************************************
    /// Finds the upper bound of a key
    ///\param key The key to search for.
    ///\return An iterator.
    //*********************************************************************
    iterator upper_bound(key_parameter_t key)
    {
<<<<<<< HEAD
      return ETL_STD::upper_bound(begin(), end(), key, compare);
=======
      return etl::upper_bound(begin(), end(), key, compare);
>>>>>>> 575a0fee
    }

    //*********************************************************************
    /// Finds the upper bound of a key
    ///\param key The key to search for.
    ///\return An iterator.
    //*********************************************************************
    const_iterator upper_bound(key_parameter_t key) const
    {
<<<<<<< HEAD
      return ETL_STD::upper_bound(begin(), end(), key, compare);
=======
      return etl::upper_bound(begin(), end(), key, compare);
>>>>>>> 575a0fee
    }

    //*********************************************************************
    /// Finds the range of equal elements of a key
    ///\param key The key to search for.
    ///\return An iterator pair.
    //*********************************************************************
<<<<<<< HEAD
    ETL_PAIR<iterator, iterator> equal_range(key_parameter_t key)
    {
      iterator i_lower = ETL_STD::lower_bound(begin(), end(), key, compare);

      return ETL_MAKE_PAIR(i_lower, ETL_STD::upper_bound(i_lower, end(), key, compare));
=======
    ETL_OR_STD::pair<iterator, iterator> equal_range(key_parameter_t key)
    {
      iterator i_lower = etl::lower_bound(begin(), end(), key, compare);

      return ETL_OR_STD::make_pair(i_lower, etl::upper_bound(i_lower, end(), key, compare));
>>>>>>> 575a0fee
    }

    //*********************************************************************
    /// Finds the range of equal elements of a key
    ///\param key The key to search for.
    ///\return An iterator pair.
    //*********************************************************************
<<<<<<< HEAD
    ETL_PAIR<const_iterator, const_iterator> equal_range(key_parameter_t key) const
    {
      const_iterator i_lower = ETL_STD::lower_bound(cbegin(), cend(), key, compare);

      return ETL_MAKE_PAIR(i_lower, ETL_STD::upper_bound(i_lower, cend(), key, compare));
=======
    ETL_OR_STD::pair<const_iterator, const_iterator> equal_range(key_parameter_t key) const
    {
      const_iterator i_lower = etl::lower_bound(cbegin(), cend(), key, compare);

      return ETL_OR_STD::make_pair(i_lower, etl::upper_bound(i_lower, cend(), key, compare));
>>>>>>> 575a0fee
    }

    //*************************************************************************
    /// Gets the current size of the reference_flat_map.
    ///\return The current size of the reference_flat_map.
    //*************************************************************************
    size_type size() const
    {
      return lookup.size();
    }

    //*************************************************************************
    /// Checks the 'empty' state of the reference_flat_map.
    ///\return <b>true</b> if empty.
    //*************************************************************************
    bool empty() const
    {
      return lookup.empty();
    }

    //*************************************************************************
    /// Checks the 'full' state of the reference_flat_map.
    ///\return <b>true</b> if full.
    //*************************************************************************
    bool full() const
    {
      return lookup.full();
    }

    //*************************************************************************
    /// Returns the capacity of the reference_flat_map.
    ///\return The capacity of the reference_flat_map.
    //*************************************************************************
    size_type capacity() const
    {
      return lookup.capacity();
    }

    //*************************************************************************
    /// Returns the maximum possible size of the reference_flat_map.
    ///\return The maximum size of the reference_flat_map.
    //*************************************************************************
    size_type max_size() const
    {
      return lookup.max_size();
    }

    //*************************************************************************
    /// Returns the remaining capacity.
    ///\return The remaining capacity.
    //*************************************************************************
    size_t available() const
    {
      return lookup.available();
    }

  protected:

    //*********************************************************************
    /// Constructor.
    //*********************************************************************
    ireference_flat_map(lookup_t& lookup_)
      : lookup(lookup_)
    {
    }

    //*********************************************************************
    /// Inserts a value to the reference_flat_map.
    ///\param i_element The place to insert.
    ///\param value     The value to insert.
    //*********************************************************************
<<<<<<< HEAD
    ETL_PAIR<iterator, bool> insert_at(iterator i_element, value_type& value)
    {
      ETL_PAIR<iterator, bool> result(end(), false);
=======
    ETL_OR_STD::pair<iterator, bool> insert_at(iterator i_element, value_type& value)
    {
      ETL_OR_STD::pair<iterator, bool> result(end(), false);
>>>>>>> 575a0fee

      if (i_element == end())
      {
        // At the end.
        ETL_ASSERT(!lookup.full(), ETL_ERROR(flat_map_full));

        lookup.push_back(&value);
        result.first = --end();
        result.second = true;
      }
      else
      {
        // Not at the end.
        result.first = i_element;

        // Existing element?
        if (TKeyCompare()(value.first, i_element->first) || TKeyCompare()(i_element->first, value.first))
        {
          // A new one.
          ETL_ASSERT(!lookup.full(), ETL_ERROR(flat_map_full));
          lookup.insert(i_element.ilookup, &value);
          result.second = true;
        }
      }

      return result;
    }

  private:

    // Disable copy construction and assignment.
    ireference_flat_map(const ireference_flat_map&);
    ireference_flat_map& operator = (const ireference_flat_map&);

    lookup_t& lookup;

    Compare compare;

    //*************************************************************************
    /// Destructor.
    //*************************************************************************
#if defined(ETL_POLYMORPHIC_REFERENCE_FLAT_MAP) || defined(ETL_POLYMORPHIC_CONTAINERS)
  public:
    virtual ~ireference_flat_map()
    {
    }
#else
  protected:
    ~ireference_flat_map()
    {
    }
#endif
  };

  //***************************************************************************
  /// Equal operator.
  ///\param lhs Reference to the first reference_flat_map.
  ///\param rhs Reference to the second reference_flat_map.
  ///\return <b>true</b> if the arrays are equal, otherwise <b>false</b>
  ///\ingroup reference_flat_map
  //***************************************************************************
  template <typename TKey, typename TMapped, typename TKeyCompare>
  bool operator ==(const etl::ireference_flat_map<TKey, TMapped, TKeyCompare>& lhs, const etl::ireference_flat_map<TKey, TMapped, TKeyCompare>& rhs)
  {
<<<<<<< HEAD
    return (lhs.size() == rhs.size()) && ETL_STD::equal(lhs.begin(), lhs.end(), rhs.begin());
=======
    return (lhs.size() == rhs.size()) && etl::equal(lhs.begin(), lhs.end(), rhs.begin());
>>>>>>> 575a0fee
  }

  //***************************************************************************
  /// Not equal operator.
  ///\param lhs Reference to the first reference_flat_map.
  ///\param rhs Reference to the second reference_flat_map.
  ///\return <b>true</b> if the arrays are not equal, otherwise <b>false</b>
  ///\ingroup reference_flat_map
  //***************************************************************************
  template <typename TKey, typename TMapped, typename TKeyCompare>
  bool operator !=(const etl::ireference_flat_map<TKey, TMapped, TKeyCompare>& lhs, const etl::ireference_flat_map<TKey, TMapped, TKeyCompare>& rhs)
  {
    return !(lhs == rhs);
  }

  //***************************************************************************
  /// A reference_flat_map implementation that uses a fixed size buffer.
  ///\tparam TKey     The key type.
  ///\tparam TValue   The value type.
<<<<<<< HEAD
  ///\tparam TCompare The type to compare keys. Default = ETL_STD::less<TKey>
  ///\tparam MAX_SIZE_ The maximum number of elements that can be stored.
  ///\ingroup reference_flat_map
  //***************************************************************************
  template <typename TKey, typename TValue, const size_t MAX_SIZE_, typename TCompare = ETL_STD::less<TKey> >
=======
  ///\tparam TCompare The type to compare keys. Default = etl::less<TKey>
  ///\tparam MAX_SIZE_ The maximum number of elements that can be stored.
  ///\ingroup reference_flat_map
  //***************************************************************************
  template <typename TKey, typename TValue, const size_t MAX_SIZE_, typename TCompare = etl::less<TKey> >
>>>>>>> 575a0fee
  class reference_flat_map : public ireference_flat_map<TKey, TValue, TCompare>
  {
  public:

    static const size_t MAX_SIZE = MAX_SIZE_;

    //*************************************************************************
    /// Constructor.
    //*************************************************************************
    reference_flat_map()
      : ireference_flat_map<TKey, TValue, TCompare>(lookup)
    {
    }

    //*************************************************************************
    /// Constructor, from an iterator range.
    ///\tparam TIterator The iterator type.
    ///\param first The iterator to the first element.
    ///\param last  The iterator to the last element + 1.
    //*************************************************************************
    template <typename TIterator>
    reference_flat_map(TIterator first, TIterator last)
      : ireference_flat_map<TKey, TValue, TCompare>(lookup)
    {
      ireference_flat_map<TKey, TValue, TCompare>::assign(first, last);
    }

    //*************************************************************************
    /// Destructor.
    //*************************************************************************
    ~reference_flat_map()
    {
      ireference_flat_map<TKey, TValue, TCompare>::clear();
    }

    //*************************************************************************
    /// Assignment operator.
    //*************************************************************************
    reference_flat_map& operator = (const reference_flat_map& rhs)
    {
      if (&rhs != this)
      {
        ireference_flat_map<TKey, TValue, TCompare>::assign(rhs.cbegin(), rhs.cend());
      }

      return *this;
    }

  private:

    reference_flat_map(const reference_flat_map&);

    typedef typename ireference_flat_map<TKey, TValue, TCompare>::value_type node_t;

    // The vector that stores pointers to the nodes.
    etl::vector<node_t*, MAX_SIZE> lookup;
  };

}

#undef ETL_FILE

#endif<|MERGE_RESOLUTION|>--- conflicted
+++ resolved
@@ -103,20 +103,12 @@
   /// Can be used as a reference type for all reference_flat_maps containing a specific type.
   ///\ingroup reference_flat_map
   //***************************************************************************
-<<<<<<< HEAD
-  template <typename TKey, typename TMapped, typename TKeyCompare = ETL_STD::less<TKey> >
-=======
   template <typename TKey, typename TMapped, typename TKeyCompare = etl::less<TKey> >
->>>>>>> 575a0fee
   class ireference_flat_map
   {
   public:
 
-<<<<<<< HEAD
-    typedef ETL_PAIR<const TKey, TMapped> value_type;
-=======
     typedef ETL_OR_STD::pair<const TKey, TMapped> value_type;
->>>>>>> 575a0fee
 
   protected:
 
@@ -134,11 +126,7 @@
     typedef size_t            size_type;
 
     //*************************************************************************
-<<<<<<< HEAD
-    class iterator : public etl::iterator<ETL_BIDIRECTIONAL_ITERATOR_TAG, value_type>
-=======
     class iterator : public etl::iterator<ETL_OR_STD::bidirectional_iterator_tag, value_type>
->>>>>>> 575a0fee
     {
     public:
 
@@ -237,11 +225,7 @@
     };
 
     //*************************************************************************
-<<<<<<< HEAD
-    class const_iterator : public etl::iterator<ETL_BIDIRECTIONAL_ITERATOR_TAG, const value_type>
-=======
     class const_iterator : public etl::iterator<ETL_OR_STD::bidirectional_iterator_tag, const value_type>
->>>>>>> 575a0fee
     {
     public:
 
@@ -334,15 +318,9 @@
       typename lookup_t::const_iterator ilookup;
     };
 
-<<<<<<< HEAD
-    typedef ETL_STD::reverse_iterator<iterator>       reverse_iterator;
-    typedef ETL_STD::reverse_iterator<const_iterator> const_reverse_iterator;
-    typedef typename ETL_STD::iterator_traits<iterator>::difference_type difference_type;
-=======
     typedef ETL_OR_STD::reverse_iterator<iterator>       reverse_iterator;
     typedef ETL_OR_STD::reverse_iterator<const_iterator> const_reverse_iterator;
     typedef typename etl::iterator_traits<iterator>::difference_type difference_type;
->>>>>>> 575a0fee
 
   protected:
 
@@ -548,17 +526,10 @@
     template <typename TIterator>
     void assign(TIterator first, TIterator last)
     {
-<<<<<<< HEAD
-      ETL_STATIC_ASSERT((etl::is_same<value_type, typename ETL_STD::iterator_traits<TIterator>::value_type>::value), "Incompatible data for assign");
-
-#if defined(ETL_DEBUG)
-      difference_type d = ETL_STD::distance(first, last);
-=======
       ETL_STATIC_ASSERT((etl::is_same<value_type, typename etl::iterator_traits<TIterator>::value_type>::value), "Incompatible data for assign");
 
 #if defined(ETL_DEBUG)
       difference_type d = etl::distance(first, last);
->>>>>>> 575a0fee
       ETL_ASSERT(d <= difference_type(capacity()), ETL_ERROR(flat_map_full));
 #endif
 
@@ -575,11 +546,7 @@
     /// If asserts or exceptions are enabled, emits flat_map_full if the reference_flat_map is already full.
     ///\param value    The value to insert.
     //*********************************************************************
-<<<<<<< HEAD
-    ETL_PAIR<iterator, bool> insert(reference value)
-=======
     ETL_OR_STD::pair<iterator, bool> insert(reference value)
->>>>>>> 575a0fee
     {
       iterator i_element = lower_bound(value.first);
 
@@ -727,11 +694,7 @@
     //*********************************************************************
     iterator lower_bound(key_parameter_t key)
     {
-<<<<<<< HEAD
-      return ETL_STD::lower_bound(begin(), end(), key, compare);
-=======
       return etl::lower_bound(begin(), end(), key, compare);
->>>>>>> 575a0fee
     }
 
     //*********************************************************************
@@ -741,11 +704,7 @@
     //*********************************************************************
     const_iterator lower_bound(key_parameter_t key) const
     {
-<<<<<<< HEAD
-      return ETL_STD::lower_bound(cbegin(), cend(), key, compare);
-=======
       return etl::lower_bound(cbegin(), cend(), key, compare);
->>>>>>> 575a0fee
     }
 
     //*********************************************************************
@@ -755,11 +714,7 @@
     //*********************************************************************
     iterator upper_bound(key_parameter_t key)
     {
-<<<<<<< HEAD
-      return ETL_STD::upper_bound(begin(), end(), key, compare);
-=======
       return etl::upper_bound(begin(), end(), key, compare);
->>>>>>> 575a0fee
     }
 
     //*********************************************************************
@@ -769,11 +724,7 @@
     //*********************************************************************
     const_iterator upper_bound(key_parameter_t key) const
     {
-<<<<<<< HEAD
-      return ETL_STD::upper_bound(begin(), end(), key, compare);
-=======
       return etl::upper_bound(begin(), end(), key, compare);
->>>>>>> 575a0fee
     }
 
     //*********************************************************************
@@ -781,19 +732,11 @@
     ///\param key The key to search for.
     ///\return An iterator pair.
     //*********************************************************************
-<<<<<<< HEAD
-    ETL_PAIR<iterator, iterator> equal_range(key_parameter_t key)
-    {
-      iterator i_lower = ETL_STD::lower_bound(begin(), end(), key, compare);
-
-      return ETL_MAKE_PAIR(i_lower, ETL_STD::upper_bound(i_lower, end(), key, compare));
-=======
     ETL_OR_STD::pair<iterator, iterator> equal_range(key_parameter_t key)
     {
       iterator i_lower = etl::lower_bound(begin(), end(), key, compare);
 
       return ETL_OR_STD::make_pair(i_lower, etl::upper_bound(i_lower, end(), key, compare));
->>>>>>> 575a0fee
     }
 
     //*********************************************************************
@@ -801,19 +744,11 @@
     ///\param key The key to search for.
     ///\return An iterator pair.
     //*********************************************************************
-<<<<<<< HEAD
-    ETL_PAIR<const_iterator, const_iterator> equal_range(key_parameter_t key) const
-    {
-      const_iterator i_lower = ETL_STD::lower_bound(cbegin(), cend(), key, compare);
-
-      return ETL_MAKE_PAIR(i_lower, ETL_STD::upper_bound(i_lower, cend(), key, compare));
-=======
     ETL_OR_STD::pair<const_iterator, const_iterator> equal_range(key_parameter_t key) const
     {
       const_iterator i_lower = etl::lower_bound(cbegin(), cend(), key, compare);
 
       return ETL_OR_STD::make_pair(i_lower, etl::upper_bound(i_lower, cend(), key, compare));
->>>>>>> 575a0fee
     }
 
     //*************************************************************************
@@ -885,15 +820,9 @@
     ///\param i_element The place to insert.
     ///\param value     The value to insert.
     //*********************************************************************
-<<<<<<< HEAD
-    ETL_PAIR<iterator, bool> insert_at(iterator i_element, value_type& value)
-    {
-      ETL_PAIR<iterator, bool> result(end(), false);
-=======
     ETL_OR_STD::pair<iterator, bool> insert_at(iterator i_element, value_type& value)
     {
       ETL_OR_STD::pair<iterator, bool> result(end(), false);
->>>>>>> 575a0fee
 
       if (i_element == end())
       {
@@ -958,11 +887,7 @@
   template <typename TKey, typename TMapped, typename TKeyCompare>
   bool operator ==(const etl::ireference_flat_map<TKey, TMapped, TKeyCompare>& lhs, const etl::ireference_flat_map<TKey, TMapped, TKeyCompare>& rhs)
   {
-<<<<<<< HEAD
-    return (lhs.size() == rhs.size()) && ETL_STD::equal(lhs.begin(), lhs.end(), rhs.begin());
-=======
     return (lhs.size() == rhs.size()) && etl::equal(lhs.begin(), lhs.end(), rhs.begin());
->>>>>>> 575a0fee
   }
 
   //***************************************************************************
@@ -982,19 +907,11 @@
   /// A reference_flat_map implementation that uses a fixed size buffer.
   ///\tparam TKey     The key type.
   ///\tparam TValue   The value type.
-<<<<<<< HEAD
-  ///\tparam TCompare The type to compare keys. Default = ETL_STD::less<TKey>
-  ///\tparam MAX_SIZE_ The maximum number of elements that can be stored.
-  ///\ingroup reference_flat_map
-  //***************************************************************************
-  template <typename TKey, typename TValue, const size_t MAX_SIZE_, typename TCompare = ETL_STD::less<TKey> >
-=======
   ///\tparam TCompare The type to compare keys. Default = etl::less<TKey>
   ///\tparam MAX_SIZE_ The maximum number of elements that can be stored.
   ///\ingroup reference_flat_map
   //***************************************************************************
   template <typename TKey, typename TValue, const size_t MAX_SIZE_, typename TCompare = etl::less<TKey> >
->>>>>>> 575a0fee
   class reference_flat_map : public ireference_flat_map<TKey, TValue, TCompare>
   {
   public:
