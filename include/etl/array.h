///\file

/******************************************************************************
The MIT License(MIT)

Embedded Template Library.
https://github.com/ETLCPP/etl
https://www.etlcpp.com

Copyright(c) 2014 John Wellbelove

Permission is hereby granted, free of charge, to any person obtaining a copy
of this software and associated documentation files(the "Software"), to deal
in the Software without restriction, including without limitation the rights
to use, copy, modify, merge, publish, distribute, sublicense, and / or sell
copies of the Software, and to permit persons to whom the Software is
furnished to do so, subject to the following conditions :

The above copyright notice and this permission notice shall be included in all
copies or substantial portions of the Software.

THE SOFTWARE IS PROVIDED "AS IS", WITHOUT WARRANTY OF ANY KIND, EXPRESS OR
IMPLIED, INCLUDING BUT NOT LIMITED TO THE WARRANTIES OF MERCHANTABILITY,
FITNESS FOR A PARTICULAR PURPOSE AND NONINFRINGEMENT.IN NO EVENT SHALL THE
AUTHORS OR COPYRIGHT HOLDERS BE LIABLE FOR ANY CLAIM, DAMAGES OR OTHER
LIABILITY, WHETHER IN AN ACTION OF CONTRACT, TORT OR OTHERWISE, ARISING FROM,
OUT OF OR IN CONNECTION WITH THE SOFTWARE OR THE USE OR OTHER DEALINGS IN THE
SOFTWARE.
******************************************************************************/

#ifndef ETL_ARRAY_INCLUDED
#define ETL_ARRAY_INCLUDED

#include "platform.h"
#include "algorithm.h"
#include "iterator.h"
#include "functional.h"
#include "exception.h"
#include "type_traits.h"
#include "parameter_type.h"
#include "static_assert.h"
#include "error_handler.h"
#include "nth_type.h"
#include "initializer_list.h"

#include <stddef.h>

///\defgroup array array
/// A replacement for std::array if you haven't got C++0x11.
///\ingroup containers

namespace etl
{
  //***************************************************************************
  ///\ingroup array
  /// The base class for array exceptions.
  //***************************************************************************
  class array_exception : public exception
  {
  public:

    array_exception(string_type reason_, string_type file_name_, numeric_type line_number_)
      : exception(reason_, file_name_, line_number_)
    {
    }
  };

  //***************************************************************************
  ///\ingroup array
  /// The out of range exceptions.
  //***************************************************************************
  class array_out_of_range : public array_exception
  {
  public:

    array_out_of_range(string_type file_name_, numeric_type line_number_)
      : array_exception("array:range", file_name_, line_number_)
    {
    }
  };

  //***************************************************************************
  ///\ingroup array
  /// A replacement for std::array if you haven't got C++0x11.
  //***************************************************************************
  template <typename T, size_t SIZE_>
  class array
  {
  private:

    typedef typename etl::parameter_type<T>::type parameter_t;

  public:

    static ETL_CONSTANT size_t SIZE = SIZE_;

    typedef T         value_type;
    typedef size_t    size_type;
    typedef ptrdiff_t difference_type;
    typedef T&        reference;
    typedef const T&  const_reference;
    typedef T*        pointer;
    typedef const T*  const_pointer;
    typedef T*        iterator;
    typedef const T*  const_iterator;
    typedef ETL_OR_STD::reverse_iterator<iterator>       reverse_iterator;
    typedef ETL_OR_STD::reverse_iterator<const_iterator> const_reverse_iterator;

    //*************************************************************************
    // Element access
    //*************************************************************************

    //*************************************************************************
    /// Returns a reference to the value at index 'i'.
    ///\param i The index of the element to access.
    //*************************************************************************
    ETL_NODISCARD
    ETL_CONSTEXPR14
    reference at(size_t i) ETL_NOEXCEPT_EXPR(ETL_NOT_USING_EXCEPTIONS)
    {
      ETL_ASSERT(i < SIZE, ETL_ERROR(array_out_of_range));

      return _buffer[i];
    }

    //*************************************************************************
    /// Returns a const reference to the value at index 'i'.
    ///\param i The index of the element to access.
    //*************************************************************************
    ETL_NODISCARD
    ETL_CONSTEXPR14
    const_reference at(size_t i) const ETL_NOEXCEPT_EXPR(ETL_NOT_USING_EXCEPTIONS)
    {
      ETL_ASSERT(i < SIZE, ETL_ERROR(array_out_of_range));

      return _buffer[i];
    }

    //*************************************************************************
    /// [] operator.
    /// Returns a reference to the value at index 'i'.
    ///\param i The index of the element to access.
    //*************************************************************************
    ETL_NODISCARD
    ETL_CONSTEXPR14
    reference operator[](size_t i) ETL_NOEXCEPT_EXPR(ETL_DEBUG_NOT_USING_EXCEPTIONS)
    {
<<<<<<< HEAD
      ETL_ASSERT_CHECK_INDEX_OPERATOR(i < SIZE, ETL_ERROR(array_out_of_range));
      
=======
      ETL_DEBUG_ASSERT(i < SIZE, ETL_ERROR(array_out_of_range));

>>>>>>> e88a7436
      return _buffer[i];
    }

    //*************************************************************************
    /// [] operator.
    /// Returns a const reference to the value at index 'i'.
    ///\param i The index of the element to access.
    //*************************************************************************
    ETL_NODISCARD
    ETL_CONSTEXPR const_reference operator[](size_t i) const ETL_NOEXCEPT_EXPR(ETL_DEBUG_NOT_USING_EXCEPTIONS)
    {
<<<<<<< HEAD
      //throwing from c++11 constexpr requires special syntax
#if ETL_USING_CPP11 && !ETL_USING_CPP14 && ETL_USING_EXCEPTIONS && defined(ETL_CHECK_INDEX_OPERATOR)
      return i < SIZE ? _buffer[i] : throw(ETL_ERROR(array_out_of_range));
#else
      ETL_ASSERT_CHECK_INDEX_OPERATOR(i < SIZE, ETL_ERROR(array_out_of_range));
=======
      //throwing from c++11 constexpr requires a special macro
#if ETL_USING_CPP11 && !ETL_USING_CPP14 && ETL_DEBUG_USING_EXCEPTIONS
      ETL_DEBUG_ASSERT_OR_RETURN_VALUE_CPP11_CONSTEXPR(i < SIZE, ETL_ERROR(array_out_of_range), _buffer[i]);
#else
      ETL_DEBUG_ASSERT(i < SIZE, ETL_ERROR(array_out_of_range));
>>>>>>> e88a7436

      return _buffer[i];
#endif
    }

    //*************************************************************************
    /// Returns a reference to the first element.
    //*************************************************************************
    ETL_NODISCARD
    ETL_CONSTEXPR14
    reference front() ETL_NOEXCEPT
    {
      ETL_STATIC_ASSERT(SIZE > 0, "Array is empty.");

      return _buffer[0];
    }

    //*************************************************************************
    /// Returns a const reference to the first element.
    //*************************************************************************
    ETL_NODISCARD
    ETL_CONSTEXPR const_reference front() const ETL_NOEXCEPT
    {
      ETL_STATIC_ASSERT(SIZE > 0, "Array is empty.");

      return _buffer[0];
    }

    //*************************************************************************
    /// Returns a reference to the last element.
    //*************************************************************************
    ETL_NODISCARD
    ETL_CONSTEXPR14
    reference back() ETL_NOEXCEPT
    {
      ETL_STATIC_ASSERT(SIZE > 0, "Array is empty.");

      return _buffer[SIZE - 1];
    }

    //*************************************************************************
    /// Returns a const reference to the last element.
    //*************************************************************************
    ETL_NODISCARD
    ETL_CONSTEXPR const_reference back() const ETL_NOEXCEPT
    {
      ETL_STATIC_ASSERT(SIZE > 0, "Array is empty.");

      return _buffer[SIZE - 1];
    }

    //*************************************************************************
    /// Returns a pointer to the first element of the internal buffer.
    //*************************************************************************
    ETL_NODISCARD
    ETL_CONSTEXPR14
    pointer data() ETL_NOEXCEPT
    {
      return _buffer;
    }

    //*************************************************************************
    /// Returns a const pointer to the first element of the internal buffer.
    //*************************************************************************
    ETL_NODISCARD
    ETL_CONSTEXPR const_pointer data() const ETL_NOEXCEPT
    {
      return _buffer;
    }

    //*************************************************************************
    // Iterators
    //*************************************************************************

    //*************************************************************************
    /// Returns an iterator to the beginning of the array.
    //*************************************************************************
    ETL_NODISCARD
    ETL_CONSTEXPR14
    iterator begin() ETL_NOEXCEPT
    {
      return _buffer;
    }

    //*************************************************************************
    /// Returns a const iterator to the beginning of the array.
    //*************************************************************************
    ETL_NODISCARD
    ETL_CONSTEXPR const_iterator begin() const ETL_NOEXCEPT
    {
      return _buffer;
    }

    //*************************************************************************
    /// Returns a const iterator to the beginning of the array.
    //*************************************************************************
    ETL_NODISCARD
    ETL_CONSTEXPR const_iterator cbegin() const ETL_NOEXCEPT
    {
      return begin();
    }

    //*************************************************************************
    /// Returns an iterator to the end of the array.
    //*************************************************************************
    ETL_NODISCARD
    ETL_CONSTEXPR14
    iterator end() ETL_NOEXCEPT
    {
      return _buffer + SIZE;
    }

    //*************************************************************************
    /// Returns a const iterator to the end of the array.
    //*************************************************************************
    ETL_NODISCARD
    ETL_CONSTEXPR const_iterator end() const ETL_NOEXCEPT
    {
      return _buffer + SIZE;
    }

    //*************************************************************************
    // Returns a const iterator to the end of the array.
    //*************************************************************************
    ETL_NODISCARD
    ETL_CONSTEXPR const_iterator cend() const ETL_NOEXCEPT
    {
      return _buffer + SIZE;
    }

    //*************************************************************************
    // Returns an reverse iterator to the reverse beginning of the array.
    //*************************************************************************
    ETL_NODISCARD
    ETL_CONSTEXPR14
    reverse_iterator rbegin() ETL_NOEXCEPT
    {
      return reverse_iterator(end());
    }

    //*************************************************************************
    /// Returns a const reverse iterator to the reverse beginning of the array.
    //*************************************************************************
    ETL_NODISCARD
    ETL_CONSTEXPR const_reverse_iterator rbegin() const ETL_NOEXCEPT
    {
      return const_reverse_iterator(end());
    }

    //*************************************************************************
    /// Returns a const reverse iterator to the reverse beginning of the array.
    //*************************************************************************
    ETL_NODISCARD
    ETL_CONSTEXPR const_reverse_iterator crbegin() const ETL_NOEXCEPT
    {
      return const_reverse_iterator(end());
    }

    //*************************************************************************
    /// Returns a reverse iterator to the end of the array.
    //*************************************************************************
    ETL_NODISCARD
    ETL_CONSTEXPR14
    reverse_iterator rend() ETL_NOEXCEPT
    {
      return reverse_iterator(begin());
    }

    //*************************************************************************
    /// Returns a const reverse iterator to the end of the array.
    //*************************************************************************
    ETL_NODISCARD
    ETL_CONSTEXPR const_reverse_iterator rend() const ETL_NOEXCEPT
    {
      return const_reverse_iterator(begin());
    }

    //*************************************************************************
    /// Returns a const reverse iterator to the end of the array.
    //*************************************************************************
    ETL_NODISCARD
    ETL_CONSTEXPR const_reverse_iterator crend() const ETL_NOEXCEPT
    {
      return const_reverse_iterator(begin());
    }

    //*************************************************************************
    // Capacity
    //*************************************************************************

    //*************************************************************************
    /// Returns <b>true</b> if the array size is zero.
    //*************************************************************************
    ETL_NODISCARD
    ETL_CONSTEXPR bool empty() const ETL_NOEXCEPT
    {
      return (SIZE == 0);
    }

    //*************************************************************************
    /// Returns the size of the array.
    //*************************************************************************
    ETL_NODISCARD
    ETL_CONSTEXPR size_t size() const ETL_NOEXCEPT
    {
      return SIZE;
    }

    //*************************************************************************
    /// Returns the maximum possible size of the array.
    //*************************************************************************
    ETL_NODISCARD
    ETL_CONSTEXPR size_t max_size() const ETL_NOEXCEPT
    {
      return SIZE;
    }

    //*************************************************************************
    // Operations
    //*************************************************************************

    //*************************************************************************
    /// Fills the array with the specified value.
    ///\param value The value to fill the array with.
    //*************************************************************************
    ETL_CONSTEXPR14 void fill(parameter_t value)
    {
      etl::fill(_buffer, _buffer + SIZE, value);
    }

    //*************************************************************************
    /// Swaps the contents of this array and another.
    ///\param other A reference to the other array.
    //*************************************************************************
    ETL_CONSTEXPR14 void swap(array& other) ETL_NOEXCEPT
    {
      using ETL_OR_STD::swap; // Allow ADL

      for (size_t i = 0UL; i < SIZE; ++i)
      {
        swap(_buffer[i], other._buffer[i]);
      }
    }

    //*************************************************************************
    /// Fills the array from the range.
    /// If the range is smaller than the array then the unused array elements are left unmodified.
    ///\param first The iterator to the first item in the range.
    ///\param last  The iterator to one past the final item in the range.
    ///\return An iterator to the first unassigned array element, or end().
    //*************************************************************************
    template <typename TIterator>
    iterator assign(TIterator first, const TIterator last)
    {
      return etl::copy_s(first, last, begin(), end());
    }

    //*************************************************************************
    /// Fills the array from the range.
    /// If the range is smaller than the array then the unused array elements are initialised with the supplied value.
    ///\param first The iterator to the first item in the range.
    ///\param last  The iterator to one past the final item in the range.
    ///\return An iterator to the first array element set to 'value', or end().
    //*************************************************************************
    template <typename TIterator>
    iterator assign(TIterator first, const TIterator last, parameter_t value)
    {
      // Copy from the range.
      iterator p = etl::copy_s(first, last, begin(), end());

      // Initialise any that are left.
      etl::fill(p, end(), value);

      return p;
    }

    //*************************************************************************
    /// Inserts a value into the array.
    ///\param position The index of the position to insert at.
    ///\param value    The value to insert.
    //*************************************************************************
    inline iterator insert_at(size_t position, parameter_t value)
    {
<<<<<<< HEAD
      ETL_ASSERT_CHECK_EXTRA(position < SIZE, ETL_ERROR(array_out_of_range));
=======
      ETL_DEBUG_ASSERT(position < SIZE, ETL_ERROR(array_out_of_range));
>>>>>>> e88a7436

      return insert(begin() + position, value);
    }

    //*************************************************************************
    /// Inserts a value into the array.
    ///\param position The iterator to the position to insert at.
    ///\param value    The value to insert.
    //*************************************************************************
    iterator insert(const_iterator position, parameter_t value)
    {
<<<<<<< HEAD
      ETL_ASSERT_CHECK_EXTRA(cbegin() <= position && position < cend(), ETL_ERROR(array_out_of_range));
=======
      ETL_DEBUG_ASSERT(cbegin() <= position && position < cend(), ETL_ERROR(array_out_of_range));
>>>>>>> e88a7436

      iterator p = to_iterator(position);

      etl::move_backward(p, end() - 1, end());
      *p = value;

      return p;
    }

    //*************************************************************************
    /// Insert into the array from the range.
    ///\param position The position to insert at.
    ///\param first    The iterator to the first item in the range.
    ///\param last     The iterator to one past the final item in the range.
    //*************************************************************************
    template <typename TIterator>
    inline iterator insert_at(size_t position, TIterator first, const TIterator last)
    {
<<<<<<< HEAD
      ETL_ASSERT_CHECK_EXTRA(position < SIZE, ETL_ERROR(array_out_of_range));
=======
      ETL_DEBUG_ASSERT(position < SIZE, ETL_ERROR(array_out_of_range));
>>>>>>> e88a7436

      return insert(begin() + position, first, last);
    }

    //*************************************************************************
    /// Insert into the array from the range.
    ///\param position The position to insert at.
    ///\param first    The iterator to the first item in the range.
    ///\param last     The iterator to one past the final item in the range.
    //*************************************************************************
    template <typename TIterator>
    iterator insert(const_iterator position, TIterator first, const TIterator last)
    {
<<<<<<< HEAD
      ETL_ASSERT_CHECK_EXTRA(cbegin() <= position && position < cend(), ETL_ERROR(array_out_of_range));
=======
      ETL_DEBUG_ASSERT(cbegin() <= position && position < cend(), ETL_ERROR(array_out_of_range));
>>>>>>> e88a7436

      iterator p = to_iterator(position);
      iterator result(p);

      size_t source_size       = etl::distance(first, last);
      size_t destination_space = etl::distance(position, cend());

      // Do we need to move anything?
      if (source_size < destination_space)
      {
        size_t length = SIZE - (etl::distance(begin(), p) + source_size);
        etl::move_backward(p, p + length, end());
      }

      // Copy from the range.
      etl::copy_s(first, last, p, end());

      return result;
    }

    //*************************************************************************
    /// Erases a value from the array.
    /// After erase, the last value in the array will be unmodified.
    ///\param position The index of the position to erase at.
    //*************************************************************************
    inline iterator erase_at(size_t position)
    {
<<<<<<< HEAD
      ETL_ASSERT_CHECK_EXTRA(position < SIZE, ETL_ERROR(array_out_of_range));
=======
      ETL_DEBUG_ASSERT(position < SIZE, ETL_ERROR(array_out_of_range));
>>>>>>> e88a7436

      return erase(begin() + position);
    }

    //*************************************************************************
    /// Erases a value from the array.
    /// After erase, the last value in the array will be unmodified.
    ///\param position The iterator to the position to erase at.
    //*************************************************************************
    iterator erase(const_iterator position)
    {
<<<<<<< HEAD
      ETL_ASSERT_CHECK_EXTRA(cbegin() <= position && position < cend(), ETL_ERROR(array_out_of_range));
=======
      ETL_DEBUG_ASSERT(cbegin() <= position && position < cend(), ETL_ERROR(array_out_of_range));
>>>>>>> e88a7436

      iterator p = to_iterator(position);
      etl::move(p + 1, end(), p);

      return p;
    }

    //*************************************************************************
    /// Erases a range of values from the array.
    /// After erase, the last values in the array will be unmodified.
    ///\param first The first item to erase.
    ///\param last  The one past the last item to erase.
    //*************************************************************************
    iterator erase_range(size_t first, size_t last)
    {
<<<<<<< HEAD
      ETL_ASSERT_CHECK_EXTRA(first <= last && last <= SIZE, ETL_ERROR(array_out_of_range));
=======
      ETL_DEBUG_ASSERT(first <= last && last <= SIZE, ETL_ERROR(array_out_of_range));
>>>>>>> e88a7436

      return erase(begin() + first, begin() + last);
    }

    //*************************************************************************
    /// Erases a range of values from the array.
    /// After erase, the last values in the array will be unmodified.
    ///\param first The first item to erase.
    ///\param last  The one past the last item to erase.
    //*************************************************************************
    iterator erase(const_iterator first, const_iterator last)
    {
<<<<<<< HEAD
      ETL_ASSERT_CHECK_EXTRA(cbegin() <= first && first <= last && last <= cend(), ETL_ERROR(array_out_of_range));
=======
      ETL_DEBUG_ASSERT(cbegin() <= first && first <= last && last <= cend(), ETL_ERROR(array_out_of_range));
>>>>>>> e88a7436

      iterator p = to_iterator(first);
      etl::move(last, cend(), p);
      return p;
    }

    //*************************************************************************
    /// Erases a value from the array.
    ///\param position The index of the position to erase at.
    ///\param value    The value to use to overwrite the last element in the array.
    //*************************************************************************
    inline iterator erase_at(size_t position, parameter_t value)
    {
<<<<<<< HEAD
      ETL_ASSERT_CHECK_EXTRA(position < SIZE, ETL_ERROR(array_out_of_range));
=======
      ETL_DEBUG_ASSERT(position < SIZE, ETL_ERROR(array_out_of_range));
>>>>>>> e88a7436

      return erase(begin() + position, value);
    }

    //*************************************************************************
    /// Erases a value from the array.
    ///\param position The iterator to the position to erase at.
    ///\param value    The value to use to overwrite the last element in the array.
    //*************************************************************************
    iterator erase(const_iterator position, parameter_t value)
    {
<<<<<<< HEAD
      ETL_ASSERT_CHECK_EXTRA(cbegin() <= position && position < cend(), ETL_ERROR(array_out_of_range));
=======
      ETL_DEBUG_ASSERT(cbegin() <= position && position < cend(), ETL_ERROR(array_out_of_range));
>>>>>>> e88a7436

      iterator p = to_iterator(position);

      etl::move(p + 1, end(), p);
      back() = value;

      return p;
    }

    //*************************************************************************
    /// Erases a range of values from the array.
    ///\param first The first item to erase.
    ///\param last  The one past the last item to erase.
    ///\param value The value to use to overwrite the last elements in the array.
    //*************************************************************************
    iterator erase_range(size_t first, size_t last, parameter_t value)
    {
<<<<<<< HEAD
      ETL_ASSERT_CHECK_EXTRA(first <= last && last <= SIZE, ETL_ERROR(array_out_of_range));

=======
      ETL_DEBUG_ASSERT(first <= last && last <= SIZE, ETL_ERROR(array_out_of_range));
      
>>>>>>> e88a7436
      return erase(begin() + first, begin() + last, value);
    }

    //*************************************************************************
    /// Erases a range of values from the array.
    ///\param first The first item to erase.
    ///\param last  The one past the last item to erase.
    ///\param value The value to use to overwrite the last elements in the array.
    //*************************************************************************
    iterator erase(const_iterator first, const_iterator last, parameter_t value)
    {
<<<<<<< HEAD
      ETL_ASSERT_CHECK_EXTRA(cbegin() <= first && first <= last && last <= cend(), ETL_ERROR(array_out_of_range));
=======
      ETL_DEBUG_ASSERT(cbegin() <= first && first <= last && last <= cend(), ETL_ERROR(array_out_of_range));
>>>>>>> e88a7436

      iterator p = to_iterator(first);

      p = etl::move(last, cend(), p);
      etl::fill(p, end(), value);

      return to_iterator(first);
    }

    /// The array data.
    T _buffer[SIZE];

  private:

    //*************************************************************************
    /// Convert from const_iterator to iterator
    //*************************************************************************
    iterator to_iterator(const_iterator itr) const
    {
      return const_cast<iterator>(itr);
    }
  };

  template <typename T, size_t SIZE_>
  ETL_CONSTANT size_t array<T, SIZE_>::SIZE;

  //***************************************************************************
  ///\ingroup array
  /// A replacement for std::array if you haven't got C++0x11.
  /// Specialisation for zero sized array.
  //***************************************************************************
  template <typename T>
  class array<T, 0>
  {
  private:

    typedef typename etl::parameter_type<T>::type parameter_t;

  public:

    static ETL_CONSTANT size_t SIZE = 0;

    typedef T         value_type;
    typedef size_t    size_type;
    typedef ptrdiff_t difference_type;
    typedef T&        reference;
    typedef const T&  const_reference;
    typedef T*        pointer;
    typedef const T*  const_pointer;
    typedef T*        iterator;
    typedef const T*  const_iterator;
    typedef ETL_OR_STD::reverse_iterator<iterator>       reverse_iterator;
    typedef ETL_OR_STD::reverse_iterator<const_iterator> const_reverse_iterator;

    //*************************************************************************
    // Element access
    //*************************************************************************

    //*************************************************************************
    /// Returns a reference to the value at index 'i'.
    ///\param i The index of the element to access.
    //*************************************************************************
    ETL_NODISCARD
    ETL_CONSTEXPR14
    reference at(size_t)
    {
      return *data();
    }

    //*************************************************************************
    /// Returns a const reference to the value at index 'i'.
    ///\param i The index of the element to access.
    //*************************************************************************
    ETL_NODISCARD
    ETL_CONSTEXPR14
    const_reference at(size_t) const
    {
      return *data();
    }

    //*************************************************************************
    /// [] operator.
    /// Returns a reference to the value at index 'i'.
    ///\param i The index of the element to access.
    //*************************************************************************
    ETL_NODISCARD
    ETL_CONSTEXPR14
    reference operator[](size_t)
    {
      return *data();
    }

    //*************************************************************************
    /// [] operator.
    /// Returns a const reference to the value at index 'i'.
    ///\param i The index of the element to access.
    //*************************************************************************
    ETL_NODISCARD
    ETL_CONSTEXPR const_reference operator[](size_t) const
    {
      return *data();
    }

    //*************************************************************************
    /// Returns a reference to the first element.
    //*************************************************************************
    ETL_NODISCARD
    ETL_CONSTEXPR14
    reference front()
    {
      return *data();
    }

    //*************************************************************************
    /// Returns a const reference to the first element.
    //*************************************************************************
    ETL_NODISCARD
    ETL_CONSTEXPR const_reference front() const
    {
      return *data();
    }

    //*************************************************************************
    /// Returns a reference to the last element.
    //*************************************************************************
    ETL_NODISCARD
    ETL_CONSTEXPR14
    reference back()
    {
      return *data();
    }

    //*************************************************************************
    /// Returns a const reference to the last element.
    //*************************************************************************
    ETL_NODISCARD
    ETL_CONSTEXPR const_reference back() const
    {
      return *data();
    }

    //*************************************************************************
    /// Returns a pointer to the first element of the internal buffer.
    //*************************************************************************
    ETL_NODISCARD
    ETL_CONSTEXPR14
    pointer data() ETL_NOEXCEPT
    {
      return (T*)0;
    }

    //*************************************************************************
    /// Returns a const pointer to the first element of the internal buffer.
    //*************************************************************************
    ETL_NODISCARD
    ETL_CONSTEXPR const_pointer data() const ETL_NOEXCEPT
    {
      return (const T*)0;
    }

    //*************************************************************************
    // Iterators
    //*************************************************************************

    //*************************************************************************
    /// Returns an iterator to the beginning of the array.
    //*************************************************************************
    ETL_NODISCARD
    ETL_CONSTEXPR14
    iterator begin() ETL_NOEXCEPT
    {
      return iterator();
    }

    //*************************************************************************
    /// Returns a const iterator to the beginning of the array.
    //*************************************************************************
    ETL_NODISCARD
    ETL_CONSTEXPR const_iterator begin() const ETL_NOEXCEPT
    {
      return const_iterator();
    }

    //*************************************************************************
    /// Returns a const iterator to the beginning of the array.
    //*************************************************************************
    ETL_NODISCARD
    ETL_CONSTEXPR const_iterator cbegin() const ETL_NOEXCEPT
    {
      return const_iterator();
    }

    //*************************************************************************
    /// Returns an iterator to the end of the array.
    //*************************************************************************
    ETL_NODISCARD
    ETL_CONSTEXPR14
    iterator end() ETL_NOEXCEPT
    {
      return iterator();
    }

    //*************************************************************************
    /// Returns a const iterator to the end of the array.
    //*************************************************************************
    ETL_NODISCARD
    ETL_CONSTEXPR const_iterator end() const ETL_NOEXCEPT
    {
      return const_iterator();
    }

    //*************************************************************************
    // Returns a const iterator to the end of the array.
    //*************************************************************************
    ETL_NODISCARD
    ETL_CONSTEXPR const_iterator cend() const ETL_NOEXCEPT
    {
      return const_iterator();
    }

    //*************************************************************************
    // Returns an reverse iterator to the reverse beginning of the array.
    //*************************************************************************
    ETL_NODISCARD
    ETL_CONSTEXPR14
    reverse_iterator rbegin() ETL_NOEXCEPT
    {
      return reverse_iterator(end());
    }

    //*************************************************************************
    /// Returns a const reverse iterator to the reverse beginning of the array.
    //*************************************************************************
    ETL_NODISCARD
    ETL_CONSTEXPR const_reverse_iterator rbegin() const ETL_NOEXCEPT
    {
      return const_reverse_iterator(end());
    }

    //*************************************************************************
    /// Returns a const reverse iterator to the reverse beginning of the array.
    //*************************************************************************
    ETL_NODISCARD
    ETL_CONSTEXPR const_reverse_iterator crbegin() const ETL_NOEXCEPT
    {
      return const_reverse_iterator(end());
    }

    //*************************************************************************
    /// Returns a reverse iterator to the end of the array.
    //*************************************************************************
    ETL_NODISCARD
      ETL_CONSTEXPR14
      reverse_iterator rend() ETL_NOEXCEPT
    {
      return reverse_iterator(begin());
    }

    //*************************************************************************
    /// Returns a const reverse iterator to the end of the array.
    //*************************************************************************
    ETL_NODISCARD
    ETL_CONSTEXPR const_reverse_iterator rend() const ETL_NOEXCEPT
    {
      return const_reverse_iterator(begin());
    }

    //*************************************************************************
    /// Returns a const reverse iterator to the end of the array.
    //*************************************************************************
    ETL_NODISCARD
    ETL_CONSTEXPR const_reverse_iterator crend() const ETL_NOEXCEPT
    {
      return const_reverse_iterator(begin());
    }

    //*************************************************************************
    // Capacity
    //*************************************************************************

    //*************************************************************************
    /// Returns <b>true</b> if the array size is zero.
    //*************************************************************************
    ETL_NODISCARD
    ETL_CONSTEXPR bool empty() const ETL_NOEXCEPT
    {
      return true;
    }

    //*************************************************************************
    /// Returns the size of the array.
    //*************************************************************************
    ETL_NODISCARD
    ETL_CONSTEXPR size_t size() const ETL_NOEXCEPT
    {
      return 0;
    }

    //*************************************************************************
    /// Returns the maximum possible size of the array.
    //*************************************************************************
    ETL_NODISCARD
    ETL_CONSTEXPR size_t max_size() const ETL_NOEXCEPT
    {
      return 0;
    }

    //*************************************************************************
    // Operations
    //*************************************************************************

    //*************************************************************************
    /// Fills the array with the specified value.
    ///\param value The value to fill the array with.
    //*************************************************************************
    ETL_CONSTEXPR14 void fill(parameter_t)
    {
    }

    //*************************************************************************
    /// Swaps the contents of this array and another.
    ///\param other A reference to the other array.
    //*************************************************************************
    ETL_CONSTEXPR14 void swap(array&) ETL_NOEXCEPT
    {
    }

    //*************************************************************************
    /// Fills the array from the range.
    /// If the range is smaller than the array then the unused array elements are left unmodified.
    ///\param first The iterator to the first item in the range.
    ///\param last  The iterator to one past the final item in the range.
    ///\return An iterator to the first unassigned array element, or end().
    //*************************************************************************
    template <typename TIterator>
    iterator assign(TIterator, const TIterator)
    {
      return iterator();
    }

    //*************************************************************************
    /// Fills the array from the range.
    /// If the range is smaller than the array then the unused array elements are initialised with the supplied value.
    ///\param first The iterator to the first item in the range.
    ///\param last  The iterator to one past the final item in the range.
    ///\return An iterator to the first array element set to 'value', or end().
    //*************************************************************************
    template <typename TIterator>
    iterator assign(TIterator, const TIterator, parameter_t)
    {
      return iterator();
    }

    //*************************************************************************
    /// Inserts a value into the array.
    ///\param position The index of the position to insert at.
    ///\param value    The value to insert.
    //*************************************************************************
    inline iterator insert_at(size_t, parameter_t)
    {
      return iterator();
    }

    //*************************************************************************
    /// Inserts a value into the array.
    ///\param position The iterator to the position to insert at.
    ///\param value    The value to insert.
    //*************************************************************************
    iterator insert(const_iterator, parameter_t)
    {
      return iterator();
    }

    //*************************************************************************
    /// Insert into the array from the range.
    ///\param position The position to insert at.
    ///\param first    The iterator to the first item in the range.
    ///\param last     The iterator to one past the final item in the range.
    //*************************************************************************
    template <typename TIterator>
    inline iterator insert_at(size_t, TIterator, const TIterator)
    {
      return iterator();
    }

    //*************************************************************************
    /// Insert into the array from the range.
    ///\param position The position to insert at.
    ///\param first    The iterator to the first item in the range.
    ///\param last     The iterator to one past the final item in the range.
    //*************************************************************************
    template <typename TIterator>
    iterator insert(const_iterator, TIterator, const TIterator)
    {
      return iterator();
    }

    //*************************************************************************
    /// Erases a value from the array.
    /// After erase, the last value in the array will be unmodified.
    ///\param position The index of the position to erase at.
    //*************************************************************************
    inline iterator erase_at(size_t)
    {
      return iterator();
    }

    //*************************************************************************
    /// Erases a value from the array.
    /// After erase, the last value in the array will be unmodified.
    ///\param position The iterator to the position to erase at.
    //*************************************************************************
    iterator erase(const_iterator)
    {
      return iterator();
    }

    //*************************************************************************
    /// Erases a range of values from the array.
    /// After erase, the last values in the array will be unmodified.
    ///\param first The first item to erase.
    ///\param last  The one past the last item to erase.
    //*************************************************************************
    iterator erase_range(size_t, size_t)
    {
      return iterator();
    }

    //*************************************************************************
    /// Erases a range of values from the array.
    /// After erase, the last values in the array will be unmodified.
    ///\param first The first item to erase.
    ///\param last  The one past the last item to erase.
    //*************************************************************************
    iterator erase(const_iterator, const_iterator)
    {
      return iterator();
    }

    //*************************************************************************
    /// Erases a value from the array.
    ///\param position The index of the position to erase at.
    ///\param value    The value to use to overwrite the last element in the array.
    //*************************************************************************
    inline iterator erase_at(size_t, parameter_t)
    {
      return iterator();
    }

    //*************************************************************************
    /// Erases a value from the array.
    ///\param position The iterator to the position to erase at.
    ///\param value    The value to use to overwrite the last element in the array.
    //*************************************************************************
    iterator erase(const_iterator, parameter_t)
    {
      return iterator();
    }

    //*************************************************************************
    /// Erases a range of values from the array.
    ///\param first The first item to erase.
    ///\param last  The one past the last item to erase.
    ///\param value The value to use to overwrite the last elements in the array.
    //*************************************************************************
    iterator erase_range(size_t, size_t, parameter_t)
    {
      return iterator();
    }

    //*************************************************************************
    /// Erases a range of values from the array.
    ///\param position The iterator to the position to erase at.
    ///\param value    The value to use to overwrite the last elements in the array.
    //*************************************************************************
    iterator erase(const_iterator, const_iterator, parameter_t)
    {
      return iterator();
    }
  };

  //*************************************************************************
  /// Template deduction guides.
  //*************************************************************************
#if ETL_USING_CPP17
  template <typename... T>
  array(T...) -> array<typename etl::common_type<T...>::type, sizeof...(T)>;
#endif  

  //*************************************************************************
  /// Make
  //*************************************************************************
#if ETL_HAS_INITIALIZER_LIST
  template <typename T, typename... TValues>
  constexpr auto make_array(TValues&&... values) ETL_NOEXCEPT -> etl::array<T, sizeof...(TValues)>
  {
    return { etl::forward<T>(values)... };
  }
#endif

  //*************************************************************************
  /// Overloaded swap for etl::array<T, SIZE>
  ///\param lhs The first array.
  ///\param rhs The second array.
  //*************************************************************************
  template <typename T, const size_t SIZE>
  void swap(etl::array<T, SIZE> &lhs, etl::array<T, SIZE> &rhs)
  {
    lhs.swap(rhs);
  }

  //*************************************************************************
  /// Equal operator.
  ///\param lhs The first array.
  ///\param rhs The second array.
  ///\return <b>true</b> if the arrays are equal, otherwise <b>false</b>
  //*************************************************************************
  template <typename T, size_t SIZE>
  bool operator ==(const etl::array<T, SIZE>& lhs, const etl::array<T, SIZE>& rhs)
  {
    return etl::equal(lhs.cbegin(), lhs.cend(), rhs.cbegin());
  }

  //*************************************************************************
  /// Not equal operator.
  ///\param lhs The first array.
  ///\param rhs The second array.
  ///\return <b>true</b> if the arrays are not equal, otherwise <b>false</b>
  //*************************************************************************
  template <typename T, size_t SIZE>
  bool operator !=(const etl::array<T, SIZE>& lhs, const etl::array<T, SIZE>& rhs)
  {
    return !(lhs == rhs);
  }

  //*************************************************************************
  /// Less than operator.
  ///\param lhs The first array.
  ///\param rhs The second array.
  ///\return <b>true</b> if the first array is lexicographically less than the second, otherwise <b>false</b>
  //*************************************************************************
  template <typename T, size_t SIZE>
  bool operator <(const etl::array<T, SIZE>& lhs, const etl::array<T, SIZE>& rhs)
  {
    return etl::lexicographical_compare(lhs.cbegin(),
                                        lhs.cend(),
                                        rhs.cbegin(),
                                        rhs.cend());
  }

  //*************************************************************************
  /// Less than or equal operator.
  ///\param lhs The first array.
  ///\param rhs The second array.
  ///\return <b>true</b> if the first array is lexicographically less than or equal to the second, otherwise <b>false</b>
  //*************************************************************************
  template <typename T, size_t SIZE>
  bool operator <=(const etl::array<T, SIZE>& lhs, const etl::array<T, SIZE>& rhs)
  {
    return !(lhs > rhs);
  }

  //*************************************************************************
  /// Greater than operator.
  ///\param lhs The first array.
  ///\param rhs The second array.
  ///\return <b>true</b> if the first array is lexicographically greater than the second, otherwise <b>false</b>
  template <typename T, size_t SIZE>
  //*************************************************************************
  bool operator >(const etl::array<T, SIZE>& lhs, const etl::array<T, SIZE>& rhs)
  {
    return (rhs < lhs);
  }

  //*************************************************************************
  /// Greater than or equal operator.
  ///\param lhs The first array.
  ///\param rhs The second array.
  ///\return <b>true</b> if the first array is lexicographically greater than or equal to the second, otherwise <b>false</b>
  //*************************************************************************
  template <typename T, size_t SIZE>
  bool operator >=(const etl::array<T, SIZE>& lhs, const etl::array<T, SIZE>& rhs)
  {
    return !(lhs < rhs);
  }

  //*************************************************************************
  /// Gets a reference to an element in the array.
  ///\tparam Index The index.
  ///\tparam T The type.
  ///\tparam Size The array size.
  ///\param a The array.
  ///\return A reference to the element
  //*************************************************************************
  template <size_t Index, typename T, size_t Size>
  inline T& get(array<T, Size>& a)
  {
    ETL_STATIC_ASSERT(Index < Size, "Index out of bounds");
    return a[Index];
  }

  //*************************************************************************
  /// Gets a const reference to an element in the array.
  ///\tparam Index The index.
  ///\tparam T The type.
  ///\tparam Size The array size.
  ///\param a The array.
  ///\return A const reference to the element
  //*************************************************************************
  template <size_t Index, typename T, size_t Size>
  inline const T& get(const array<T, Size>& a)
  {
    ETL_STATIC_ASSERT(Index < Size, "Index out of bounds");
    return a[Index];
  }
}

#endif<|MERGE_RESOLUTION|>--- conflicted
+++ resolved
@@ -145,13 +145,8 @@
     ETL_CONSTEXPR14
     reference operator[](size_t i) ETL_NOEXCEPT_EXPR(ETL_DEBUG_NOT_USING_EXCEPTIONS)
     {
-<<<<<<< HEAD
       ETL_ASSERT_CHECK_INDEX_OPERATOR(i < SIZE, ETL_ERROR(array_out_of_range));
-      
-=======
-      ETL_DEBUG_ASSERT(i < SIZE, ETL_ERROR(array_out_of_range));
-
->>>>>>> e88a7436
+
       return _buffer[i];
     }
 
@@ -163,19 +158,11 @@
     ETL_NODISCARD
     ETL_CONSTEXPR const_reference operator[](size_t i) const ETL_NOEXCEPT_EXPR(ETL_DEBUG_NOT_USING_EXCEPTIONS)
     {
-<<<<<<< HEAD
-      //throwing from c++11 constexpr requires special syntax
+      // Throwing from c++11 constexpr requires special syntax
 #if ETL_USING_CPP11 && !ETL_USING_CPP14 && ETL_USING_EXCEPTIONS && defined(ETL_CHECK_INDEX_OPERATOR)
       return i < SIZE ? _buffer[i] : throw(ETL_ERROR(array_out_of_range));
 #else
       ETL_ASSERT_CHECK_INDEX_OPERATOR(i < SIZE, ETL_ERROR(array_out_of_range));
-=======
-      //throwing from c++11 constexpr requires a special macro
-#if ETL_USING_CPP11 && !ETL_USING_CPP14 && ETL_DEBUG_USING_EXCEPTIONS
-      ETL_DEBUG_ASSERT_OR_RETURN_VALUE_CPP11_CONSTEXPR(i < SIZE, ETL_ERROR(array_out_of_range), _buffer[i]);
-#else
-      ETL_DEBUG_ASSERT(i < SIZE, ETL_ERROR(array_out_of_range));
->>>>>>> e88a7436
 
       return _buffer[i];
 #endif
@@ -459,11 +446,7 @@
     //*************************************************************************
     inline iterator insert_at(size_t position, parameter_t value)
     {
-<<<<<<< HEAD
       ETL_ASSERT_CHECK_EXTRA(position < SIZE, ETL_ERROR(array_out_of_range));
-=======
-      ETL_DEBUG_ASSERT(position < SIZE, ETL_ERROR(array_out_of_range));
->>>>>>> e88a7436
 
       return insert(begin() + position, value);
     }
@@ -475,11 +458,7 @@
     //*************************************************************************
     iterator insert(const_iterator position, parameter_t value)
     {
-<<<<<<< HEAD
       ETL_ASSERT_CHECK_EXTRA(cbegin() <= position && position < cend(), ETL_ERROR(array_out_of_range));
-=======
-      ETL_DEBUG_ASSERT(cbegin() <= position && position < cend(), ETL_ERROR(array_out_of_range));
->>>>>>> e88a7436
 
       iterator p = to_iterator(position);
 
@@ -498,11 +477,7 @@
     template <typename TIterator>
     inline iterator insert_at(size_t position, TIterator first, const TIterator last)
     {
-<<<<<<< HEAD
       ETL_ASSERT_CHECK_EXTRA(position < SIZE, ETL_ERROR(array_out_of_range));
-=======
-      ETL_DEBUG_ASSERT(position < SIZE, ETL_ERROR(array_out_of_range));
->>>>>>> e88a7436
 
       return insert(begin() + position, first, last);
     }
@@ -516,11 +491,7 @@
     template <typename TIterator>
     iterator insert(const_iterator position, TIterator first, const TIterator last)
     {
-<<<<<<< HEAD
       ETL_ASSERT_CHECK_EXTRA(cbegin() <= position && position < cend(), ETL_ERROR(array_out_of_range));
-=======
-      ETL_DEBUG_ASSERT(cbegin() <= position && position < cend(), ETL_ERROR(array_out_of_range));
->>>>>>> e88a7436
 
       iterator p = to_iterator(position);
       iterator result(p);
@@ -548,11 +519,7 @@
     //*************************************************************************
     inline iterator erase_at(size_t position)
     {
-<<<<<<< HEAD
       ETL_ASSERT_CHECK_EXTRA(position < SIZE, ETL_ERROR(array_out_of_range));
-=======
-      ETL_DEBUG_ASSERT(position < SIZE, ETL_ERROR(array_out_of_range));
->>>>>>> e88a7436
 
       return erase(begin() + position);
     }
@@ -564,11 +531,7 @@
     //*************************************************************************
     iterator erase(const_iterator position)
     {
-<<<<<<< HEAD
       ETL_ASSERT_CHECK_EXTRA(cbegin() <= position && position < cend(), ETL_ERROR(array_out_of_range));
-=======
-      ETL_DEBUG_ASSERT(cbegin() <= position && position < cend(), ETL_ERROR(array_out_of_range));
->>>>>>> e88a7436
 
       iterator p = to_iterator(position);
       etl::move(p + 1, end(), p);
@@ -584,11 +547,7 @@
     //*************************************************************************
     iterator erase_range(size_t first, size_t last)
     {
-<<<<<<< HEAD
       ETL_ASSERT_CHECK_EXTRA(first <= last && last <= SIZE, ETL_ERROR(array_out_of_range));
-=======
-      ETL_DEBUG_ASSERT(first <= last && last <= SIZE, ETL_ERROR(array_out_of_range));
->>>>>>> e88a7436
 
       return erase(begin() + first, begin() + last);
     }
@@ -601,11 +560,7 @@
     //*************************************************************************
     iterator erase(const_iterator first, const_iterator last)
     {
-<<<<<<< HEAD
       ETL_ASSERT_CHECK_EXTRA(cbegin() <= first && first <= last && last <= cend(), ETL_ERROR(array_out_of_range));
-=======
-      ETL_DEBUG_ASSERT(cbegin() <= first && first <= last && last <= cend(), ETL_ERROR(array_out_of_range));
->>>>>>> e88a7436
 
       iterator p = to_iterator(first);
       etl::move(last, cend(), p);
@@ -619,11 +574,7 @@
     //*************************************************************************
     inline iterator erase_at(size_t position, parameter_t value)
     {
-<<<<<<< HEAD
       ETL_ASSERT_CHECK_EXTRA(position < SIZE, ETL_ERROR(array_out_of_range));
-=======
-      ETL_DEBUG_ASSERT(position < SIZE, ETL_ERROR(array_out_of_range));
->>>>>>> e88a7436
 
       return erase(begin() + position, value);
     }
@@ -635,11 +586,7 @@
     //*************************************************************************
     iterator erase(const_iterator position, parameter_t value)
     {
-<<<<<<< HEAD
       ETL_ASSERT_CHECK_EXTRA(cbegin() <= position && position < cend(), ETL_ERROR(array_out_of_range));
-=======
-      ETL_DEBUG_ASSERT(cbegin() <= position && position < cend(), ETL_ERROR(array_out_of_range));
->>>>>>> e88a7436
 
       iterator p = to_iterator(position);
 
@@ -657,13 +604,8 @@
     //*************************************************************************
     iterator erase_range(size_t first, size_t last, parameter_t value)
     {
-<<<<<<< HEAD
       ETL_ASSERT_CHECK_EXTRA(first <= last && last <= SIZE, ETL_ERROR(array_out_of_range));
 
-=======
-      ETL_DEBUG_ASSERT(first <= last && last <= SIZE, ETL_ERROR(array_out_of_range));
-      
->>>>>>> e88a7436
       return erase(begin() + first, begin() + last, value);
     }
 
@@ -675,11 +617,7 @@
     //*************************************************************************
     iterator erase(const_iterator first, const_iterator last, parameter_t value)
     {
-<<<<<<< HEAD
       ETL_ASSERT_CHECK_EXTRA(cbegin() <= first && first <= last && last <= cend(), ETL_ERROR(array_out_of_range));
-=======
-      ETL_DEBUG_ASSERT(cbegin() <= first && first <= last && last <= cend(), ETL_ERROR(array_out_of_range));
->>>>>>> e88a7436
 
       iterator p = to_iterator(first);
 
