--- conflicted
+++ resolved
@@ -37,21 +37,12 @@
 /// Definitions of the ETL version
 ///\ingroup utilities
 
-<<<<<<< HEAD
-#define ETL_VERSION       "11.18.0"
-#define ETL_VERSION_W     L"11.18.0"
-#define ETL_VERSION_U16   u"11.18.0"
-#define ETL_VERSION_U32   U"11.18.0"
-#define ETL_VERSION_MAJOR 11
-#define ETL_VERSION_MINOR 18
-=======
 #define ETL_VERSION       "11.19.0"
 #define ETL_VERSION_W     L"11.19.0"
 #define ETL_VERSION_U16   u"11.19.0"
 #define ETL_VERSION_U32   U"11.19.0"
 #define ETL_VERSION_MAJOR 11
 #define ETL_VERSION_MINOR 19
->>>>>>> 02987191
 #define ETL_VERSION_PATCH  0
 #define ETL_VERSION_VALUE ((ETL_VERSION_MAJOR * 10000) + (ETL_VERSION_MINOR * 100) + ETL_VERSION_PATCH)
 
