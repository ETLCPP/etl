///\file

/******************************************************************************
The MIT License(MIT)

Embedded Template Library.
https://github.com/ETLCPP/etl
https://www.etlcpp.com

Copyright(c) 2018 jwellbelove

Permission is hereby granted, free of charge, to any person obtaining a copy
of this software and associated documentation files(the "Software"), to deal
in the Software without restriction, including without limitation the rights
to use, copy, modify, merge, publish, distribute, sublicense, and / or sell
copies of the Software, and to permit persons to whom the Software is
furnished to do so, subject to the following conditions :

The above copyright notice and this permission notice shall be included in all
copies or substantial portions of the Software.

THE SOFTWARE IS PROVIDED "AS IS", WITHOUT WARRANTY OF ANY KIND, EXPRESS OR
IMPLIED, INCLUDING BUT NOT LIMITED TO THE WARRANTIES OF MERCHANTABILITY,
FITNESS FOR A PARTICULAR PURPOSE AND NONINFRINGEMENT.IN NO EVENT SHALL THE
AUTHORS OR COPYRIGHT HOLDERS BE LIABLE FOR ANY CLAIM, DAMAGES OR OTHER
LIABILITY, WHETHER IN AN ACTION OF CONTRACT, TORT OR OTHERWISE, ARISING FROM,
OUT OF OR IN CONNECTION WITH THE SOFTWARE OR THE USE OR OTHER DEALINGS IN THE
SOFTWARE.
******************************************************************************/

#ifndef ETL_VERSION_INCLUDED
#define ETL_VERSION_INCLUDED

#include "macros.h"

///\defgroup version version
/// Definitions of the ETL version
///\ingroup utilities

#define ETL_VERSION_MAJOR 15
<<<<<<< HEAD
#define ETL_VERSION_MINOR  1
=======
#define ETL_VERSION_MINOR  2
>>>>>>> 4dd0cf24
#define ETL_VERSION_PATCH  0

#define ETL_VERSION       ETL_STRINGIFY(ETL_VERSION_MAJOR) "." ETL_STRINGIFY(ETL_VERSION_MINOR) "." ETL_STRINGIFY(ETL_VERSION_PATCH)
#define ETL_VERSION_W     ETL_STRINGIFY(ETL_VERSION_MAJOR) L"." ETL_STRINGIFY(ETL_VERSION_MINOR) L"." ETL_STRINGIFY(ETL_VERSION_PATCH)
#define ETL_VERSION_U16   ETL_STRINGIFY(ETL_VERSION_MAJOR) u"." ETL_STRINGIFY(ETL_VERSION_MINOR) u"." ETL_STRINGIFY(ETL_VERSION_PATCH)
#define ETL_VERSION_U32   ETL_STRINGIFY(ETL_VERSION_MAJOR) U"." ETL_STRINGIFY(ETL_VERSION_MINOR) U"." ETL_STRINGIFY(ETL_VERSION_PATCH)
#define ETL_VERSION_VALUE ((ETL_VERSION_MAJOR * 10000) + (ETL_VERSION_MINOR * 100) + ETL_VERSION_PATCH)

#endif
<|MERGE_RESOLUTION|>--- conflicted
+++ resolved
@@ -38,11 +38,7 @@
 ///\ingroup utilities
 
 #define ETL_VERSION_MAJOR 15
-<<<<<<< HEAD
-#define ETL_VERSION_MINOR  1
-=======
 #define ETL_VERSION_MINOR  2
->>>>>>> 4dd0cf24
 #define ETL_VERSION_PATCH  0
 
 #define ETL_VERSION       ETL_STRINGIFY(ETL_VERSION_MAJOR) "." ETL_STRINGIFY(ETL_VERSION_MINOR) "." ETL_STRINGIFY(ETL_VERSION_PATCH)
