--- conflicted
+++ resolved
@@ -37,16 +37,9 @@
 /// Definitions of the ETL version
 ///\ingroup utilities
 
-<<<<<<< HEAD
-#define ETL_VERSION_MAJOR 15
-#define ETL_VERSION_MINOR  3
-#define ETL_VERSION_PATCH  0
-
-=======
 #define ETL_VERSION_MAJOR 18
 #define ETL_VERSION_MINOR  1
 #define ETL_VERSION_PATCH  2
->>>>>>> 638d6ac8
 #define ETL_VERSION       ETL_STRINGIFY(ETL_VERSION_MAJOR) "." ETL_STRINGIFY(ETL_VERSION_MINOR) "." ETL_STRINGIFY(ETL_VERSION_PATCH)
 #define ETL_VERSION_W     ETL_STRINGIFY(ETL_VERSION_MAJOR) L"." ETL_STRINGIFY(ETL_VERSION_MINOR) L"." ETL_STRINGIFY(ETL_VERSION_PATCH)
 #define ETL_VERSION_U16   ETL_STRINGIFY(ETL_VERSION_MAJOR) u"." ETL_STRINGIFY(ETL_VERSION_MINOR) u"." ETL_STRINGIFY(ETL_VERSION_PATCH)
