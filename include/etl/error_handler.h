
///\file

/******************************************************************************
The MIT License(MIT)

Embedded Template Library.
https://github.com/ETLCPP/etl
https://www.etlcpp.com

Copyright(c) 2014 John Wellbelove

Permission is hereby granted, free of charge, to any person obtaining a copy
of this software and associated documentation files(the "Software"), to deal
in the Software without restriction, including without limitation the rights
to use, copy, modify, merge, publish, distribute, sublicense, and / or sell
copies of the Software, and to permit persons to whom the Software is
furnished to do so, subject to the following conditions :

The above copyright notice and this permission notice shall be included in all
copies or substantial portions of the Software.

THE SOFTWARE IS PROVIDED "AS IS", WITHOUT WARRANTY OF ANY KIND, EXPRESS OR
IMPLIED, INCLUDING BUT NOT LIMITED TO THE WARRANTIES OF MERCHANTABILITY,
FITNESS FOR A PARTICULAR PURPOSE AND NONINFRINGEMENT.IN NO EVENT SHALL THE
AUTHORS OR COPYRIGHT HOLDERS BE LIABLE FOR ANY CLAIM, DAMAGES OR OTHER
LIABILITY, WHETHER IN AN ACTION OF CONTRACT, TORT OR OTHERWISE, ARISING FROM,
OUT OF OR IN CONNECTION WITH THE SOFTWARE OR THE USE OR OTHER DEALINGS IN THE
SOFTWARE.
******************************************************************************/

#ifndef ETL_ERROR_HANDLER_INCLUDED
#define ETL_ERROR_HANDLER_INCLUDED

///\defgroup error_handler error_handler
/// Error handler for when throwing exceptions is not required.
///\ingroup utilities

#include "platform.h"
#include "exception.h"
#include "function.h"
#include "nullptr.h"

#include <assert.h>

#if defined(ETL_LOG_ERRORS) || defined(ETL_IN_UNIT_TEST)
namespace etl
{
  //***************************************************************************
  /// Error handler for when throwing exceptions is not required.
  ///\ingroup error_handler
  //***************************************************************************
  class error_handler
  {
  public:

    //*************************************************************************
    /// Callback class for free handler functions. Deprecated.
    //*************************************************************************
    struct free_function : public etl::function<void, const etl::exception&>
    {
      explicit free_function(void (*p_function_)(const etl::exception&))
        : etl::function<void, const etl::exception&>(p_function_)
      {
      }
    };

    //*************************************************************************
    /// Callback class for member handler functions. Deprecated.
    //*************************************************************************
    template <typename TObject>
    struct member_function : public etl::function<TObject, const etl::exception&>
    {
      member_function(TObject& object_, void(TObject::*p_function_)(const etl::exception&))
        : etl::function<TObject, const etl::exception&>(object_, p_function_)
      {
      }
    };

    //*****************************************************************************
    /// Sets the error callback function. Deprecated.
    ///\param f A reference to an etl::function object that will handler errors.
    //*****************************************************************************
    static void set_callback(ifunction<const etl::exception&>& f)
    {
      create((void*)(&f), ifunction_stub);
    }

    //*************************************************************************
    /// Create from function (Compile time).
    //*************************************************************************
    template <void(*Method)(const etl::exception&)>
    static void set_callback()
    {
      create(ETL_NULLPTR, function_stub<Method>);
    }

    //*************************************************************************
    /// Create from instance method (Run time).
    //*************************************************************************
    template <typename T, void(T::* Method)(const etl::exception&)>
    static void set_callback(T& instance)
    {
      create((void*)(&instance), method_stub<T, Method>);
    }

    //*************************************************************************
    /// Create from const instance method (Run time).
    //*************************************************************************
    template <typename T, void(T::* Method)(const etl::exception&) const>
    static void set_callback(const T& instance)
    {
      create((void*)(&instance), const_method_stub<T, Method>);
    }

    //*************************************************************************
    /// Create from instance method (Compile time).
    //*************************************************************************
    template <typename T, T& Instance, void(T::* Method)(const etl::exception&)>
    static void set_callback()
    {
      create(method_instance_stub<T, Instance, Method>);
    }

    //*************************************************************************
    /// Create from const instance method (Compile time).
    //*************************************************************************
    template <typename T, T const& Instance, void(T::* Method)(const etl::exception&) const>
    static void set_callback()
    {
      create(const_method_instance_stub<T, Instance, Method>);
    }

    //*****************************************************************************
    /// Sends the exception error to the user's handler function.
    ///\param e The exception error.
    //*****************************************************************************
    static void error(const etl::exception& e)
    {
      invocation_element& invocation = get_invocation_element();

      if (invocation.stub != ETL_NULLPTR)
      {
        (*invocation.stub)(invocation.object, e);
      }
    }

  private:

    typedef void(*stub_type)(void* object, const etl::exception&);

    //*************************************************************************
    /// The internal invocation object.
    //*************************************************************************
    struct invocation_element
    {
      //***********************************************************************
      invocation_element()
        : object(ETL_NULLPTR)
        , stub(ETL_NULLPTR)
      {
      }

      //***********************************************************************
      void* object;
      stub_type stub;
    };

    //*************************************************************************
    /// Returns the static invocation element.
    //*************************************************************************
    static invocation_element& get_invocation_element()
    {
      static invocation_element invocation;

      return invocation;
    }

    //*************************************************************************
    /// Constructs a callback from an object and stub.
    //*************************************************************************
    static void create(void* object, stub_type stub)
    {
      invocation_element& invocation = get_invocation_element();

      invocation.object = object;
      invocation.stub   = stub;
    }

    //*************************************************************************
    /// Constructs a callback from a stub.
    //*************************************************************************
    static void create(stub_type stub)
    {
      invocation_element& invocation = get_invocation_element();

      invocation.object = ETL_NULLPTR;
      invocation.stub   = stub;
    }

    //*************************************************************************
    /// Stub call for a member function. Run time instance.
    //*************************************************************************
    template <typename T, void(T::* Method)(const etl::exception&)>
    static void method_stub(void* object, const etl::exception& e)
    {
      T* p = static_cast<T*>(object);
      return (p->*Method)(e);
    }

    //*************************************************************************
    /// Stub call for a const member function. Run time instance.
    //*************************************************************************
    template <typename T, void(T::* Method)(const etl::exception&) const>
    static void const_method_stub(void* object, const etl::exception& e)
    {
      T* const p = static_cast<T*>(object);
      return (p->*Method)(e);
    }

    //*************************************************************************
    /// Stub call for a member function. Compile time instance.
    //*************************************************************************
    template <typename T, T& Instance, void(T::* Method)(const etl::exception&)>
    static void method_instance_stub(void*, const etl::exception& e)
    {
      return (Instance.*Method)(e);
    }

    //*************************************************************************
    /// Stub call for a const member function. Compile time instance.
    //*************************************************************************
    template <typename T, const T& Instance, void(T::* Method)(const etl::exception&) const>
    static void const_method_instance_stub(void*, const etl::exception& e)
    {
      (Instance.*Method)(e);
    }

    //*************************************************************************
    /// Stub call for a free function.
    //*************************************************************************
    template <void(*Method)(const etl::exception&)>
    static void function_stub(void*, const etl::exception& e)
    {
      (Method)(e);
    }

    //*************************************************************************
    /// Stub call for a ifunction. Run time instance.
    //*************************************************************************
    static void ifunction_stub(void* object, const etl::exception& e)
    {
      etl::ifunction<const etl::exception&>* p = static_cast<etl::ifunction<const etl::exception&>*>(object);
      p->operator()(e);
    }
  };
}
#elif defined(ETL_USE_ASSERT_FUNCTION)
namespace etl
{
  namespace private_error_handler
  {
    typedef void(*assert_function_ptr_t)(const etl::exception&);

    // Stores the assert function pointer and default assert function.
    template <size_t Index>
    struct assert_handler
    {
      static assert_function_ptr_t assert_function_ptr;

      static void default_assert(const etl::exception&)
      {
        assert(false);
      }
    };

    template <size_t Index>
    assert_function_ptr_t assert_handler<Index>::assert_function_ptr = assert_handler<Index>::default_assert;
  }

  //***************************************************************************
  /// Sets the assert function.
  /// The argument function signature is void(*)(const etl::exception&)
  //***************************************************************************
  inline void set_assert_function(etl::private_error_handler::assert_function_ptr_t afptr)
  {
    etl::private_error_handler::assert_handler<0>::assert_function_ptr = afptr;
  }
}
#endif

//***************************************************************************
/// Asserts a condition.
/// Versions of the macro that return a constant value of 'true' will allow the compiler to optimise away
/// any 'if' statements that it is contained within.
/// If ETL_NO_CHECKS is defined then no runtime checks are executed at all.
/// If asserts or exceptions are enabled then the error is thrown if the assert fails. The return value is always 'true'.
/// If ETL_LOG_ERRORS is defined then the error is logged if the assert fails. The return value is the value of the boolean test.
/// If ETL_USE_ASSERT_FUNCTION is defined then the error is sent to the assert function.
/// Otherwise 'assert' is called. The return value is always 'true'.
///\ingroup error_handler
//***************************************************************************
#if defined(ETL_NO_CHECKS)
  #define ETL_ASSERT(b, e)                       ETL_DO_NOTHING // Does nothing.
  #define ETL_ASSERT_OR_RETURN(b, e)             ETL_DO_NOTHING // Does nothing.
  #define ETL_ASSERT_OR_RETURN_VALUE(b, e, v)    ETL_DO_NOTHING // Does nothing.
  
  #define ETL_ASSERT_FAIL(e)                     ETL_DO_NOTHING // Does nothing.
  #define ETL_ASSERT_FAIL_AND_RETURN(e)          ETL_DO_NOTHING // Does nothing.
  #define ETL_ASSERT_FAIL_AND_RETURN_VALUE(e, v) ETL_DO_NOTHING // Does nothing.
#elif defined(ETL_USE_ASSERT_FUNCTION)
  #define ETL_ASSERT(b, e) do {if (!(b)) ETL_UNLIKELY {etl::private_error_handler::assert_handler<0>::assert_function_ptr((e));}} while(false)                                 // If the condition fails, calls the assert function
  #define ETL_ASSERT_OR_RETURN(b, e) do {if (!(b)) ETL_UNLIKELY {etl::private_error_handler::assert_handler<0>::assert_function_ptr((e)); return;}} while(false)               // If the condition fails, calls the assert function and return
  #define ETL_ASSERT_OR_RETURN_VALUE(b, e, v) do {if (!(b)) ETL_UNLIKELY {etl::private_error_handler::assert_handler<0>::assert_function_ptr((e)); return (v);}} while(false)  // If the condition fails, calls the assert function and return a value

  #define ETL_ASSERT_FAIL(e) do {etl::private_error_handler::assert_handler<0>::assert_function_ptr((e));} while(false)                                          // Calls the assert function
  #define ETL_ASSERT_FAIL_AND_RETURN(e) do {etl::private_error_handler::assert_handler<0>::assert_function_ptr((e)); return;} while(false)                       // Calls the assert function and return
  #define ETL_ASSERT_FAIL_AND_RETURN_VALUE(e, v) do {etl::private_error_handler::assert_handler<0>::assert_function_ptr((e)); return (v);} while(false)          // Calls the assert function and return a value
#elif ETL_USING_EXCEPTIONS
#if defined(ETL_LOG_ERRORS)
    #define ETL_ASSERT(b, e) do {if (!(b)) ETL_UNLIKELY {etl::error_handler::error((e)); throw((e));}} while(false)                                // If the condition fails, calls the error handler then throws an exception.
    #define ETL_ASSERT_OR_RETURN(b, e) do {if (!(b)) ETL_UNLIKELY {etl::error_handler::error((e)); throw((e)); return;}} while(false)              // If the condition fails, calls the error handler then throws an exception.
    #define ETL_ASSERT_OR_RETURN_VALUE(b, e, v) do {if (!(b)) ETL_UNLIKELY {etl::error_handler::error((e)); throw((e)); return(v);}} while(false)  // If the condition fails, calls the error handler then throws an exception.
    
    #define ETL_ASSERT_FAIL(e) do {etl::error_handler::error((e)); throw((e));} while(false)                                          // Calls the error handler then throws an exception.
    #define ETL_ASSERT_FAIL_AND_RETURN(e) do {etl::error_handler::error((e)); throw((e)); return;} while(false)                       // Calls the error handler then throws an exception.
    #define ETL_ASSERT_FAIL_AND_RETURN_VALUE(e, v) do {etl::error_handler::error((e)); throw((e)); return(v);} while(false)           // Calls the error handler then throws an exception.
  #else
    #define ETL_ASSERT(b, e) do {if (!(b)) ETL_UNLIKELY {throw((e));}} while(false)                    // If the condition fails, throws an exception.
    #define ETL_ASSERT_OR_RETURN(b, e) do {if (!(b)) ETL_UNLIKELY {throw((e));}} while(false)          // If the condition fails, throws an exception.
    #define ETL_ASSERT_OR_RETURN_VALUE(b, e, v) do {if (!(b)) ETL_UNLIKELY {throw((e));}} while(false) // If the condition fails, throws an exception.
    
    #define ETL_ASSERT_FAIL(e) do {throw((e));} while(false)                              // Throws an exception.
    #define ETL_ASSERT_FAIL_AND_RETURN(e) do {throw((e));} while(false)                   // Throws an exception.
    #define ETL_ASSERT_FAIL_AND_RETURN_VALUE(e, v) do {throw((e));} while(false)          // Throws an exception.
  #endif
#else
#if defined(ETL_LOG_ERRORS)
    #define ETL_ASSERT(b, e) do {if (!(b)) ETL_UNLIKELY {etl::error_handler::error((e));}} while(false)                                 // If the condition fails, calls the error handler
    #define ETL_ASSERT_OR_RETURN(b, e) do {if (!(b)) ETL_UNLIKELY {etl::error_handler::error((e)); return;}} while(false)               // If the condition fails, calls the error handler and return
    #define ETL_ASSERT_OR_RETURN_VALUE(b, e, v) do {if (!(b)) ETL_UNLIKELY {etl::error_handler::error((e)); return (v);}} while(false)  // If the condition fails, calls the error handler and return a value
    
    #define ETL_ASSERT_FAIL(e) do {etl::error_handler::error((e));} while(false)                                          // Calls the error handler
    #define ETL_ASSERT_FAIL_AND_RETURN(e) do {etl::error_handler::error((e)); return;} while(false)                       // Calls the error handler and return
    #define ETL_ASSERT_FAIL_AND_RETURN_VALUE(e, v) do {etl::error_handler::error((e)); return (v);} while(false)          // Calls the error handler and return a value
  #else
    #if ETL_IS_DEBUG_BUILD
      #define ETL_ASSERT(b, e) assert((b))                                                                                             // If the condition fails, asserts.
      #define ETL_ASSERT_OR_RETURN(b, e) do {if (!(b)) ETL_UNLIKELY {assert(false); return;}} while(false)                             // If the condition fails, asserts and return.
      #define ETL_ASSERT_OR_RETURN_VALUE(b, e, v) do {if (!(b)) ETL_UNLIKELY {assert(false); return(v);}} while(false)                 // If the condition fails, asserts and return a value.
    
      #define ETL_ASSERT_FAIL(e) assert(false)                                                    // Asserts.
      #define ETL_ASSERT_FAIL_AND_RETURN(e) do {assert(false);  return;} while(false)             // Asserts.
      #define ETL_ASSERT_FAIL_AND_RETURN_VALUE(e, v) do {assert(false);  return(v);} while(false) // Asserts.
    #else
      #define ETL_ASSERT(b, e) ETL_DO_NOTHING                                                                  // Does nothing.
      #define ETL_ASSERT_OR_RETURN(b, e) do {if (!(b)) ETL_UNLIKELY return;} while(false)                      // Returns.
      #define ETL_ASSERT_OR_RETURN_VALUE(b, e, v) do {if (!(b)) ETL_UNLIKELY return(v);} while(false)          // Returns a value.
      
      #define ETL_ASSERT_FAIL(e) ETL_DO_NOTHING                                                   // Does nothing.
      #define ETL_ASSERT_FAIL_AND_RETURN(e) do {return;} while(false)                             // Returns.
      #define ETL_ASSERT_FAIL_AND_RETURN_VALUE(e, v) do {return(v);} while(false)                 // Returns a value.
    #endif
  #endif
#endif

<<<<<<< HEAD
#if defined(ETL_VERBOSE_ERRORS)
  #define ETL_ERROR(e) (e(__FILE__, __LINE__))                                  // Make an exception with the file name and line number.
  #define ETL_ERROR_WITH_VALUE(e, v) (e(__FILE__, __LINE__, (v)))               // Make an exception with the file name, line number and value.
#else
  #define ETL_ERROR(e) (e("", __LINE__))                                        // Make an exception with the line number.
  #define ETL_ERROR_WITH_VALUE(e, v) (e("", __LINE__, (v)))                     // Make an exception with the file name, line number and value.
=======
#if ETL_IS_DEBUG_BUILD
  #if defined(ETL_DEBUG_USE_ASSERT_FUNCTION)
    #define ETL_DEBUG_ASSERT(b, e) {if (!(b)) ETL_UNLIKELY {etl::private_error_handler::assert_handler<0>::assert_function_ptr((e));}}                                 // If the condition fails, calls the assert function
    #define ETL_DEBUG_ASSERT_OR_RETURN(b, e) {if (!(b)) ETL_UNLIKELY {etl::private_error_handler::assert_handler<0>::assert_function_ptr((e)); return;}}               // If the condition fails, calls the assert function and return
    #define ETL_DEBUG_ASSERT_OR_RETURN_VALUE(b, e, v) {if (!(b)) ETL_UNLIKELY {etl::private_error_handler::assert_handler<0>::assert_function_ptr((e)); return (v);}}  // If the condition fails, calls the assert function and return a value

    #define ETL_DEBUG_ASSERT_FAIL(e) {etl::private_error_handler::assert_handler<0>::assert_function_ptr((e));}                                          // Calls the assert function
    #define ETL_DEBUG_ASSERT_FAIL_AND_RETURN(e) {etl::private_error_handler::assert_handler<0>::assert_function_ptr((e)); return;}                       // Calls the assert function and return
    #define ETL_DEBUG_ASSERT_FAIL_AND_RETURN_VALUE(e, v) {etl::private_error_handler::assert_handler<0>::assert_function_ptr((e)); return (v);}          // Calls the assert function and return a value
  #elif ETL_DEBUG_USING_EXCEPTIONS
    #if defined(ETL_DEBUG_LOG_ERRORS)
      #define ETL_DEBUG_ASSERT(b, e) {if (!(b)) ETL_UNLIKELY {etl::error_handler::error((e)); throw((e));}}                                // If the condition fails, calls the error handler then throws an exception.
      #define ETL_DEBUG_ASSERT_OR_RETURN_VALUE_CPP11_CONSTEXPR(b, e, v) if (!(b)) ETL_UNLIKELY {etl::error_handler::error((e));} return (b) ? (v) : throw(e)  // throwing from c++11 constexpr requires ? operator
      #define ETL_DEBUG_ASSERT_OR_RETURN(b, e) {if (!(b)) ETL_UNLIKELY {etl::error_handler::error((e)); throw((e)); return;}}              // If the condition fails, calls the error handler then throws an exception.
      #define ETL_DEBUG_ASSERT_OR_RETURN_VALUE(b, e, v) {if (!(b)) ETL_UNLIKELY {etl::error_handler::error((e)); throw((e)); return(v);}}  // If the condition fails, calls the error handler then throws an exception.
    
      #define ETL_DEBUG_ASSERT_FAIL(e) {etl::error_handler::error((e)); throw((e));}                                          // Calls the error handler then throws an exception.
      #define ETL_DEBUG_ASSERT_FAIL_AND_RETURN(e) {etl::error_handler::error((e)); throw((e)); return;}                       // Calls the error handler then throws an exception.
      #define ETL_DEBUG_ASSERT_FAIL_AND_RETURN_VALUE(e, v) {etl::error_handler::error((e)); throw((e)); return(v);}           // Calls the error handler then throws an exception.
    #else
      #define ETL_DEBUG_ASSERT(b, e) {if (!(b)) ETL_UNLIKELY {throw((e));}}                    // If the condition fails, throws an exception.
      #define ETL_DEBUG_ASSERT_OR_RETURN_VALUE_CPP11_CONSTEXPR(b, e, v) return (b) ? (v) : throw(e)  // throwing from c++11 constexpr requires ? operator
      #define ETL_DEBUG_ASSERT_OR_RETURN(b, e) {if (!(b)) ETL_UNLIKELY {throw((e));}}          // If the condition fails, throws an exception.
      #define ETL_DEBUG_ASSERT_OR_RETURN_VALUE(b, e, v) {if (!(b)) ETL_UNLIKELY {throw((e));}} // If the condition fails, throws an exception.
    
      #define ETL_DEBUG_ASSERT_FAIL(e) {throw((e));}                              // Throws an exception.
      #define ETL_DEBUG_ASSERT_FAIL_AND_RETURN(e) {throw((e));}                   // Throws an exception.
      #define ETL_DEBUG_ASSERT_FAIL_AND_RETURN_VALUE(e, v) {throw((e));}          // Throws an exception.
    #endif
  #elif defined(ETL_DEBUG_LOG_ERRORS)
    #define ETL_DEBUG_ASSERT(b, e) {if (!(b)) ETL_UNLIKELY {etl::error_handler::error((e));}}                                 // If the condition fails, calls the error handler
    #define ETL_DEBUG_ASSERT_OR_RETURN(b, e) {if (!(b)) ETL_UNLIKELY {etl::error_handler::error((e)); return;}}               // If the condition fails, calls the error handler and return
    #define ETL_DEBUG_ASSERT_OR_RETURN_VALUE(b, e, v) {if (!(b)) ETL_UNLIKELY {etl::error_handler::error((e)); return (v);}}  // If the condition fails, calls the error handler and return a value
    
    #define ETL_DEBUG_ASSERT_FAIL(e) {etl::error_handler::error((e));}                                          // Calls the error handler
    #define ETL_DEBUG_ASSERT_FAIL_AND_RETURN(e) {etl::error_handler::error((e)); return;}                       // Calls the error handler and return
    #define ETL_DEBUG_ASSERT_FAIL_AND_RETURN_VALUE(e, v) {etl::error_handler::error((e)); return (v);}          // Calls the error handler and return a value
  #else
    #define ETL_DEBUG_ASSERT(b, e) assert((b))                                                                             // If the condition fails, asserts.
    #define ETL_DEBUG_ASSERT_OR_RETURN(b, e) {if (!(b)) ETL_UNLIKELY {assert(false); return;}}                             // If the condition fails, asserts and return.
    #define ETL_DEBUG_ASSERT_OR_RETURN_VALUE(b, e, v) {if (!(b)) ETL_UNLIKELY {assert(false); return(v);}}                 // If the condition fails, asserts and return a value.
    
    #define ETL_DEBUG_ASSERT_FAIL(e) assert(false)                                    // Asserts.
    #define ETL_DEBUG_ASSERT_FAIL_AND_RETURN(e) {assert(false);  return;}             // Asserts.
    #define ETL_DEBUG_ASSERT_FAIL_AND_RETURN_VALUE(e, v) {assert(false);  return(v);} // Asserts.
  #endif
#else
  #define ETL_DEBUG_ASSERT(b, e)                                                                 // Does nothing.
  #define ETL_DEBUG_ASSERT_OR_RETURN(b, e) {if (!(b)) ETL_UNLIKELY return;}                      // Returns.
  #define ETL_DEBUG_ASSERT_OR_RETURN_VALUE(b, e, v) {if (!(b)) ETL_UNLIKELY return(v);}          // Returns a value.
      
  #define ETL_DEBUG_ASSERT_FAIL(e)                                                  // Does nothing.
  #define ETL_DEBUG_ASSERT_FAIL_AND_RETURN(e) {return;}                             // Returns.
  #define ETL_DEBUG_ASSERT_FAIL_AND_RETURN_VALUE(e, v) {return(v);}                 // Returns a value.
>>>>>>> 4cf522ed
#endif

//*************************************
#if defined(ETL_CHECK_PUSH_POP)
    #define ETL_ASSERT_CHECK_PUSH_POP(b, e)           ETL_ASSERT(b, e)
    #define ETL_ASSERT_CHECK_PUSH_POP_OR_RETURN(b, e) ETL_ASSERT_OR_RETURN(b, e)
#else
    #define ETL_ASSERT_CHECK_PUSH_POP(b, e)
    #define ETL_ASSERT_CHECK_PUSH_POP_OR_RETURN(b, e)
#endif

//*************************************
#ifdef ETL_CHECK_INDEX_OPERATOR
  #define ETL_ASSERT_CHECK_INDEX_OPERATOR(b, e) ETL_ASSERT(b,e)
#else
  #define ETL_ASSERT_CHECK_INDEX_OPERATOR(b, e)
#endif

//*************************************
#ifdef ETL_CHECK_EXTRA
    #define ETL_ASSERT_CHECK_EXTRA(b, e) ETL_ASSERT(b,e)
#else
    #define ETL_ASSERT_CHECK_EXTRA(b, e)
#endif

//*************************************
#if defined(ETL_VERBOSE_ERRORS)
  #define ETL_ERROR(e) (e(__FILE__, __LINE__))                    // Make an exception with the file name and line number.
  #define ETL_ERROR_WITH_VALUE(e, v) (e(__FILE__, __LINE__, (v))) // Make an exception with the file name, line number and value.
  #define ETL_ERROR_TEXT(verbose_text, terse_text) (verbose_text) // Use the verbose text.
#else
  #define ETL_ERROR(e) (e("", __LINE__))                        // Make an exception with the line number.
  #define ETL_ERROR_WITH_VALUE(e, v) (e("", __LINE__, (v)))     // Make an exception with the file name, line number and value.
  #define ETL_ERROR_TEXT(verbose_text, terse_text) (terse_text) // Use the terse text.
#endif

#endif
<|MERGE_RESOLUTION|>--- conflicted
+++ resolved
@@ -364,14 +364,6 @@
   #endif
 #endif
 
-<<<<<<< HEAD
-#if defined(ETL_VERBOSE_ERRORS)
-  #define ETL_ERROR(e) (e(__FILE__, __LINE__))                                  // Make an exception with the file name and line number.
-  #define ETL_ERROR_WITH_VALUE(e, v) (e(__FILE__, __LINE__, (v)))               // Make an exception with the file name, line number and value.
-#else
-  #define ETL_ERROR(e) (e("", __LINE__))                                        // Make an exception with the line number.
-  #define ETL_ERROR_WITH_VALUE(e, v) (e("", __LINE__, (v)))                     // Make an exception with the file name, line number and value.
-=======
 #if ETL_IS_DEBUG_BUILD
   #if defined(ETL_DEBUG_USE_ASSERT_FUNCTION)
     #define ETL_DEBUG_ASSERT(b, e) {if (!(b)) ETL_UNLIKELY {etl::private_error_handler::assert_handler<0>::assert_function_ptr((e));}}                                 // If the condition fails, calls the assert function
@@ -426,7 +418,6 @@
   #define ETL_DEBUG_ASSERT_FAIL(e)                                                  // Does nothing.
   #define ETL_DEBUG_ASSERT_FAIL_AND_RETURN(e) {return;}                             // Returns.
   #define ETL_DEBUG_ASSERT_FAIL_AND_RETURN_VALUE(e, v) {return(v);}                 // Returns a value.
->>>>>>> 4cf522ed
 #endif
 
 //*************************************
