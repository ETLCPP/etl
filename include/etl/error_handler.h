
///\file

/******************************************************************************
The MIT License(MIT)

Embedded Template Library.
https://github.com/ETLCPP/etl
https://www.etlcpp.com

Copyright(c) 2014 John Wellbelove

Permission is hereby granted, free of charge, to any person obtaining a copy
of this software and associated documentation files(the "Software"), to deal
in the Software without restriction, including without limitation the rights
to use, copy, modify, merge, publish, distribute, sublicense, and / or sell
copies of the Software, and to permit persons to whom the Software is
furnished to do so, subject to the following conditions :

The above copyright notice and this permission notice shall be included in all
copies or substantial portions of the Software.

THE SOFTWARE IS PROVIDED "AS IS", WITHOUT WARRANTY OF ANY KIND, EXPRESS OR
IMPLIED, INCLUDING BUT NOT LIMITED TO THE WARRANTIES OF MERCHANTABILITY,
FITNESS FOR A PARTICULAR PURPOSE AND NONINFRINGEMENT.IN NO EVENT SHALL THE
AUTHORS OR COPYRIGHT HOLDERS BE LIABLE FOR ANY CLAIM, DAMAGES OR OTHER
LIABILITY, WHETHER IN AN ACTION OF CONTRACT, TORT OR OTHERWISE, ARISING FROM,
OUT OF OR IN CONNECTION WITH THE SOFTWARE OR THE USE OR OTHER DEALINGS IN THE
SOFTWARE.
******************************************************************************/

#ifndef ETL_ERROR_HANDLER_INCLUDED
#define ETL_ERROR_HANDLER_INCLUDED

///\defgroup error_handler error_handler
/// Error handler for when throwing exceptions is not required.
///\ingroup utilities

#include "platform.h"
#include "exception.h"
#include "function.h"
#include "nullptr.h"

#include <assert.h>

#if defined(ETL_LOG_ERRORS) || defined(ETL_IN_UNIT_TEST)
namespace etl
{
  //***************************************************************************
  /// Error handler for when throwing exceptions is not required.
  ///\ingroup error_handler
  //***************************************************************************
  class error_handler
  {
  public:

    //*************************************************************************
    /// Callback class for free handler functions. Deprecated.
    //*************************************************************************
    struct free_function : public etl::function<void, const etl::exception&>
    {
      explicit free_function(void (*p_function_)(const etl::exception&))
        : etl::function<void, const etl::exception&>(p_function_)
      {
      }
    };

    //*************************************************************************
    /// Callback class for member handler functions. Deprecated.
    //*************************************************************************
    template <typename TObject>
    struct member_function : public etl::function<TObject, const etl::exception&>
    {
      member_function(TObject& object_, void(TObject::*p_function_)(const etl::exception&))
        : etl::function<TObject, const etl::exception&>(object_, p_function_)
      {
      }
    };

    //*****************************************************************************
    /// Sets the error callback function. Deprecated.
    ///\param f A reference to an etl::function object that will handler errors.
    //*****************************************************************************
    static void set_callback(ifunction<const etl::exception&>& f)
    {
      create((void*)(&f), ifunction_stub);
    }

    //*************************************************************************
    /// Create from function (Compile time).
    //*************************************************************************
    template <void(*Method)(const etl::exception&)>
    static void set_callback()
    {
      create(ETL_NULLPTR, function_stub<Method>);
    }

    //*************************************************************************
    /// Create from instance method (Run time).
    //*************************************************************************
    template <typename T, void(T::* Method)(const etl::exception&)>
    static void set_callback(T& instance)
    {
      create((void*)(&instance), method_stub<T, Method>);
    }

    //*************************************************************************
    /// Create from const instance method (Run time).
    //*************************************************************************
    template <typename T, void(T::* Method)(const etl::exception&) const>
    static void set_callback(const T& instance)
    {
      create((void*)(&instance), const_method_stub<T, Method>);
    }

    //*************************************************************************
    /// Create from instance method (Compile time).
    //*************************************************************************
    template <typename T, T& Instance, void(T::* Method)(const etl::exception&)>
    static void set_callback()
    {
      create(method_instance_stub<T, Instance, Method>);
    }

    //*************************************************************************
    /// Create from const instance method (Compile time).
    //*************************************************************************
    template <typename T, T const& Instance, void(T::* Method)(const etl::exception&) const>
    static void set_callback()
    {
      create(const_method_instance_stub<T, Instance, Method>);
    }

    //*****************************************************************************
    /// Sends the exception error to the user's handler function.
    ///\param e The exception error.
    //*****************************************************************************
    static void error(const etl::exception& e)
    {
      invocation_element& invocation = get_invocation_element();

      if (invocation.stub != ETL_NULLPTR)
      {
        (*invocation.stub)(invocation.object, e);
      }
    }

  private:

    typedef void(*stub_type)(void* object, const etl::exception&);

    //*************************************************************************
    /// The internal invocation object.
    //*************************************************************************
    struct invocation_element
    {
      //***********************************************************************
      invocation_element()
        : object(ETL_NULLPTR)
        , stub(ETL_NULLPTR)
      {
      }

      //***********************************************************************
      void* object;
      stub_type stub;
    };

    //*************************************************************************
    /// Returns the static invocation element.
    //*************************************************************************
    static invocation_element& get_invocation_element()
    {
      static invocation_element invocation;

      return invocation;
    }

    //*************************************************************************
    /// Constructs a callback from an object and stub.
    //*************************************************************************
    static void create(void* object, stub_type stub)
    {
      invocation_element& invocation = get_invocation_element();

      invocation.object = object;
      invocation.stub   = stub;
    }

    //*************************************************************************
    /// Constructs a callback from a stub.
    //*************************************************************************
    static void create(stub_type stub)
    {
      invocation_element& invocation = get_invocation_element();

      invocation.object = ETL_NULLPTR;
      invocation.stub   = stub;
    }

    //*************************************************************************
    /// Stub call for a member function. Run time instance.
    //*************************************************************************
    template <typename T, void(T::* Method)(const etl::exception&)>
    static void method_stub(void* object, const etl::exception& e)
    {
      T* p = static_cast<T*>(object);
      return (p->*Method)(e);
    }

    //*************************************************************************
    /// Stub call for a const member function. Run time instance.
    //*************************************************************************
    template <typename T, void(T::* Method)(const etl::exception&) const>
    static void const_method_stub(void* object, const etl::exception& e)
    {
      T* const p = static_cast<T*>(object);
      return (p->*Method)(e);
    }

    //*************************************************************************
    /// Stub call for a member function. Compile time instance.
    //*************************************************************************
    template <typename T, T& Instance, void(T::* Method)(const etl::exception&)>
    static void method_instance_stub(void*, const etl::exception& e)
    {
      return (Instance.*Method)(e);
    }

    //*************************************************************************
    /// Stub call for a const member function. Compile time instance.
    //*************************************************************************
    template <typename T, const T& Instance, void(T::* Method)(const etl::exception&) const>
    static void const_method_instance_stub(void*, const etl::exception& e)
    {
      (Instance.*Method)(e);
    }

    //*************************************************************************
    /// Stub call for a free function.
    //*************************************************************************
    template <void(*Method)(const etl::exception&)>
    static void function_stub(void*, const etl::exception& e)
    {
      (Method)(e);
    }

    //*************************************************************************
    /// Stub call for a ifunction. Run time instance.
    //*************************************************************************
    static void ifunction_stub(void* object, const etl::exception& e)
    {
      etl::ifunction<const etl::exception&>* p = static_cast<etl::ifunction<const etl::exception&>*>(object);
      p->operator()(e);
    }
  };
}
#elif defined(ETL_USE_ASSERT_FUNCTION)
namespace etl
{
  namespace private_error_handler
  {
    typedef void(*assert_function_ptr_t)(const etl::exception&);

    // Stores the assert function pointer and default assert function.
    template <size_t Index>
    struct assert_handler
    {
      static assert_function_ptr_t assert_function_ptr;

      static void default_assert(const etl::exception&)
      {
        assert(false);
      }
    };

    template <size_t Index>
    assert_function_ptr_t assert_handler<Index>::assert_function_ptr = assert_handler<Index>::default_assert;
  }

  //***************************************************************************
  /// Sets the assert function.
  /// The argument function signature is void(*)(const etl::exception&)
  //***************************************************************************
  inline void set_assert_function(etl::private_error_handler::assert_function_ptr_t afptr)
  {
    etl::private_error_handler::assert_handler<0>::assert_function_ptr = afptr;
  }
}
#endif

//***************************************************************************
/// Asserts a condition.
/// Versions of the macro that return a constant value of 'true' will allow the compiler to optimise away
/// any 'if' statements that it is contained within.
/// If ETL_NO_CHECKS is defined then no runtime checks are executed at all.
/// If asserts or exceptions are enabled then the error is thrown if the assert fails. The return value is always 'true'.
/// If ETL_LOG_ERRORS is defined then the error is logged if the assert fails. The return value is the value of the boolean test.
/// If ETL_USE_ASSERT_FUNCTION is defined then the error is sent to the assert function.
/// Otherwise 'assert' is called. The return value is always 'true'.
///\ingroup error_handler
//***************************************************************************
#if defined(ETL_NO_CHECKS)
  #define ETL_ASSERT(b, e)                       ETL_DO_NOTHING // Does nothing.
  #define ETL_ASSERT_OR_RETURN(b, e)             ETL_DO_NOTHING // Does nothing.
  #define ETL_ASSERT_OR_RETURN_VALUE(b, e, v)    ETL_DO_NOTHING // Does nothing.
  
  #define ETL_ASSERT_FAIL(e)                     ETL_DO_NOTHING // Does nothing.
  #define ETL_ASSERT_FAIL_AND_RETURN(e)          ETL_DO_NOTHING // Does nothing.
  #define ETL_ASSERT_FAIL_AND_RETURN_VALUE(e, v) ETL_DO_NOTHING // Does nothing.
#elif defined(ETL_USE_ASSERT_FUNCTION)
  #define ETL_ASSERT(b, e) do {if (!(b)) ETL_UNLIKELY {etl::private_error_handler::assert_handler<0>::assert_function_ptr((e));}} while(false)                                 // If the condition fails, calls the assert function
  #define ETL_ASSERT_OR_RETURN(b, e) do {if (!(b)) ETL_UNLIKELY {etl::private_error_handler::assert_handler<0>::assert_function_ptr((e)); return;}} while(false)               // If the condition fails, calls the assert function and return
  #define ETL_ASSERT_OR_RETURN_VALUE(b, e, v) do {if (!(b)) ETL_UNLIKELY {etl::private_error_handler::assert_handler<0>::assert_function_ptr((e)); return (v);}} while(false)  // If the condition fails, calls the assert function and return a value

  #define ETL_ASSERT_FAIL(e) do {etl::private_error_handler::assert_handler<0>::assert_function_ptr((e));} while(false)                                          // Calls the assert function
  #define ETL_ASSERT_FAIL_AND_RETURN(e) do {etl::private_error_handler::assert_handler<0>::assert_function_ptr((e)); return;} while(false)                       // Calls the assert function and return
  #define ETL_ASSERT_FAIL_AND_RETURN_VALUE(e, v) do {etl::private_error_handler::assert_handler<0>::assert_function_ptr((e)); return (v);} while(false)          // Calls the assert function and return a value
#elif ETL_USING_EXCEPTIONS
#if defined(ETL_LOG_ERRORS)
    #define ETL_ASSERT(b, e) do {if (!(b)) ETL_UNLIKELY {etl::error_handler::error((e)); throw((e));}} while(false)                                // If the condition fails, calls the error handler then throws an exception.
    #define ETL_ASSERT_OR_RETURN(b, e) do {if (!(b)) ETL_UNLIKELY {etl::error_handler::error((e)); throw((e)); return;}} while(false)              // If the condition fails, calls the error handler then throws an exception.
    #define ETL_ASSERT_OR_RETURN_VALUE(b, e, v) do {if (!(b)) ETL_UNLIKELY {etl::error_handler::error((e)); throw((e)); return(v);}} while(false)  // If the condition fails, calls the error handler then throws an exception.
    
    #define ETL_ASSERT_FAIL(e) do {etl::error_handler::error((e)); throw((e));} while(false)                                          // Calls the error handler then throws an exception.
    #define ETL_ASSERT_FAIL_AND_RETURN(e) do {etl::error_handler::error((e)); throw((e)); return;} while(false)                       // Calls the error handler then throws an exception.
    #define ETL_ASSERT_FAIL_AND_RETURN_VALUE(e, v) do {etl::error_handler::error((e)); throw((e)); return(v);} while(false)           // Calls the error handler then throws an exception.
  #else
    #define ETL_ASSERT(b, e) do {if (!(b)) ETL_UNLIKELY {throw((e));}} while(false)                    // If the condition fails, throws an exception.
    #define ETL_ASSERT_OR_RETURN(b, e) do {if (!(b)) ETL_UNLIKELY {throw((e));}} while(false)          // If the condition fails, throws an exception.
    #define ETL_ASSERT_OR_RETURN_VALUE(b, e, v) do {if (!(b)) ETL_UNLIKELY {throw((e));}} while(false) // If the condition fails, throws an exception.
    
    #define ETL_ASSERT_FAIL(e) do {throw((e));} while(false)                              // Throws an exception.
    #define ETL_ASSERT_FAIL_AND_RETURN(e) do {throw((e));} while(false)                   // Throws an exception.
    #define ETL_ASSERT_FAIL_AND_RETURN_VALUE(e, v) do {throw((e));} while(false)          // Throws an exception.
  #endif
#else
#if defined(ETL_LOG_ERRORS)
    #define ETL_ASSERT(b, e) do {if (!(b)) ETL_UNLIKELY {etl::error_handler::error((e));}} while(false)                                 // If the condition fails, calls the error handler
    #define ETL_ASSERT_OR_RETURN(b, e) do {if (!(b)) ETL_UNLIKELY {etl::error_handler::error((e)); return;}} while(false)               // If the condition fails, calls the error handler and return
    #define ETL_ASSERT_OR_RETURN_VALUE(b, e, v) do {if (!(b)) ETL_UNLIKELY {etl::error_handler::error((e)); return (v);}} while(false)  // If the condition fails, calls the error handler and return a value
    
    #define ETL_ASSERT_FAIL(e) do {etl::error_handler::error((e));} while(false)                                          // Calls the error handler
    #define ETL_ASSERT_FAIL_AND_RETURN(e) do {etl::error_handler::error((e)); return;} while(false)                       // Calls the error handler and return
    #define ETL_ASSERT_FAIL_AND_RETURN_VALUE(e, v) do {etl::error_handler::error((e)); return (v);} while(false)          // Calls the error handler and return a value
  #else
    #if ETL_IS_DEBUG_BUILD
      #define ETL_ASSERT(b, e) assert((b))                                                                                             // If the condition fails, asserts.
      #define ETL_ASSERT_OR_RETURN(b, e) do {if (!(b)) ETL_UNLIKELY {assert(false); return;}} while(false)                             // If the condition fails, asserts and return.
      #define ETL_ASSERT_OR_RETURN_VALUE(b, e, v) do {if (!(b)) ETL_UNLIKELY {assert(false); return(v);}} while(false)                 // If the condition fails, asserts and return a value.
    
      #define ETL_ASSERT_FAIL(e) assert(false)                                                    // Asserts.
      #define ETL_ASSERT_FAIL_AND_RETURN(e) do {assert(false);  return;} while(false)             // Asserts.
      #define ETL_ASSERT_FAIL_AND_RETURN_VALUE(e, v) do {assert(false);  return(v);} while(false) // Asserts.
    #else
      #define ETL_ASSERT(b, e) ETL_DO_NOTHING                                                                  // Does nothing.
      #define ETL_ASSERT_OR_RETURN(b, e) do {if (!(b)) ETL_UNLIKELY return;} while(false)                      // Returns.
      #define ETL_ASSERT_OR_RETURN_VALUE(b, e, v) do {if (!(b)) ETL_UNLIKELY return(v);} while(false)          // Returns a value.
      
      #define ETL_ASSERT_FAIL(e) ETL_DO_NOTHING                                                   // Does nothing.
      #define ETL_ASSERT_FAIL_AND_RETURN(e) do {return;} while(false)                             // Returns.
      #define ETL_ASSERT_FAIL_AND_RETURN_VALUE(e, v) do {return(v);} while(false)                 // Returns a value.
    #endif
  #endif
#endif

<<<<<<< HEAD
#if defined(ETL_VERBOSE_ERRORS)
  #define ETL_ERROR(e) (e(__FILE__, __LINE__))                    // Make an exception with the file name and line number.
  #define ETL_ERROR_WITH_VALUE(e, v) (e(__FILE__, __LINE__, (v))) // Make an exception with the file name, line number and value.
  #define ETL_ERROR_UNTYPED(text) (etl::exception((text),__FILE__,__LINE__))    // Make a generic exception with a message, file name and line number.
#else
  #define ETL_ERROR(e) (e("", __LINE__))                    // Make an exception with the line number.
  #define ETL_ERROR_WITH_VALUE(e, v) (e("", __LINE__, (v))) // Make an exception with the file name, line number and value.
  #define ETL_ERROR_UNTYPED(text) (etl::exception((text),"",__LINE__))          // Make a generic exception with a message and line number.
=======
#if ETL_IS_DEBUG_BUILD
  #if defined(ETL_DEBUG_USE_ASSERT_FUNCTION)
    #define ETL_DEBUG_ASSERT(b, e) {if (!(b)) ETL_UNLIKELY {etl::private_error_handler::assert_handler<0>::assert_function_ptr((e));}}                                 // If the condition fails, calls the assert function
    #define ETL_DEBUG_ASSERT_OR_RETURN(b, e) {if (!(b)) ETL_UNLIKELY {etl::private_error_handler::assert_handler<0>::assert_function_ptr((e)); return;}}               // If the condition fails, calls the assert function and return
    #define ETL_DEBUG_ASSERT_OR_RETURN_VALUE(b, e, v) {if (!(b)) ETL_UNLIKELY {etl::private_error_handler::assert_handler<0>::assert_function_ptr((e)); return (v);}}  // If the condition fails, calls the assert function and return a value

    #define ETL_DEBUG_ASSERT_FAIL(e) {etl::private_error_handler::assert_handler<0>::assert_function_ptr((e));}                                          // Calls the assert function
    #define ETL_DEBUG_ASSERT_FAIL_AND_RETURN(e) {etl::private_error_handler::assert_handler<0>::assert_function_ptr((e)); return;}                       // Calls the assert function and return
    #define ETL_DEBUG_ASSERT_FAIL_AND_RETURN_VALUE(e, v) {etl::private_error_handler::assert_handler<0>::assert_function_ptr((e)); return (v);}          // Calls the assert function and return a value
  #elif ETL_DEBUG_USING_EXCEPTIONS
    #if defined(ETL_DEBUG_LOG_ERRORS)
      #define ETL_DEBUG_ASSERT(b, e) {if (!(b)) ETL_UNLIKELY {etl::error_handler::error((e)); throw((e));}}                                // If the condition fails, calls the error handler then throws an exception.
      #define ETL_DEBUG_ASSERT_OR_RETURN_VALUE_CPP11_CONSTEXPR(b, e, v) if (!(b)) ETL_UNLIKELY {etl::error_handler::error((e));} return (b) ? (v) : throw(e)  // throwing from c++11 constexpr requires ? operator
      #define ETL_DEBUG_ASSERT_OR_RETURN(b, e) {if (!(b)) ETL_UNLIKELY {etl::error_handler::error((e)); throw((e)); return;}}              // If the condition fails, calls the error handler then throws an exception.
      #define ETL_DEBUG_ASSERT_OR_RETURN_VALUE(b, e, v) {if (!(b)) ETL_UNLIKELY {etl::error_handler::error((e)); throw((e)); return(v);}}  // If the condition fails, calls the error handler then throws an exception.
    
      #define ETL_DEBUG_ASSERT_FAIL(e) {etl::error_handler::error((e)); throw((e));}                                          // Calls the error handler then throws an exception.
      #define ETL_DEBUG_ASSERT_FAIL_AND_RETURN(e) {etl::error_handler::error((e)); throw((e)); return;}                       // Calls the error handler then throws an exception.
      #define ETL_DEBUG_ASSERT_FAIL_AND_RETURN_VALUE(e, v) {etl::error_handler::error((e)); throw((e)); return(v);}           // Calls the error handler then throws an exception.
    #else
      #define ETL_DEBUG_ASSERT(b, e) {if (!(b)) ETL_UNLIKELY {throw((e));}}                    // If the condition fails, throws an exception.
      #define ETL_DEBUG_ASSERT_OR_RETURN_VALUE_CPP11_CONSTEXPR(b, e, v) return (b) ? (v) : throw(e)  // throwing from c++11 constexpr requires ? operator
      #define ETL_DEBUG_ASSERT_OR_RETURN(b, e) {if (!(b)) ETL_UNLIKELY {throw((e));}}          // If the condition fails, throws an exception.
      #define ETL_DEBUG_ASSERT_OR_RETURN_VALUE(b, e, v) {if (!(b)) ETL_UNLIKELY {throw((e));}} // If the condition fails, throws an exception.
    
      #define ETL_DEBUG_ASSERT_FAIL(e) {throw((e));}                              // Throws an exception.
      #define ETL_DEBUG_ASSERT_FAIL_AND_RETURN(e) {throw((e));}                   // Throws an exception.
      #define ETL_DEBUG_ASSERT_FAIL_AND_RETURN_VALUE(e, v) {throw((e));}          // Throws an exception.
    #endif
  #elif defined(ETL_DEBUG_LOG_ERRORS)
    #define ETL_DEBUG_ASSERT(b, e) {if (!(b)) ETL_UNLIKELY {etl::error_handler::error((e));}}                                 // If the condition fails, calls the error handler
    #define ETL_DEBUG_ASSERT_OR_RETURN(b, e) {if (!(b)) ETL_UNLIKELY {etl::error_handler::error((e)); return;}}               // If the condition fails, calls the error handler and return
    #define ETL_DEBUG_ASSERT_OR_RETURN_VALUE(b, e, v) {if (!(b)) ETL_UNLIKELY {etl::error_handler::error((e)); return (v);}}  // If the condition fails, calls the error handler and return a value
    
    #define ETL_DEBUG_ASSERT_FAIL(e) {etl::error_handler::error((e));}                                          // Calls the error handler
    #define ETL_DEBUG_ASSERT_FAIL_AND_RETURN(e) {etl::error_handler::error((e)); return;}                       // Calls the error handler and return
    #define ETL_DEBUG_ASSERT_FAIL_AND_RETURN_VALUE(e, v) {etl::error_handler::error((e)); return (v);}          // Calls the error handler and return a value
  #else
    #define ETL_DEBUG_ASSERT(b, e) assert((b))                                                                             // If the condition fails, asserts.
    #define ETL_DEBUG_ASSERT_OR_RETURN(b, e) {if (!(b)) ETL_UNLIKELY {assert(false); return;}}                             // If the condition fails, asserts and return.
    #define ETL_DEBUG_ASSERT_OR_RETURN_VALUE(b, e, v) {if (!(b)) ETL_UNLIKELY {assert(false); return(v);}}                 // If the condition fails, asserts and return a value.
    
    #define ETL_DEBUG_ASSERT_FAIL(e) assert(false)                                    // Asserts.
    #define ETL_DEBUG_ASSERT_FAIL_AND_RETURN(e) {assert(false);  return;}             // Asserts.
    #define ETL_DEBUG_ASSERT_FAIL_AND_RETURN_VALUE(e, v) {assert(false);  return(v);} // Asserts.
  #endif
#else
  #define ETL_DEBUG_ASSERT(b, e)                                                                 // Does nothing.
  #define ETL_DEBUG_ASSERT_OR_RETURN(b, e) {if (!(b)) ETL_UNLIKELY return;}                      // Returns.
  #define ETL_DEBUG_ASSERT_OR_RETURN_VALUE(b, e, v) {if (!(b)) ETL_UNLIKELY return(v);}          // Returns a value.
      
  #define ETL_DEBUG_ASSERT_FAIL(e)                                                  // Does nothing.
  #define ETL_DEBUG_ASSERT_FAIL_AND_RETURN(e) {return;}                             // Returns.
  #define ETL_DEBUG_ASSERT_FAIL_AND_RETURN_VALUE(e, v) {return(v);}                 // Returns a value.
>>>>>>> 813e26e3
#endif

//*************************************
#if defined(ETL_CHECK_PUSH_POP)
    #define ETL_ASSERT_CHECK_PUSH_POP(b, e)           ETL_ASSERT(b, e)
    #define ETL_ASSERT_CHECK_PUSH_POP_OR_RETURN(b, e) ETL_ASSERT_OR_RETURN(b, e)
#else
    #define ETL_ASSERT_CHECK_PUSH_POP(b, e)
    #define ETL_ASSERT_CHECK_PUSH_POP_OR_RETURN(b, e)
#endif

//*************************************
#ifdef ETL_CHECK_INDEX_OPERATOR
  #define ETL_ASSERT_CHECK_INDEX_OPERATOR(b, e) ETL_ASSERT(b,e)
#else
  #define ETL_ASSERT_CHECK_INDEX_OPERATOR(b, e)
#endif

//*************************************
#ifdef ETL_CHECK_EXTRA
    #define ETL_ASSERT_CHECK_EXTRA(b, e) ETL_ASSERT(b,e)
#else
    #define ETL_ASSERT_CHECK_EXTRA(b, e)
#endif

//*************************************
#if defined(ETL_VERBOSE_ERRORS)
  #define ETL_ERROR(e) (e(__FILE__, __LINE__))                    // Make an exception with the file name and line number.
  #define ETL_ERROR_WITH_VALUE(e, v) (e(__FILE__, __LINE__, (v))) // Make an exception with the file name, line number and value.
  #define ETL_ERROR_TEXT(verbose_text, terse_text) (verbose_text) // Use the verbose text.
#else
  #define ETL_ERROR(e) (e("", __LINE__))                        // Make an exception with the line number.
  #define ETL_ERROR_WITH_VALUE(e, v) (e("", __LINE__, (v)))     // Make an exception with the file name, line number and value.
  #define ETL_ERROR_TEXT(verbose_text, terse_text) (terse_text) // Use the terse text.
#endif

#endif
<|MERGE_RESOLUTION|>--- conflicted
+++ resolved
@@ -364,16 +364,6 @@
   #endif
 #endif
 
-<<<<<<< HEAD
-#if defined(ETL_VERBOSE_ERRORS)
-  #define ETL_ERROR(e) (e(__FILE__, __LINE__))                    // Make an exception with the file name and line number.
-  #define ETL_ERROR_WITH_VALUE(e, v) (e(__FILE__, __LINE__, (v))) // Make an exception with the file name, line number and value.
-  #define ETL_ERROR_UNTYPED(text) (etl::exception((text),__FILE__,__LINE__))    // Make a generic exception with a message, file name and line number.
-#else
-  #define ETL_ERROR(e) (e("", __LINE__))                    // Make an exception with the line number.
-  #define ETL_ERROR_WITH_VALUE(e, v) (e("", __LINE__, (v))) // Make an exception with the file name, line number and value.
-  #define ETL_ERROR_UNTYPED(text) (etl::exception((text),"",__LINE__))          // Make a generic exception with a message and line number.
-=======
 #if ETL_IS_DEBUG_BUILD
   #if defined(ETL_DEBUG_USE_ASSERT_FUNCTION)
     #define ETL_DEBUG_ASSERT(b, e) {if (!(b)) ETL_UNLIKELY {etl::private_error_handler::assert_handler<0>::assert_function_ptr((e));}}                                 // If the condition fails, calls the assert function
@@ -428,7 +418,6 @@
   #define ETL_DEBUG_ASSERT_FAIL(e)                                                  // Does nothing.
   #define ETL_DEBUG_ASSERT_FAIL_AND_RETURN(e) {return;}                             // Returns.
   #define ETL_DEBUG_ASSERT_FAIL_AND_RETURN_VALUE(e, v) {return(v);}                 // Returns a value.
->>>>>>> 813e26e3
 #endif
 
 //*************************************
@@ -459,10 +448,12 @@
   #define ETL_ERROR(e) (e(__FILE__, __LINE__))                    // Make an exception with the file name and line number.
   #define ETL_ERROR_WITH_VALUE(e, v) (e(__FILE__, __LINE__, (v))) // Make an exception with the file name, line number and value.
   #define ETL_ERROR_TEXT(verbose_text, terse_text) (verbose_text) // Use the verbose text.
+  #define ETL_ERROR_UNTYPED(text) (etl::exception((text),__FILE__,__LINE__))    // Make a generic exception with a message, file name and line number.
 #else
   #define ETL_ERROR(e) (e("", __LINE__))                        // Make an exception with the line number.
   #define ETL_ERROR_WITH_VALUE(e, v) (e("", __LINE__, (v)))     // Make an exception with the file name, line number and value.
   #define ETL_ERROR_TEXT(verbose_text, terse_text) (terse_text) // Use the terse text.
-#endif
-
-#endif
+  #define ETL_ERROR_UNTYPED(text) (etl::exception((text),"",__LINE__))          // Make a generic exception with a message and line number.
+#endif
+
+#endif
