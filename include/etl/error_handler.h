--- conflicted
+++ resolved
@@ -275,34 +275,6 @@
 ///\ingroup error_handler
 //***************************************************************************
 #if defined(ETL_NO_CHECKS)
-<<<<<<< HEAD
-  #define ETL_ASSERT(b, e)                                                               // Does nothing.
-  #define ETL_ALWAYS_ASSERT(e)                                                           // Does nothing.
-#elif defined(ETL_THROW_EXCEPTIONS)
-  #if defined(ETL_LOG_ERRORS)
-    #define ETL_ASSERT(b, e) {if (!(b)) {etl::error_handler::error((e)); throw((e));}}   // If the condition fails, calls the error handler then throws an exception.
-    #define ETL_ALWAYS_ASSERT(e) {etl::error_handler::error((e)); throw((e));}           // Calls the error handler then throws an exception.
-  #else
-    #define ETL_ASSERT(b, e) {if (!(b)) {throw((e));}}                                   // If the condition fails, throws an exception.
-    #define ETL_ALWAYS_ASSERT(e) {throw((e));}                                           // Throws an exception.
-  #endif
-#else
-  #if defined(ETL_LOG_ERRORS)
-    #if defined(NDEBUG)
-      #define ETL_ASSERT(b, e) {if(!(b)) {etl::error_handler::error((e));}}              // If the condition fails, calls the error handler
-      #define ETL_ALWAYS_ASSERT(e) {etl::error_handler::error((e));}                     // Calls the error handler
-    #else
-      #define ETL_ASSERT(b, e) {if(!(b)) {etl::error_handler::error((e)); assert((b));}} // If the condition fails, calls the error handler then asserts.
-      #define ETL_ALWAYS_ASSERT(e) {etl::error_handler::error((e)); assert(true);}      // Calls the error handler then asserts.
-    #endif
-  #else
-    #if defined(NDEBUG)
-      #define ETL_ASSERT(b, e)                                                           // Does nothing.
-      #define ETL_ALWAYS_ASSERT(e)                                                       // Does nothing.
-    #else
-      #define ETL_ASSERT(b, e) assert((b))                                               // If the condition fails, asserts.
-      #define ETL_ALWAYS_ASSERT(e) assert(true)                                          // Asserts.
-=======
   #define ETL_ASSERT(b, e)                                                                 // Does nothing.
   #define ETL_ALWAYS_ASSERT(e)                                                             // Does nothing.
 #elif defined(ETL_THROW_EXCEPTIONS)
@@ -324,7 +296,6 @@
     #else
       #define ETL_ASSERT(b, e) assert((b))                                                 // If the condition fails, asserts.
       #define ETL_ALWAYS_ASSERT(e) assert(false)                                           // Asserts.
->>>>>>> 575a0fee
     #endif
   #endif
 #endif
