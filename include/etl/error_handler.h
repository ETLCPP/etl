
///\file

/******************************************************************************
The MIT License(MIT)

Embedded Template Library.
https://github.com/ETLCPP/etl
https://www.etlcpp.com

Copyright(c) 2014 John Wellbelove

Permission is hereby granted, free of charge, to any person obtaining a copy
of this software and associated documentation files(the "Software"), to deal
in the Software without restriction, including without limitation the rights
to use, copy, modify, merge, publish, distribute, sublicense, and / or sell
copies of the Software, and to permit persons to whom the Software is
furnished to do so, subject to the following conditions :

The above copyright notice and this permission notice shall be included in all
copies or substantial portions of the Software.

THE SOFTWARE IS PROVIDED "AS IS", WITHOUT WARRANTY OF ANY KIND, EXPRESS OR
IMPLIED, INCLUDING BUT NOT LIMITED TO THE WARRANTIES OF MERCHANTABILITY,
FITNESS FOR A PARTICULAR PURPOSE AND NONINFRINGEMENT.IN NO EVENT SHALL THE
AUTHORS OR COPYRIGHT HOLDERS BE LIABLE FOR ANY CLAIM, DAMAGES OR OTHER
LIABILITY, WHETHER IN AN ACTION OF CONTRACT, TORT OR OTHERWISE, ARISING FROM,
OUT OF OR IN CONNECTION WITH THE SOFTWARE OR THE USE OR OTHER DEALINGS IN THE
SOFTWARE.
******************************************************************************/

#ifndef ETL_ERROR_HANDLER_INCLUDED
#define ETL_ERROR_HANDLER_INCLUDED

///\defgroup error_handler error_handler
/// Error handler for when throwing exceptions is not required.
///\ingroup utilities

#include "platform.h"
#include "exception.h"
#include "function.h"
#include "nullptr.h"

#include <assert.h>

#if defined(ETL_LOG_ERRORS) || defined(ETL_IN_UNIT_TEST)
namespace etl
{
  //***************************************************************************
  /// Error handler for when throwing exceptions is not required.
  ///\ingroup error_handler
  //***************************************************************************
  class error_handler
  {
  public:

    //*************************************************************************
    /// Callback class for free handler functions. Deprecated.
    //*************************************************************************
    struct free_function : public etl::function<void, const etl::exception&>
    {
      explicit free_function(void (*p_function_)(const etl::exception&))
        : etl::function<void, const etl::exception&>(p_function_)
      {
      }
    };

    //*************************************************************************
    /// Callback class for member handler functions. Deprecated.
    //*************************************************************************
    template <typename TObject>
    struct member_function : public etl::function<TObject, const etl::exception&>
    {
      member_function(TObject& object_, void(TObject::*p_function_)(const etl::exception&))
        : etl::function<TObject, const etl::exception&>(object_, p_function_)
      {
      }
    };

    //*****************************************************************************
    /// Sets the error callback function. Deprecated.
    ///\param f A reference to an etl::function object that will handler errors.
    //*****************************************************************************
    static void set_callback(ifunction<const etl::exception&>& f)
    {
      create((void*)(&f), ifunction_stub);
    }

    //*************************************************************************
    /// Create from function (Compile time).
    //*************************************************************************
    template <void(*Method)(const etl::exception&)>
    static void set_callback()
    {
      create(ETL_NULLPTR, function_stub<Method>);
    }

    //*************************************************************************
    /// Create from instance method (Run time).
    //*************************************************************************
    template <typename T, void(T::* Method)(const etl::exception&)>
    static void set_callback(T& instance)
    {
      create((void*)(&instance), method_stub<T, Method>);
    }

    //*************************************************************************
    /// Create from const instance method (Run time).
    //*************************************************************************
    template <typename T, void(T::* Method)(const etl::exception&) const>
    static void set_callback(const T& instance)
    {
      create((void*)(&instance), const_method_stub<T, Method>);
    }

    //*************************************************************************
    /// Create from instance method (Compile time).
    //*************************************************************************
    template <typename T, T& Instance, void(T::* Method)(const etl::exception&)>
    static void set_callback()
    {
      create(method_instance_stub<T, Instance, Method>);
    }

    //*************************************************************************
    /// Create from const instance method (Compile time).
    //*************************************************************************
    template <typename T, T const& Instance, void(T::* Method)(const etl::exception&) const>
    static void set_callback()
    {
      create(const_method_instance_stub<T, Instance, Method>);
    }

    //*****************************************************************************
    /// Sends the exception error to the user's handler function.
    ///\param e The exception error.
    //*****************************************************************************
    static void error(const etl::exception& e)
    {
      invocation_element& invocation = get_invocation_element();

      if (invocation.stub != ETL_NULLPTR)
      {
        (*invocation.stub)(invocation.object, e);
      }
    }

  private:

    typedef void(*stub_type)(void* object, const etl::exception&);

    //*************************************************************************
    /// The internal invocation object.
    //*************************************************************************
    struct invocation_element
    {
      //***********************************************************************
      invocation_element()
        : object(ETL_NULLPTR)
        , stub(ETL_NULLPTR)
      {
      }

      //***********************************************************************
      void* object;
      stub_type stub;
    };

    //*************************************************************************
    /// Returns the static invocation element.
    //*************************************************************************
    static invocation_element& get_invocation_element()
    {
      static invocation_element invocation;

      return invocation;
    }

    //*************************************************************************
    /// Constructs a callback from an object and stub.
    //*************************************************************************
    static void create(void* object, stub_type stub)
    {
      invocation_element& invocation = get_invocation_element();

      invocation.object = object;
      invocation.stub   = stub;
    }

    //*************************************************************************
    /// Constructs a callback from a stub.
    //*************************************************************************
    static void create(stub_type stub)
    {
      invocation_element& invocation = get_invocation_element();

      invocation.object = ETL_NULLPTR;
      invocation.stub   = stub;
    }

    //*************************************************************************
    /// Stub call for a member function. Run time instance.
    //*************************************************************************
    template <typename T, void(T::* Method)(const etl::exception&)>
    static void method_stub(void* object, const etl::exception& e)
    {
      T* p = static_cast<T*>(object);
      return (p->*Method)(e);
    }

    //*************************************************************************
    /// Stub call for a const member function. Run time instance.
    //*************************************************************************
    template <typename T, void(T::* Method)(const etl::exception&) const>
    static void const_method_stub(void* object, const etl::exception& e)
    {
      T* const p = static_cast<T*>(object);
      return (p->*Method)(e);
    }

    //*************************************************************************
    /// Stub call for a member function. Compile time instance.
    //*************************************************************************
    template <typename T, T& Instance, void(T::* Method)(const etl::exception&)>
    static void method_instance_stub(void*, const etl::exception& e)
    {
      return (Instance.*Method)(e);
    }

    //*************************************************************************
    /// Stub call for a const member function. Compile time instance.
    //*************************************************************************
    template <typename T, const T& Instance, void(T::* Method)(const etl::exception&) const>
    static void const_method_instance_stub(void*, const etl::exception& e)
    {
      (Instance.*Method)(e);
    }

    //*************************************************************************
    /// Stub call for a free function.
    //*************************************************************************
    template <void(*Method)(const etl::exception&)>
    static void function_stub(void*, const etl::exception& e)
    {
      (Method)(e);
    }

    //*************************************************************************
    /// Stub call for a ifunction. Run time instance.
    //*************************************************************************
    static void ifunction_stub(void* object, const etl::exception& e)
    {
      etl::ifunction<const etl::exception&>* p = static_cast<etl::ifunction<const etl::exception&>*>(object);
      p->operator()(e);
    }
  };
}
#elif defined(ETL_USE_ASSERT_FUNCTION)
namespace etl
{
  namespace private_error_handler
  {
    typedef void(*assert_function_ptr_t)(const etl::exception&);

    // Stores the assert function pointer and default assert function.
    template <size_t Index>
    struct assert_handler
    {
      static assert_function_ptr_t assert_function_ptr;

      static void default_assert(const etl::exception&)
      {
        assert(false);
      }
    };

    template <size_t Index>
    assert_function_ptr_t assert_handler<Index>::assert_function_ptr = assert_handler<Index>::default_assert;
  }

  //***************************************************************************
  /// Sets the assert function.
  /// The argument function signature is void(*)(const etl::exception&)
  //***************************************************************************
  inline void set_assert_function(etl::private_error_handler::assert_function_ptr_t afptr)
  {
    etl::private_error_handler::assert_handler<0>::assert_function_ptr = afptr;
  }
}
#endif

//***************************************************************************
/// Asserts a condition.
/// Versions of the macro that return a constant value of 'true' will allow the compiler to optimise away
/// any 'if' statements that it is contained within.
/// If ETL_NO_CHECKS is defined then no runtime checks are executed at all.
/// If asserts or exceptions are enabled then the error is thrown if the assert fails. The return value is always 'true'.
/// If ETL_LOG_ERRORS is defined then the error is logged if the assert fails. The return value is the value of the boolean test.
/// If ETL_USE_ASSERT_FUNCTION is defined then the error is sent to the assert function.
/// Otherwise 'assert' is called. The return value is always 'true'.
///\ingroup error_handler
//***************************************************************************
#if defined(ETL_NO_CHECKS)
  #define ETL_ASSERT(b, e) static_cast<void>(sizeof(b))                       // Does nothing.
  #define ETL_ASSERT_OR_RETURN(b, e) static_cast<void>(sizeof(b))             // Does nothing.
  #define ETL_ASSERT_OR_RETURN_VALUE(b, e, v) static_cast<void>(sizeof(b))    // Does nothing.
  
  #define ETL_ASSERT_FAIL(e) static_cast<void>(sizeof(b))                     // Does nothing.
  #define ETL_ASSERT_FAIL_AND_RETURN(e) static_cast<void>(sizeof(b))          // Does nothing.
  #define ETL_ASSERT_FAIL_AND_RETURN_VALUE(e, v) static_cast<void>(sizeof(b)) // Does nothing.
#elif defined(ETL_USE_ASSERT_FUNCTION)
  #define ETL_ASSERT(b, e) do {if (!(b)) ETL_UNLIKELY {etl::private_error_handler::assert_handler<0>::assert_function_ptr((e));}} while(false)                                 // If the condition fails, calls the assert function
  #define ETL_ASSERT_OR_RETURN(b, e) do {if (!(b)) ETL_UNLIKELY {etl::private_error_handler::assert_handler<0>::assert_function_ptr((e)); return;}} while(false)               // If the condition fails, calls the assert function and return
  #define ETL_ASSERT_OR_RETURN_VALUE(b, e, v) do {if (!(b)) ETL_UNLIKELY {etl::private_error_handler::assert_handler<0>::assert_function_ptr((e)); return (v);}} while(false)  // If the condition fails, calls the assert function and return a value

  #define ETL_ASSERT_FAIL(e) do {etl::private_error_handler::assert_handler<0>::assert_function_ptr((e));} while(false)                                          // Calls the assert function
  #define ETL_ASSERT_FAIL_AND_RETURN(e) do {etl::private_error_handler::assert_handler<0>::assert_function_ptr((e)); return;} while(false)                       // Calls the assert function and return
  #define ETL_ASSERT_FAIL_AND_RETURN_VALUE(e, v) do {etl::private_error_handler::assert_handler<0>::assert_function_ptr((e)); return (v);} while(false)          // Calls the assert function and return a value
#elif ETL_USING_EXCEPTIONS
#if defined(ETL_LOG_ERRORS)
    #define ETL_ASSERT(b, e) do {if (!(b)) ETL_UNLIKELY {etl::error_handler::error((e)); throw((e));}} while(false)                                // If the condition fails, calls the error handler then throws an exception.
    #define ETL_ASSERT_OR_RETURN(b, e) do {if (!(b)) ETL_UNLIKELY {etl::error_handler::error((e)); throw((e)); return;}} while(false)              // If the condition fails, calls the error handler then throws an exception.
    #define ETL_ASSERT_OR_RETURN_VALUE(b, e, v) do {if (!(b)) ETL_UNLIKELY {etl::error_handler::error((e)); throw((e)); return(v);}} while(false)  // If the condition fails, calls the error handler then throws an exception.
    
    #define ETL_ASSERT_FAIL(e) do {etl::error_handler::error((e)); throw((e));} while(false)                                          // Calls the error handler then throws an exception.
    #define ETL_ASSERT_FAIL_AND_RETURN(e) do {etl::error_handler::error((e)); throw((e)); return;} while(false)                       // Calls the error handler then throws an exception.
    #define ETL_ASSERT_FAIL_AND_RETURN_VALUE(e, v) do {etl::error_handler::error((e)); throw((e)); return(v);} while(false)           // Calls the error handler then throws an exception.
  #else
    #define ETL_ASSERT(b, e) do {if (!(b)) ETL_UNLIKELY {throw((e));}} while(false)                    // If the condition fails, throws an exception.
    #define ETL_ASSERT_OR_RETURN(b, e) do {if (!(b)) ETL_UNLIKELY {throw((e));}} while(false)          // If the condition fails, throws an exception.
    #define ETL_ASSERT_OR_RETURN_VALUE(b, e, v) do {if (!(b)) ETL_UNLIKELY {throw((e));}} while(false) // If the condition fails, throws an exception.
    
    #define ETL_ASSERT_FAIL(e) do {throw((e));} while(false)                              // Throws an exception.
    #define ETL_ASSERT_FAIL_AND_RETURN(e) do {throw((e));} while(false)                   // Throws an exception.
    #define ETL_ASSERT_FAIL_AND_RETURN_VALUE(e, v) do {throw((e));} while(false)          // Throws an exception.
  #endif
#else
#if defined(ETL_LOG_ERRORS)
    #define ETL_ASSERT(b, e) do {if (!(b)) ETL_UNLIKELY {etl::error_handler::error((e));}} while(false)                                 // If the condition fails, calls the error handler
    #define ETL_ASSERT_OR_RETURN(b, e) do {if (!(b)) ETL_UNLIKELY {etl::error_handler::error((e)); return;}} while(false)               // If the condition fails, calls the error handler and return
    #define ETL_ASSERT_OR_RETURN_VALUE(b, e, v) do {if (!(b)) ETL_UNLIKELY {etl::error_handler::error((e)); return (v);}} while(false)  // If the condition fails, calls the error handler and return a value
    
    #define ETL_ASSERT_FAIL(e) do {etl::error_handler::error((e));} while(false)                                          // Calls the error handler
    #define ETL_ASSERT_FAIL_AND_RETURN(e) do {etl::error_handler::error((e)); return;} while(false)                       // Calls the error handler and return
    #define ETL_ASSERT_FAIL_AND_RETURN_VALUE(e, v) do {etl::error_handler::error((e)); return (v);} while(false)          // Calls the error handler and return a value
  #else
    #if ETL_IS_DEBUG_BUILD
      #define ETL_ASSERT(b, e) assert((b))                                                                                             // If the condition fails, asserts.
      #define ETL_ASSERT_OR_RETURN(b, e) do {if (!(b)) ETL_UNLIKELY {assert(false); return;}} while(false)                             // If the condition fails, asserts and return.
      #define ETL_ASSERT_OR_RETURN_VALUE(b, e, v) do {if (!(b)) ETL_UNLIKELY {assert(false); return(v);}} while(false)                 // If the condition fails, asserts and return a value.
    
      #define ETL_ASSERT_FAIL(e) assert(false)                                                    // Asserts.
      #define ETL_ASSERT_FAIL_AND_RETURN(e) do {assert(false);  return;} while(false)             // Asserts.
      #define ETL_ASSERT_FAIL_AND_RETURN_VALUE(e, v) do {assert(false);  return(v);} while(false) // Asserts.
    #else
<<<<<<< HEAD
      #define ETL_ASSERT(b, e) static_cast<void>(sizeof(b))                                            // Does nothing.
      #define ETL_ASSERT_OR_RETURN(b, e) {if (!(b)) ETL_UNLIKELY return;}                      // Returns.
      #define ETL_ASSERT_OR_RETURN_VALUE(b, e, v) {if (!(b)) ETL_UNLIKELY return(v);}          // Returns a value.
=======
      #define ETL_ASSERT(b, e) ETL_DO_NOTHING                                                                  // Does nothing.
      #define ETL_ASSERT_OR_RETURN(b, e) do {if (!(b)) ETL_UNLIKELY return;} while(false)                      // Returns.
      #define ETL_ASSERT_OR_RETURN_VALUE(b, e, v) do {if (!(b)) ETL_UNLIKELY return(v);} while(false)          // Returns a value.
>>>>>>> 4cbc601a
      
      #define ETL_ASSERT_FAIL(e) ETL_DO_NOTHING                                                   // Does nothing.
      #define ETL_ASSERT_FAIL_AND_RETURN(e) do {return;} while(false)                             // Returns.
      #define ETL_ASSERT_FAIL_AND_RETURN_VALUE(e, v) do {return(v);} while(false)                 // Returns a value.
    #endif
  #endif
#endif

#if ETL_IS_DEBUG_BUILD
  #if defined(ETL_DEBUG_USE_ASSERT_FUNCTION)
    #define ETL_DEBUG_ASSERT(b, e) {if (!(b)) ETL_UNLIKELY {etl::private_error_handler::assert_handler<0>::assert_function_ptr((e));}}                                 // If the condition fails, calls the assert function
    #define ETL_DEBUG_ASSERT_OR_RETURN(b, e) {if (!(b)) ETL_UNLIKELY {etl::private_error_handler::assert_handler<0>::assert_function_ptr((e)); return;}}               // If the condition fails, calls the assert function and return
    #define ETL_DEBUG_ASSERT_OR_RETURN_VALUE(b, e, v) {if (!(b)) ETL_UNLIKELY {etl::private_error_handler::assert_handler<0>::assert_function_ptr((e)); return (v);}}  // If the condition fails, calls the assert function and return a value

    #define ETL_DEBUG_ASSERT_FAIL(e) {etl::private_error_handler::assert_handler<0>::assert_function_ptr((e));}                                          // Calls the assert function
    #define ETL_DEBUG_ASSERT_FAIL_AND_RETURN(e) {etl::private_error_handler::assert_handler<0>::assert_function_ptr((e)); return;}                       // Calls the assert function and return
    #define ETL_DEBUG_ASSERT_FAIL_AND_RETURN_VALUE(e, v) {etl::private_error_handler::assert_handler<0>::assert_function_ptr((e)); return (v);}          // Calls the assert function and return a value
  #elif ETL_DEBUG_USING_EXCEPTIONS
    #if defined(ETL_DEBUG_LOG_ERRORS)
      #define ETL_DEBUG_ASSERT(b, e) {if (!(b)) ETL_UNLIKELY {etl::error_handler::error((e)); throw((e));}}                                // If the condition fails, calls the error handler then throws an exception.
      #define ETL_DEBUG_ASSERT_OR_RETURN_VALUE_CPP11_CONSTEXPR(b, e, v) if (!(b)) ETL_UNLIKELY {etl::error_handler::error((e));} return (b) ? (v) : throw(e)  // throwing from c++11 constexpr requires ? operator
      #define ETL_DEBUG_ASSERT_OR_RETURN(b, e) {if (!(b)) ETL_UNLIKELY {etl::error_handler::error((e)); throw((e)); return;}}              // If the condition fails, calls the error handler then throws an exception.
      #define ETL_DEBUG_ASSERT_OR_RETURN_VALUE(b, e, v) {if (!(b)) ETL_UNLIKELY {etl::error_handler::error((e)); throw((e)); return(v);}}  // If the condition fails, calls the error handler then throws an exception.
    
      #define ETL_DEBUG_ASSERT_FAIL(e) {etl::error_handler::error((e)); throw((e));}                                          // Calls the error handler then throws an exception.
      #define ETL_DEBUG_ASSERT_FAIL_AND_RETURN(e) {etl::error_handler::error((e)); throw((e)); return;}                       // Calls the error handler then throws an exception.
      #define ETL_DEBUG_ASSERT_FAIL_AND_RETURN_VALUE(e, v) {etl::error_handler::error((e)); throw((e)); return(v);}           // Calls the error handler then throws an exception.
    #else
      #define ETL_DEBUG_ASSERT(b, e) {if (!(b)) ETL_UNLIKELY {throw((e));}}                    // If the condition fails, throws an exception.
      #define ETL_DEBUG_ASSERT_OR_RETURN_VALUE_CPP11_CONSTEXPR(b, e, v) return (b) ? (v) : throw(e)  // throwing from c++11 constexpr requires ? operator
      #define ETL_DEBUG_ASSERT_OR_RETURN(b, e) {if (!(b)) ETL_UNLIKELY {throw((e));}}          // If the condition fails, throws an exception.
      #define ETL_DEBUG_ASSERT_OR_RETURN_VALUE(b, e, v) {if (!(b)) ETL_UNLIKELY {throw((e));}} // If the condition fails, throws an exception.
    
      #define ETL_DEBUG_ASSERT_FAIL(e) {throw((e));}                              // Throws an exception.
      #define ETL_DEBUG_ASSERT_FAIL_AND_RETURN(e) {throw((e));}                   // Throws an exception.
      #define ETL_DEBUG_ASSERT_FAIL_AND_RETURN_VALUE(e, v) {throw((e));}          // Throws an exception.
    #endif
  #elif defined(ETL_DEBUG_LOG_ERRORS)
    #define ETL_DEBUG_ASSERT(b, e) {if (!(b)) ETL_UNLIKELY {etl::error_handler::error((e));}}                                 // If the condition fails, calls the error handler
    #define ETL_DEBUG_ASSERT_OR_RETURN(b, e) {if (!(b)) ETL_UNLIKELY {etl::error_handler::error((e)); return;}}               // If the condition fails, calls the error handler and return
    #define ETL_DEBUG_ASSERT_OR_RETURN_VALUE(b, e, v) {if (!(b)) ETL_UNLIKELY {etl::error_handler::error((e)); return (v);}}  // If the condition fails, calls the error handler and return a value
    
    #define ETL_DEBUG_ASSERT_FAIL(e) {etl::error_handler::error((e));}                                          // Calls the error handler
    #define ETL_DEBUG_ASSERT_FAIL_AND_RETURN(e) {etl::error_handler::error((e)); return;}                       // Calls the error handler and return
    #define ETL_DEBUG_ASSERT_FAIL_AND_RETURN_VALUE(e, v) {etl::error_handler::error((e)); return (v);}          // Calls the error handler and return a value
  #else
    #define ETL_DEBUG_ASSERT(b, e) assert((b))                                                                             // If the condition fails, asserts.
    #define ETL_DEBUG_ASSERT_OR_RETURN(b, e) {if (!(b)) ETL_UNLIKELY {assert(false); return;}}                             // If the condition fails, asserts and return.
    #define ETL_DEBUG_ASSERT_OR_RETURN_VALUE(b, e, v) {if (!(b)) ETL_UNLIKELY {assert(false); return(v);}}                 // If the condition fails, asserts and return a value.
    
    #define ETL_DEBUG_ASSERT_FAIL(e) assert(false)                                    // Asserts.
    #define ETL_DEBUG_ASSERT_FAIL_AND_RETURN(e) {assert(false);  return;}             // Asserts.
    #define ETL_DEBUG_ASSERT_FAIL_AND_RETURN_VALUE(e, v) {assert(false);  return(v);} // Asserts.
  #endif
#else
  #define ETL_DEBUG_ASSERT(b, e)                                                                 // Does nothing.
  #define ETL_DEBUG_ASSERT_OR_RETURN(b, e) {if (!(b)) ETL_UNLIKELY return;}                      // Returns.
  #define ETL_DEBUG_ASSERT_OR_RETURN_VALUE(b, e, v) {if (!(b)) ETL_UNLIKELY return(v);}          // Returns a value.
      
  #define ETL_DEBUG_ASSERT_FAIL(e)                                                  // Does nothing.
  #define ETL_DEBUG_ASSERT_FAIL_AND_RETURN(e) {return;}                             // Returns.
  #define ETL_DEBUG_ASSERT_FAIL_AND_RETURN_VALUE(e, v) {return(v);}                 // Returns a value.
#endif

//*************************************
#if defined(ETL_CHECK_PUSH_POP)
    #define ETL_ASSERT_CHECK_PUSH_POP(b, e)           ETL_ASSERT(b, e)
    #define ETL_ASSERT_CHECK_PUSH_POP_OR_RETURN(b, e) ETL_ASSERT_OR_RETURN(b, e)
#else
    #define ETL_ASSERT_CHECK_PUSH_POP(b, e)
    #define ETL_ASSERT_CHECK_PUSH_POP_OR_RETURN(b, e)
#endif

//*************************************
#ifdef ETL_CHECK_INDEX_OPERATOR
  #define ETL_ASSERT_CHECK_INDEX_OPERATOR(b, e) ETL_ASSERT(b,e)
#else
  #define ETL_ASSERT_CHECK_INDEX_OPERATOR(b, e)
#endif

//*************************************
#ifdef ETL_CHECK_EXTRA
    #define ETL_ASSERT_CHECK_EXTRA(b, e) ETL_ASSERT(b,e)
#else
    #define ETL_ASSERT_CHECK_EXTRA(b, e)
#endif

//*************************************
#if defined(ETL_VERBOSE_ERRORS)
  #define ETL_ERROR(e) (e(__FILE__, __LINE__))                    // Make an exception with the file name and line number.
  #define ETL_ERROR_WITH_VALUE(e, v) (e(__FILE__, __LINE__, (v))) // Make an exception with the file name, line number and value.
  #define ETL_ERROR_TEXT(verbose_text, terse_text) (verbose_text) // Use the verbose text.
  #define ETL_ERROR_UNTYPED(text) (etl::exception((text),__FILE__,__LINE__))    // Make a generic exception with a message, file name and line number.
#else
  #define ETL_ERROR(e) (e("", __LINE__))                        // Make an exception with the line number.
  #define ETL_ERROR_WITH_VALUE(e, v) (e("", __LINE__, (v)))     // Make an exception with the file name, line number and value.
  #define ETL_ERROR_TEXT(verbose_text, terse_text) (terse_text) // Use the terse text.
  #define ETL_ERROR_UNTYPED(text) (etl::exception((text),"",__LINE__))          // Make a generic exception with a message and line number.
#endif

#endif
<|MERGE_RESOLUTION|>--- conflicted
+++ resolved
@@ -353,15 +353,9 @@
       #define ETL_ASSERT_FAIL_AND_RETURN(e) do {assert(false);  return;} while(false)             // Asserts.
       #define ETL_ASSERT_FAIL_AND_RETURN_VALUE(e, v) do {assert(false);  return(v);} while(false) // Asserts.
     #else
-<<<<<<< HEAD
       #define ETL_ASSERT(b, e) static_cast<void>(sizeof(b))                                            // Does nothing.
-      #define ETL_ASSERT_OR_RETURN(b, e) {if (!(b)) ETL_UNLIKELY return;}                      // Returns.
-      #define ETL_ASSERT_OR_RETURN_VALUE(b, e, v) {if (!(b)) ETL_UNLIKELY return(v);}          // Returns a value.
-=======
-      #define ETL_ASSERT(b, e) ETL_DO_NOTHING                                                                  // Does nothing.
       #define ETL_ASSERT_OR_RETURN(b, e) do {if (!(b)) ETL_UNLIKELY return;} while(false)                      // Returns.
       #define ETL_ASSERT_OR_RETURN_VALUE(b, e, v) do {if (!(b)) ETL_UNLIKELY return(v);} while(false)          // Returns a value.
->>>>>>> 4cbc601a
       
       #define ETL_ASSERT_FAIL(e) ETL_DO_NOTHING                                                   // Does nothing.
       #define ETL_ASSERT_FAIL_AND_RETURN(e) do {return;} while(false)                             // Returns.
