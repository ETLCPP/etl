
///\file

/******************************************************************************
The MIT License(MIT)

Embedded Template Library.
https://github.com/ETLCPP/etl
https://www.etlcpp.com

Copyright(c) 2014 John Wellbelove

Permission is hereby granted, free of charge, to any person obtaining a copy
of this software and associated documentation files(the "Software"), to deal
in the Software without restriction, including without limitation the rights
to use, copy, modify, merge, publish, distribute, sublicense, and / or sell
copies of the Software, and to permit persons to whom the Software is
furnished to do so, subject to the following conditions :

The above copyright notice and this permission notice shall be included in all
copies or substantial portions of the Software.

THE SOFTWARE IS PROVIDED "AS IS", WITHOUT WARRANTY OF ANY KIND, EXPRESS OR
IMPLIED, INCLUDING BUT NOT LIMITED TO THE WARRANTIES OF MERCHANTABILITY,
FITNESS FOR A PARTICULAR PURPOSE AND NONINFRINGEMENT.IN NO EVENT SHALL THE
AUTHORS OR COPYRIGHT HOLDERS BE LIABLE FOR ANY CLAIM, DAMAGES OR OTHER
LIABILITY, WHETHER IN AN ACTION OF CONTRACT, TORT OR OTHERWISE, ARISING FROM,
OUT OF OR IN CONNECTION WITH THE SOFTWARE OR THE USE OR OTHER DEALINGS IN THE
SOFTWARE.
******************************************************************************/

#ifndef ETL_ERROR_HANDLER_INCLUDED
#define ETL_ERROR_HANDLER_INCLUDED

///\defgroup error_handler error_handler
/// Error handler for when throwing exceptions is not required.
///\ingroup utilities

#include "platform.h"
#include "exception.h"
#include "function.h"
#include "nullptr.h"

#include <assert.h>

#if defined(ETL_LOG_ERRORS) || defined(ETL_IN_UNIT_TEST)
namespace etl
{
  //***************************************************************************
  /// Error handler for when throwing exceptions is not required.
  ///\ingroup error_handler
  //***************************************************************************
  class error_handler
  {
  public:

    //*************************************************************************
    /// Callback class for free handler functions. Deprecated.
    //*************************************************************************
    struct free_function : public etl::function<void, const etl::exception&>
    {
      explicit free_function(void (*p_function_)(const etl::exception&))
        : etl::function<void, const etl::exception&>(p_function_)
      {
      }
    };

    //*************************************************************************
    /// Callback class for member handler functions. Deprecated.
    //*************************************************************************
    template <typename TObject>
    struct member_function : public etl::function<TObject, const etl::exception&>
    {
      member_function(TObject& object_, void(TObject::*p_function_)(const etl::exception&))
        : etl::function<TObject, const etl::exception&>(object_, p_function_)
      {
      }
    };

    //*****************************************************************************
    /// Sets the error callback function. Deprecated.
    ///\param f A reference to an etl::function object that will handler errors.
    //*****************************************************************************
    static void set_callback(ifunction<const etl::exception&>& f)
    {
      create((void*)(&f), ifunction_stub);
    }

    //*************************************************************************
    /// Create from function (Compile time).
    //*************************************************************************
    template <void(*Method)(const etl::exception&)>
    static void set_callback()
    {
      create(ETL_NULLPTR, function_stub<Method>);
    }

    //*************************************************************************
    /// Create from instance method (Run time).
    //*************************************************************************
    template <typename T, void(T::* Method)(const etl::exception&)>
    static void set_callback(T& instance)
    {
      create((void*)(&instance), method_stub<T, Method>);
    }

    //*************************************************************************
    /// Create from const instance method (Run time).
    //*************************************************************************
    template <typename T, void(T::* Method)(const etl::exception&) const>
    static void set_callback(const T& instance)
    {
      create((void*)(&instance), const_method_stub<T, Method>);
    }

    //*************************************************************************
    /// Create from instance method (Compile time).
    //*************************************************************************
    template <typename T, T& Instance, void(T::* Method)(const etl::exception&)>
    static void set_callback()
    {
      create(method_instance_stub<T, Instance, Method>);
    }

    //*************************************************************************
    /// Create from const instance method (Compile time).
    //*************************************************************************
    template <typename T, T const& Instance, void(T::* Method)(const etl::exception&) const>
    static void set_callback()
    {
      create(const_method_instance_stub<T, Instance, Method>);
    }

    //*****************************************************************************
    /// Sends the exception error to the user's handler function.
    ///\param e The exception error.
    //*****************************************************************************
    static void error(const etl::exception& e)
    {
      invocation_element& invocation = get_invocation_element();

      if (invocation.stub != ETL_NULLPTR)
      {
        (*invocation.stub)(invocation.object, e);
      }
    }

  private:

    typedef void(*stub_type)(void* object, const etl::exception&);

    //*************************************************************************
    /// The internal invocation object.
    //*************************************************************************
    struct invocation_element
    {
      //***********************************************************************
      invocation_element()
        : object(ETL_NULLPTR)
        , stub(ETL_NULLPTR)
      {
      }

      //***********************************************************************
      void* object;
      stub_type stub;
    };

    //*************************************************************************
    /// Returns the static invocation element.
    //*************************************************************************
    static invocation_element& get_invocation_element()
    {
      static invocation_element invocation;

      return invocation;
    }

    //*************************************************************************
    /// Constructs a callback from an object and stub.
    //*************************************************************************
    static void create(void* object, stub_type stub)
    {
      invocation_element& invocation = get_invocation_element();

      invocation.object = object;
      invocation.stub   = stub;
    }

    //*************************************************************************
    /// Constructs a callback from a stub.
    //*************************************************************************
    static void create(stub_type stub)
    {
      invocation_element& invocation = get_invocation_element();

      invocation.object = ETL_NULLPTR;
      invocation.stub   = stub;
    }

    //*************************************************************************
    /// Stub call for a member function. Run time instance.
    //*************************************************************************
    template <typename T, void(T::* Method)(const etl::exception&)>
    static void method_stub(void* object, const etl::exception& e)
    {
      T* p = static_cast<T*>(object);
      return (p->*Method)(e);
    }

    //*************************************************************************
    /// Stub call for a const member function. Run time instance.
    //*************************************************************************
    template <typename T, void(T::* Method)(const etl::exception&) const>
    static void const_method_stub(void* object, const etl::exception& e)
    {
      T* const p = static_cast<T*>(object);
      return (p->*Method)(e);
    }

    //*************************************************************************
    /// Stub call for a member function. Compile time instance.
    //*************************************************************************
    template <typename T, T& Instance, void(T::* Method)(const etl::exception&)>
    static void method_instance_stub(void*, const etl::exception& e)
    {
      return (Instance.*Method)(e);
    }

    //*************************************************************************
    /// Stub call for a const member function. Compile time instance.
    //*************************************************************************
    template <typename T, const T& Instance, void(T::* Method)(const etl::exception&) const>
    static void const_method_instance_stub(void*, const etl::exception& e)
    {
      (Instance.*Method)(e);
    }

    //*************************************************************************
    /// Stub call for a free function.
    //*************************************************************************
    template <void(*Method)(const etl::exception&)>
    static void function_stub(void*, const etl::exception& e)
    {
      (Method)(e);
    }

    //*************************************************************************
    /// Stub call for a ifunction. Run time instance.
    //*************************************************************************
    static void ifunction_stub(void* object, const etl::exception& e)
    {
      etl::ifunction<const etl::exception&>* p = static_cast<etl::ifunction<const etl::exception&>*>(object);
      p->operator()(e);
    }
  };
}
#elif defined(ETL_USE_ASSERT_FUNCTION)
namespace etl
{
  namespace private_error_handler
  {
    typedef void(*assert_function_ptr_t)(const etl::exception&);

    // Stores the assert function pointer and default assert function.
    template <size_t Index>
    struct assert_handler
    {
      static assert_function_ptr_t assert_function_ptr;

      static void default_assert(const etl::exception&)
      {
        assert(false);
      }
    };

    template <size_t Index>
    assert_function_ptr_t assert_handler<Index>::assert_function_ptr = assert_handler<Index>::default_assert;
  }

  //***************************************************************************
  /// Sets the assert function.
  /// The argument function signature is void(*)(const etl::exception&)
  //***************************************************************************
  inline void set_assert_function(etl::private_error_handler::assert_function_ptr_t afptr)
  {
    etl::private_error_handler::assert_handler<0>::assert_function_ptr = afptr;
  }
}
#endif

//***************************************************************************
/// Asserts a condition.
/// Versions of the macro that return a constant value of 'true' will allow the compiler to optimise away
/// any 'if' statements that it is contained within.
/// If ETL_NO_CHECKS is defined then no runtime checks are executed at all.
/// If asserts or exceptions are enabled then the error is thrown if the assert fails. The return value is always 'true'.
/// If ETL_LOG_ERRORS is defined then the error is logged if the assert fails. The return value is the value of the boolean test.
/// If ETL_USE_ASSERT_FUNCTION is defined then the error is sent to the assert function.
/// Otherwise 'assert' is called. The return value is always 'true'.
///\ingroup error_handler
//***************************************************************************
#if defined(ETL_NO_CHECKS)
  #define ETL_ASSERT(b, e)                       ETL_DO_NOTHING // Does nothing.
  #define ETL_ASSERT_OR_RETURN(b, e)             ETL_DO_NOTHING // Does nothing.
  #define ETL_ASSERT_OR_RETURN_VALUE(b, e, v)    ETL_DO_NOTHING // Does nothing.
  
  #define ETL_ASSERT_FAIL(e)                     ETL_DO_NOTHING // Does nothing.
  #define ETL_ASSERT_FAIL_AND_RETURN(e)          ETL_DO_NOTHING // Does nothing.
  #define ETL_ASSERT_FAIL_AND_RETURN_VALUE(e, v) ETL_DO_NOTHING // Does nothing.
#elif defined(ETL_USE_ASSERT_FUNCTION)
  #define ETL_ASSERT(b, e) {if (!(b)) ETL_UNLIKELY {etl::private_error_handler::assert_handler<0>::assert_function_ptr((e));}}                                 // If the condition fails, calls the assert function
  #define ETL_ASSERT_OR_RETURN(b, e) {if (!(b)) ETL_UNLIKELY {etl::private_error_handler::assert_handler<0>::assert_function_ptr((e)); return;}}               // If the condition fails, calls the assert function and return
  #define ETL_ASSERT_OR_RETURN_VALUE(b, e, v) {if (!(b)) ETL_UNLIKELY {etl::private_error_handler::assert_handler<0>::assert_function_ptr((e)); return (v);}}  // If the condition fails, calls the assert function and return a value

  #define ETL_ASSERT_FAIL(e) {etl::private_error_handler::assert_handler<0>::assert_function_ptr((e));}                                          // Calls the assert function
  #define ETL_ASSERT_FAIL_AND_RETURN(e) {etl::private_error_handler::assert_handler<0>::assert_function_ptr((e)); return;}                       // Calls the assert function and return
  #define ETL_ASSERT_FAIL_AND_RETURN_VALUE(e, v) {etl::private_error_handler::assert_handler<0>::assert_function_ptr((e)); return (v);}          // Calls the assert function and return a value
#elif ETL_USING_EXCEPTIONS
  #if defined(ETL_LOG_ERRORS)
    #define ETL_ASSERT(b, e) {if (!(b)) ETL_UNLIKELY {etl::error_handler::error((e)); throw((e));}}                                // If the condition fails, calls the error handler then throws an exception.
    #define ETL_ASSERT_OR_RETURN(b, e) {if (!(b)) ETL_UNLIKELY {etl::error_handler::error((e)); throw((e)); return;}}              // If the condition fails, calls the error handler then throws an exception.
    #define ETL_ASSERT_OR_RETURN_VALUE(b, e, v) {if (!(b)) ETL_UNLIKELY {etl::error_handler::error((e)); throw((e)); return(v);}}  // If the condition fails, calls the error handler then throws an exception.
    
    #define ETL_ASSERT_FAIL(e) {etl::error_handler::error((e)); throw((e));}                                          // Calls the error handler then throws an exception.
    #define ETL_ASSERT_FAIL_AND_RETURN(e) {etl::error_handler::error((e)); throw((e)); return;}                       // Calls the error handler then throws an exception.
    #define ETL_ASSERT_FAIL_AND_RETURN_VALUE(e, v) {etl::error_handler::error((e)); throw((e)); return(v);}           // Calls the error handler then throws an exception.
  #else
    #define ETL_ASSERT(b, e) {if (!(b)) ETL_UNLIKELY {throw((e));}}                    // If the condition fails, throws an exception.
    #define ETL_ASSERT_OR_RETURN(b, e) {if (!(b)) ETL_UNLIKELY {throw((e));}}          // If the condition fails, throws an exception.
    #define ETL_ASSERT_OR_RETURN_VALUE(b, e, v) {if (!(b)) ETL_UNLIKELY {throw((e));}} // If the condition fails, throws an exception.
    
    #define ETL_ASSERT_FAIL(e) {throw((e));}                              // Throws an exception.
    #define ETL_ASSERT_FAIL_AND_RETURN(e) {throw((e));}                   // Throws an exception.
    #define ETL_ASSERT_FAIL_AND_RETURN_VALUE(e, v) {throw((e));}          // Throws an exception.
  #endif
#else
  #if defined(ETL_LOG_ERRORS)
    #define ETL_ASSERT(b, e) {if (!(b)) ETL_UNLIKELY {etl::error_handler::error((e));}}                                 // If the condition fails, calls the error handler
    #define ETL_ASSERT_OR_RETURN(b, e) {if (!(b)) ETL_UNLIKELY {etl::error_handler::error((e)); return;}}               // If the condition fails, calls the error handler and return
    #define ETL_ASSERT_OR_RETURN_VALUE(b, e, v) {if (!(b)) ETL_UNLIKELY {etl::error_handler::error((e)); return (v);}}  // If the condition fails, calls the error handler and return a value
    
    #define ETL_ASSERT_FAIL(e) {etl::error_handler::error((e));}                                          // Calls the error handler
    #define ETL_ASSERT_FAIL_AND_RETURN(e) {etl::error_handler::error((e)); return;}                       // Calls the error handler and return
    #define ETL_ASSERT_FAIL_AND_RETURN_VALUE(e, v) {etl::error_handler::error((e)); return (v);}          // Calls the error handler and return a value
  #else
    #if ETL_IS_DEBUG_BUILD
      #define ETL_ASSERT(b, e) assert((b))                                                                // If the condition fails, asserts.
      #define ETL_ASSERT_OR_RETURN(b, e) {if (!(b)) ETL_UNLIKELY {assert(false); return;}}                             // If the condition fails, asserts and return.
      #define ETL_ASSERT_OR_RETURN_VALUE(b, e, v) {if (!(b)) ETL_UNLIKELY {assert(false); return(v);}}                 // If the condition fails, asserts and return a value.
    
      #define ETL_ASSERT_FAIL(e) assert(false)                                    // Asserts.
      #define ETL_ASSERT_FAIL_AND_RETURN(e) {assert(false);  return;}             // Asserts.
      #define ETL_ASSERT_FAIL_AND_RETURN_VALUE(e, v) {assert(false);  return(v);} // Asserts.
    #else
      #define ETL_ASSERT(b, e)                                                    // Does nothing.
      #define ETL_ASSERT_OR_RETURN(b, e) {if (!(b)) ETL_UNLIKELY return;}                      // Returns.
      #define ETL_ASSERT_OR_RETURN_VALUE(b, e, v) {if (!(b)) ETL_UNLIKELY return(v);}          // Returns a value.
      
      #define ETL_ASSERT_FAIL(e)                                                  // Does nothing.
      #define ETL_ASSERT_FAIL_AND_RETURN(e) {return;}                             // Returns.
      #define ETL_ASSERT_FAIL_AND_RETURN_VALUE(e, v) {return(v);}                 // Returns a value.
    #endif
  #endif
#endif

<<<<<<< HEAD
#ifdef ETL_CHECK_INDEX_OPERATOR
    #define ETL_ASSERT_CHECK_INDEX_OPERATOR(b, e) ETL_ASSERT(b,e)
#else
    #define ETL_ASSERT_CHECK_INDEX_OPERATOR(b, e)
#endif

#ifdef ETL_CHECK_PUSH_POP
    #define ETL_ASSERT_CHECK_PUSH_POP(b, e) ETL_ASSERT(b,e)
#else
    #define ETL_ASSERT_CHECK_PUSH_POP(b, e)
#endif

#ifdef ETL_CHECK_EXTRA
    #define ETL_ASSERT_CHECK_EXTRA(b, e) ETL_ASSERT(b,e)
#else
    #define ETL_ASSERT_CHECK_EXTRA(b, e)
#endif

#if defined(ETL_VERBOSE_ERRORS)
  #define ETL_ERROR(e) (e(__FILE__, __LINE__))                    // Make an exception with the file name and line number.
  #define ETL_ERROR_WITH_VALUE(e, v) (e(__FILE__, __LINE__, (v))) // Make an exception with the file name, line number and value.
=======
#if ETL_IS_DEBUG_BUILD
  #if defined(ETL_DEBUG_USE_ASSERT_FUNCTION)
    #define ETL_DEBUG_ASSERT(b, e) {if (!(b)) ETL_UNLIKELY {etl::private_error_handler::assert_handler<0>::assert_function_ptr((e));}}                                 // If the condition fails, calls the assert function
    #define ETL_DEBUG_ASSERT_OR_RETURN(b, e) {if (!(b)) ETL_UNLIKELY {etl::private_error_handler::assert_handler<0>::assert_function_ptr((e)); return;}}               // If the condition fails, calls the assert function and return
    #define ETL_DEBUG_ASSERT_OR_RETURN_VALUE(b, e, v) {if (!(b)) ETL_UNLIKELY {etl::private_error_handler::assert_handler<0>::assert_function_ptr((e)); return (v);}}  // If the condition fails, calls the assert function and return a value

    #define ETL_DEBUG_ASSERT_FAIL(e) {etl::private_error_handler::assert_handler<0>::assert_function_ptr((e));}                                          // Calls the assert function
    #define ETL_DEBUG_ASSERT_FAIL_AND_RETURN(e) {etl::private_error_handler::assert_handler<0>::assert_function_ptr((e)); return;}                       // Calls the assert function and return
    #define ETL_DEBUG_ASSERT_FAIL_AND_RETURN_VALUE(e, v) {etl::private_error_handler::assert_handler<0>::assert_function_ptr((e)); return (v);}          // Calls the assert function and return a value
  #elif ETL_DEBUG_USING_EXCEPTIONS
    #if defined(ETL_DEBUG_LOG_ERRORS)
      #define ETL_DEBUG_ASSERT(b, e) {if (!(b)) ETL_UNLIKELY {etl::error_handler::error((e)); throw((e));}}                                // If the condition fails, calls the error handler then throws an exception.
      #define ETL_DEBUG_ASSERT_OR_RETURN_VALUE_CPP11_CONSTEXPR(b, e, v) if (!(b)) ETL_UNLIKELY {etl::error_handler::error((e));} return (b) ? (v) : throw(e)  // throwing from c++11 constexpr requires ? operator
      #define ETL_DEBUG_ASSERT_OR_RETURN(b, e) {if (!(b)) ETL_UNLIKELY {etl::error_handler::error((e)); throw((e)); return;}}              // If the condition fails, calls the error handler then throws an exception.
      #define ETL_DEBUG_ASSERT_OR_RETURN_VALUE(b, e, v) {if (!(b)) ETL_UNLIKELY {etl::error_handler::error((e)); throw((e)); return(v);}}  // If the condition fails, calls the error handler then throws an exception.
    
      #define ETL_DEBUG_ASSERT_FAIL(e) {etl::error_handler::error((e)); throw((e));}                                          // Calls the error handler then throws an exception.
      #define ETL_DEBUG_ASSERT_FAIL_AND_RETURN(e) {etl::error_handler::error((e)); throw((e)); return;}                       // Calls the error handler then throws an exception.
      #define ETL_DEBUG_ASSERT_FAIL_AND_RETURN_VALUE(e, v) {etl::error_handler::error((e)); throw((e)); return(v);}           // Calls the error handler then throws an exception.
    #else
      #define ETL_DEBUG_ASSERT(b, e) {if (!(b)) ETL_UNLIKELY {throw((e));}}                    // If the condition fails, throws an exception.
      #define ETL_DEBUG_ASSERT_OR_RETURN_VALUE_CPP11_CONSTEXPR(b, e, v) return (b) ? (v) : throw(e)  // throwing from c++11 constexpr requires ? operator
      #define ETL_DEBUG_ASSERT_OR_RETURN(b, e) {if (!(b)) ETL_UNLIKELY {throw((e));}}          // If the condition fails, throws an exception.
      #define ETL_DEBUG_ASSERT_OR_RETURN_VALUE(b, e, v) {if (!(b)) ETL_UNLIKELY {throw((e));}} // If the condition fails, throws an exception.
    
      #define ETL_DEBUG_ASSERT_FAIL(e) {throw((e));}                              // Throws an exception.
      #define ETL_DEBUG_ASSERT_FAIL_AND_RETURN(e) {throw((e));}                   // Throws an exception.
      #define ETL_DEBUG_ASSERT_FAIL_AND_RETURN_VALUE(e, v) {throw((e));}          // Throws an exception.
    #endif
  #elif defined(ETL_DEBUG_LOG_ERRORS)
    #define ETL_DEBUG_ASSERT(b, e) {if (!(b)) ETL_UNLIKELY {etl::error_handler::error((e));}}                                 // If the condition fails, calls the error handler
    #define ETL_DEBUG_ASSERT_OR_RETURN(b, e) {if (!(b)) ETL_UNLIKELY {etl::error_handler::error((e)); return;}}               // If the condition fails, calls the error handler and return
    #define ETL_DEBUG_ASSERT_OR_RETURN_VALUE(b, e, v) {if (!(b)) ETL_UNLIKELY {etl::error_handler::error((e)); return (v);}}  // If the condition fails, calls the error handler and return a value
    
    #define ETL_DEBUG_ASSERT_FAIL(e) {etl::error_handler::error((e));}                                          // Calls the error handler
    #define ETL_DEBUG_ASSERT_FAIL_AND_RETURN(e) {etl::error_handler::error((e)); return;}                       // Calls the error handler and return
    #define ETL_DEBUG_ASSERT_FAIL_AND_RETURN_VALUE(e, v) {etl::error_handler::error((e)); return (v);}          // Calls the error handler and return a value
  #else
    #define ETL_DEBUG_ASSERT(b, e) assert((b))                                                                             // If the condition fails, asserts.
    #define ETL_DEBUG_ASSERT_OR_RETURN(b, e) {if (!(b)) ETL_UNLIKELY {assert(false); return;}}                             // If the condition fails, asserts and return.
    #define ETL_DEBUG_ASSERT_OR_RETURN_VALUE(b, e, v) {if (!(b)) ETL_UNLIKELY {assert(false); return(v);}}                 // If the condition fails, asserts and return a value.
    
    #define ETL_DEBUG_ASSERT_FAIL(e) assert(false)                                    // Asserts.
    #define ETL_DEBUG_ASSERT_FAIL_AND_RETURN(e) {assert(false);  return;}             // Asserts.
    #define ETL_DEBUG_ASSERT_FAIL_AND_RETURN_VALUE(e, v) {assert(false);  return(v);} // Asserts.
  #endif
#else
  #define ETL_DEBUG_ASSERT(b, e)                                                                 // Does nothing.
  #define ETL_DEBUG_ASSERT_OR_RETURN(b, e) {if (!(b)) ETL_UNLIKELY return;}                      // Returns.
  #define ETL_DEBUG_ASSERT_OR_RETURN_VALUE(b, e, v) {if (!(b)) ETL_UNLIKELY return(v);}          // Returns a value.
      
  #define ETL_DEBUG_ASSERT_FAIL(e)                                                  // Does nothing.
  #define ETL_DEBUG_ASSERT_FAIL_AND_RETURN(e) {return;}                             // Returns.
  #define ETL_DEBUG_ASSERT_FAIL_AND_RETURN_VALUE(e, v) {return(v);}                 // Returns a value.
#endif

//*************************************
#if defined(ETL_CHECK_PUSH_POP)
    #define ETL_ASSERT_CHECK_PUSH_POP(b, e)           ETL_ASSERT(b, e)
    #define ETL_ASSERT_CHECK_PUSH_POP_OR_RETURN(b, e) ETL_ASSERT_OR_RETURN(b, e)
>>>>>>> e88a7436
#else
    #define ETL_ASSERT_CHECK_PUSH_POP(b, e)
    #define ETL_ASSERT_CHECK_PUSH_POP_OR_RETURN(b, e)
#endif

//*************************************
#ifdef ETL_CHECK_INDEX_OPERATOR
  #define ETL_ASSERT_CHECK_INDEX_OPERATOR(b, e) ETL_ASSERT(b,e)
#else
  #define ETL_ASSERT_CHECK_INDEX_OPERATOR(b, e)
#endif

//*************************************
#if defined(ETL_VERBOSE_ERRORS)
  #define ETL_ERROR(e) (e(__FILE__, __LINE__))                    // Make an exception with the file name and line number.
  #define ETL_ERROR_WITH_VALUE(e, v) (e(__FILE__, __LINE__, (v))) // Make an exception with the file name, line number and value.
  #define ETL_ERROR_TEXT(verbose_text, terse_text) (verbose_text) // Use the verbose text.
#else
  #define ETL_ERROR(e) (e("", __LINE__))                        // Make an exception with the line number.
  #define ETL_ERROR_WITH_VALUE(e, v) (e("", __LINE__, (v)))     // Make an exception with the file name, line number and value.
  #define ETL_ERROR_TEXT(verbose_text, terse_text) (terse_text) // Use the terse text.
#endif

#endif
<|MERGE_RESOLUTION|>--- conflicted
+++ resolved
@@ -364,29 +364,10 @@
   #endif
 #endif
 
-<<<<<<< HEAD
-#ifdef ETL_CHECK_INDEX_OPERATOR
-    #define ETL_ASSERT_CHECK_INDEX_OPERATOR(b, e) ETL_ASSERT(b,e)
-#else
-    #define ETL_ASSERT_CHECK_INDEX_OPERATOR(b, e)
-#endif
-
-#ifdef ETL_CHECK_PUSH_POP
-    #define ETL_ASSERT_CHECK_PUSH_POP(b, e) ETL_ASSERT(b,e)
-#else
-    #define ETL_ASSERT_CHECK_PUSH_POP(b, e)
-#endif
-
-#ifdef ETL_CHECK_EXTRA
-    #define ETL_ASSERT_CHECK_EXTRA(b, e) ETL_ASSERT(b,e)
-#else
-    #define ETL_ASSERT_CHECK_EXTRA(b, e)
-#endif
-
 #if defined(ETL_VERBOSE_ERRORS)
   #define ETL_ERROR(e) (e(__FILE__, __LINE__))                    // Make an exception with the file name and line number.
   #define ETL_ERROR_WITH_VALUE(e, v) (e(__FILE__, __LINE__, (v))) // Make an exception with the file name, line number and value.
-=======
+
 #if ETL_IS_DEBUG_BUILD
   #if defined(ETL_DEBUG_USE_ASSERT_FUNCTION)
     #define ETL_DEBUG_ASSERT(b, e) {if (!(b)) ETL_UNLIKELY {etl::private_error_handler::assert_handler<0>::assert_function_ptr((e));}}                                 // If the condition fails, calls the assert function
@@ -447,7 +428,6 @@
 #if defined(ETL_CHECK_PUSH_POP)
     #define ETL_ASSERT_CHECK_PUSH_POP(b, e)           ETL_ASSERT(b, e)
     #define ETL_ASSERT_CHECK_PUSH_POP_OR_RETURN(b, e) ETL_ASSERT_OR_RETURN(b, e)
->>>>>>> e88a7436
 #else
     #define ETL_ASSERT_CHECK_PUSH_POP(b, e)
     #define ETL_ASSERT_CHECK_PUSH_POP_OR_RETURN(b, e)
@@ -458,6 +438,13 @@
   #define ETL_ASSERT_CHECK_INDEX_OPERATOR(b, e) ETL_ASSERT(b,e)
 #else
   #define ETL_ASSERT_CHECK_INDEX_OPERATOR(b, e)
+#endif
+
+//*************************************
+#ifdef ETL_CHECK_EXTRA
+    #define ETL_ASSERT_CHECK_EXTRA(b, e) ETL_ASSERT(b,e)
+#else
+    #define ETL_ASSERT_CHECK_EXTRA(b, e)
 #endif
 
 //*************************************
