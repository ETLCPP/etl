///\file

/******************************************************************************
The MIT License(MIT)

Embedded Template Library.
https://github.com/ETLCPP/etl
http://www.etlcpp.com

Copyright(c) 2014 jwellbelove

Permission is hereby granted, free of charge, to any person obtaining a copy
of this software and associated documentation files(the "Software"), to deal
in the Software without restriction, including without limitation the rights
to use, copy, modify, merge, publish, distribute, sublicense, and / or sell
copies of the Software, and to permit persons to whom the Software is
furnished to do so, subject to the following conditions :

The above copyright notice and this permission notice shall be included in all
copies or substantial portions of the Software.

THE SOFTWARE IS PROVIDED "AS IS", WITHOUT WARRANTY OF ANY KIND, EXPRESS OR
IMPLIED, INCLUDING BUT NOT LIMITED TO THE WARRANTIES OF MERCHANTABILITY,
FITNESS FOR A PARTICULAR PURPOSE AND NONINFRINGEMENT.IN NO EVENT SHALL THE
AUTHORS OR COPYRIGHT HOLDERS BE LIABLE FOR ANY CLAIM, DAMAGES OR OTHER
LIABILITY, WHETHER IN AN ACTION OF CONTRACT, TORT OR OTHERWISE, ARISING FROM,
OUT OF OR IN CONNECTION WITH THE SOFTWARE OR THE USE OR OTHER DEALINGS IN THE
SOFTWARE.
******************************************************************************/

#ifndef ETL_LIST_INCLUDED
#define ETL_LIST_INCLUDED

#include <stddef.h>

#include "platform.h"

#include "stl/algorithm.h"
#include "stl/iterator.h"
#include "stl/functional.h"

#include "container.h"
#include "pool.h"
#include "exception.h"
#include "error_handler.h"
#include "debug_count.h"
#include "nullptr.h"
#include "type_traits.h"
#include "algorithm.h"
#include "memory.h"

#if ETL_CPP11_SUPPORTED && !defined(ETL_STLPORT) && !defined(ETL_NO_STL)
  #include <initializer_list>
#endif

#include "private/minmax_push.h"

#undef ETL_FILE
#define ETL_FILE "7"

//*****************************************************************************
///\defgroup list list
/// A linked list with the capacity defined at compile time.
///\ingroup containers
//*****************************************************************************

namespace etl
{
  //***************************************************************************
  /// Exception for the list.
  ///\ingroup list
  //***************************************************************************
  class list_exception : public exception
  {
  public:

    list_exception(string_type reason_, string_type file_name_, numeric_type line_number_)
      : exception(reason_, file_name_, line_number_)
    {
    }
  };

  //***************************************************************************
  /// Full exception for the list.
  ///\ingroup list
  //***************************************************************************
  class list_full : public list_exception
  {
  public:

    list_full(string_type file_name_, numeric_type line_number_)
      : list_exception(ETL_ERROR_TEXT("list:full", ETL_FILE"A"), file_name_, line_number_)
    {
    }
  };

  //***************************************************************************
  /// Empty exception for the list.
  ///\ingroup list
  //***************************************************************************
  class list_empty : public list_exception
  {
  public:

    list_empty(string_type file_name_, numeric_type line_number_)
      : list_exception(ETL_ERROR_TEXT("list:empty", ETL_FILE"B"), file_name_, line_number_)
    {
    }
  };

  //***************************************************************************
  /// Iterator exception for the list.
  ///\ingroup list
  //***************************************************************************
  class list_iterator : public list_exception
  {
  public:

    list_iterator(string_type file_name_, numeric_type line_number_)
      : list_exception(ETL_ERROR_TEXT("list:iterator", ETL_FILE"C"), file_name_, line_number_)
    {
    }
  };

  //***************************************************************************
  /// Unsorted exception for the list.
  ///\ingroup list
  //***************************************************************************
  class list_unsorted : public list_exception
  {
  public:

    list_unsorted(string_type file_name_, numeric_type line_number_)
      : list_exception(ETL_ERROR_TEXT("list:unsorted", ETL_FILE"D"), file_name_, line_number_)
    {
    }
  };

  //***************************************************************************
  /// Unsorted exception for the list.
  ///\ingroup list
  //***************************************************************************
  class list_no_pool : public list_exception
  {
  public:

    list_no_pool(string_type file_name_, numeric_type line_number_)
      : list_exception(ETL_ERROR_TEXT("list:no pool", ETL_FILE"E"), file_name_, line_number_)
    {
    }
  };

  //***************************************************************************
  /// The base class for all lists.
  ///\ingroup list
  //***************************************************************************
  class list_base
  {
  public:

    typedef size_t size_type; ///< The type used for determining the size of list.

    //*************************************************************************
    /// The node element in the list.
    //*************************************************************************
    struct node_t
    {
      //***********************************************************************
      /// Constructor
      //***********************************************************************
      node_t()
        : previous(nullptr),
          next(nullptr)
      {
      }

      //***********************************************************************
      /// Reverses the previous & next pointers.
      //***********************************************************************
      inline void reverse()
      {
        std::swap(previous, next);
      }

      node_t* previous;
      node_t* next;
    };

    //*************************************************************************
    /// <b>true</b> if the list has a shared pool.
    //*************************************************************************
    bool has_shared_pool() const
    {
      return pool_is_shared;
    }

    //*************************************************************************
    /// Reverses the list.
    //*************************************************************************
    void reverse()
    {
      if (is_trivial_list())
      {
        return;
      }

      node_t* p_node = terminal_node.next;

      while (p_node != &terminal_node)
      {
        node_t* p_temp = p_node->previous;
        p_node->previous = p_node->next;
        p_node->next = p_temp;
        p_node = p_node->previous;
      }

      // Terminal node.
      node_t* p_temp = p_node->previous;
      p_node->previous = p_node->next;
      p_node->next = p_temp;
    }

    //*************************************************************************
    /// Gets the maximum possible size of the list.
    //*************************************************************************
    size_type max_size() const
    {
      return MAX_SIZE;
    }

    //*************************************************************************
    /// Gets the size of the list.
    //*************************************************************************
    size_type size() const
    {
      if (has_shared_pool())
      {
        // We have to count what we actually own.
        size_type count = 0;

        node_t* p_node = terminal_node.next;

        while (p_node != &terminal_node)
        {
          ++count;
          p_node = p_node->next;
        }

        return count;
      }
      else
      {
        ETL_ASSERT(p_node_pool != nullptr, ETL_ERROR(list_no_pool));
        return p_node_pool->size();
      }
    }

    //*************************************************************************
    /// Checks to see if the list is empty.
    //*************************************************************************
    bool empty() const
    {
      if (has_shared_pool())
      {
        return (size() == 0);
      }
      else
      {
        ETL_ASSERT(p_node_pool != nullptr, ETL_ERROR(list_no_pool));
        return p_node_pool->empty();
      }
    }

    //*************************************************************************
    /// Checks to see if the list is full.
    //*************************************************************************
    bool full() const
    {
      ETL_ASSERT(p_node_pool != nullptr, ETL_ERROR(list_no_pool));
      return p_node_pool->size() == MAX_SIZE;
    }

    //*************************************************************************
    /// Returns the remaining capacity.
    ///\return The remaining capacity.
    //*************************************************************************
    size_t available() const
    {
      ETL_ASSERT(p_node_pool != nullptr, ETL_ERROR(list_no_pool));
      return max_size() - p_node_pool->size();
    }

    //*************************************************************************
    /// Is the list a trivial length?
    //*************************************************************************
    bool is_trivial_list() const
    {
      return (size() < 2);
    }

  protected:

    //*************************************************************************
    /// Get the head node.
    //*************************************************************************
    node_t& get_head()
    {
      return *terminal_node.next;
    }

    //*************************************************************************
    /// Get the head node.
    //*************************************************************************
    const node_t& get_head() const
    {
      return *terminal_node.next;
    }

    //*************************************************************************
    /// Get the tail node.
    //*************************************************************************
    node_t& get_tail()
    {
      return *terminal_node.previous;
    }

    //*************************************************************************
    /// Get the tail node.
    //*************************************************************************
    const node_t& get_tail() const
    {
      return *terminal_node.previous;
    }

    //*************************************************************************
    /// Insert a node before 'position'.
    //*************************************************************************
    void insert_node(node_t& position, node_t& node)
    {
      // Connect to the list.
      join(*position.previous, node);
      join(node, position);
    }

    //*************************************************************************
    /// Join two nodes.
    //*************************************************************************
    void join(node_t& left, node_t& right)
    {
      left.next      = &right;
      right.previous = &left;
    }

    //*************************************************************************
    /// The constructor that is called from derived classes.
    //*************************************************************************
    explicit list_base(bool pool_is_shared_)
      : p_node_pool(nullptr),
        MAX_SIZE(0),
        pool_is_shared(pool_is_shared_)
    {
      join(terminal_node, terminal_node);
    }

    //*************************************************************************
    /// The constructor that is called from derived classes.
    //*************************************************************************
    list_base(etl::ipool& node_pool_, size_type   max_size_, bool pool_is_shared_)
      : p_node_pool(&node_pool_),
        MAX_SIZE(max_size_),
        pool_is_shared(pool_is_shared_)
    {
      join(terminal_node, terminal_node);
    }

    //*************************************************************************
    /// Set the node pool instance.
    //*************************************************************************
    void set_node_pool(etl::ipool& node_pool_)
    {
      p_node_pool = &node_pool_;
      MAX_SIZE    = p_node_pool->max_size();
    }

    //*************************************************************************
    /// Get the node pool instance.
    //*************************************************************************
    etl::ipool* get_node_pool()
    {
      return p_node_pool;
    }

    //*************************************************************************
    /// Destructor.
    //*************************************************************************
    ~list_base()
    {
    }

    etl::ipool* p_node_pool;     ///< The pool of data nodes used in the list.
    node_t      terminal_node;   ///< The node that acts as the list start and end.
    size_type   MAX_SIZE;        ///< The maximum size of the list.
    bool        pool_is_shared;  ///< If <b>true</b> then the pool is shared between lists.
    ETL_DECLARE_DEBUG_COUNT      ///< Internal debugging.
  };

  //***************************************************************************
  /// A templated base for all etl::list types.
  ///\ingroup list
  //***************************************************************************
  template <typename T>
  class ilist : public etl::list_base
  {
  public:

    typedef T        value_type;
    typedef T*       pointer;
    typedef const T* const_pointer;
    typedef T&       reference;
    typedef const T& const_reference;
<<<<<<< HEAD
    typedef T&&      rvalue_reference;
=======
#if ETL_CPP11_SUPPORTED
    typedef T&&      rvalue_reference;
#endif
>>>>>>> 6c141f36
    typedef size_t   size_type;

  protected:

    typedef typename etl::parameter_type<T>::type parameter_t;

    //*************************************************************************
    /// The data node element in the list.
    //*************************************************************************
    struct data_node_t : public node_t
    {
      explicit data_node_t(const T& value_)
        : value(value_)
      {
      }

      T value;
    };

  private:

    //*************************************************************************
    /// Downcast a node_t* to a data_node_t*
    //*************************************************************************
    static data_node_t* data_cast(node_t* p_node)
    {
      return reinterpret_cast<data_node_t*>(p_node);
    }

    //*************************************************************************
    /// Downcast a node_t& to a data_node_t&
    //*************************************************************************
    static data_node_t& data_cast(node_t& node)
    {
      return reinterpret_cast<data_node_t&>(node);
    }

    //*************************************************************************
    /// Downcast a const node_t* to a const data_node_t*
    //*************************************************************************
    static const data_node_t* data_cast(const node_t* p_node)
    {
      return reinterpret_cast<const data_node_t*>(p_node);
    }

    //*************************************************************************
    /// Downcast a const node_t& to a const data_node_t&
    //*************************************************************************
    static const data_node_t& data_cast(const node_t& node)
    {
      return reinterpret_cast<const data_node_t&>(node);
    }

  public:

    //*************************************************************************
    /// iterator.
    //*************************************************************************
    class iterator : public std::iterator<std::bidirectional_iterator_tag, T>
    {
    public:

      friend class ilist;

      iterator()
        : p_node(nullptr)
      {
      }

      iterator(node_t& node)
        : p_node(&node)
      {
      }

      iterator(const iterator& other)
        : p_node(other.p_node)
      {
      }

      iterator& operator ++()
      {
        p_node = p_node->next;
        return *this;
      }

      iterator operator ++(int)
      {
        iterator temp(*this);
        p_node = p_node->next;
        return temp;
      }

      iterator& operator --()
      {
        p_node = p_node->previous;
        return *this;
      }

      iterator operator --(int)
      {
        iterator temp(*this);
        p_node = p_node->previous;
        return temp;
      }

      iterator operator =(const iterator& other)
      {
        p_node = other.p_node;
        return *this;
      }

      reference operator *()
      {
        return ilist::data_cast(p_node)->value;
      }

      const_reference operator *() const
      {
        return ilist::data_cast(p_node)->value;
      }

      pointer operator &()
      {
        return &(ilist::data_cast(p_node)->value);
      }

      const_pointer operator &() const
      {
        return &(ilist::data_cast(p_node)->value);
      }

      pointer operator ->()
      {
        return &(ilist::data_cast(p_node)->value);
      }

      const_pointer operator ->() const
      {
        return &(ilist::data_cast(p_node)->value);
      }

      friend bool operator == (const iterator& lhs, const iterator& rhs)
      {
        return lhs.p_node == rhs.p_node;
      }

      friend bool operator != (const iterator& lhs, const iterator& rhs)
      {
        return !(lhs == rhs);
      }

    private:

      node_t* p_node;
    };

    //*************************************************************************
    /// const_iterator
    //*************************************************************************
    class const_iterator : public std::iterator<std::bidirectional_iterator_tag, const T>
    {
    public:

      friend class ilist;

      const_iterator()
        : p_node(nullptr)
      {
      }

      const_iterator(node_t& node)
        : p_node(&node)
      {
      }

      const_iterator(const node_t& node)
        : p_node(&node)
      {
      }

      const_iterator(const typename ilist::iterator& other)
        : p_node(other.p_node)
      {
      }

      const_iterator(const const_iterator& other)
        : p_node(other.p_node)
      {
      }

      const_iterator& operator ++()
      {
        p_node = p_node->next;
        return *this;
      }

      const_iterator operator ++(int)
      {
        const_iterator temp(*this);
        p_node = p_node->next;
        return temp;
      }

      const_iterator& operator --()
      {
        p_node = p_node->previous;
        return *this;
      }

      const_iterator operator --(int)
      {
        const_iterator temp(*this);
        p_node = p_node->previous;
        return temp;
      }

      const_iterator operator =(const const_iterator& other)
      {
        p_node = other.p_node;
        return *this;
      }

      const_reference operator *() const
      {
        return ilist::data_cast(p_node)->value;
      }

      const_pointer operator &() const
      {
        return &(ilist::data_cast(p_node)->value);
      }

      const_pointer operator ->() const
      {
        return &(ilist::data_cast(p_node)->value);
      }

      friend bool operator == (const const_iterator& lhs, const const_iterator& rhs)
      {
        return lhs.p_node == rhs.p_node;
      }

      friend bool operator != (const const_iterator& lhs, const const_iterator& rhs)
      {
        return !(lhs == rhs);
      }

    private:

      const node_t* p_node;
    };

    typedef typename std::iterator_traits<iterator>::difference_type difference_type;

    typedef std::reverse_iterator<iterator>       reverse_iterator;
    typedef std::reverse_iterator<const_iterator> const_reverse_iterator;

    //*************************************************************************
    /// Gets the beginning of the list.
    //*************************************************************************
    iterator begin()
    {
      return iterator(get_head());
    }

    //*************************************************************************
    /// Gets the beginning of the list.
    //*************************************************************************
    const_iterator begin() const
    {
      return const_iterator(get_head());
    }

    //*************************************************************************
    /// Gets the end of the list.
    //*************************************************************************
    iterator end()
    {
      return iterator(terminal_node);
    }

    //*************************************************************************
    /// Gets the end of the list.
    //*************************************************************************
    const_iterator end() const
    {
      return const_iterator(static_cast<const data_node_t&>(terminal_node));
    }

    //*************************************************************************
    /// Gets the beginning of the list.
    //*************************************************************************
    const_iterator cbegin() const
    {
      return const_iterator(get_head());
    }

    //*************************************************************************
    /// Gets the end of the list.
    //*************************************************************************
    const_iterator cend() const
    {
      return const_iterator(static_cast<const data_node_t&>(terminal_node));
    }

    //*************************************************************************
    /// Gets the reverse beginning of the list.
    //*************************************************************************
    reverse_iterator rbegin()
    {
      return reverse_iterator(terminal_node);
    }

    //*************************************************************************
    /// Gets the reverse beginning of the list.
    //*************************************************************************
    const_reverse_iterator rbegin() const
    {
      return const_reverse_iterator(static_cast<const data_node_t&>(terminal_node));
    }

    //*************************************************************************
    /// Gets the reverse end of the list.
    //*************************************************************************
    reverse_iterator rend()
    {
      return reverse_iterator(get_head());
    }

    //*************************************************************************
    /// Gets the reverse beginning of the list.
    //*************************************************************************
    const_reverse_iterator crbegin() const
    {
      return const_reverse_iterator(static_cast<const data_node_t&>(terminal_node));
    }

    //*************************************************************************
    /// Gets the reverse end of the list.
    //*************************************************************************
    const_reverse_iterator crend() const
    {
      return const_reverse_iterator(get_head());
    }

    //*************************************************************************
    /// Gets a reference to the first element.
    //*************************************************************************
    reference front()
    {
      return data_cast(get_head()).value;
    }

    //*************************************************************************
    /// Gets a const reference to the first element.
    //*************************************************************************
    const_reference front() const
    {
      return data_cast(get_head()).value;
    }

    //*************************************************************************
    /// Gets a reference to the last element.
    //*************************************************************************
    reference back()
    {
      return data_cast(get_tail()).value;
    }

    //*************************************************************************
    /// Gets a reference to the last element.
    //*************************************************************************
    const_reference back() const
    {
      return data_cast(get_tail()).value;
    }

    //*************************************************************************
    /// Assigns a range of values to the list.
    /// If asserts or exceptions are enabled throws etl::list_full if the list does not have enough free space.
    /// If ETL_THROW_EXCEPTIONS & ETL_DEBUG are defined throws list_iterator if the iterators are reversed.
    //*************************************************************************
    template <typename TIterator>
    void assign(TIterator first, TIterator last)
    {
#if defined(ETL_DEBUG)
      difference_type d = std::distance(first, last);
      ETL_ASSERT(d >= 0, ETL_ERROR(list_iterator));
      ETL_ASSERT(size_t(d) <= MAX_SIZE, ETL_ERROR(list_full));
#endif
      initialise();

      // Add all of the elements.
      while (first != last)
      {
        data_node_t& node = allocate_data_node(*first);
        join(get_tail(), node);
        join(node, terminal_node);
        ++first;
      }
    }

    //*************************************************************************
    /// Assigns 'n' copies of a value to the list.
    //*************************************************************************
    void assign(size_t n, const T& value)
    {
#if defined(ETL_DEBUG)
      ETL_ASSERT(n <= available(), ETL_ERROR(list_full));
#endif

      initialise();

      // Add all of the elements.
      while (n-- > 0)
      {
        data_node_t& node = allocate_data_node(value);
        join(*terminal_node.previous, node);
        join(node, terminal_node);
      }
    }

    //*************************************************************************
    /// Pushes a value to the front of the list.
    //*************************************************************************
    void push_front(const T& value)
    {
#if defined(ETL_CHECK_PUSH_POP)
      ETL_ASSERT(!full(), ETL_ERROR(list_full));
#endif
      insert_node(get_head(), allocate_data_node(value));
    }

#if ETL_CPP11_SUPPORTED
    //*************************************************************************
    /// Pushes a value to the front of the list.
    //*************************************************************************
    void push_front(rvalue_reference value)
    {
#if defined(ETL_CHECK_PUSH_POP)
      ETL_ASSERT(!full(), ETL_ERROR(list_full));
#endif
      insert_node(get_head(), allocate_data_node(std::move(value)));
    }
#endif

#if ETL_CPP11_SUPPORTED && !defined(ETL_STLPORT) && !defined(ETL_NO_STL)
    //*************************************************************************
    /// Emplaces a value to the front of the list.
    //*************************************************************************
    template <typename ... Args>
    void emplace_front(Args && ... args)
    {
#if defined(ETL_CHECK_PUSH_POP)
      ETL_ASSERT(!full(), ETL_ERROR(list_full));
#endif
      ETL_ASSERT(p_node_pool != nullptr, ETL_ERROR(list_no_pool));

      data_node_t* p_data_node = p_node_pool->allocate<data_node_t>();
      ::new (&(p_data_node->value)) T(std::forward<Args>(args)...);
      ETL_INCREMENT_DEBUG_COUNT
      insert_node(get_head(), *p_data_node);
    }
#else
    //*************************************************************************
    /// Emplaces a value to the front of the list.
    //*************************************************************************
    template <typename T1>
    void emplace_front(const T1& value1)
    {
#if defined(ETL_CHECK_PUSH_POP)
      ETL_ASSERT(!full(), ETL_ERROR(list_full));
#endif
      ETL_ASSERT(p_node_pool != nullptr, ETL_ERROR(list_no_pool));

      data_node_t* p_data_node = p_node_pool->allocate<data_node_t>();
      ::new (&(p_data_node->value)) T(value1);
      ETL_INCREMENT_DEBUG_COUNT
      insert_node(get_head(), *p_data_node);
    }

    //*************************************************************************
    /// Emplaces a value to the front of the list.
    //*************************************************************************
    template <typename T1, typename T2>
    void emplace_front(const T1& value1, const T2& value2)
    {
#if defined(ETL_CHECK_PUSH_POP)
      ETL_ASSERT(!full(), ETL_ERROR(list_full));
#endif
      ETL_ASSERT(p_node_pool != nullptr, ETL_ERROR(list_no_pool));

      data_node_t* p_data_node = p_node_pool->allocate<data_node_t>();
      ::new (&(p_data_node->value)) T(value1, value2);
      ETL_INCREMENT_DEBUG_COUNT
      insert_node(get_head(), *p_data_node);
    }

    //*************************************************************************
    /// Emplaces a value to the front of the list.
    //*************************************************************************
    template <typename T1, typename T2, typename T3>
    void emplace_front(const T1& value1, const T2& value2, const T3& value3)
    {
#if defined(ETL_CHECK_PUSH_POP)
      ETL_ASSERT(!full(), ETL_ERROR(list_full));
#endif
      ETL_ASSERT(p_node_pool != nullptr, ETL_ERROR(list_no_pool));

      data_node_t* p_data_node = p_node_pool->allocate<data_node_t>();
      ::new (&(p_data_node->value)) T(value1, value2, value3);
      ETL_INCREMENT_DEBUG_COUNT
      insert_node(get_head(), *p_data_node);
    }

    //*************************************************************************
    /// Emplaces a value to the front of the list.
    //*************************************************************************
    template <typename T1, typename T2, typename T3, typename T4>
    void emplace_front(const T1& value1, const T2& value2, const T3& value3, const T4& value4)
    {
#if defined(ETL_CHECK_PUSH_POP)
      ETL_ASSERT(!full(), ETL_ERROR(list_full));
#endif
      ETL_ASSERT(p_node_pool != nullptr, ETL_ERROR(list_no_pool));

      data_node_t* p_data_node = p_node_pool->allocate<data_node_t>();
      ::new (&(p_data_node->value)) T(value1, value2, value3, value4);
      ETL_INCREMENT_DEBUG_COUNT
      insert_node(get_head(), *p_data_node);
    }
#endif // ETL_CPP11_SUPPORTED && !defined(ETL_STLPORT) && !defined(ETL_NO_STL)

    //*************************************************************************
    /// Removes a value from the front of the list.
    //*************************************************************************
    void pop_front()
    {
#if defined(ETL_CHECK_PUSH_POP)
      ETL_ASSERT(!empty(), ETL_ERROR(list_empty));
#endif
      node_t& node = get_head();
      remove_node(node);
    }

    //*************************************************************************
    /// Pushes a value to the back of the list.
    //*************************************************************************
    void push_back(const T& value)
    {
#if defined(ETL_CHECK_PUSH_POP)
      ETL_ASSERT(!full(), ETL_ERROR(list_full));
#endif
      insert_node(terminal_node, allocate_data_node(value));
    }

#if ETL_CPP11_SUPPORTED
    //*************************************************************************
    /// Pushes a value to the back of the list.
    //*************************************************************************
    void push_back(rvalue_reference value)
    {
#if defined(ETL_CHECK_PUSH_POP)
      ETL_ASSERT(!full(), ETL_ERROR(list_full));
#endif
      insert_node(terminal_node, allocate_data_node(std::move(value)));
    }
#endif

    //*************************************************************************
    /// Emplaces a value to the back of the list.
    //*************************************************************************
#if ETL_CPP11_SUPPORTED && !defined(ETL_STLPORT) && !defined(ETL_NO_STL)
    template <typename ... Args>
    void emplace_back(Args && ... args)
    {
#if defined(ETL_CHECK_PUSH_POP)
      ETL_ASSERT(!full(), ETL_ERROR(list_full));
#endif
      ETL_ASSERT(p_node_pool != nullptr, ETL_ERROR(list_no_pool));

      data_node_t* p_data_node = p_node_pool->allocate<data_node_t>();
      ::new (&(p_data_node->value)) T(std::forward<Args>(args)...);
      ETL_INCREMENT_DEBUG_COUNT
      insert_node(terminal_node, *p_data_node);
    }
#else
    template <typename T1>
    void emplace_back(const T1& value1)
    {
#if defined(ETL_CHECK_PUSH_POP)
      ETL_ASSERT(!full(), ETL_ERROR(list_full));
#endif
      ETL_ASSERT(p_node_pool != nullptr, ETL_ERROR(list_no_pool));

      data_node_t* p_data_node = p_node_pool->allocate<data_node_t>();
      ::new (&(p_data_node->value)) T(value1);
      ETL_INCREMENT_DEBUG_COUNT
      insert_node(terminal_node, *p_data_node);
    }

    template <typename T1, typename T2>
    void emplace_back(const T1& value1, const T2& value2)
    {
#if defined(ETL_CHECK_PUSH_POP)
      ETL_ASSERT(!full(), ETL_ERROR(list_full));
#endif
      ETL_ASSERT(p_node_pool != nullptr, ETL_ERROR(list_no_pool));

      data_node_t* p_data_node = p_node_pool->allocate<data_node_t>();
      ::new (&(p_data_node->value)) T(value1, value2);
      ETL_INCREMENT_DEBUG_COUNT
      insert_node(terminal_node, *p_data_node);
    }

    template <typename T1, typename T2, typename T3>
    void emplace_back(const T1& value1, const T2& value2, const T3& value3)
    {
#if defined(ETL_CHECK_PUSH_POP)
      ETL_ASSERT(!full(), ETL_ERROR(list_full));
#endif
      ETL_ASSERT(p_node_pool != nullptr, ETL_ERROR(list_no_pool));

      data_node_t* p_data_node = p_node_pool->allocate<data_node_t>();
      ::new (&(p_data_node->value)) T(value1, value2, value3);
      ETL_INCREMENT_DEBUG_COUNT
      insert_node(terminal_node, *p_data_node);
    }

    template <typename T1, typename T2, typename T3, typename T4>
    void emplace_back(const T1& value1, const T2& value2, const T3& value3, const T4& value4)
    {
#if defined(ETL_CHECK_PUSH_POP)
      ETL_ASSERT(!full(), ETL_ERROR(list_full));
#endif
      ETL_ASSERT(p_node_pool != nullptr, ETL_ERROR(list_no_pool));

      data_node_t* p_data_node = p_node_pool->allocate<data_node_t>();
      ::new (&(p_data_node->value)) T(value1, value2, value3, value4);
      ETL_INCREMENT_DEBUG_COUNT
      insert_node(terminal_node, *p_data_node);
    }
#endif // ETL_CPP11_SUPPORTED && !defined(ETL_STLPORT) && !defined(ETL_NO_STL)

    //*************************************************************************
    /// Removes a value from the back of the list.
    //*************************************************************************
    void pop_back()
    {
#if defined(ETL_CHECK_PUSH_POP)
      ETL_ASSERT(!empty(), ETL_ERROR(list_empty));
#endif
      node_t& node = get_tail();
      remove_node(node);
    }

    //*************************************************************************
    /// Inserts a value to the list at the specified position.
    //*************************************************************************
    iterator insert(iterator position, const_reference value)
    {
      ETL_ASSERT(!full(), ETL_ERROR(list_full));

      data_node_t& data_node = allocate_data_node(value);
      insert_node(*position.p_node, data_node);

      return iterator(data_node);
    }

#if ETL_CPP11_SUPPORTED
    //*************************************************************************
    /// Inserts a value to the list at the specified position.
    //*************************************************************************
    iterator insert(iterator position, rvalue_reference value)
    {
      ETL_ASSERT(!full(), ETL_ERROR(list_full));

      data_node_t& data_node = allocate_data_node(std::move(value));
      insert_node(*position.p_node, data_node);

      return iterator(data_node);
    }
#endif

    //*************************************************************************
    /// Emplaces a value to the list at the specified position.
    //*************************************************************************
#if ETL_CPP11_SUPPORTED && !defined(ETL_STLPORT) && !defined(ETL_NO_STL)
    template <typename ... Args>
    iterator emplace(iterator position, Args && ... args)
    {
      ETL_ASSERT(!full(), ETL_ERROR(list_full));
      ETL_ASSERT(p_node_pool != nullptr, ETL_ERROR(list_no_pool));

      data_node_t* p_data_node = p_node_pool->allocate<data_node_t>();
      ::new (&(p_data_node->value)) T(std::forward<Args>(args)...);
      ETL_INCREMENT_DEBUG_COUNT
      insert_node(*position.p_node, *p_data_node);

      return iterator(*p_data_node);
    }
#else
    template <typename T1>
    iterator emplace(iterator position, const T1& value1)
    {
      ETL_ASSERT(!full(), ETL_ERROR(list_full));
      ETL_ASSERT(p_node_pool != nullptr, ETL_ERROR(list_no_pool));

      data_node_t* p_data_node = p_node_pool->allocate<data_node_t>();
      ::new (&(p_data_node->value)) T(value1);
      ETL_INCREMENT_DEBUG_COUNT
      insert_node(*position.p_node, *p_data_node);

      return iterator(*p_data_node);
    }

    template <typename T1, typename T2>
    iterator emplace(iterator position, const T1& value1, const T2& value2)
    {
      ETL_ASSERT(!full(), ETL_ERROR(list_full));
      ETL_ASSERT(p_node_pool != nullptr, ETL_ERROR(list_no_pool));

      data_node_t* p_data_node = p_node_pool->allocate<data_node_t>();
      ::new (&(p_data_node->value)) T(value1, value2);
      ETL_INCREMENT_DEBUG_COUNT
      insert_node(*position.p_node, *p_data_node);

      return iterator(*p_data_node);
    }

    template <typename T1, typename T2, typename T3>
    iterator emplace(iterator position, const T1& value1, const T2& value2, const T3& value3)
    {
      ETL_ASSERT(!full(), ETL_ERROR(list_full));
      ETL_ASSERT(p_node_pool != nullptr, ETL_ERROR(list_no_pool));

      data_node_t* p_data_node = p_node_pool->allocate<data_node_t>();
      ::new (&(p_data_node->value)) T(value1, value2, value3);
      ETL_INCREMENT_DEBUG_COUNT
      insert_node(*position.p_node, *p_data_node);

      return iterator(*p_data_node);
    }

    template <typename T1, typename T2, typename T3, typename T4>
    iterator emplace(iterator position, const T1& value1, const T2& value2, const T3& value3, const T4& value4)
    {
      ETL_ASSERT(!full(), ETL_ERROR(list_full));
      ETL_ASSERT(p_node_pool != nullptr, ETL_ERROR(list_no_pool));

      data_node_t* p_data_node = p_node_pool->allocate<data_node_t>();
      ::new (&(p_data_node->value)) T(value1, value2, value3, value4);
      ETL_INCREMENT_DEBUG_COUNT
      insert_node(*position.p_node, *p_data_node);

      return iterator(*p_data_node);
    }
#endif // ETL_CPP11_SUPPORTED && !defined(ETL_STLPORT) && !defined(ETL_NO_STL)

    //*************************************************************************
    /// Inserts 'n' copies of a value to the list at the specified position.
    //*************************************************************************
    void insert(iterator position, size_t n, const_reference value)
    {
      for (size_t i = 0; i < n; ++i)
      {
        ETL_ASSERT(!full(), ETL_ERROR(list_full));

        // Set up the next free node and insert.
        insert_node(*position.p_node, allocate_data_node(value));
      }
    }

    //*************************************************************************
    /// Inserts a range of values to the list at the specified position.
    //*************************************************************************
    template <typename TIterator>
    void insert(iterator position, TIterator first, TIterator last)
    {
      while (first != last)
      {
        ETL_ASSERT(!full(), ETL_ERROR(list_full));

        // Set up the next free node and insert.
        insert_node(*position.p_node, allocate_data_node(*first++));
      }
    }

    //*************************************************************************
    /// Erases the value at the specified position.
    //*************************************************************************
    iterator erase(iterator position)
    {
      ++position;
      remove_node(*position.p_node->previous);
      return position;
    }

    //*************************************************************************
    /// Erases a range of elements.
    //*************************************************************************
    iterator erase(iterator first, iterator last)
    {
      node_t* p_first = first.p_node;
      node_t* p_last = last.p_node;
      node_t* p_next;

      // Join the ends.
      join(*(p_first->previous), *p_last);

      // Erase the ones in between.
      while (p_first != p_last)
      {
        p_next = p_first->next;                                // Remember the next node.
        destroy_data_node(static_cast<data_node_t&>(*p_first)); // Destroy the current node.
        p_first = p_next;                                       // Move to the next node.
      }

      return last;
    }

    //*************************************************************************
    /// Resizes the list.
    //*************************************************************************
    void resize(size_t n)
    {
      resize(n, T());
    }

    //*************************************************************************
    /// Resizes the list.
    //*************************************************************************
    void resize(size_t n, const_reference value)
    {
      ETL_ASSERT(n <= MAX_SIZE, ETL_ERROR(list_full));

      // Smaller?
      if (n < size())
      {
        iterator i_start = end();
        std::advance(i_start, -difference_type(size() - n));
        erase(i_start, end());
      }
      // Larger?
      else if (n > size())
      {
        insert(end(), n - size(), value);
      }
    }

    //*************************************************************************
    /// Clears the list.
    //*************************************************************************
    void clear()
    {
      initialise();
    }

    //*************************************************************************
    // Removes the values specified.
    //*************************************************************************
    void remove(const_reference value)
    {
      iterator iValue = begin();

      while (iValue != end())
      {
        if (value == *iValue)
        {
          iValue = erase(iValue);
        }
        else
        {
          ++iValue;
        }
      }
    }

    //*************************************************************************
    /// Removes according to a predicate.
    //*************************************************************************
    template <typename TPredicate>
    void remove_if(TPredicate predicate)
    {
      iterator iValue = begin();

      while (iValue != end())
      {
        if (predicate(*iValue))
        {
          iValue = erase(iValue);
        }
        else
        {
          ++iValue;
        }
      }
    }

    //*************************************************************************
    /// Removes all but the first element from every consecutive group of equal
    /// elements in the container.
    //*************************************************************************
    void unique()
    {
      unique(std::equal_to<T>());
    }

    //*************************************************************************
    /// Removes all but the first element from every consecutive group of equal
    /// elements in the container.
    //*************************************************************************
    template <typename TIsEqual>
    void unique(TIsEqual isEqual)
    {
      if (empty())
      {
        return;
      }

      iterator i_item = begin();
      ++i_item;
      iterator i_previous = begin();

      while (i_item != end())
      {
        if (isEqual(*i_previous, *i_item))
        {
          i_item = erase(i_item);
        }
        else
        {
          i_previous = i_item;
          ++i_item;
        }
      }
    }

    //*************************************************************************
    /// Splices from another list to this.
    //*************************************************************************
    void splice(iterator to, ilist& other)
    {
      if (&other != this)
      {
        insert(to, other.begin(), other.end());
        other.erase(other.begin(), other.end());
      }
    }

#if ETL_CPP11_SUPPORTED
    //*************************************************************************
    /// Splices from another list to this.
    //*************************************************************************
    void splice(iterator to, ilist&& other)
    {
      if (&other != this)
      {
        ilist::iterator itr = other.begin();
        while (itr != other.end())
        {
          to = insert(to, std::move(*itr++));
        }

        other.erase(other.begin(), other.end());
      }
    }
#endif

    //*************************************************************************
    /// Splices an element from another list to this.
    //*************************************************************************
    void splice(iterator to, ilist& other, iterator from)
    {
      if (&other == this)
      {
        // Internal move.
        move(to, from);
      }
      else
      {
        // From another list.
        insert(to, *from);
        other.erase(from);
      }
    }

#if ETL_CPP11_SUPPORTED
    //*************************************************************************
    /// Splices an element from another list to this.
    //*************************************************************************
    void splice(iterator to, ilist&& other, iterator from)
    {
      if (&other == this)
      {
        // Internal move.
        move(to, from);
      }
      else
      {
        // From another list.
        insert(to, std::move(*from));
        other.erase(from);
      }
    }
#endif

    //*************************************************************************
    /// Splices a range of elements from another list to this.
    //*************************************************************************
    void splice(iterator to, ilist& other, iterator first, iterator last)
    {
      if (&other == this)
      {
        // Internal move.
        move(to, first, last);
      }
      else
      {
        // From another list.
        insert(to, first, last);
        other.erase(first, last);
      }
    }

#if ETL_CPP11_SUPPORTED
    //*************************************************************************
    /// Splices a range of elements from another list to this.
    //*************************************************************************
    void splice(iterator to, ilist&& other, iterator first, iterator last)
    {
      if (&other == this)
      {
        // Internal move.
        move(to, first, last);
      }
      else
      {
        // From another list.
        ilist::iterator itr = first;
        while (itr != last)
        {
          to = insert(to, std::move(*itr++));
          ++to;
        }

        other.erase(first, last);
      }
    }
#endif

    //*************************************************************************
    /// Merge another list into this one. Both lists should be sorted.
    //*************************************************************************
    void merge(ilist& other)
    {
      merge(other, std::less<value_type>());
    }

    //*************************************************************************
    /// Merge another list into this one. Both lists should be sorted.
    //*************************************************************************
    template <typename TCompare>
    void merge(ilist& other, TCompare compare)
    {
      if (!other.empty())
      {
#if defined(ETL_DEBUG)
        ETL_ASSERT(etl::is_sorted(other.begin(), other.end(), compare), ETL_ERROR(list_unsorted));
        ETL_ASSERT(etl::is_sorted(begin(), end(), compare), ETL_ERROR(list_unsorted));
#endif

        ilist::iterator other_begin = other.begin();
        ilist::iterator other_end = other.end();

        ilist::iterator this_begin = begin();
        ilist::iterator this_end = end();

        while ((this_begin != this_end) && (other_begin != other_end))
        {
          // Find the place to insert.
          while ((this_begin != this_end) && !(compare(*other_begin, *this_begin)))
          {
            ++this_begin;
          }

          // Insert.
          if (this_begin != this_end)
          {
            while ((other_begin != other_end) && (compare(*other_begin, *this_begin)))
            {
              insert(this_begin, *other_begin);
              ++other_begin;
            }
          }
        }

        // Any left over?
        if ((this_begin == this_end) && (other_begin != other_end))
        {
          insert(this_end, other_begin, other_end);
        }

        other.clear();
      }
    }

#if ETL_CPP11_SUPPORTED
    //*************************************************************************
    /// Merge another list into this one. Both lists should be sorted.
    //*************************************************************************
    void merge(ilist&& other)
    {
      merge(std::move(other), std::less<value_type>());
    }

    //*************************************************************************
    /// Merge another list into this one. Both lists should be sorted.
    //*************************************************************************
    template <typename TCompare>
    void merge(ilist&& other, TCompare compare)
    {
      if (!other.empty())
      {
#if defined(ETL_DEBUG)
        ETL_ASSERT(etl::is_sorted(other.begin(), other.end(), compare), ETL_ERROR(list_unsorted));
        ETL_ASSERT(etl::is_sorted(begin(), end(), compare), ETL_ERROR(list_unsorted));
#endif

        ilist::iterator other_begin = other.begin();
        ilist::iterator other_end = other.end();

        ilist::iterator this_begin = begin();
        ilist::iterator this_end = end();

        while ((this_begin != this_end) && (other_begin != other_end))
        {
          // Find the place to insert.
          while ((this_begin != this_end) && !(compare(*other_begin, *this_begin)))
          {
            ++this_begin;
          }

          // Insert.
          if (this_begin != this_end)
          {
            while ((other_begin != other_end) && (compare(*other_begin, *this_begin)))
            {
              insert(this_begin, std::move(*other_begin));
              ++other_begin;
            }
          }
        }

        // Any left over?
        if ((this_begin == this_end) && (other_begin != other_end))
        {
          while (other_begin != other_end)
          {
            insert(this_end, std::move(*other_begin++));
            }
        }

        other.clear();
      }
    }
#endif

    //*************************************************************************
    /// Sort using in-place merge sort algorithm.
    /// Uses 'less-than operator as the predicate.
    //*************************************************************************
    void sort()
    {
      sort(std::less<T>());
    }

    //*************************************************************************
    /// Sort using in-place merge sort algorithm.
    /// Uses a supplied predicate function or functor.
    /// This is not my algorithm. I got it off the web somewhere.
    //*************************************************************************
    template <typename TCompare>
    void sort(TCompare compare)
    {
      iterator i_left;
      iterator i_right;
      iterator i_node;
      iterator i_head;
      iterator i_tail;
      int   list_size = 1;
      int   number_of_merges;
      int   left_size;
      int   right_size;

      if (is_trivial_list())
      {
        return;
      }

      while (true)
      {
        i_left = begin();
        i_head = end();
        i_tail = end();

        number_of_merges = 0;  // Count the number of merges we do in this pass.

        while (i_left != end())
        {
          ++number_of_merges;  // There exists a merge to be done.
          i_right = i_left;
          left_size = 0;

          // Step 'list_size' places along from left
          for (int i = 0; i < list_size; ++i)
          {
            ++left_size;
            ++i_right;

            if (i_right == end())
            {
              break;
            }
          }

          // If right hasn't fallen off end, we have two lists to merge.
          right_size = list_size;

          // Now we have two lists. Merge them.
          while (left_size > 0 || (right_size > 0 && i_right != end()))
          {
            // Decide whether the next node of merge comes from left or right.
            if (left_size == 0)
            {
              // Left is empty. The node must come from right.
              i_node = i_right++;
              --right_size;
            }
            else if (right_size == 0 || i_right == end())
            {
              // Right is empty. The node must come from left.
              i_node = i_left++;
              --left_size;
            }
            else if (!compare(*i_right, *i_left))
            {
              // First node of left is lower or same. The node must come from left.
              i_node = i_left++;
              --left_size;
            }
            else
            {
              // First node of right is lower. The node must come from right.
              i_node = i_right;
              ++i_right;
              --right_size;
            }

            // Add the next node to the merged head.
            if (i_head == end())
            {
              join(*i_head.p_node, *i_node.p_node);
              i_head = i_node;
              i_tail = i_node;
            }
            else
            {
              join(*i_tail.p_node, *i_node.p_node);
              i_tail = i_node;
            }

            join(*i_tail.p_node, terminal_node);
          }

          // Now left has stepped `list_size' places along, and right has too.
          i_left = i_right;
        }

        // If we have done only one merge, we're finished.
        if (number_of_merges <= 1)   // Allow for number_of_merges == 0, the empty head case
        {
          return;
        }

        // Otherwise repeat, merging lists twice the size
        list_size *= 2;
      }
    }

    //*************************************************************************
    /// Assignment operator.
    //*************************************************************************
    ilist& operator = (const ilist& rhs)
    {
      if (&rhs != this)
      {
        assign(rhs.cbegin(), rhs.cend());
      }

      return *this;
    }

#if ETL_CPP11_SUPPORTED
    //*************************************************************************
    /// Assignment operator.
    //*************************************************************************
    ilist& operator = (ilist&& rhs)
    {
      if (&rhs != this)
      {
        this->initialise();

        iterator itr = rhs.begin();
        while (itr != rhs.end())
        {
          push_back(std::move(*itr));
          ++itr;
        }

        rhs.initialise();
      }

      return *this;
    }
#endif

  protected:

    //*************************************************************************
    /// Constructor.
    //*************************************************************************
    ilist(bool pool_is_shared_)
      : list_base(pool_is_shared_)
    {
    }

    //*************************************************************************
    /// Constructor.
    //*************************************************************************
    ilist(etl::ipool& node_pool, size_t max_size_, bool pool_is_shared_)
      : list_base(node_pool, max_size_, pool_is_shared_)
    {
    }

    //*************************************************************************
    /// Initialise the list.
    //*************************************************************************
    void initialise()
    {
      if (this->p_node_pool != nullptr)
      {
        if (!empty())
        {
          if (etl::is_trivially_destructible<T>::value && !has_shared_pool())
          {
            ETL_ASSERT(p_node_pool != nullptr, ETL_ERROR(list_no_pool));
            p_node_pool->release_all();
            ETL_RESET_DEBUG_COUNT;
          }
          else
          {
            node_t* p_first = terminal_node.next;
            node_t* p_last = &terminal_node;

            while (p_first != p_last)
            {
              destroy_data_node(static_cast<data_node_t&>(*p_first)); // Destroy the current node.
              p_first = p_first->next;                                // Move to the next node.
            }
          }
        }
      }

      join(terminal_node, terminal_node);
    }

  private:

    //*************************************************************************
    /// Moves an element from one position to another within the list.
    /// Moves the element at position 'from' to the position before 'to'.
    //*************************************************************************
    void move(iterator to, iterator from)
    {
      if (from == to)
      {
        return; // Can't more to before yourself!
      }

      node_t& from_node = *from.p_node;
      node_t& to_node = *to.p_node;

      // Disconnect the node from the list.
      join(*from_node.previous, *from_node.next);

      // Attach it to the new position.
      join(*to_node.previous, from_node);
      join(from_node, to_node);
    }

    //*************************************************************************
    /// Moves a range from one position to another within the list.
    /// Moves a range at position 'first'/'last' to the position before 'to'.
    //*************************************************************************
    void move(iterator to, iterator first, iterator last)
    {
      if ((first == to) || (last == to))
      {
        return; // Can't more to before yourself!
      }

#if defined(ETL_DEBUG)
      // Check that we are not doing an illegal move!
      for (const_iterator item = first; item != last; ++item)
      {
        ETL_ASSERT(item != to, ETL_ERROR(list_iterator));
      }
#endif

      node_t& first_node = *first.p_node;
      node_t& last_node = *last.p_node;
      node_t& to_node = *to.p_node;
      node_t& final_node = *last_node.previous;

      // Disconnect the range from the list.
      join(*first_node.previous, last_node);

      // Attach it to the new position.
      join(*to_node.previous, first_node);
      join(final_node, to_node);
    }

    //*************************************************************************
    /// Remove a node.
    //*************************************************************************
    void remove_node(node_t& node)
    {
      // Disconnect the node from the list.
      join(*node.previous, *node.next);

      // Destroy the pool object.
      destroy_data_node(static_cast<data_node_t&>(node));
    }

    //*************************************************************************
    /// Allocate a data_node_t.
    //*************************************************************************
    data_node_t& allocate_data_node(const_reference value)
    {
      ETL_ASSERT(p_node_pool != nullptr, ETL_ERROR(list_no_pool));

      data_node_t* p_data_node = p_node_pool->allocate<data_node_t>();
      ::new (&(p_data_node->value)) T(value);
      ETL_INCREMENT_DEBUG_COUNT

      return *p_data_node;
    }

#if ETL_CPP11_SUPPORTED
    //*************************************************************************
    /// Allocate a data_node_t.
    //*************************************************************************
    data_node_t& allocate_data_node(rvalue_reference value)
    {
      ETL_ASSERT(p_node_pool != nullptr, ETL_ERROR(list_no_pool));

      data_node_t* p_data_node = p_node_pool->allocate<data_node_t>();
      ::new (&(p_data_node->value)) T(std::move(value));
      ETL_INCREMENT_DEBUG_COUNT

        return *p_data_node;
    }
#endif

    //*************************************************************************
    /// Destroy a data_node_t.
    //*************************************************************************
    void destroy_data_node(data_node_t& node)
    {
      ETL_ASSERT(p_node_pool != nullptr, ETL_ERROR(list_no_pool));
      node.value.~T();
      p_node_pool->release(&node);
      ETL_DECREMENT_DEBUG_COUNT
    }

    // Disable copy construction.
    ilist(const ilist&);

#if defined(ETL_POLYMORPHIC_LIST) || defined(ETL_POLYMORPHIC_CONTAINERS)
  public:
    virtual ~ilist()
    {
    }
#else
  protected:
    ~ilist()
    {
    }
#endif
  };

  //*************************************************************************
  /// A templated list implementation that uses a fixed size buffer.
  //*************************************************************************
  template <typename T, const size_t MAX_SIZE_>
  class list : public etl::ilist<T>
  {
  public:

    static const size_t MAX_SIZE = MAX_SIZE_;

  public:

    typedef T        value_type;
    typedef T*       pointer;
    typedef const T* const_pointer;
    typedef T&       reference;
    typedef const T& const_reference;
<<<<<<< HEAD
    typedef T&&      rvalue_reference;
=======
#if ETL_CPP11_SUPPORTED
    typedef T&&      rvalue_reference;
#endif
>>>>>>> 6c141f36
    typedef size_t   size_type;

    //*************************************************************************
    /// Default constructor.
    //*************************************************************************
    list()
      : etl::ilist<T>(node_pool, MAX_SIZE, false)
    {
    }

    //*************************************************************************
    /// Destructor.
    //*************************************************************************
    ~list()
    {
      this->initialise();
    }

    //*************************************************************************
    /// Construct from size.
    //*************************************************************************
    explicit list(size_t initial_size)
      : etl::ilist<T>(node_pool, MAX_SIZE, false)
    {
      this->assign(initial_size, T());
    }

    //*************************************************************************
    /// Construct from size and value.
    //*************************************************************************
    list(size_t initial_size, const T& value)
      : etl::ilist<T>(node_pool, MAX_SIZE, false)
    {
      this->assign(initial_size, value);
    }

    //*************************************************************************
    /// Copy constructor.
    //*************************************************************************
    list(const list& other)
      : etl::ilist<T>(node_pool, MAX_SIZE, false)
    {
      if (this != &other)
      {
        this->assign(other.cbegin(), other.cend());
      }
    }

#if ETL_CPP11_SUPPORTED
    //*************************************************************************
    /// Move constructor.
    //*************************************************************************
    list(list&& other)
      : etl::ilist<T>(node_pool, MAX_SIZE, false)
    {
      if (this != &other)
      {
        this->initialise();

        typename etl::ilist<T>::iterator itr = other.begin();
        while (itr != other.end())
        {
          this->push_back(std::move(*itr));
          ++itr;
        }

        other.initialise();
      }
    }
#endif

    //*************************************************************************
    /// Construct from range.
    //*************************************************************************
    template <typename TIterator>
    list(TIterator first, TIterator last)
      : ilist<T>(node_pool, MAX_SIZE, false)
    {
      this->assign(first, last);
    }

#if ETL_CPP11_SUPPORTED && !defined(ETL_STLPORT) && !defined(ETL_NO_STL)
    //*************************************************************************
    /// Construct from initializer_list.
    //*************************************************************************
    list(std::initializer_list<T> init)
      : ilist<T>(node_pool, MAX_SIZE, false)
    {
      this->assign(init.begin(), init.end());
    }
#endif

    //*************************************************************************
    /// Assignment operator.
    //*************************************************************************
    list& operator = (const list& rhs)
    {
      if (&rhs != this)
      {
        this->assign(rhs.cbegin(), rhs.cend());
      }

      return *this;
    }

#if ETL_CPP11_SUPPORTED
    //*************************************************************************
    /// Assignment operator.
    //*************************************************************************
    list& operator = (list&& rhs)
    {
      if (&rhs != this)
      {
        this->initialise();

        typename etl::ilist<T>::iterator itr = rhs.begin();
        while (itr != rhs.end())
        {
          this->push_back(std::move(*itr));
          ++itr;
        }

        rhs.initialise();
      }

      return *this;
    }
#endif

  private:

    /// The pool of nodes used in the list.
    etl::pool<typename etl::ilist<T>::data_node_t, MAX_SIZE> node_pool;
  };

  //*************************************************************************
  /// A templated list implementation that uses a fixed size buffer.
  //*************************************************************************
  template <typename T>
  class list<T, 0> : public etl::ilist<T>
  {
  public:

    typedef T        value_type;
    typedef T*       pointer;
    typedef const T* const_pointer;
    typedef T&       reference;
    typedef const T& const_reference;
    typedef size_t   size_type;

    typedef typename etl::ilist<T>::data_node_t pool_type;

    //*************************************************************************
    /// Default constructor.
    //*************************************************************************
    list()
      : etl::ilist<T>(true)
    {
    }

    //*************************************************************************
    /// Default constructor.
    //*************************************************************************
    explicit list(etl::ipool& node_pool)
      : etl::ilist<T>(node_pool, node_pool.max_size(), true)
    {
    }

    //*************************************************************************
    /// Destructor.
    //*************************************************************************
    ~list()
    {
      this->initialise();
    }

    //*************************************************************************
    /// Construct from size.
    //*************************************************************************
    explicit list(size_t initial_size, etl::ipool& node_pool)
      : etl::ilist<T>(node_pool, node_pool.max_size(), true)
    {
      this->assign(initial_size, T());
    }

    //*************************************************************************
    /// Construct from size and value.
    //*************************************************************************
    list(size_t initial_size, const T& value, etl::ipool& node_pool)
      : etl::ilist<T>(node_pool, node_pool.max_size(), true)
    {
      this->assign(initial_size, value);
    }

    //*************************************************************************
    /// Copy constructor.
    //*************************************************************************
    list(const list& other)
      : etl::ilist<T>(*other.p_node_pool, other.p_node_pool->max_size(), true)
    {
      if (this != &other)
      {
        this->assign(other.cbegin(), other.cend());
      }
    }

#if ETL_CPP11_SUPPORTED
    //*************************************************************************
    /// Move constructor.
    //*************************************************************************
    list(list&& other)
      : etl::ilist<T>(*other.p_node_pool, other.p_node_pool->max_size(), true)
    {
      if (this != &other)
      {
        this->initialise();

        typename etl::ilist<T>::iterator itr = other.begin();
        while (itr != other.end())
        {
          this->push_back(std::move(*itr));
          ++itr;
        }

        other.initialise();
      }
    }
#endif

    //*************************************************************************
    /// Construct from range.
    //*************************************************************************
    template <typename TIterator>
    list(TIterator first, TIterator last, etl::ipool& node_pool)
      : ilist<T>(node_pool, node_pool.max_size(), true)
    {
      this->assign(first, last);
    }

#if ETL_CPP11_SUPPORTED && !defined(ETL_STLPORT) && !defined(ETL_NO_STL)
    //*************************************************************************
    /// Construct from initializer_list.
    //*************************************************************************
    list(std::initializer_list<T> init, etl::ipool& node_pool)
      : ilist<T>(node_pool, node_pool.max_size(), true)
    {
      this->assign(init.begin(), init.end());
    }
#endif

    //*************************************************************************
    /// Assignment operator.
    //*************************************************************************
    list& operator = (const list& rhs)
    {
      if (&rhs != this)
      {
        this->assign(rhs.cbegin(), rhs.cend());
      }

      return *this;
    }

#if ETL_CPP11_SUPPORTED
    //*************************************************************************
    /// Assignment operator.
    //*************************************************************************
    list& operator = (list&& rhs)
    {
      if (&rhs != this)
      {
        this->initialise();

        typename etl::ilist<T>::iterator itr = rhs.begin();
        while (itr != rhs.end())
        {
          this->push_back(std::move(*itr));
          ++itr;
        }

        rhs.initialise();
      }

      return *this;
    }
#endif

    //*************************************************************************
    /// Set the pool instance.
    //*************************************************************************
    void set_pool(etl::ipool& pool)
    {
      // Clear the list of any current elements.
      if (this->get_node_pool() != nullptr)
      {
        this->clear();
      }

      this->set_node_pool(pool);
    }
  };
}

//*************************************************************************
/// Equal operator.
///\param lhs Reference to the first list.
///\param rhs Reference to the second list.
///\return <b>true</b> if the arrays are equal, otherwise <b>false</b>.
//*************************************************************************
template <typename T>
bool operator ==(const etl::ilist<T>& lhs, const etl::ilist<T>& rhs)
{
  return (lhs.size() == rhs.size()) && std::equal(lhs.begin(), lhs.end(), rhs.begin());
}

//*************************************************************************
/// Not equal operator.
///\param lhs Reference to the first list.
///\param rhs Reference to the second list.
///\return <b>true</b> if the arrays are not equal, otherwise <b>false</b>.
//*************************************************************************
template <typename T>
bool operator !=(const etl::ilist<T>& lhs, const etl::ilist<T>& rhs)
{
  return !(lhs == rhs);
}

//*************************************************************************
/// Less than operator.
///\param lhs Reference to the first list.
///\param rhs Reference to the second list.
///\return <b>true</b> if the first list is lexicographically less than the
/// second, otherwise <b>false</b>.
//*************************************************************************
template <typename T>
bool operator <(const etl::ilist<T>& lhs, const etl::ilist<T>& rhs)
{
  return std::lexicographical_compare(lhs.begin(),
    lhs.end(),
    rhs.begin(),
    rhs.end());
}

//*************************************************************************
/// Greater than operator.
///\param lhs Reference to the first list.
///\param rhs Reference to the second list.
///\return <b>true</b> if the first list is lexicographically greater than the
/// second, otherwise <b>false</b>.
//*************************************************************************
template <typename T>
bool operator >(const etl::ilist<T>& lhs, const etl::ilist<T>& rhs)
{
  return (rhs < lhs);
}

//*************************************************************************
/// Less than or equal operator.
///\param lhs Reference to the first list.
///\param rhs Reference to the second list.
///\return <b>true</b> if the first list is lexicographically less than or equal
/// to the second, otherwise <b>false</b>.
//*************************************************************************
template <typename T>
bool operator <=(const etl::ilist<T>& lhs, const etl::ilist<T>& rhs)
{
  return !(lhs > rhs);
}

//*************************************************************************
/// Greater than or equal operator.
///\param lhs Reference to the first list.
///\param rhs Reference to the second list.
///\return <b>true</b> if the first list is lexicographically greater than or
/// equal to the second, otherwise <b>false</b>.
//*************************************************************************
template <typename T>
bool operator >=(const etl::ilist<T>& lhs, const etl::ilist<T>& rhs)
{
  return !(lhs < rhs);
}

#include "private/minmax_pop.h"

#undef ETL_FILE

#endif<|MERGE_RESOLUTION|>--- conflicted
+++ resolved
@@ -418,13 +418,10 @@
     typedef const T* const_pointer;
     typedef T&       reference;
     typedef const T& const_reference;
-<<<<<<< HEAD
     typedef T&&      rvalue_reference;
-=======
 #if ETL_CPP11_SUPPORTED
     typedef T&&      rvalue_reference;
 #endif
->>>>>>> 6c141f36
     typedef size_t   size_type;
 
   protected:
@@ -1944,13 +1941,9 @@
     typedef const T* const_pointer;
     typedef T&       reference;
     typedef const T& const_reference;
-<<<<<<< HEAD
-    typedef T&&      rvalue_reference;
-=======
 #if ETL_CPP11_SUPPORTED
     typedef T&&      rvalue_reference;
 #endif
->>>>>>> 6c141f36
     typedef size_t   size_type;
 
     //*************************************************************************
