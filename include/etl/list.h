--- conflicted
+++ resolved
@@ -419,12 +419,9 @@
     typedef T&       reference;
     typedef const T& const_reference;
     typedef T&&      rvalue_reference;
-<<<<<<< HEAD
-=======
 #if ETL_CPP11_SUPPORTED
     typedef T&&      rvalue_reference;
 #endif
->>>>>>> 4b7d8325
     typedef size_t   size_type;
 
   protected:
@@ -1944,13 +1941,9 @@
     typedef const T* const_pointer;
     typedef T&       reference;
     typedef const T& const_reference;
-<<<<<<< HEAD
-    typedef T&&      rvalue_reference;
-=======
 #if ETL_CPP11_SUPPORTED
     typedef T&&      rvalue_reference;
 #endif
->>>>>>> 4b7d8325
     typedef size_t   size_type;
 
     //*************************************************************************
