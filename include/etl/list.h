--- conflicted
+++ resolved
@@ -2166,11 +2166,7 @@
   //*************************************************************************
   /// Template deduction guides.
   //*************************************************************************
-<<<<<<< HEAD
-#if ETL_CPP17_SUPPORTED
-=======
 #if ETL_CPP17_SUPPORTED && ETL_USING_INITIALIZER_LIST
->>>>>>> bb2ef1b2
   template <typename... T>
   list(T...) -> list<typename etl::common_type_t<T...>,
                      sizeof...(T)>;
@@ -2179,11 +2175,7 @@
   //*************************************************************************
   /// Make
   //*************************************************************************
-<<<<<<< HEAD
-#if ETL_USING_INITIALIZER_LIST
-=======
 #if ETL_CPP11_SUPPORTED && ETL_USING_INITIALIZER_LIST
->>>>>>> bb2ef1b2
   template <typename... T>
   constexpr auto make_list(T... t) -> etl::list<typename etl::common_type_t<T...>, sizeof...(T)>
   {
