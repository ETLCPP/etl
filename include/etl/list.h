///\file

/******************************************************************************
The MIT License(MIT)

Embedded Template Library.
https://github.com/ETLCPP/etl
https://www.etlcpp.com

Copyright(c) 2014 jwellbelove

Permission is hereby granted, free of charge, to any person obtaining a copy
of this software and associated documentation files(the "Software"), to deal
in the Software without restriction, including without limitation the rights
to use, copy, modify, merge, publish, distribute, sublicense, and / or sell
copies of the Software, and to permit persons to whom the Software is
furnished to do so, subject to the following conditions :

The above copyright notice and this permission notice shall be included in all
copies or substantial portions of the Software.

THE SOFTWARE IS PROVIDED "AS IS", WITHOUT WARRANTY OF ANY KIND, EXPRESS OR
IMPLIED, INCLUDING BUT NOT LIMITED TO THE WARRANTIES OF MERCHANTABILITY,
FITNESS FOR A PARTICULAR PURPOSE AND NONINFRINGEMENT.IN NO EVENT SHALL THE
AUTHORS OR COPYRIGHT HOLDERS BE LIABLE FOR ANY CLAIM, DAMAGES OR OTHER
LIABILITY, WHETHER IN AN ACTION OF CONTRACT, TORT OR OTHERWISE, ARISING FROM,
OUT OF OR IN CONNECTION WITH THE SOFTWARE OR THE USE OR OTHER DEALINGS IN THE
SOFTWARE.
******************************************************************************/

#ifndef ETL_LIST_INCLUDED
#define ETL_LIST_INCLUDED

#include <stddef.h>

#include <new>

#include "platform.h"

#include "algorithm.h"
#include "iterator.h"
#include "functional.h"

#include "container.h"
#include "pool.h"
#include "exception.h"
#include "error_handler.h"
#include "debug_count.h"
#include "nullptr.h"
#include "type_traits.h"
#include "algorithm.h"
#include "memory.h"
#include "iterator.h"

#if ETL_CPP11_SUPPORTED && ETL_NOT_USING_STLPORT && ETL_USING_STL
  #include <initializer_list>
#endif

#include "private/minmax_push.h"

#undef ETL_FILE
#define ETL_FILE "7"

//*****************************************************************************
///\defgroup list list
/// A linked list with the capacity defined at compile time.
///\ingroup containers
//*****************************************************************************

namespace etl
{
  //***************************************************************************
  /// Exception for the list.
  ///\ingroup list
  //***************************************************************************
  class list_exception : public exception
  {
  public:

    list_exception(string_type reason_, string_type file_name_, numeric_type line_number_)
      : exception(reason_, file_name_, line_number_)
    {
    }
  };

  //***************************************************************************
  /// Full exception for the list.
  ///\ingroup list
  //***************************************************************************
  class list_full : public list_exception
  {
  public:

    list_full(string_type file_name_, numeric_type line_number_)
      : list_exception(ETL_ERROR_TEXT("list:full", ETL_FILE"A"), file_name_, line_number_)
    {
    }
  };

  //***************************************************************************
  /// Empty exception for the list.
  ///\ingroup list
  //***************************************************************************
  class list_empty : public list_exception
  {
  public:

    list_empty(string_type file_name_, numeric_type line_number_)
      : list_exception(ETL_ERROR_TEXT("list:empty", ETL_FILE"B"), file_name_, line_number_)
    {
    }
  };

  //***************************************************************************
  /// Iterator exception for the list.
  ///\ingroup list
  //***************************************************************************
  class list_iterator : public list_exception
  {
  public:

    list_iterator(string_type file_name_, numeric_type line_number_)
      : list_exception(ETL_ERROR_TEXT("list:iterator", ETL_FILE"C"), file_name_, line_number_)
    {
    }
  };

  //***************************************************************************
  /// Unsorted exception for the list.
  ///\ingroup list
  //***************************************************************************
  class list_unsorted : public list_exception
  {
  public:

    list_unsorted(string_type file_name_, numeric_type line_number_)
      : list_exception(ETL_ERROR_TEXT("list:unsorted", ETL_FILE"D"), file_name_, line_number_)
    {
    }
  };

  //***************************************************************************
  /// Unsorted exception for the list.
  ///\ingroup list
  //***************************************************************************
  class list_no_pool : public list_exception
  {
  public:

    list_no_pool(string_type file_name_, numeric_type line_number_)
      : list_exception(ETL_ERROR_TEXT("list:no pool", ETL_FILE"E"), file_name_, line_number_)
    {
    }
  };

  //***************************************************************************
  /// The base class for all lists.
  ///\ingroup list
  //***************************************************************************
  class list_base
  {
  public:

    typedef size_t size_type; ///< The type used for determining the size of list.

    //*************************************************************************
    /// The node element in the list.
    //*************************************************************************
    struct node_t
    {
      //***********************************************************************
      /// Constructor
      //***********************************************************************
      node_t()
        : previous(ETL_NULLPTR),
          next(ETL_NULLPTR)
      {
      }

      //***********************************************************************
      /// Reverses the previous & next pointers.
      //***********************************************************************
      inline void reverse()
      {
<<<<<<< HEAD
        ETL_STD::swap(previous, next);
=======
        using ETL_OR_STD::swap; // Allow ADL

        swap(previous, next);
>>>>>>> 575a0fee
      }

      node_t* previous;
      node_t* next;
    };

    //*************************************************************************
    /// <b>true</b> if the list has a shared pool.
    //*************************************************************************
    bool has_shared_pool() const
    {
      return pool_is_shared;
    }

    //*************************************************************************
    /// Reverses the list.
    //*************************************************************************
    void reverse()
    {
      if (is_trivial_list())
      {
        return;
      }

      node_t* p_node = terminal_node.next;

      while (p_node != &terminal_node)
      {
        node_t* p_temp = p_node->previous;
        p_node->previous = p_node->next;
        p_node->next = p_temp;
        p_node = p_node->previous;
      }

      // Terminal node.
      node_t* p_temp = p_node->previous;
      p_node->previous = p_node->next;
      p_node->next = p_temp;
    }

    //*************************************************************************
    /// Gets the maximum possible size of the list.
    //*************************************************************************
    size_type max_size() const
    {
      return MAX_SIZE;
    }

    //*************************************************************************
    /// Gets the size of the list.
    //*************************************************************************
    size_type size() const
    {
      if (has_shared_pool())
      {
        // We have to count what we actually own.
        size_type count = 0;

        node_t* p_node = terminal_node.next;

        while (p_node != &terminal_node)
        {
          ++count;
          p_node = p_node->next;
        }

        return count;
      }
      else
      {
        ETL_ASSERT(p_node_pool != ETL_NULLPTR, ETL_ERROR(list_no_pool));
        return p_node_pool->size();
      }
    }

    //*************************************************************************
    /// Checks to see if the list is empty.
    //*************************************************************************
    bool empty() const
    {
      if (has_shared_pool())
      {
        return (size() == 0);
      }
      else
      {
        ETL_ASSERT(p_node_pool != ETL_NULLPTR, ETL_ERROR(list_no_pool));
        return p_node_pool->empty();
      }
    }

    //*************************************************************************
    /// Checks to see if the list is full.
    //*************************************************************************
    bool full() const
    {
      ETL_ASSERT(p_node_pool != ETL_NULLPTR, ETL_ERROR(list_no_pool));
      return p_node_pool->size() == MAX_SIZE;
    }

    //*************************************************************************
    /// Returns the remaining capacity.
    ///\return The remaining capacity.
    //*************************************************************************
    size_t available() const
    {
      ETL_ASSERT(p_node_pool != ETL_NULLPTR, ETL_ERROR(list_no_pool));
      return max_size() - p_node_pool->size();
    }

  protected:

    //*************************************************************************
    /// Is the list a trivial length?
    //*************************************************************************
    bool is_trivial_list() const
    {
      return (size() < 2);
    }

    //*************************************************************************
    /// Get the head node.
    //*************************************************************************
    node_t& get_head()
    {
      return *terminal_node.next;
    }

    //*************************************************************************
    /// Get the head node.
    //*************************************************************************
    const node_t& get_head() const
    {
      return *terminal_node.next;
    }

    //*************************************************************************
    /// Get the tail node.
    //*************************************************************************
    node_t& get_tail()
    {
      return *terminal_node.previous;
    }

    //*************************************************************************
    /// Get the tail node.
    //*************************************************************************
    const node_t& get_tail() const
    {
      return *terminal_node.previous;
    }

    //*************************************************************************
    /// Insert a node before 'position'.
    //*************************************************************************
    void insert_node(node_t& position, node_t& node)
    {
      // Connect to the list.
      join(*position.previous, node);
      join(node, position);
    }

    //*************************************************************************
    /// Join two nodes.
    //*************************************************************************
    void join(node_t& left, node_t& right)
    {
      left.next      = &right;
      right.previous = &left;
    }

    //*************************************************************************
    /// The constructor that is called from derived classes.
    //*************************************************************************
    explicit list_base(bool pool_is_shared_)
      : p_node_pool(ETL_NULLPTR),
        MAX_SIZE(0),
        pool_is_shared(pool_is_shared_)
    {
      join(terminal_node, terminal_node);
    }

    //*************************************************************************
    /// The constructor that is called from derived classes.
    //*************************************************************************
    list_base(etl::ipool& node_pool_, size_type   max_size_, bool pool_is_shared_)
      : p_node_pool(&node_pool_),
        MAX_SIZE(max_size_),
        pool_is_shared(pool_is_shared_)
    {
      join(terminal_node, terminal_node);
    }

    //*************************************************************************
    /// Set the node pool instance.
    //*************************************************************************
    void set_node_pool(etl::ipool& node_pool_)
    {
      p_node_pool = &node_pool_;
      MAX_SIZE    = p_node_pool->max_size();
    }

    //*************************************************************************
    /// Get the node pool instance.
    //*************************************************************************
    etl::ipool* get_node_pool()
    {
      return p_node_pool;
    }

    //*************************************************************************
    /// Destructor.
    //*************************************************************************
    ~list_base()
    {
    }

    etl::ipool* p_node_pool;     ///< The pool of data nodes used in the list.
    node_t      terminal_node;   ///< The node that acts as the list start and end.
    size_type   MAX_SIZE;        ///< The maximum size of the list.
    bool        pool_is_shared;  ///< If <b>true</b> then the pool is shared between lists.
    ETL_DECLARE_DEBUG_COUNT      ///< Internal debugging.
  };

  //***************************************************************************
  /// A templated base for all etl::list types.
  ///\ingroup list
  //***************************************************************************
  template <typename T>
  class ilist : public etl::list_base
  {
  public:

    typedef T        value_type;
    typedef T*       pointer;
    typedef const T* const_pointer;
    typedef T&       reference;
    typedef const T& const_reference;
#if ETL_CPP11_SUPPORTED
    typedef T&&      rvalue_reference;
#endif
    typedef size_t   size_type;

  protected:

    typedef typename etl::parameter_type<T>::type parameter_t;

    //*************************************************************************
    /// The data node element in the list.
    //*************************************************************************
    struct data_node_t : public node_t
    {
      explicit data_node_t(const T& value_)
        : value(value_)
      {
      }

      T value;
    };

  private:

    //*************************************************************************
    /// Downcast a node_t* to a data_node_t*
    //*************************************************************************
    static data_node_t* data_cast(node_t* p_node)
    {
      return reinterpret_cast<data_node_t*>(p_node);
    }

    //*************************************************************************
    /// Downcast a node_t& to a data_node_t&
    //*************************************************************************
    static data_node_t& data_cast(node_t& node)
    {
      return reinterpret_cast<data_node_t&>(node);
    }

    //*************************************************************************
    /// Downcast a const node_t* to a const data_node_t*
    //*************************************************************************
    static const data_node_t* data_cast(const node_t* p_node)
    {
      return reinterpret_cast<const data_node_t*>(p_node);
    }

    //*************************************************************************
    /// Downcast a const node_t& to a const data_node_t&
    //*************************************************************************
    static const data_node_t& data_cast(const node_t& node)
    {
      return reinterpret_cast<const data_node_t&>(node);
    }

  public:

    //*************************************************************************
    /// iterator.
    //*************************************************************************
<<<<<<< HEAD
    class iterator : public etl::iterator<ETL_BIDIRECTIONAL_ITERATOR_TAG, T>
=======
    class iterator : public etl::iterator<ETL_OR_STD::bidirectional_iterator_tag, T>
>>>>>>> 575a0fee
    {
    public:

      friend class ilist;
      friend class const_iterator;

      iterator()
        : p_node(ETL_NULLPTR)
      {
      }

      iterator(node_t& node)
        : p_node(&node)
      {
      }

      iterator(const iterator& other)
        : p_node(other.p_node)
      {
      }

      iterator& operator ++()
      {
        p_node = p_node->next;
        return *this;
      }

      iterator operator ++(int)
      {
        iterator temp(*this);
        p_node = p_node->next;
        return temp;
      }

      iterator& operator --()
      {
        p_node = p_node->previous;
        return *this;
      }

      iterator operator --(int)
      {
        iterator temp(*this);
        p_node = p_node->previous;
        return temp;
      }

      iterator operator =(const iterator& other)
      {
        p_node = other.p_node;
        return *this;
      }

      reference operator *()
      {
        return ilist::data_cast(p_node)->value;
      }

      const_reference operator *() const
      {
        return ilist::data_cast(p_node)->value;
      }

      pointer operator &()
      {
        return &(ilist::data_cast(p_node)->value);
      }

      const_pointer operator &() const
      {
        return &(ilist::data_cast(p_node)->value);
      }

      pointer operator ->()
      {
        return &(ilist::data_cast(p_node)->value);
      }

      const_pointer operator ->() const
      {
        return &(ilist::data_cast(p_node)->value);
      }

      friend bool operator == (const iterator& lhs, const iterator& rhs)
      {
        return lhs.p_node == rhs.p_node;
      }

      friend bool operator != (const iterator& lhs, const iterator& rhs)
      {
        return !(lhs == rhs);
      }

    private:

      node_t* p_node;
    };

    //*************************************************************************
    /// const_iterator
    //*************************************************************************
<<<<<<< HEAD
    class const_iterator : public etl::iterator<ETL_BIDIRECTIONAL_ITERATOR_TAG, const T>
=======
    class const_iterator : public etl::iterator<ETL_OR_STD::bidirectional_iterator_tag, const T>
>>>>>>> 575a0fee
    {
    public:

      friend class ilist;

      const_iterator()
        : p_node(ETL_NULLPTR)
      {
      }

      const_iterator(node_t& node)
        : p_node(&node)
      {
      }

      const_iterator(const node_t& node)
        : p_node(&node)
      {
      }

      const_iterator(const typename ilist::iterator& other)
        : p_node(other.p_node)
      {
      }

      const_iterator(const const_iterator& other)
        : p_node(other.p_node)
      {
      }

      const_iterator& operator ++()
      {
        p_node = p_node->next;
        return *this;
      }

      const_iterator operator ++(int)
      {
        const_iterator temp(*this);
        p_node = p_node->next;
        return temp;
      }

      const_iterator& operator --()
      {
        p_node = p_node->previous;
        return *this;
      }

      const_iterator operator --(int)
      {
        const_iterator temp(*this);
        p_node = p_node->previous;
        return temp;
      }

      const_iterator operator =(const const_iterator& other)
      {
        p_node = other.p_node;
        return *this;
      }

      const_reference operator *() const
      {
        return ilist::data_cast(p_node)->value;
      }

      const_pointer operator &() const
      {
        return &(ilist::data_cast(p_node)->value);
      }

      const_pointer operator ->() const
      {
        return &(ilist::data_cast(p_node)->value);
      }

      friend bool operator == (const const_iterator& lhs, const const_iterator& rhs)
      {
        return lhs.p_node == rhs.p_node;
      }

      friend bool operator != (const const_iterator& lhs, const const_iterator& rhs)
      {
        return !(lhs == rhs);
      }

    private:

      const node_t* p_node;
    };

<<<<<<< HEAD
    typedef typename ETL_STD::iterator_traits<iterator>::difference_type difference_type;

    typedef ETL_STD::reverse_iterator<iterator>       reverse_iterator;
    typedef ETL_STD::reverse_iterator<const_iterator> const_reverse_iterator;
=======
    typedef typename etl::iterator_traits<iterator>::difference_type difference_type;

    typedef ETL_OR_STD::reverse_iterator<iterator>       reverse_iterator;
    typedef ETL_OR_STD::reverse_iterator<const_iterator> const_reverse_iterator;
>>>>>>> 575a0fee

    //*************************************************************************
    /// Gets the beginning of the list.
    //*************************************************************************
    iterator begin()
    {
      return iterator(get_head());
    }

    //*************************************************************************
    /// Gets the beginning of the list.
    //*************************************************************************
    const_iterator begin() const
    {
      return const_iterator(get_head());
    }

    //*************************************************************************
    /// Gets the end of the list.
    //*************************************************************************
    iterator end()
    {
      return iterator(terminal_node);
    }

    //*************************************************************************
    /// Gets the end of the list.
    //*************************************************************************
    const_iterator end() const
    {
      return const_iterator(static_cast<const data_node_t&>(terminal_node));
    }

    //*************************************************************************
    /// Gets the beginning of the list.
    //*************************************************************************
    const_iterator cbegin() const
    {
      return const_iterator(get_head());
    }

    //*************************************************************************
    /// Gets the end of the list.
    //*************************************************************************
    const_iterator cend() const
    {
      return const_iterator(static_cast<const data_node_t&>(terminal_node));
    }

    //*************************************************************************
    /// Gets the reverse beginning of the list.
    //*************************************************************************
    reverse_iterator rbegin()
    {
      return reverse_iterator(terminal_node);
    }

    //*************************************************************************
    /// Gets the reverse beginning of the list.
    //*************************************************************************
    const_reverse_iterator rbegin() const
    {
      return const_reverse_iterator(static_cast<const data_node_t&>(terminal_node));
    }

    //*************************************************************************
    /// Gets the reverse end of the list.
    //*************************************************************************
    reverse_iterator rend()
    {
      return reverse_iterator(get_head());
    }

    //*************************************************************************
    /// Gets the reverse beginning of the list.
    //*************************************************************************
    const_reverse_iterator crbegin() const
    {
      return const_reverse_iterator(static_cast<const data_node_t&>(terminal_node));
    }

    //*************************************************************************
    /// Gets the reverse end of the list.
    //*************************************************************************
    const_reverse_iterator crend() const
    {
      return const_reverse_iterator(get_head());
    }

    //*************************************************************************
    /// Gets a reference to the first element.
    //*************************************************************************
    reference front()
    {
      return data_cast(get_head()).value;
    }

    //*************************************************************************
    /// Gets a const reference to the first element.
    //*************************************************************************
    const_reference front() const
    {
      return data_cast(get_head()).value;
    }

    //*************************************************************************
    /// Gets a reference to the last element.
    //*************************************************************************
    reference back()
    {
      return data_cast(get_tail()).value;
    }

    //*************************************************************************
    /// Gets a reference to the last element.
    //*************************************************************************
    const_reference back() const
    {
      return data_cast(get_tail()).value;
    }

    //*************************************************************************
    /// Assigns a range of values to the list.
    /// If asserts or exceptions are enabled throws etl::list_full if the list does not have enough free space.
    /// If ETL_THROW_EXCEPTIONS & ETL_DEBUG are defined throws list_iterator if the iterators are reversed.
    //*************************************************************************
    template <typename TIterator>
    void assign(TIterator first, TIterator last)
    {
#if defined(ETL_DEBUG)
<<<<<<< HEAD
      difference_type d = ETL_STD::distance(first, last);
=======
      difference_type d = etl::distance(first, last);
>>>>>>> 575a0fee
      ETL_ASSERT(d >= 0, ETL_ERROR(list_iterator));
      ETL_ASSERT(size_t(d) <= MAX_SIZE, ETL_ERROR(list_full));
#endif
      initialise();

      // Add all of the elements.
      while (first != last)
      {
        data_node_t& node = allocate_data_node(*first);
        join(get_tail(), node);
        join(node, terminal_node);
        ++first;
      }
    }

    //*************************************************************************
    /// Assigns 'n' copies of a value to the list.
    //*************************************************************************
    void assign(size_t n, const T& value)
    {
#if defined(ETL_DEBUG)
      ETL_ASSERT(n <= available(), ETL_ERROR(list_full));
#endif

      initialise();

      // Add all of the elements.
      while (n-- > 0)
      {
        data_node_t& node = allocate_data_node(value);
        join(*terminal_node.previous, node);
        join(node, terminal_node);
      }
    }

    //*************************************************************************
    /// Pushes a value to the front of the list.
    //*************************************************************************
    void push_front(const T& value)
    {
#if defined(ETL_CHECK_PUSH_POP)
      ETL_ASSERT(!full(), ETL_ERROR(list_full));
#endif
      insert_node(get_head(), allocate_data_node(value));
    }

#if ETL_CPP11_SUPPORTED
    //*************************************************************************
    /// Pushes a value to the front of the list.
    //*************************************************************************
    void push_front(rvalue_reference value)
    {
#if defined(ETL_CHECK_PUSH_POP)
      ETL_ASSERT(!full(), ETL_ERROR(list_full));
#endif
<<<<<<< HEAD
      insert_node(get_head(), allocate_data_node(ETL_STD::move(value)));
=======
      insert_node(get_head(), allocate_data_node(etl::move(value)));
>>>>>>> 575a0fee
    }
#endif

#if ETL_CPP11_SUPPORTED && ETL_NOT_USING_STLPORT
    //*************************************************************************
    /// Emplaces a value to the front of the list.
    //*************************************************************************
    template <typename ... Args>
    void emplace_front(Args && ... args)
    {
#if defined(ETL_CHECK_PUSH_POP)
      ETL_ASSERT(!full(), ETL_ERROR(list_full));
#endif
      ETL_ASSERT(p_node_pool != ETL_NULLPTR, ETL_ERROR(list_no_pool));

<<<<<<< HEAD
      data_node_t* p_data_node = p_node_pool->allocate<data_node_t>();
      ::new (&(p_data_node->value)) T(ETL_STD::forward<Args>(args)...);
=======
      data_node_t* p_data_node = create_data_node();
      ::new (&(p_data_node->value)) T(etl::forward<Args>(args)...);
>>>>>>> 575a0fee
      ETL_INCREMENT_DEBUG_COUNT
      insert_node(get_head(), *p_data_node);
    }
#else
    //*************************************************************************
    /// Emplaces a value to the front of the list.
    //*************************************************************************
    template <typename T1>
    void emplace_front(const T1& value1)
    {
#if defined(ETL_CHECK_PUSH_POP)
      ETL_ASSERT(!full(), ETL_ERROR(list_full));
#endif
      ETL_ASSERT(p_node_pool != ETL_NULLPTR, ETL_ERROR(list_no_pool));

      data_node_t* p_data_node = create_data_node();
      ::new (&(p_data_node->value)) T(value1);
      ETL_INCREMENT_DEBUG_COUNT
      insert_node(get_head(), *p_data_node);
    }

    //*************************************************************************
    /// Emplaces a value to the front of the list.
    //*************************************************************************
    template <typename T1, typename T2>
    void emplace_front(const T1& value1, const T2& value2)
    {
#if defined(ETL_CHECK_PUSH_POP)
      ETL_ASSERT(!full(), ETL_ERROR(list_full));
#endif
      ETL_ASSERT(p_node_pool != ETL_NULLPTR, ETL_ERROR(list_no_pool));

      data_node_t* p_data_node = create_data_node();
      ::new (&(p_data_node->value)) T(value1, value2);
      ETL_INCREMENT_DEBUG_COUNT
      insert_node(get_head(), *p_data_node);
    }

    //*************************************************************************
    /// Emplaces a value to the front of the list.
    //*************************************************************************
    template <typename T1, typename T2, typename T3>
    void emplace_front(const T1& value1, const T2& value2, const T3& value3)
    {
#if defined(ETL_CHECK_PUSH_POP)
      ETL_ASSERT(!full(), ETL_ERROR(list_full));
#endif
      ETL_ASSERT(p_node_pool != ETL_NULLPTR, ETL_ERROR(list_no_pool));

      data_node_t* p_data_node = create_data_node();
      ::new (&(p_data_node->value)) T(value1, value2, value3);
      ETL_INCREMENT_DEBUG_COUNT
      insert_node(get_head(), *p_data_node);
    }

    //*************************************************************************
    /// Emplaces a value to the front of the list.
    //*************************************************************************
    template <typename T1, typename T2, typename T3, typename T4>
    void emplace_front(const T1& value1, const T2& value2, const T3& value3, const T4& value4)
    {
#if defined(ETL_CHECK_PUSH_POP)
      ETL_ASSERT(!full(), ETL_ERROR(list_full));
#endif
      ETL_ASSERT(p_node_pool != ETL_NULLPTR, ETL_ERROR(list_no_pool));

      data_node_t* p_data_node = create_data_node();
      ::new (&(p_data_node->value)) T(value1, value2, value3, value4);
      ETL_INCREMENT_DEBUG_COUNT
      insert_node(get_head(), *p_data_node);
    }
#endif

    //*************************************************************************
    /// Removes a value from the front of the list.
    //*************************************************************************
    void pop_front()
    {
#if defined(ETL_CHECK_PUSH_POP)
      ETL_ASSERT(!empty(), ETL_ERROR(list_empty));
#endif
      node_t& node = get_head();
      remove_node(node);
    }

    //*************************************************************************
    /// Pushes a value to the back of the list.
    //*************************************************************************
    void push_back(const T& value)
    {
#if defined(ETL_CHECK_PUSH_POP)
      ETL_ASSERT(!full(), ETL_ERROR(list_full));
#endif
      insert_node(terminal_node, allocate_data_node(value));
    }

#if ETL_CPP11_SUPPORTED
    //*************************************************************************
    /// Pushes a value to the back of the list.
    //*************************************************************************
    void push_back(rvalue_reference value)
    {
#if defined(ETL_CHECK_PUSH_POP)
      ETL_ASSERT(!full(), ETL_ERROR(list_full));
#endif
<<<<<<< HEAD
      insert_node(terminal_node, allocate_data_node(ETL_STD::move(value)));
=======
      insert_node(terminal_node, allocate_data_node(etl::move(value)));
>>>>>>> 575a0fee
    }
#endif

    //*************************************************************************
    /// Emplaces a value to the back of the list.
    //*************************************************************************
#if ETL_CPP11_SUPPORTED && ETL_NOT_USING_STLPORT
    template <typename ... Args>
    void emplace_back(Args && ... args)
    {
#if defined(ETL_CHECK_PUSH_POP)
      ETL_ASSERT(!full(), ETL_ERROR(list_full));
#endif
      ETL_ASSERT(p_node_pool != ETL_NULLPTR, ETL_ERROR(list_no_pool));

<<<<<<< HEAD
      data_node_t* p_data_node = p_node_pool->allocate<data_node_t>();
      ::new (&(p_data_node->value)) T(ETL_STD::forward<Args>(args)...);
=======
      data_node_t* p_data_node = create_data_node();
      ::new (&(p_data_node->value)) T(etl::forward<Args>(args)...);
>>>>>>> 575a0fee
      ETL_INCREMENT_DEBUG_COUNT
      insert_node(terminal_node, *p_data_node);
    }
#else
    template <typename T1>
    void emplace_back(const T1& value1)
    {
#if defined(ETL_CHECK_PUSH_POP)
      ETL_ASSERT(!full(), ETL_ERROR(list_full));
#endif
      ETL_ASSERT(p_node_pool != ETL_NULLPTR, ETL_ERROR(list_no_pool));

      data_node_t* p_data_node = create_data_node();
      ::new (&(p_data_node->value)) T(value1);
      ETL_INCREMENT_DEBUG_COUNT
      insert_node(terminal_node, *p_data_node);
    }

    template <typename T1, typename T2>
    void emplace_back(const T1& value1, const T2& value2)
    {
#if defined(ETL_CHECK_PUSH_POP)
      ETL_ASSERT(!full(), ETL_ERROR(list_full));
#endif
      ETL_ASSERT(p_node_pool != ETL_NULLPTR, ETL_ERROR(list_no_pool));

      data_node_t* p_data_node = create_data_node();
      ::new (&(p_data_node->value)) T(value1, value2);
      ETL_INCREMENT_DEBUG_COUNT
      insert_node(terminal_node, *p_data_node);
    }

    template <typename T1, typename T2, typename T3>
    void emplace_back(const T1& value1, const T2& value2, const T3& value3)
    {
#if defined(ETL_CHECK_PUSH_POP)
      ETL_ASSERT(!full(), ETL_ERROR(list_full));
#endif
      ETL_ASSERT(p_node_pool != ETL_NULLPTR, ETL_ERROR(list_no_pool));

      data_node_t* p_data_node = create_data_node();
      ::new (&(p_data_node->value)) T(value1, value2, value3);
      ETL_INCREMENT_DEBUG_COUNT
      insert_node(terminal_node, *p_data_node);
    }

    template <typename T1, typename T2, typename T3, typename T4>
    void emplace_back(const T1& value1, const T2& value2, const T3& value3, const T4& value4)
    {
#if defined(ETL_CHECK_PUSH_POP)
      ETL_ASSERT(!full(), ETL_ERROR(list_full));
#endif
      ETL_ASSERT(p_node_pool != ETL_NULLPTR, ETL_ERROR(list_no_pool));

      data_node_t* p_data_node = create_data_node();
      ::new (&(p_data_node->value)) T(value1, value2, value3, value4);
      ETL_INCREMENT_DEBUG_COUNT
      insert_node(terminal_node, *p_data_node);
    }
#endif

    //*************************************************************************
    /// Removes a value from the back of the list.
    //*************************************************************************
    void pop_back()
    {
#if defined(ETL_CHECK_PUSH_POP)
      ETL_ASSERT(!empty(), ETL_ERROR(list_empty));
#endif
      node_t& node = get_tail();
      remove_node(node);
    }

    //*************************************************************************
    /// Inserts a value to the list at the specified position.
    //*************************************************************************
    iterator insert(iterator position, const_reference value)
    {
      ETL_ASSERT(!full(), ETL_ERROR(list_full));

      data_node_t& data_node = allocate_data_node(value);
      insert_node(*position.p_node, data_node);

      return iterator(data_node);
    }

#if ETL_CPP11_SUPPORTED
    //*************************************************************************
    /// Inserts a value to the list at the specified position.
    //*************************************************************************
    iterator insert(iterator position, rvalue_reference value)
    {
      ETL_ASSERT(!full(), ETL_ERROR(list_full));

<<<<<<< HEAD
      data_node_t& data_node = allocate_data_node(ETL_STD::move(value));
=======
      data_node_t& data_node = allocate_data_node(etl::move(value));
>>>>>>> 575a0fee
      insert_node(*position.p_node, data_node);

      return iterator(data_node);
    }
#endif

    //*************************************************************************
    /// Emplaces a value to the list at the specified position.
    //*************************************************************************
#if ETL_CPP11_SUPPORTED && ETL_NOT_USING_STLPORT
    template <typename ... Args>
    iterator emplace(iterator position, Args && ... args)
    {
      ETL_ASSERT(!full(), ETL_ERROR(list_full));
      ETL_ASSERT(p_node_pool != ETL_NULLPTR, ETL_ERROR(list_no_pool));

<<<<<<< HEAD
      data_node_t* p_data_node = p_node_pool->allocate<data_node_t>();
      ::new (&(p_data_node->value)) T(ETL_STD::forward<Args>(args)...);
=======
      data_node_t* p_data_node = create_data_node();
      ::new (&(p_data_node->value)) T(etl::forward<Args>(args)...);
>>>>>>> 575a0fee
      ETL_INCREMENT_DEBUG_COUNT
      insert_node(*position.p_node, *p_data_node);

      return iterator(*p_data_node);
    }
#else
    template <typename T1>
    iterator emplace(iterator position, const T1& value1)
    {
      ETL_ASSERT(!full(), ETL_ERROR(list_full));
      ETL_ASSERT(p_node_pool != ETL_NULLPTR, ETL_ERROR(list_no_pool));

      data_node_t* p_data_node = create_data_node();
      ::new (&(p_data_node->value)) T(value1);
      ETL_INCREMENT_DEBUG_COUNT
      insert_node(*position.p_node, *p_data_node);

      return iterator(*p_data_node);
    }

    template <typename T1, typename T2>
    iterator emplace(iterator position, const T1& value1, const T2& value2)
    {
      ETL_ASSERT(!full(), ETL_ERROR(list_full));
      ETL_ASSERT(p_node_pool != ETL_NULLPTR, ETL_ERROR(list_no_pool));

      data_node_t* p_data_node = create_data_node();
      ::new (&(p_data_node->value)) T(value1, value2);
      ETL_INCREMENT_DEBUG_COUNT
      insert_node(*position.p_node, *p_data_node);

      return iterator(*p_data_node);
    }

    template <typename T1, typename T2, typename T3>
    iterator emplace(iterator position, const T1& value1, const T2& value2, const T3& value3)
    {
      ETL_ASSERT(!full(), ETL_ERROR(list_full));
      ETL_ASSERT(p_node_pool != ETL_NULLPTR, ETL_ERROR(list_no_pool));

      data_node_t* p_data_node = create_data_node();
      ::new (&(p_data_node->value)) T(value1, value2, value3);
      ETL_INCREMENT_DEBUG_COUNT
      insert_node(*position.p_node, *p_data_node);

      return iterator(*p_data_node);
    }

    template <typename T1, typename T2, typename T3, typename T4>
    iterator emplace(iterator position, const T1& value1, const T2& value2, const T3& value3, const T4& value4)
    {
      ETL_ASSERT(!full(), ETL_ERROR(list_full));
      ETL_ASSERT(p_node_pool != ETL_NULLPTR, ETL_ERROR(list_no_pool));

      data_node_t* p_data_node = create_data_node();
      ::new (&(p_data_node->value)) T(value1, value2, value3, value4);
      ETL_INCREMENT_DEBUG_COUNT
      insert_node(*position.p_node, *p_data_node);

      return iterator(*p_data_node);
    }
#endif

    //*************************************************************************
    /// Inserts 'n' copies of a value to the list at the specified position.
    //*************************************************************************
    void insert(iterator position, size_t n, const_reference value)
    {
      for (size_t i = 0; i < n; ++i)
      {
        ETL_ASSERT(!full(), ETL_ERROR(list_full));

        // Set up the next free node and insert.
        insert_node(*position.p_node, allocate_data_node(value));
      }
    }

    //*************************************************************************
    /// Inserts a range of values to the list at the specified position.
    //*************************************************************************
    template <typename TIterator>
    void insert(iterator position, TIterator first, TIterator last)
    {
      while (first != last)
      {
        ETL_ASSERT(!full(), ETL_ERROR(list_full));

        // Set up the next free node and insert.
        insert_node(*position.p_node, allocate_data_node(*first++));
      }
    }

    //*************************************************************************
    /// Erases the value at the specified position.
    //*************************************************************************
    iterator erase(iterator position)
    {
      ++position;
      remove_node(*position.p_node->previous);
      return position;
    }

    //*************************************************************************
    /// Erases a range of elements.
    //*************************************************************************
    iterator erase(iterator first, iterator last)
    {
      node_t* p_first = first.p_node;
      node_t* p_last = last.p_node;
      node_t* p_next;

      // Join the ends.
      join(*(p_first->previous), *p_last);

      // Erase the ones in between.
      while (p_first != p_last)
      {
        p_next = p_first->next;                                // Remember the next node.
        destroy_data_node(static_cast<data_node_t&>(*p_first)); // Destroy the current node.
        p_first = p_next;                                       // Move to the next node.
      }

      return last;
    }

    //*************************************************************************
    /// Resizes the list.
    //*************************************************************************
    void resize(size_t n)
    {
      resize(n, T());
    }

    //*************************************************************************
    /// Resizes the list.
    //*************************************************************************
    void resize(size_t n, const_reference value)
    {
      ETL_ASSERT(n <= MAX_SIZE, ETL_ERROR(list_full));

      // Zero?
      if (n == 0U)
      {
        clear();
      }
      // Smaller?
      else if (n < size())
      {
        iterator i_start = end();
<<<<<<< HEAD
        ETL_STD::advance(i_start, -difference_type(size() - n));
=======
        etl::advance(i_start, -difference_type(size() - n));
>>>>>>> 575a0fee
        erase(i_start, end());
      }
      // Larger?
      else if (n > size())
      {
        insert(end(), n - size(), value);
      }
    }

    //*************************************************************************
    /// Clears the list.
    //*************************************************************************
    void clear()
    {
      initialise();
    }

    //*************************************************************************
    // Removes the values specified.
    //*************************************************************************
    void remove(const_reference value)
    {
      iterator iValue = begin();

      while (iValue != end())
      {
        if (value == *iValue)
        {
          iValue = erase(iValue);
        }
        else
        {
          ++iValue;
        }
      }
    }

    //*************************************************************************
    /// Removes according to a predicate.
    //*************************************************************************
    template <typename TPredicate>
    void remove_if(TPredicate predicate)
    {
      iterator iValue = begin();

      while (iValue != end())
      {
        if (predicate(*iValue))
        {
          iValue = erase(iValue);
        }
        else
        {
          ++iValue;
        }
      }
    }

    //*************************************************************************
    /// Removes all but the first element from every consecutive group of equal
    /// elements in the container.
    //*************************************************************************
    void unique()
    {
<<<<<<< HEAD
      unique(ETL_STD::equal_to<T>());
=======
      unique(etl::equal_to<T>());
>>>>>>> 575a0fee
    }

    //*************************************************************************
    /// Removes all but the first element from every consecutive group of equal
    /// elements in the container.
    //*************************************************************************
    template <typename TIsEqual>
    void unique(TIsEqual isEqual)
    {
      if (empty())
      {
        return;
      }

      iterator i_item = begin();
      ++i_item;
      iterator i_previous = begin();

      while (i_item != end())
      {
        if (isEqual(*i_previous, *i_item))
        {
          i_item = erase(i_item);
        }
        else
        {
          i_previous = i_item;
          ++i_item;
        }
      }
    }

    //*************************************************************************
    /// Splices from another list to this.
    //*************************************************************************
    void splice(iterator to, ilist& other)
    {
      if (&other != this)
      {
        insert(to, other.begin(), other.end());
        other.erase(other.begin(), other.end());
      }
    }

#if ETL_CPP11_SUPPORTED
    //*************************************************************************
    /// Splices from another list to this.
    //*************************************************************************
    void splice(iterator to, ilist&& other)
    {
      if (&other != this)
      {
        typename ilist<T>::iterator itr = other.begin();
        while (itr != other.end())
        {
<<<<<<< HEAD
          to = insert(to, ETL_STD::move(*itr++));
=======
          to = insert(to, etl::move(*itr++));
>>>>>>> 575a0fee
        }

        other.erase(other.begin(), other.end());
      }
    }
#endif

    //*************************************************************************
    /// Splices an element from another list to this.
    //*************************************************************************
    void splice(iterator to, ilist& other, iterator from)
    {
      if (&other == this)
      {
        // Internal move.
        move(to, from);
      }
      else
      {
        // From another list.
        insert(to, *from);
        other.erase(from);
      }
    }

#if ETL_CPP11_SUPPORTED
    //*************************************************************************
    /// Splices an element from another list to this.
    //*************************************************************************
    void splice(iterator to, ilist&& other, iterator from)
    {
      if (&other == this)
      {
        // Internal move.
        move(to, from);
      }
      else
      {
        // From another list.
<<<<<<< HEAD
        insert(to, ETL_STD::move(*from));
=======
        insert(to, etl::move(*from));
>>>>>>> 575a0fee
        other.erase(from);
      }
    }
#endif

    //*************************************************************************
    /// Splices a range of elements from another list to this.
    //*************************************************************************
    void splice(iterator to, ilist& other, iterator first, iterator last)
    {
      if (&other == this)
      {
        // Internal move.
        move(to, first, last);
      }
      else
      {
        // From another list.
        insert(to, first, last);
        other.erase(first, last);
      }
    }

#if ETL_CPP11_SUPPORTED
    //*************************************************************************
    /// Splices a range of elements from another list to this.
    //*************************************************************************
    void splice(iterator to, ilist&& other, iterator first, iterator last)
    {
      if (&other == this)
      {
        // Internal move.
        move(to, first, last);
      }
      else
      {
        // From another list.
        ilist::iterator itr = first;
        while (itr != last)
        {
<<<<<<< HEAD
          to = insert(to, ETL_STD::move(*itr++));
=======
          to = insert(to, etl::move(*itr++));
>>>>>>> 575a0fee
          ++to;
        }

        other.erase(first, last);
      }
    }
#endif

    //*************************************************************************
    /// Merge another list into this one. Both lists should be sorted.
    //*************************************************************************
    void merge(ilist& other)
    {
<<<<<<< HEAD
      merge(other, ETL_STD::less<value_type>());
=======
      merge(other, etl::less<value_type>());
>>>>>>> 575a0fee
    }

    //*************************************************************************
    /// Merge another list into this one. Both lists should be sorted.
    //*************************************************************************
    template <typename TCompare>
    void merge(ilist& other, TCompare compare)
    {
      if ((this != &other) && !other.empty())
      {
#if defined(ETL_DEBUG)
        ETL_ASSERT(etl::is_sorted(other.begin(), other.end(), compare), ETL_ERROR(list_unsorted));
        ETL_ASSERT(etl::is_sorted(begin(), end(), compare), ETL_ERROR(list_unsorted));
#endif

        ilist::iterator other_begin = other.begin();
        ilist::iterator other_end = other.end();

        ilist::iterator this_begin = begin();
        ilist::iterator this_end = end();

        while ((this_begin != this_end) && (other_begin != other_end))
        {
          // Find the place to insert.
          while ((this_begin != this_end) && !(compare(*other_begin, *this_begin)))
          {
            ++this_begin;
          }

          // Insert.
          if (this_begin != this_end)
          {
            while ((other_begin != other_end) && (compare(*other_begin, *this_begin)))
            {
              insert(this_begin, *other_begin);
              ++other_begin;
            }
          }
        }

        // Any left over?
        if ((this_begin == this_end) && (other_begin != other_end))
        {
          insert(this_end, other_begin, other_end);
        }

        other.clear();
      }
    }

#if ETL_CPP11_SUPPORTED
    //*************************************************************************
    /// Merge another list into this one. Both lists should be sorted.
    //*************************************************************************
    void merge(ilist&& other)
    {
<<<<<<< HEAD
      merge(ETL_STD::move(other), ETL_STD::less<value_type>());
=======
      merge(etl::move(other), etl::less<value_type>());
>>>>>>> 575a0fee
    }

    //*************************************************************************
    /// Merge another list into this one. Both lists should be sorted.
    //*************************************************************************
    template <typename TCompare>
    void merge(ilist&& other, TCompare compare)
    {
      if (!other.empty())
      {
#if defined(ETL_DEBUG)
        ETL_ASSERT(etl::is_sorted(other.begin(), other.end(), compare), ETL_ERROR(list_unsorted));
        ETL_ASSERT(etl::is_sorted(begin(), end(), compare), ETL_ERROR(list_unsorted));
#endif

        ilist::iterator other_begin = other.begin();
        ilist::iterator other_end = other.end();

        ilist::iterator this_begin = begin();
        ilist::iterator this_end = end();

        while ((this_begin != this_end) && (other_begin != other_end))
        {
          // Find the place to insert.
          while ((this_begin != this_end) && !(compare(*other_begin, *this_begin)))
          {
            ++this_begin;
          }

          // Insert.
          if (this_begin != this_end)
          {
            while ((other_begin != other_end) && (compare(*other_begin, *this_begin)))
            {
<<<<<<< HEAD
              insert(this_begin, ETL_STD::move(*other_begin));
=======
              insert(this_begin, etl::move(*other_begin));
>>>>>>> 575a0fee
              ++other_begin;
            }
          }
        }

        // Any left over?
        if ((this_begin == this_end) && (other_begin != other_end))
        {
          while (other_begin != other_end)
          {
<<<<<<< HEAD
            insert(this_end, ETL_STD::move(*other_begin++));
=======
            insert(this_end, etl::move(*other_begin++));
>>>>>>> 575a0fee
            }
        }

        other.clear();
      }
    }
#endif

    //*************************************************************************
    /// Sort using in-place merge sort algorithm.
    /// Uses 'less-than operator as the predicate.
    //*************************************************************************
    void sort()
    {
<<<<<<< HEAD
      sort(ETL_STD::less<T>());
=======
      sort(etl::less<T>());
>>>>>>> 575a0fee
    }

    //*************************************************************************
    /// Stable sort using in-place merge sort algorithm.
    /// Copyright 2001 Simon Tatham.
    ///
    /// Permission is hereby granted, free of charge, to any person
    /// obtaining a copy of this software and associated documentation
    /// files (the "Software"), to deal in the Software without
    /// restriction, including without limitation the rights to use,
    /// copy, modify, merge, publish, distribute, sublicense, and/or
    /// sell copies of the Software, and to permit persons to whom the
    /// Software is furnished to do so, subject to the following
    /// conditions:
    ///
    /// The above copyright notice and this permission notice shall be
    /// included in all copies or substantial portions of the Software.
    ///
    /// THE SOFTWARE IS PROVIDED "AS IS", WITHOUT WARRANTY OF ANY KIND,
    /// EXPRESS OR IMPLIED, INCLUDING BUT NOT LIMITED TO THE WARRANTIES
    /// OF MERCHANTABILITY, FITNESS FOR A PARTICULAR PURPOSE AND
    /// NONINFRINGEMENT.  IN NO EVENT SHALL SIMON TATHAM BE LIABLE FOR
    /// ANY CLAIM, DAMAGES OR OTHER LIABILITY, WHETHER IN AN ACTION OF
    /// CONTRACT, TORT OR OTHERWISE, ARISING FROM, OUT OF OR IN
    /// CONNECTION WITH THE SOFTWARE OR THE USE OR OTHER DEALINGS IN THE
    /// SOFTWARE.
    //*************************************************************************
    template <typename TCompare>
    void sort(TCompare compare)
    {
      iterator i_left;
      iterator i_right;
      iterator i_node;
      iterator i_head;
      iterator i_tail;
      int   list_size = 1;
      int   number_of_merges;
      int   left_size;
      int   right_size;

      if (is_trivial_list())
      {
        return;
      }

      while (true)
      {
        i_left = begin();
        i_head = end();
        i_tail = end();

        number_of_merges = 0;  // Count the number of merges we do in this pass.

        while (i_left != end())
        {
          ++number_of_merges;  // There exists a merge to be done.
          i_right = i_left;
          left_size = 0;

          // Step 'list_size' places along from left
          for (int i = 0; i < list_size; ++i)
          {
            ++left_size;
            ++i_right;

            if (i_right == end())
            {
              break;
            }
          }

          // If right hasn't fallen off end, we have two lists to merge.
          right_size = list_size;

          // Now we have two lists. Merge them.
          while (left_size > 0 || (right_size > 0 && i_right != end()))
          {
            // Decide whether the next node of merge comes from left or right.
            if (left_size == 0)
            {
              // Left is empty. The node must come from right.
              i_node = i_right++;
              --right_size;
            }
            else if (right_size == 0 || i_right == end())
            {
              // Right is empty. The node must come from left.
              i_node = i_left++;
              --left_size;
            }
            else if (!compare(*i_right, *i_left))
            {
              // First node of left is lower or same. The node must come from left.
              i_node = i_left++;
              --left_size;
            }
            else
            {
              // First node of right is lower. The node must come from right.
              i_node = i_right;
              ++i_right;
              --right_size;
            }

            // Add the next node to the merged head.
            if (i_head == end())
            {
              join(*i_head.p_node, *i_node.p_node);
              i_head = i_node;
              i_tail = i_node;
            }
            else
            {
              join(*i_tail.p_node, *i_node.p_node);
              i_tail = i_node;
            }

            join(*i_tail.p_node, terminal_node);
          }

          // Now left has stepped `list_size' places along, and right has too.
          i_left = i_right;
        }

        // If we have done only one merge, we're finished.
        if (number_of_merges <= 1)   // Allow for number_of_merges == 0, the empty head case
        {
          return;
        }

        // Otherwise repeat, merging lists twice the size
        list_size *= 2;
      }
    }

    //*************************************************************************
    /// Assignment operator.
    //*************************************************************************
    ilist& operator = (const ilist& rhs)
    {
      if (&rhs != this)
      {
        assign(rhs.cbegin(), rhs.cend());
      }

      return *this;
    }

#if ETL_CPP11_SUPPORTED
    //*************************************************************************
    /// Assignment operator.
    //*************************************************************************
    ilist& operator = (ilist&& rhs)
    {
      if (&rhs != this)
      {
        this->initialise();

        iterator itr = rhs.begin();
        while (itr != rhs.end())
        {
<<<<<<< HEAD
          push_back(ETL_STD::move(*itr));
=======
          push_back(etl::move(*itr));
>>>>>>> 575a0fee
          ++itr;
        }

        rhs.initialise();
      }

      return *this;
    }
#endif

  protected:

    //*************************************************************************
    /// Constructor.
    //*************************************************************************
    ilist(bool pool_is_shared_)
      : list_base(pool_is_shared_)
    {
    }

    //*************************************************************************
    /// Constructor.
    //*************************************************************************
    ilist(etl::ipool& node_pool, size_t max_size_, bool pool_is_shared_)
      : list_base(node_pool, max_size_, pool_is_shared_)
    {
    }

    //*************************************************************************
    /// Initialise the list.
    //*************************************************************************
    void initialise()
    {
      if (this->p_node_pool != ETL_NULLPTR)
      {
        if (!empty())
        {
          if (etl::is_trivially_destructible<T>::value && !has_shared_pool())
          {
            ETL_ASSERT(p_node_pool != ETL_NULLPTR, ETL_ERROR(list_no_pool));
            p_node_pool->release_all();
            ETL_RESET_DEBUG_COUNT;
          }
          else
          {
            node_t* p_first = terminal_node.next;
            node_t* p_last = &terminal_node;

            while (p_first != p_last)
            {
              destroy_data_node(static_cast<data_node_t&>(*p_first)); // Destroy the current node.
              p_first = p_first->next;                                // Move to the next node.
            }
          }
        }
      }

      join(terminal_node, terminal_node);
    }

  private:

    //*************************************************************************
    /// Moves an element from one position to another within the list.
    /// Moves the element at position 'from' to the position before 'to'.
    //*************************************************************************
    void move(iterator to, iterator from)
    {
      if (from == to)
      {
        return; // Can't more to before yourself!
      }

      node_t& from_node = *from.p_node;
      node_t& to_node = *to.p_node;

      // Disconnect the node from the list.
      join(*from_node.previous, *from_node.next);

      // Attach it to the new position.
      join(*to_node.previous, from_node);
      join(from_node, to_node);
    }

    //*************************************************************************
    /// Moves a range from one position to another within the list.
    /// Moves a range at position 'first'/'last' to the position before 'to'.
    //*************************************************************************
    void move(iterator to, iterator first, iterator last)
    {
      if ((first == to) || (last == to))
      {
        return; // Can't more to before yourself!
      }

#if defined(ETL_DEBUG)
      // Check that we are not doing an illegal move!
      for (const_iterator item = first; item != last; ++item)
      {
        ETL_ASSERT(item != to, ETL_ERROR(list_iterator));
      }
#endif

      node_t& first_node = *first.p_node;
      node_t& last_node = *last.p_node;
      node_t& to_node = *to.p_node;
      node_t& final_node = *last_node.previous;

      // Disconnect the range from the list.
      join(*first_node.previous, last_node);

      // Attach it to the new position.
      join(*to_node.previous, first_node);
      join(final_node, to_node);
    }

    //*************************************************************************
    /// Remove a node.
    //*************************************************************************
    void remove_node(node_t& node)
    {
      // Disconnect the node from the list.
      join(*node.previous, *node.next);

      // Destroy the pool object.
      destroy_data_node(static_cast<data_node_t&>(node));
    }

    //*************************************************************************
    /// Allocate a data_node_t.
    //*************************************************************************
    data_node_t& allocate_data_node(const_reference value)
    {
      ETL_ASSERT(p_node_pool != ETL_NULLPTR, ETL_ERROR(list_no_pool));

      data_node_t* p_data_node = create_data_node();
      ::new (&(p_data_node->value)) T(value);
      ETL_INCREMENT_DEBUG_COUNT

      return *p_data_node;
    }

#if ETL_CPP11_SUPPORTED
    //*************************************************************************
    /// Allocate a data_node_t.
    //*************************************************************************
    data_node_t& allocate_data_node(rvalue_reference value)
    {
      ETL_ASSERT(p_node_pool != ETL_NULLPTR, ETL_ERROR(list_no_pool));

<<<<<<< HEAD
      data_node_t* p_data_node = p_node_pool->allocate<data_node_t>();
      ::new (&(p_data_node->value)) T(ETL_STD::move(value));
=======
      data_node_t* p_data_node = create_data_node();
      ::new (&(p_data_node->value)) T(etl::move(value));
>>>>>>> 575a0fee
      ETL_INCREMENT_DEBUG_COUNT

        return *p_data_node;
    }
#endif

    //*************************************************************************
    /// Create a data_node_t.
    //*************************************************************************
    data_node_t* create_data_node()
    {
      data_node_t* (etl::ipool::*func)() = &etl::ipool::allocate<data_node_t>;
      return (p_node_pool->*func)();
    }

    //*************************************************************************
    /// Destroy a data_node_t.
    //*************************************************************************
    void destroy_data_node(data_node_t& node)
    {
      ETL_ASSERT(p_node_pool != ETL_NULLPTR, ETL_ERROR(list_no_pool));
      node.value.~T();
      p_node_pool->release(&node);
      ETL_DECREMENT_DEBUG_COUNT
    }

    // Disable copy construction.
    ilist(const ilist&);

#if defined(ETL_POLYMORPHIC_LIST) || defined(ETL_POLYMORPHIC_CONTAINERS)
  public:
    virtual ~ilist()
    {
    }
#else
  protected:
    ~ilist()
    {
    }
#endif
  };

  //*************************************************************************
  /// A templated list implementation that uses a fixed size buffer.
  //*************************************************************************
  template <typename T, const size_t MAX_SIZE_>
  class list : public etl::ilist<T>
  {
  public:

    static const size_t MAX_SIZE = MAX_SIZE_;

  public:

    typedef T        value_type;
    typedef T*       pointer;
    typedef const T* const_pointer;
    typedef T&       reference;
    typedef const T& const_reference;
#if ETL_CPP11_SUPPORTED
    typedef T&&      rvalue_reference;
#endif
    typedef size_t   size_type;

    //*************************************************************************
    /// Default constructor.
    //*************************************************************************
    list()
      : etl::ilist<T>(node_pool, MAX_SIZE, false)
    {
    }

    //*************************************************************************
    /// Destructor.
    //*************************************************************************
    ~list()
    {
      this->initialise();
    }

    //*************************************************************************
    /// Construct from size.
    //*************************************************************************
    explicit list(size_t initial_size)
      : etl::ilist<T>(node_pool, MAX_SIZE, false)
    {
      this->assign(initial_size, T());
    }

    //*************************************************************************
    /// Construct from size and value.
    //*************************************************************************
    list(size_t initial_size, const T& value)
      : etl::ilist<T>(node_pool, MAX_SIZE, false)
    {
      this->assign(initial_size, value);
    }

    //*************************************************************************
    /// Copy constructor.
    //*************************************************************************
    list(const list& other)
      : etl::ilist<T>(node_pool, MAX_SIZE, false)
    {
      if (this != &other)
      {
        this->assign(other.cbegin(), other.cend());
      }
    }

#if ETL_CPP11_SUPPORTED
    //*************************************************************************
    /// Move constructor.
    //*************************************************************************
    list(list&& other)
      : etl::ilist<T>(node_pool, MAX_SIZE, false)
    {
      if (this != &other)
      {
        this->initialise();

        typename etl::ilist<T>::iterator itr = other.begin();
        while (itr != other.end())
        {
<<<<<<< HEAD
          this->push_back(ETL_STD::move(*itr));
=======
          this->push_back(etl::move(*itr));
>>>>>>> 575a0fee
          ++itr;
        }

        other.initialise();
      }
    }
#endif

    //*************************************************************************
    /// Construct from range.
    //*************************************************************************
    template <typename TIterator>
    list(TIterator first, TIterator last)
      : ilist<T>(node_pool, MAX_SIZE, false)
    {
      this->assign(first, last);
    }

#if ETL_CPP11_SUPPORTED && ETL_NOT_USING_STLPORT && ETL_USING_STL
    //*************************************************************************
    /// Construct from initializer_list.
    //*************************************************************************
    list(std::initializer_list<T> init)
      : ilist<T>(node_pool, MAX_SIZE, false)
    {
      this->assign(init.begin(), init.end());
    }
#endif

    //*************************************************************************
    /// Assignment operator.
    //*************************************************************************
    list& operator = (const list& rhs)
    {
      if (&rhs != this)
      {
        this->assign(rhs.cbegin(), rhs.cend());
      }

      return *this;
    }

#if ETL_CPP11_SUPPORTED
    //*************************************************************************
    /// Assignment operator.
    //*************************************************************************
    list& operator = (list&& rhs)
    {
      if (&rhs != this)
      {
        this->initialise();

        typename etl::ilist<T>::iterator itr = rhs.begin();
        while (itr != rhs.end())
        {
<<<<<<< HEAD
          this->push_back(ETL_STD::move(*itr));
=======
          this->push_back(etl::move(*itr));
>>>>>>> 575a0fee
          ++itr;
        }

        rhs.initialise();
      }

      return *this;
    }
#endif

  private:

    /// The pool of nodes used in the list.
    etl::pool<typename etl::ilist<T>::data_node_t, MAX_SIZE> node_pool;
  };

  //*************************************************************************
  /// A templated list implementation that uses a fixed size buffer.
  //*************************************************************************
  template <typename T>
  class list<T, 0> : public etl::ilist<T>
  {
  public:

    typedef T        value_type;
    typedef T*       pointer;
    typedef const T* const_pointer;
    typedef T&       reference;
    typedef const T& const_reference;
    typedef size_t   size_type;

    typedef typename etl::ilist<T>::data_node_t pool_type;

    //*************************************************************************
    /// Default constructor.
    //*************************************************************************
    list()
      : etl::ilist<T>(true)
    {
    }

    //*************************************************************************
    /// Default constructor.
    //*************************************************************************
    explicit list(etl::ipool& node_pool)
      : etl::ilist<T>(node_pool, node_pool.max_size(), true)
    {
    }

    //*************************************************************************
    /// Destructor.
    //*************************************************************************
    ~list()
    {
      this->initialise();
    }

    //*************************************************************************
    /// Construct from size.
    //*************************************************************************
    explicit list(size_t initial_size, etl::ipool& node_pool)
      : etl::ilist<T>(node_pool, node_pool.max_size(), true)
    {
      this->assign(initial_size, T());
    }

    //*************************************************************************
    /// Construct from size and value.
    //*************************************************************************
    list(size_t initial_size, const T& value, etl::ipool& node_pool)
      : etl::ilist<T>(node_pool, node_pool.max_size(), true)
    {
      this->assign(initial_size, value);
    }

    //*************************************************************************
    /// Copy constructor.
    //*************************************************************************
    list(const list& other)
      : etl::ilist<T>(*other.p_node_pool, other.p_node_pool->max_size(), true)
    {
      if (this != &other)
      {
        this->assign(other.cbegin(), other.cend());
      }
    }

#if ETL_CPP11_SUPPORTED
    //*************************************************************************
    /// Move constructor.
    //*************************************************************************
    list(list&& other)
      : etl::ilist<T>(*other.p_node_pool, other.p_node_pool->max_size(), true)
    {
      if (this != &other)
      {
        this->initialise();

        typename etl::ilist<T>::iterator itr = other.begin();
        while (itr != other.end())
        {
<<<<<<< HEAD
          this->push_back(ETL_STD::move(*itr));
=======
          this->push_back(etl::move(*itr));
>>>>>>> 575a0fee
          ++itr;
        }

        other.initialise();
      }
    }
#endif

    //*************************************************************************
    /// Construct from range.
    //*************************************************************************
    template <typename TIterator>
    list(TIterator first, TIterator last, etl::ipool& node_pool)
      : ilist<T>(node_pool, node_pool.max_size(), true)
    {
      this->assign(first, last);
    }

#if ETL_CPP11_SUPPORTED && ETL_NOT_USING_STLPORT && ETL_USING_STL
    //*************************************************************************
    /// Construct from initializer_list.
    //*************************************************************************
    list(ETL_STD::initializer_list<T> init, etl::ipool& node_pool)
      : ilist<T>(node_pool, node_pool.max_size(), true)
    {
      this->assign(init.begin(), init.end());
    }
#endif

    //*************************************************************************
    /// Assignment operator.
    //*************************************************************************
    list& operator = (const list& rhs)
    {
      if (&rhs != this)
      {
        this->assign(rhs.cbegin(), rhs.cend());
      }

      return *this;
    }

#if ETL_CPP11_SUPPORTED
    //*************************************************************************
    /// Assignment operator.
    //*************************************************************************
    list& operator = (list&& rhs)
    {
      if (&rhs != this)
      {
        this->initialise();

        typename etl::ilist<T>::iterator itr = rhs.begin();
        while (itr != rhs.end())
        {
<<<<<<< HEAD
          this->push_back(ETL_STD::move(*itr));
=======
          this->push_back(etl::move(*itr));
>>>>>>> 575a0fee
          ++itr;
        }

        rhs.initialise();
      }

      return *this;
    }
#endif

    //*************************************************************************
    /// Set the pool instance.
    //*************************************************************************
    void set_pool(etl::ipool& pool)
    {
      // Clear the list of any current elements.
      if (this->get_node_pool() != ETL_NULLPTR)
      {
        this->clear();
      }

      this->set_node_pool(pool);
    }
  };

  //*************************************************************************
  /// Equal operator.
  ///\param lhs Reference to the first list.
  ///\param rhs Reference to the second list.
  ///\return <b>true</b> if the arrays are equal, otherwise <b>false</b>.
  //*************************************************************************
  template <typename T>
  bool operator ==(const etl::ilist<T>& lhs, const etl::ilist<T>& rhs)
  {
<<<<<<< HEAD
    return (lhs.size() == rhs.size()) && ETL_STD::equal(lhs.begin(), lhs.end(), rhs.begin());
=======
    return (lhs.size() == rhs.size()) && etl::equal(lhs.begin(), lhs.end(), rhs.begin());
>>>>>>> 575a0fee
  }

  //*************************************************************************
  /// Not equal operator.
  ///\param lhs Reference to the first list.
  ///\param rhs Reference to the second list.
  ///\return <b>true</b> if the arrays are not equal, otherwise <b>false</b>.
  //*************************************************************************
  template <typename T>
  bool operator !=(const etl::ilist<T>& lhs, const etl::ilist<T>& rhs)
  {
    return !(lhs == rhs);
  }

  //*************************************************************************
  /// Less than operator.
  ///\param lhs Reference to the first list.
  ///\param rhs Reference to the second list.
  ///\return <b>true</b> if the first list is lexicographically less than the
  /// second, otherwise <b>false</b>.
  //*************************************************************************
  template <typename T>
  bool operator <(const etl::ilist<T>& lhs, const etl::ilist<T>& rhs)
  {
<<<<<<< HEAD
    return ETL_STD::lexicographical_compare(lhs.begin(),
      lhs.end(),
      rhs.begin(),
      rhs.end());
=======
    return etl::lexicographical_compare(lhs.begin(), lhs.end(), rhs.begin(), rhs.end());
>>>>>>> 575a0fee
  }

  //*************************************************************************
  /// Greater than operator.
  ///\param lhs Reference to the first list.
  ///\param rhs Reference to the second list.
  ///\return <b>true</b> if the first list is lexicographically greater than the
  /// second, otherwise <b>false</b>.
  //*************************************************************************
  template <typename T>
  bool operator >(const etl::ilist<T>& lhs, const etl::ilist<T>& rhs)
  {
    return (rhs < lhs);
  }

  //*************************************************************************
  /// Less than or equal operator.
  ///\param lhs Reference to the first list.
  ///\param rhs Reference to the second list.
  ///\return <b>true</b> if the first list is lexicographically less than or equal
  /// to the second, otherwise <b>false</b>.
  //*************************************************************************
  template <typename T>
  bool operator <=(const etl::ilist<T>& lhs, const etl::ilist<T>& rhs)
  {
    return !(lhs > rhs);
  }

  //*************************************************************************
  /// Greater than or equal operator.
  ///\param lhs Reference to the first list.
  ///\param rhs Reference to the second list.
  ///\return <b>true</b> if the first list is lexicographically greater than or
  /// equal to the second, otherwise <b>false</b>.
  //*************************************************************************
  template <typename T>
  bool operator >=(const etl::ilist<T>& lhs, const etl::ilist<T>& rhs)
  {
    return !(lhs < rhs);
  }
}

#include "private/minmax_pop.h"

#undef ETL_FILE

#endif<|MERGE_RESOLUTION|>--- conflicted
+++ resolved
@@ -182,13 +182,9 @@
       //***********************************************************************
       inline void reverse()
       {
-<<<<<<< HEAD
-        ETL_STD::swap(previous, next);
-=======
         using ETL_OR_STD::swap; // Allow ADL
 
         swap(previous, next);
->>>>>>> 575a0fee
       }
 
       node_t* previous;
@@ -488,11 +484,7 @@
     //*************************************************************************
     /// iterator.
     //*************************************************************************
-<<<<<<< HEAD
-    class iterator : public etl::iterator<ETL_BIDIRECTIONAL_ITERATOR_TAG, T>
-=======
     class iterator : public etl::iterator<ETL_OR_STD::bidirectional_iterator_tag, T>
->>>>>>> 575a0fee
     {
     public:
 
@@ -594,11 +586,7 @@
     //*************************************************************************
     /// const_iterator
     //*************************************************************************
-<<<<<<< HEAD
-    class const_iterator : public etl::iterator<ETL_BIDIRECTIONAL_ITERATOR_TAG, const T>
-=======
     class const_iterator : public etl::iterator<ETL_OR_STD::bidirectional_iterator_tag, const T>
->>>>>>> 575a0fee
     {
     public:
 
@@ -691,17 +679,10 @@
       const node_t* p_node;
     };
 
-<<<<<<< HEAD
-    typedef typename ETL_STD::iterator_traits<iterator>::difference_type difference_type;
-
-    typedef ETL_STD::reverse_iterator<iterator>       reverse_iterator;
-    typedef ETL_STD::reverse_iterator<const_iterator> const_reverse_iterator;
-=======
     typedef typename etl::iterator_traits<iterator>::difference_type difference_type;
 
     typedef ETL_OR_STD::reverse_iterator<iterator>       reverse_iterator;
     typedef ETL_OR_STD::reverse_iterator<const_iterator> const_reverse_iterator;
->>>>>>> 575a0fee
 
     //*************************************************************************
     /// Gets the beginning of the list.
@@ -832,11 +813,7 @@
     void assign(TIterator first, TIterator last)
     {
 #if defined(ETL_DEBUG)
-<<<<<<< HEAD
-      difference_type d = ETL_STD::distance(first, last);
-=======
       difference_type d = etl::distance(first, last);
->>>>>>> 575a0fee
       ETL_ASSERT(d >= 0, ETL_ERROR(list_iterator));
       ETL_ASSERT(size_t(d) <= MAX_SIZE, ETL_ERROR(list_full));
 #endif
@@ -892,11 +869,7 @@
 #if defined(ETL_CHECK_PUSH_POP)
       ETL_ASSERT(!full(), ETL_ERROR(list_full));
 #endif
-<<<<<<< HEAD
-      insert_node(get_head(), allocate_data_node(ETL_STD::move(value)));
-=======
       insert_node(get_head(), allocate_data_node(etl::move(value)));
->>>>>>> 575a0fee
     }
 #endif
 
@@ -912,13 +885,8 @@
 #endif
       ETL_ASSERT(p_node_pool != ETL_NULLPTR, ETL_ERROR(list_no_pool));
 
-<<<<<<< HEAD
-      data_node_t* p_data_node = p_node_pool->allocate<data_node_t>();
-      ::new (&(p_data_node->value)) T(ETL_STD::forward<Args>(args)...);
-=======
       data_node_t* p_data_node = create_data_node();
       ::new (&(p_data_node->value)) T(etl::forward<Args>(args)...);
->>>>>>> 575a0fee
       ETL_INCREMENT_DEBUG_COUNT
       insert_node(get_head(), *p_data_node);
     }
@@ -1024,11 +992,7 @@
 #if defined(ETL_CHECK_PUSH_POP)
       ETL_ASSERT(!full(), ETL_ERROR(list_full));
 #endif
-<<<<<<< HEAD
-      insert_node(terminal_node, allocate_data_node(ETL_STD::move(value)));
-=======
       insert_node(terminal_node, allocate_data_node(etl::move(value)));
->>>>>>> 575a0fee
     }
 #endif
 
@@ -1044,13 +1008,8 @@
 #endif
       ETL_ASSERT(p_node_pool != ETL_NULLPTR, ETL_ERROR(list_no_pool));
 
-<<<<<<< HEAD
-      data_node_t* p_data_node = p_node_pool->allocate<data_node_t>();
-      ::new (&(p_data_node->value)) T(ETL_STD::forward<Args>(args)...);
-=======
       data_node_t* p_data_node = create_data_node();
       ::new (&(p_data_node->value)) T(etl::forward<Args>(args)...);
->>>>>>> 575a0fee
       ETL_INCREMENT_DEBUG_COUNT
       insert_node(terminal_node, *p_data_node);
     }
@@ -1145,11 +1104,7 @@
     {
       ETL_ASSERT(!full(), ETL_ERROR(list_full));
 
-<<<<<<< HEAD
-      data_node_t& data_node = allocate_data_node(ETL_STD::move(value));
-=======
       data_node_t& data_node = allocate_data_node(etl::move(value));
->>>>>>> 575a0fee
       insert_node(*position.p_node, data_node);
 
       return iterator(data_node);
@@ -1166,13 +1121,8 @@
       ETL_ASSERT(!full(), ETL_ERROR(list_full));
       ETL_ASSERT(p_node_pool != ETL_NULLPTR, ETL_ERROR(list_no_pool));
 
-<<<<<<< HEAD
-      data_node_t* p_data_node = p_node_pool->allocate<data_node_t>();
-      ::new (&(p_data_node->value)) T(ETL_STD::forward<Args>(args)...);
-=======
       data_node_t* p_data_node = create_data_node();
       ::new (&(p_data_node->value)) T(etl::forward<Args>(args)...);
->>>>>>> 575a0fee
       ETL_INCREMENT_DEBUG_COUNT
       insert_node(*position.p_node, *p_data_node);
 
@@ -1322,11 +1272,7 @@
       else if (n < size())
       {
         iterator i_start = end();
-<<<<<<< HEAD
-        ETL_STD::advance(i_start, -difference_type(size() - n));
-=======
         etl::advance(i_start, -difference_type(size() - n));
->>>>>>> 575a0fee
         erase(i_start, end());
       }
       // Larger?
@@ -1391,11 +1337,7 @@
     //*************************************************************************
     void unique()
     {
-<<<<<<< HEAD
-      unique(ETL_STD::equal_to<T>());
-=======
       unique(etl::equal_to<T>());
->>>>>>> 575a0fee
     }
 
     //*************************************************************************
@@ -1451,11 +1393,7 @@
         typename ilist<T>::iterator itr = other.begin();
         while (itr != other.end())
         {
-<<<<<<< HEAD
-          to = insert(to, ETL_STD::move(*itr++));
-=======
           to = insert(to, etl::move(*itr++));
->>>>>>> 575a0fee
         }
 
         other.erase(other.begin(), other.end());
@@ -1495,11 +1433,7 @@
       else
       {
         // From another list.
-<<<<<<< HEAD
-        insert(to, ETL_STD::move(*from));
-=======
         insert(to, etl::move(*from));
->>>>>>> 575a0fee
         other.erase(from);
       }
     }
@@ -1540,11 +1474,7 @@
         ilist::iterator itr = first;
         while (itr != last)
         {
-<<<<<<< HEAD
-          to = insert(to, ETL_STD::move(*itr++));
-=======
           to = insert(to, etl::move(*itr++));
->>>>>>> 575a0fee
           ++to;
         }
 
@@ -1558,11 +1488,7 @@
     //*************************************************************************
     void merge(ilist& other)
     {
-<<<<<<< HEAD
-      merge(other, ETL_STD::less<value_type>());
-=======
       merge(other, etl::less<value_type>());
->>>>>>> 575a0fee
     }
 
     //*************************************************************************
@@ -1619,11 +1545,7 @@
     //*************************************************************************
     void merge(ilist&& other)
     {
-<<<<<<< HEAD
-      merge(ETL_STD::move(other), ETL_STD::less<value_type>());
-=======
       merge(etl::move(other), etl::less<value_type>());
->>>>>>> 575a0fee
     }
 
     //*************************************************************************
@@ -1658,11 +1580,7 @@
           {
             while ((other_begin != other_end) && (compare(*other_begin, *this_begin)))
             {
-<<<<<<< HEAD
-              insert(this_begin, ETL_STD::move(*other_begin));
-=======
               insert(this_begin, etl::move(*other_begin));
->>>>>>> 575a0fee
               ++other_begin;
             }
           }
@@ -1673,11 +1591,7 @@
         {
           while (other_begin != other_end)
           {
-<<<<<<< HEAD
-            insert(this_end, ETL_STD::move(*other_begin++));
-=======
             insert(this_end, etl::move(*other_begin++));
->>>>>>> 575a0fee
             }
         }
 
@@ -1692,11 +1606,7 @@
     //*************************************************************************
     void sort()
     {
-<<<<<<< HEAD
-      sort(ETL_STD::less<T>());
-=======
       sort(etl::less<T>());
->>>>>>> 575a0fee
     }
 
     //*************************************************************************
@@ -1858,11 +1768,7 @@
         iterator itr = rhs.begin();
         while (itr != rhs.end())
         {
-<<<<<<< HEAD
-          push_back(ETL_STD::move(*itr));
-=======
           push_back(etl::move(*itr));
->>>>>>> 575a0fee
           ++itr;
         }
 
@@ -2013,13 +1919,8 @@
     {
       ETL_ASSERT(p_node_pool != ETL_NULLPTR, ETL_ERROR(list_no_pool));
 
-<<<<<<< HEAD
-      data_node_t* p_data_node = p_node_pool->allocate<data_node_t>();
-      ::new (&(p_data_node->value)) T(ETL_STD::move(value));
-=======
       data_node_t* p_data_node = create_data_node();
       ::new (&(p_data_node->value)) T(etl::move(value));
->>>>>>> 575a0fee
       ETL_INCREMENT_DEBUG_COUNT
 
         return *p_data_node;
@@ -2144,11 +2045,7 @@
         typename etl::ilist<T>::iterator itr = other.begin();
         while (itr != other.end())
         {
-<<<<<<< HEAD
-          this->push_back(ETL_STD::move(*itr));
-=======
           this->push_back(etl::move(*itr));
->>>>>>> 575a0fee
           ++itr;
         }
 
@@ -2204,11 +2101,7 @@
         typename etl::ilist<T>::iterator itr = rhs.begin();
         while (itr != rhs.end())
         {
-<<<<<<< HEAD
-          this->push_back(ETL_STD::move(*itr));
-=======
           this->push_back(etl::move(*itr));
->>>>>>> 575a0fee
           ++itr;
         }
 
@@ -2310,11 +2203,7 @@
         typename etl::ilist<T>::iterator itr = other.begin();
         while (itr != other.end())
         {
-<<<<<<< HEAD
-          this->push_back(ETL_STD::move(*itr));
-=======
           this->push_back(etl::move(*itr));
->>>>>>> 575a0fee
           ++itr;
         }
 
@@ -2337,7 +2226,7 @@
     //*************************************************************************
     /// Construct from initializer_list.
     //*************************************************************************
-    list(ETL_STD::initializer_list<T> init, etl::ipool& node_pool)
+    list(std::initializer_list<T> init, etl::ipool& node_pool)
       : ilist<T>(node_pool, node_pool.max_size(), true)
     {
       this->assign(init.begin(), init.end());
@@ -2370,11 +2259,7 @@
         typename etl::ilist<T>::iterator itr = rhs.begin();
         while (itr != rhs.end())
         {
-<<<<<<< HEAD
-          this->push_back(ETL_STD::move(*itr));
-=======
           this->push_back(etl::move(*itr));
->>>>>>> 575a0fee
           ++itr;
         }
 
@@ -2409,11 +2294,7 @@
   template <typename T>
   bool operator ==(const etl::ilist<T>& lhs, const etl::ilist<T>& rhs)
   {
-<<<<<<< HEAD
-    return (lhs.size() == rhs.size()) && ETL_STD::equal(lhs.begin(), lhs.end(), rhs.begin());
-=======
     return (lhs.size() == rhs.size()) && etl::equal(lhs.begin(), lhs.end(), rhs.begin());
->>>>>>> 575a0fee
   }
 
   //*************************************************************************
@@ -2438,14 +2319,7 @@
   template <typename T>
   bool operator <(const etl::ilist<T>& lhs, const etl::ilist<T>& rhs)
   {
-<<<<<<< HEAD
-    return ETL_STD::lexicographical_compare(lhs.begin(),
-      lhs.end(),
-      rhs.begin(),
-      rhs.end());
-=======
     return etl::lexicographical_compare(lhs.begin(), lhs.end(), rhs.begin(), rhs.end());
->>>>>>> 575a0fee
   }
 
   //*************************************************************************
