///\file

/******************************************************************************
The MIT License(MIT)

Embedded Template Library.
https://github.com/ETLCPP/etl
https://www.etlcpp.com

Copyright(c) 2014 jwellbelove

Permission is hereby granted, free of charge, to any person obtaining a copy
of this software and associated documentation files(the "Software"), to deal
in the Software without restriction, including without limitation the rights
to use, copy, modify, merge, publish, distribute, sublicense, and / or sell
copies of the Software, and to permit persons to whom the Software is
furnished to do so, subject to the following conditions :

The above copyright notice and this permission notice shall be included in all
copies or substantial portions of the Software.

THE SOFTWARE IS PROVIDED "AS IS", WITHOUT WARRANTY OF ANY KIND, EXPRESS OR
IMPLIED, INCLUDING BUT NOT LIMITED TO THE WARRANTIES OF MERCHANTABILITY,
FITNESS FOR A PARTICULAR PURPOSE AND NONINFRINGEMENT.IN NO EVENT SHALL THE
AUTHORS OR COPYRIGHT HOLDERS BE LIABLE FOR ANY CLAIM, DAMAGES OR OTHER
LIABILITY, WHETHER IN AN ACTION OF CONTRACT, TORT OR OTHERWISE, ARISING FROM,
OUT OF OR IN CONNECTION WITH THE SOFTWARE OR THE USE OR OTHER DEALINGS IN THE
SOFTWARE.
******************************************************************************/

#ifndef ETL_DEQUE_INCLUDED
#define ETL_DEQUE_INCLUDED

#include <stddef.h>
#include <stdint.h>

#include "platform.h"
#include "algorithm.h"
#include "iterator.h"
#include "utility.h"
#include "container.h"
#include "memory.h"
#include "exception.h"
#include "error_handler.h"
#include "debug_count.h"
#include "algorithm.h"
#include "type_traits.h"
#include "iterator.h"
#include "placement_new.h"

#if ETL_CPP11_SUPPORTED && ETL_NOT_USING_STLPORT && ETL_USING_STL
  #include <initializer_list>
#endif

#include "private/minmax_push.h"

#undef ETL_FILE
#define ETL_FILE "1"

//*****************************************************************************
///\defgroup deque deque
/// A double ended queue with the capacity defined at compile time.
///\ingroup containers
//*****************************************************************************

namespace etl
{
  //***************************************************************************
  /// Exception base for deques
  ///\ingroup deque
  //***************************************************************************
  class deque_exception : public etl::exception
  {
  public:

    deque_exception(string_type reason_, string_type file_name_, numeric_type line_number_)
      : exception(reason_, file_name_, line_number_)
    {
    }
  };

  //***************************************************************************
  /// Deque full exception.
  ///\ingroup deque
  //***************************************************************************
  class deque_full : public etl::deque_exception
  {
  public:

    deque_full(string_type file_name_, numeric_type line_number_)
      : etl::deque_exception(ETL_ERROR_TEXT("deque:full", ETL_FILE"A"), file_name_, line_number_)
    {
    }
  };

  //***************************************************************************
  /// Deque empty exception.
  ///\ingroup deque
  //***************************************************************************
  class deque_empty : public etl::deque_exception
  {
  public:

    deque_empty(string_type file_name_, numeric_type line_number_)
      : etl::deque_exception(ETL_ERROR_TEXT("deque:empty", ETL_FILE"B"), file_name_, line_number_)
    {
    }
  };

  //***************************************************************************
  /// Deque out of bounds exception.
  ///\ingroup deque
  //***************************************************************************
  class deque_out_of_bounds : public etl::deque_exception
  {
  public:

    deque_out_of_bounds(string_type file_name_, numeric_type line_number_)
      : etl::deque_exception(ETL_ERROR_TEXT("deque:bounds", ETL_FILE"C"), file_name_, line_number_)
    {
    }
  };

  //***************************************************************************
  ///\ingroup vector
  /// Deque incompatible type exception.
  //***************************************************************************
  class deque_incompatible_type : public deque_exception
  {
  public:

    deque_incompatible_type(string_type file_name_, numeric_type line_number_)
      : deque_exception(ETL_ERROR_TEXT("deque:type", ETL_FILE"D"), file_name_, line_number_)
    {
    }
  };

  //***************************************************************************
  /// The base class for all templated deque types.
  ///\ingroup deque
  //***************************************************************************
  class deque_base
  {
  public:

    typedef size_t size_type;

    //*************************************************************************
    /// Gets the current size of the deque.
    ///\return The current size of the deque.
    //*************************************************************************
    size_type size() const
    {
      return current_size;
    }

    //*************************************************************************
    /// Checks the 'empty' state of the deque.
    ///\return <b>true</b> if empty.
    //*************************************************************************
    bool empty() const
    {
      return (current_size == 0);
    }

    //*************************************************************************
    /// Checks the 'full' state of the deque.
    ///\return <b>true</b> if full.
    //*************************************************************************
    bool full() const
    {
      return current_size == CAPACITY;
    }

    //*************************************************************************
    /// Returns the maximum possible size of the deque.
    ///\return The maximum size of the deque.
    //*************************************************************************
    size_type max_size() const
    {
      return CAPACITY;
    }

    //*************************************************************************
    /// Returns the maximum possible size of the deque.
    ///\return The maximum size of the deque.
    //*************************************************************************
    size_type capacity() const
    {
      return CAPACITY;
    }

    //*************************************************************************
    /// Returns the remaining capacity.
    ///\return The remaining capacity.
    //*************************************************************************
    size_t available() const
    {
      return max_size() - size();
    }

  protected:

    //*************************************************************************
    /// Constructor.
    //*************************************************************************
    deque_base(size_t max_size_, size_t buffer_size_)
      : current_size(0),
      CAPACITY(max_size_),
      BUFFER_SIZE(buffer_size_)
    {
    }

    //*************************************************************************
    /// Destructor.
    //*************************************************************************
    ~deque_base()
    {
    }

    size_type       current_size; ///< The current number of elements in the deque.
    const size_type CAPACITY;     ///< The maximum number of elements in the deque.
    const size_type BUFFER_SIZE;  ///< The number of elements in the buffer.
    ETL_DECLARE_DEBUG_COUNT       ///< Internal debugging.
  };

  //***************************************************************************
  /// The base class for all etl::deque classes.
  ///\tparam T The type of values this deque should hold.
  ///\ingroup deque
  //***************************************************************************
  template <typename T>
  class ideque : public etl::deque_base
  {
  public:

    typedef T        value_type;
    typedef size_t   size_type;
    typedef T& reference;
    typedef const T& const_reference;
#if ETL_CPP11_SUPPORTED
    typedef T&& rvalue_reference;
#endif
    typedef T* pointer;
    typedef const T* const_pointer;
    typedef typename etl::iterator_traits<pointer>::difference_type difference_type;

  protected:

    //*************************************************************************
    /// Test for an iterator.
    //*************************************************************************
    template <typename TIterator>
    struct is_iterator : public etl::integral_constant<bool, !etl::is_integral<TIterator>::value && !etl::is_floating_point<TIterator>::value>
    {
    };

  public:
   
    //*************************************************************************
    /// Iterator
    //*************************************************************************
    class iterator : public etl::iterator<ETL_OR_STD::random_access_iterator_tag, T>
    {
    public:

      friend class ideque;
<<<<<<< HEAD
      friend struct ideque::const_iterator;
=======
      friend class const_iterator;
>>>>>>> 0f9e8327

      //***************************************************
      iterator()
        : index(0)
        , p_deque(0)
        , p_buffer(0)
      {
      }

      //***************************************************
      iterator(const iterator& other)
        : index(other.index),
        p_deque(other.p_deque),
        p_buffer(other.p_buffer)
      {
      }

      //***************************************************
      iterator& operator =(const iterator& other)
      {
        index = other.index;
        p_deque = other.p_deque;
        p_buffer = other.p_buffer;

        return *this;
      }

      //***************************************************
      iterator& operator ++()
      {
        index = (static_cast<size_t>(index) == p_deque->BUFFER_SIZE - 1) ? 0 : index + 1;

        return *this;
      }

      //***************************************************
      iterator operator ++(int)
      {
        iterator previous(*this);
        index = (static_cast<size_t>(index) == p_deque->BUFFER_SIZE - 1) ? 0 : index + 1;

        return previous;
      }

      //***************************************************
      iterator& operator +=(difference_type offset)
      {
        if (offset > 0)
        {
          index += offset;
          index = (static_cast<size_t>(index) > p_deque->BUFFER_SIZE - 1) ? index - p_deque->BUFFER_SIZE : index;
        }
        else if (offset < 0)
        {
          operator -= (-offset);
        }

        return *this;
      }

      //***************************************************
      iterator& operator -=(difference_type offset)
      {
        if (offset > 0)
        {
          index -= offset;
          index = (index < 0) ? index + p_deque->BUFFER_SIZE : index;
        }
        else if (offset < 0)
        {
          operator += (-offset);
        }

        return *this;
      }

      //***************************************************
      iterator& operator --()
      {
        index = (index == 0) ? p_deque->BUFFER_SIZE - 1 : index - 1;

        return *this;
      }

      //***************************************************
      iterator operator --(int)
      {
        iterator previous(*this);
        index = (index == 0) ? p_deque->BUFFER_SIZE - 1 : index - 1;

        return previous;
      }

      //***************************************************
      reference operator *()
      {
        return p_buffer[index];
      }

      //***************************************************
      const_reference operator *() const
      {
        return p_buffer[index];
      }

      //***************************************************
      pointer operator ->()
      {
        return &p_buffer[index];
      }

      //***************************************************
      const_pointer operator ->() const
      {
        return &p_buffer[index];
      }

      //***************************************************
      friend iterator operator +(const iterator& lhs, difference_type offset)
      {
        iterator result(lhs);
        result += offset;
        return result;
      }

      //***************************************************
      friend iterator operator -(const iterator& lhs, difference_type offset)
      {
        iterator result(lhs);
        result -= offset;
        return result;
      }

      //***************************************************
      friend bool operator == (const iterator& lhs, const iterator& rhs)
      {
        return lhs.index == rhs.index;
      }

      //***************************************************
      friend bool operator != (const iterator& lhs, const iterator& rhs)
      {
        return !(lhs == rhs);
      }

      //***************************************************
      friend bool operator < (const iterator& lhs, const iterator& rhs)
      {
        const difference_type lhs_index = lhs.get_index();
        const difference_type rhs_index = rhs.get_index();
        const difference_type reference_index = lhs.container().begin().get_index();
        const size_t buffer_size = lhs.container().max_size() + 1;

        const difference_type lhs_distance = (lhs_index < reference_index) ? buffer_size + lhs_index - reference_index : lhs_index - reference_index;
        const difference_type rhs_distance = (rhs_index < reference_index) ? buffer_size + rhs_index - reference_index : rhs_index - reference_index;

        return lhs_distance < rhs_distance;
      }

      //***************************************************
      friend bool operator <= (const iterator& lhs, const iterator& rhs)
      {
        return !(lhs > rhs);
      }

      //***************************************************
      friend bool operator > (const iterator& lhs, const iterator& rhs)
      {
        return (rhs < lhs);
      }

      //***************************************************
      friend bool operator >= (const iterator& lhs, const iterator& rhs)
      {
        return !(lhs < rhs);
      }

      //***************************************************
      difference_type get_index() const
      {
        return index;
      }

      //***************************************************
      ideque& container() const
      {
        return *p_deque;
      }

      //***************************************************
      pointer get_buffer() const
      {
        return p_buffer;
      }

      //***************************************************
      void swap(iterator& other)
      {
        using ETL_OR_STD::swap; // Allow ADL

        swap(index, other.index);
      }

    private:

      //***************************************************
      difference_type distance(difference_type firstIndex, difference_type index_) const
      {
        if (index_ < firstIndex)
        {
          return p_deque->BUFFER_SIZE + index_ - firstIndex;
        }
        else
        {
          return index_ - firstIndex;
        }
      }

      //***************************************************
      iterator(difference_type index_, ideque& the_deque, pointer p_buffer_)
        : index(index_)
        , p_deque(&the_deque)
        , p_buffer(p_buffer_)
      {
      }

      difference_type index;
      ideque* p_deque;
      pointer         p_buffer;
    };

    //*************************************************************************
    /// Const Iterator
    //*************************************************************************
    class const_iterator : public etl::iterator<ETL_OR_STD::random_access_iterator_tag, const T>
    {
    public:

      friend class ideque;

      //***************************************************
      const_iterator()
        : index(0)
        , p_deque(0)
        , p_buffer(0)
      {
      }

      //***************************************************
      const_iterator(const const_iterator& other)
        : index(other.index)
        , p_deque(other.p_deque)
        , p_buffer(other.p_buffer)
      {
      }

      //***************************************************
      const_iterator(const typename ideque::iterator& other)
        : index(other.index)
        , p_deque(other.p_deque)
        , p_buffer(other.p_buffer)
      {
      }

      //***************************************************
      const_iterator& operator =(const const_iterator& other)
      {
        index = other.index;
        p_deque = other.p_deque;
        p_buffer = other.p_buffer;

        return *this;
      }

      const_iterator& operator =(const typename ideque::iterator& other)
      {
        index = other.index;
        p_deque = other.p_deque;
        p_buffer = other.p_buffer;

        return *this;
      }

      //***************************************************
      const_iterator& operator ++()
      {
        index = (static_cast<size_t>(index) == p_deque->BUFFER_SIZE - 1) ? 0 : index + 1;

        return *this;
      }

      //***************************************************
      const_iterator operator ++(int)
      {
        const_iterator previous(*this);
        index = (static_cast<size_t>(index) == p_deque->BUFFER_SIZE - 1) ? 0 : index + 1;

        return previous;
      }

      //***************************************************
      const_iterator& operator +=(difference_type offset)
      {
        if (offset > 0)
        {
          index += offset;
          index = (static_cast<size_t>(index) > p_deque->BUFFER_SIZE - 1) ? index - p_deque->BUFFER_SIZE : index;
        }
        else if (offset < 0)
        {
          operator -= (-offset);
        }

        return *this;
      }

      //***************************************************
      const_iterator& operator -=(difference_type offset)
      {
        if (offset > 0)
        {
          index -= offset;
          index = (index < 0) ? static_cast<size_t>(index) + p_deque->BUFFER_SIZE : index;
        }
        else if (offset < 0)
        {
          operator += (-offset);
        }

        return *this;
      }

      //***************************************************
      const_iterator& operator --()
      {
        index = (index == 0) ? p_deque->BUFFER_SIZE - 1 : index - 1;

        return *this;
      }

      //***************************************************
      const_iterator operator --(int)
      {
        const_iterator previous(*this);
        index = (index == 0) ? p_deque->BUFFER_SIZE - 1 : index - 1;

        return previous;
      }

      //***************************************************
      const_reference operator *() const
      {
        return p_buffer[index];
      }

      //***************************************************
      const_pointer operator ->() const
      {
        return &p_buffer[index];
      }



      //***************************************************
      friend const_iterator operator +(const const_iterator& lhs, difference_type offset)
      {
        const_iterator result(lhs);
        result += offset;
        return result;
      }

      //***************************************************
      friend const_iterator operator -(const const_iterator& lhs, difference_type offset)
      {
        const_iterator result(lhs);
        result -= offset;
        return result;
      }

      //***************************************************
      friend bool operator == (const const_iterator& lhs, const const_iterator& rhs)
      {
        return lhs.index == rhs.index;
      }

      //***************************************************
      friend bool operator != (const const_iterator& lhs, const const_iterator& rhs)
      {
        return !(lhs == rhs);
      }

      //***************************************************
      friend bool operator < (const const_iterator& lhs, const const_iterator& rhs)
      {
        const difference_type lhs_index = lhs.get_index();
        const difference_type rhs_index = rhs.get_index();
        const difference_type reference_index = lhs.container().begin().get_index();
        const size_t buffer_size = lhs.container().max_size() + 1;

        const difference_type lhs_distance = (lhs_index < reference_index) ? buffer_size + lhs_index - reference_index : lhs_index - reference_index;
        const difference_type rhs_distance = (rhs_index < reference_index) ? buffer_size + rhs_index - reference_index : rhs_index - reference_index;

        return lhs_distance < rhs_distance;
      }

      //***************************************************
      friend bool operator <= (const const_iterator& lhs, const const_iterator& rhs)
      {
        return !(lhs > rhs);
      }

      //***************************************************
      friend bool operator > (const const_iterator& lhs, const const_iterator& rhs)
      {
        return (rhs < lhs);
      }

      //***************************************************
      friend bool operator >= (const const_iterator& lhs, const const_iterator& rhs)
      {
        return !(lhs < rhs);
      }

      //***************************************************
      difference_type get_index() const
      {
        return index;
      }

      //***************************************************
      ideque& container() const
      {
        return *p_deque;
      }

      //***************************************************
      pointer get_buffer() const
      {
        return p_buffer;
      }

      //***************************************************
      void swap(const_iterator& other)
      {
        ETL_OR_STD::swap(index, other.index);
      }

    private:

      //***************************************************
      difference_type distance(difference_type firstIndex, difference_type index_) const
      {
        if (index_ < firstIndex)
        {
          return p_deque->BUFFER_SIZE + index_ - firstIndex;
        }
        else
        {
          return index_ - firstIndex;
        }
      }

      //***************************************************
      const_iterator(difference_type index_, ideque& the_deque, pointer p_buffer_)
        : index(index_)
        , p_deque(&the_deque)
        , p_buffer(p_buffer_)
      {
      }

      difference_type index;
      ideque* p_deque;
      pointer         p_buffer;
    };

    typedef ETL_OR_STD::reverse_iterator<iterator>       reverse_iterator;
    typedef ETL_OR_STD::reverse_iterator<const_iterator> const_reverse_iterator;

    //*************************************************************************
    /// Assigns a range to the deque.
    //*************************************************************************
    template<typename TIterator>
    typename etl::enable_if<is_iterator<TIterator>::value, void>::type
      assign(TIterator range_begin, TIterator range_end)
    {
      initialise();

      while (range_begin != range_end)
      {
        push_back(*range_begin++);
      }
    }

    //*************************************************************************
    /// Assigns 'n' copies of a value to the deque.
    /// If asserts or exceptions are enabled, throws an etl::deque_full is 'n' is too large.
    ///\param n     The number of copies to assign.
    ///\param value The value to add.<
    //*************************************************************************
    void assign(size_type n, const value_type& value)
    {
      ETL_ASSERT(n <= CAPACITY, ETL_ERROR(deque_full));

      initialise();

      while (n > 0)
      {
        create_element_back(value);
        --n;
      }
    }

    //*************************************************************************
    /// Gets a reference to the item at the index.
    /// If asserts or exceptions are enabled, throws an etl::deque_out_of_bounds if the index is out of range.
    ///\return A reference to the item at the index.
    //*************************************************************************
    reference at(size_t index)
    {
      ETL_ASSERT(index < current_size, ETL_ERROR(deque_out_of_bounds));

      iterator result(_begin);
      result += index;

      return *result;
    }

    //*************************************************************************
    /// Gets a const reference to the item at the index.
    /// If asserts or exceptions are enabled, throws an etl::deque_out_of_bounds if the index is out of range.
    ///\return A const reference to the item at the index.
    //*************************************************************************
    const_reference at(size_t index) const
    {
      ETL_ASSERT(index < current_size, ETL_ERROR(deque_out_of_bounds));

      iterator result(_begin);
      result += index;

      return *result;
    }

    //*************************************************************************
    /// Gets a reference to the item at the index.
    ///\return A reference to the item at the index.
    //*************************************************************************
    reference operator [](size_t index)
    {
      iterator result(_begin);
      result += index;

      return *result;
    }

    //*************************************************************************
    /// Gets a const reference to the item at the index.
    ///\return A const reference to the item at the index.
    //*************************************************************************
    const_reference operator [](size_t index) const
    {
      iterator result(_begin);
      result += index;

      return *result;
    }

    //*************************************************************************
    /// Gets a reference to the item at the front of the deque.
    ///\return A reference to the item at the front of the deque.
    //*************************************************************************
    reference front()
    {
      return *_begin;
    }

    //*************************************************************************
    /// Gets a const reference to the item at the front of the deque.
    ///\return A const reference to the item at the front of the deque.
    //*************************************************************************
    const_reference front() const
    {
      return *_begin;
    }

    //*************************************************************************
    /// Gets a reference to the item at the back of the deque.
    ///\return A reference to the item at the back of the deque.
    //*************************************************************************
    reference back()
    {
      return *(_end - 1);
    }

    //*************************************************************************
    /// Gets a const reference to the item at the back of the deque.
    ///\return A const reference to the item at the back of the deque.
    //*************************************************************************
    const_reference back() const
    {
      return *(_end - 1);
    }

    //*************************************************************************
    /// Gets an iterator to the beginning of the deque.
    //*************************************************************************
    iterator begin()
    {
      return _begin;
    }

    //*************************************************************************
    /// Gets a const iterator to the beginning of the deque.
    //*************************************************************************
    const_iterator begin() const
    {
      return _begin;
    }

    //*************************************************************************
    /// Gets a const iterator to the beginning of the deque.
    //*************************************************************************
    const_iterator cbegin() const
    {
      return _begin;
    }

    //*************************************************************************
    /// Gets an iterator to the end of the deque.
    //*************************************************************************
    iterator end()
    {
      return iterator(_end);
    }

    //*************************************************************************
    /// Gets a const iterator to the end of the deque.
    //*************************************************************************
    const_iterator end() const
    {
      return iterator(_end);
    }

    //*************************************************************************
    /// Gets a const iterator to the end of the deque.
    //*************************************************************************
    const_iterator cend() const
    {
      return const_iterator(_end);
    }

    //*************************************************************************
    /// Gets a reverse iterator to the end of the deque.
    //*************************************************************************
    reverse_iterator rbegin()
    {
      return reverse_iterator(end());
    }

    //*************************************************************************
    /// Gets a const reverse iterator to the end of the deque.
    //*************************************************************************
    const_reverse_iterator rbegin() const
    {
      return const_reverse_iterator(end());
    }

    //*************************************************************************
    /// Gets a const reverse iterator to the end of the deque.
    //*************************************************************************
    const_reverse_iterator crbegin() const
    {
      return const_reverse_iterator(cend());
    }

    //*************************************************************************
    /// Gets a reverse iterator to the beginning of the deque.
    //*************************************************************************
    reverse_iterator rend()
    {
      return reverse_iterator(begin());
    }

    //*************************************************************************
    /// Gets a const reverse iterator to the beginning of the deque.
    //*************************************************************************
    const_reverse_iterator rend() const
    {
      return const_reverse_iterator(begin());
    }

    //*************************************************************************
    /// Gets a const reverse iterator to the beginning of the deque.
    //*************************************************************************
    const_reverse_iterator crend() const
    {
      return const_reverse_iterator(cbegin());
    }

    //*************************************************************************
    /// Clears the deque.
    //*************************************************************************
    void clear()
    {
      initialise();
    }

    //*************************************************************************
    /// Inserts data into the deque.
    /// If asserts or exceptions are enabled, throws an etl::deque_full if the deque is full.
    ///\param insert_position>The insert position.
    ///\param value>The value to insert.
    //*************************************************************************
    iterator insert(const_iterator insert_position, const value_type& value)
    {
      iterator position(insert_position.index, *this, p_buffer);

      ETL_ASSERT(!full(), ETL_ERROR(deque_full));

      if (insert_position == begin())
      {
        create_element_front(value);
        position = _begin;
      }
      else if (insert_position == end())
      {
        create_element_back(value);
        position = _end - 1;
      }
      else
      {
        // Are we closer to the front?
        if (etl::distance(_begin, position) < etl::distance(position, _end - 1))
        {
          // Construct the _begin.
          create_element_front(*_begin);

          // Move the values.
          etl::move(_begin + 1, position, _begin);

          // Write the new value.
          *--position = value;
        }
        else
        {
          // Construct the _end.
          create_element_back(*(_end - 1));

          // Move the values.
          etl::move_backward(position, _end - 2, _end - 1);

          // Write the new value.
          *position = value;
        }
      }

      return position;
    }

#if ETL_CPP11_SUPPORTED
    //*************************************************************************
    /// Inserts data into the deque.
    /// If asserts or exceptions are enabled, throws an etl::deque_full if the deque is full.
    ///\param insert_position>The insert position.
    ///\param value>The value to insert.
    //*************************************************************************
    iterator insert(const_iterator insert_position, value_type&& value)
    {
      iterator position(insert_position.index, *this, p_buffer);

      ETL_ASSERT(!full(), ETL_ERROR(deque_full));

      if (insert_position == begin())
      {
        create_element_front(etl::move(value));
        position = _begin;
      }
      else if (insert_position == end())
      {
        create_element_back(etl::move(value));
        position = _end - 1;
      }
      else
      {
        // Are we closer to the front?
        if (etl::distance(_begin, position) < etl::distance(position, _end - 1))
        {
          // Construct the _begin.
          create_element_front(etl::move(*_begin));

          // Move the values.
          etl::move(_begin + 1, position, _begin);

          // Write the new value.
          *--position = etl::move(value);
        }
        else
        {
          // Construct the _end.
          create_element_back(etl::move(*(_end - 1)));

          // Move the values.
          etl::move_backward(position, _end - 2, _end - 1);

          // Write the new value.
          *position = etl::move(value);
        }
      }

      return position;
    }
#endif

    //*************************************************************************
    /// Emplaces data into the deque.
    /// If asserts or exceptions are enabled, throws an etl::deque_full if the deque is full.
    ///\param insert_position>The insert position.
    //*************************************************************************
#if ETL_CPP11_SUPPORTED && ETL_NOT_USING_STLPORT
    template <typename ... Args>
    iterator emplace(const_iterator insert_position, Args && ... args)
    {
      iterator position(insert_position.index, *this, p_buffer);

      ETL_ASSERT(!full(), ETL_ERROR(deque_full));

      void* p;

      if (insert_position == begin())
      {
        --_begin;
        p = etl::addressof(*_begin);
        ++current_size;
        ETL_INCREMENT_DEBUG_COUNT
          position = _begin;
      }
      else if (insert_position == end())
      {
        p = etl::addressof(*_end);
        ++_end;
        ++current_size;
        ETL_INCREMENT_DEBUG_COUNT
          position = _end - 1;
      }
      else
      {
        // Are we closer to the front?
        if (etl::distance(_begin, position) < etl::distance(position, _end - 1))
        {
          // Construct the _begin.
          create_element_front(*_begin);

          // Move the values.
          etl::move(_begin + 1, position, _begin);

          // Write the new value.
          --position;
          (*position).~T();
          p = etl::addressof(*position);
        }
        else
        {
          // Construct the _end.
          create_element_back(*(_end - 1));

          // Move the values.
          etl::move_backward(position, _end - 2, _end - 1);

          // Write the new value.
          (*position).~T();
          p = etl::addressof(*position);
        }
      }

      ::new (p) T(etl::forward<Args>(args)...);

      return position;
    }

#else

    //*************************************************************************
    /// Emplaces data into the deque.
    /// If asserts or exceptions are enabled, throws an etl::deque_full if the deque is full.
    ///\param insert_position>The insert position.
    //*************************************************************************
    template <typename T1>
    iterator emplace(const_iterator insert_position, const T1& value1)
    {
      iterator position(insert_position.index, *this, p_buffer);

      ETL_ASSERT(!full(), ETL_ERROR(deque_full));

      void* p;

      if (insert_position == begin())
      {
        --_begin;
        p = etl::addressof(*_begin);
        ++current_size;
        ETL_INCREMENT_DEBUG_COUNT
          position = _begin;
      }
      else if (insert_position == end())
      {
        p = etl::addressof(*_end);
        ++_end;
        ++current_size;
        ETL_INCREMENT_DEBUG_COUNT
          position = _end - 1;
      }
      else
      {
        // Are we closer to the front?
        if (etl::distance(_begin, position) < etl::distance(position, _end - 1))
        {
          // Construct the _begin.
          create_element_front(*_begin);

          // Move the values.
          etl::move(_begin + 1, position, _begin);

          // Write the new value.
          --position;
          (*position).~T();
          p = etl::addressof(*position);
        }
        else
        {
          // Construct the _end.
          create_element_back(*(_end - 1));

          // Move the values.
          etl::move_backward(position, _end - 2, _end - 1);

          // Write the new value.
          (*position).~T();
          p = etl::addressof(*position);
        }
      }

      ::new (p) T(value1);

      return position;
    }

    //*************************************************************************
    /// Emplaces data into the deque.
    /// If asserts or exceptions are enabled, throws an etl::deque_full if the deque is full.
    ///\param insert_position>The insert position.
    //*************************************************************************
    template <typename T1, typename T2>
    iterator emplace(const_iterator insert_position, const T1& value1, const T2& value2)
    {
      iterator position(insert_position.index, *this, p_buffer);

      ETL_ASSERT(!full(), ETL_ERROR(deque_full));

      void* p;

      if (insert_position == begin())
      {
        --_begin;
        p = etl::addressof(*_begin);
        ++current_size;
        ETL_INCREMENT_DEBUG_COUNT
          position = _begin;
      }
      else if (insert_position == end())
      {
        p = etl::addressof(*_end);
        ++_end;
        ++current_size;
        ETL_INCREMENT_DEBUG_COUNT
          position = _end - 1;
      }
      else
      {
        // Are we closer to the front?
        if (etl::distance(_begin, position) < etl::distance(position, _end - 1))
        {
          // Construct the _begin.
          create_element_front(*_begin);

          // Move the values.
          etl::move(_begin + 1, position, _begin);

          // Write the new value.
          --position;
          (*position).~T();
          p = etl::addressof(*position);
        }
        else
        {
          // Construct the _end.
          create_element_back(*(_end - 1));

          // Move the values.
          etl::move_backward(position, _end - 2, _end - 1);

          // Write the new value.
          (*position).~T();
          p = etl::addressof(*position);
        }
      }

      ::new (p) T(value1, value2);

      return position;
    }

    //*************************************************************************
    /// Emplaces data into the deque.
    /// If asserts or exceptions are enabled, throws an etl::deque_full if the deque is full.
    ///\param insert_position>The insert position.
    //*************************************************************************
    template <typename T1, typename T2, typename T3>
    iterator emplace(const_iterator insert_position, const T1& value1, const T2& value2, const T3& value3)
    {
      iterator position(insert_position.index, *this, p_buffer);

      ETL_ASSERT(!full(), ETL_ERROR(deque_full));

      void* p;

      if (insert_position == begin())
      {
        --_begin;
        p = etl::addressof(*_begin);
        ++current_size;
        ETL_INCREMENT_DEBUG_COUNT
          position = _begin;
      }
      else if (insert_position == end())
      {
        p = etl::addressof(*_end);
        ++_end;
        ++current_size;
        ETL_INCREMENT_DEBUG_COUNT
          position = _end - 1;
      }
      else
      {
        // Are we closer to the front?
        if (etl::distance(_begin, position) < etl::distance(position, _end - 1))
        {
          // Construct the _begin.
          create_element_front(*_begin);

          // Move the values.
          etl::move(_begin + 1, position, _begin);

          // Write the new value.
          --position;
          (*position).~T();
          p = etl::addressof(*position);
        }
        else
        {
          // Construct the _end.
          create_element_back(*(_end - 1));

          // Move the values.
          etl::move_backward(position, _end - 2, _end - 1);

          // Write the new value.
          (*position).~T();
          p = etl::addressof(*position);
        }
      }

      ::new (p) T(value1, value2, value3);

      return position;
    }

    //*************************************************************************
    /// Emplaces data into the deque.
    /// If asserts or exceptions are enabled, throws an etl::deque_full if the deque is full.
    ///\param insert_position>The insert position.
    //*************************************************************************
    template <typename T1, typename T2, typename T3, typename T4>
    iterator emplace(const_iterator insert_position, const T1& value1, const T2& value2, const T3& value3, const T4& value4)
    {
      iterator position(insert_position.index, *this, p_buffer);

      ETL_ASSERT(!full(), ETL_ERROR(deque_full));

      void* p;

      if (insert_position == begin())
      {
        --_begin;
        p = etl::addressof(*_begin);
        ++current_size;
        ETL_INCREMENT_DEBUG_COUNT
          position = _begin;
      }
      else if (insert_position == end())
      {
        p = etl::addressof(*_end);
        ++_end;
        ++current_size;
        ETL_INCREMENT_DEBUG_COUNT
          position = _end - 1;
      }
      else
      {
        // Are we closer to the front?
        if (etl::distance(_begin, position) < etl::distance(position, _end - 1))
        {
          // Construct the _begin.
          create_element_front(*_begin);

          // Move the values.
          etl::move(_begin + 1, position, _begin);

          // Write the new value.
          --position;
          (*position).~T();
          p = etl::addressof(*position);
        }
        else
        {
          // Construct the _end.
          create_element_back(*(_end - 1));

          // Move the values.
          etl::move_backward(position, _end - 2, _end - 1);

          // Write the new value.
          (*position).~T();
          p = etl::addressof(*position);
        }
      }

      ::new (p) T(value1, value2, value3, value4);

      return position;
    }
#endif

    //*************************************************************************
    /// Inserts 'n' copies of a value into the deque.
    /// If asserts or exceptions are enabled, throws an etl::deque_full if the deque is full.
    ///\param insert_position The insert position.
    ///\param n               The number of values to insert.
    ///\param value           The value to insert.
    //*************************************************************************
    iterator insert(const_iterator insert_position, size_type n, const value_type& value)
    {
      iterator position;

      ETL_ASSERT((current_size + n) <= CAPACITY, ETL_ERROR(deque_full));

      if (insert_position == begin())
      {
        for (size_t i = 0; i < n; ++i)
        {
          create_element_front(value);
        }

        position = _begin;
      }
      else if (insert_position == end())
      {
        for (size_t i = 0; i < n; ++i)
        {
          create_element_back(value);
        }

        position = _end - n;
      }
      else
      {
        // Non-const insert iterator.
        position = iterator(insert_position.index, *this, p_buffer);

        // Are we closer to the front?
        if (distance(_begin, insert_position) <= difference_type(current_size / 2))
        {
          size_t n_insert = n;
          size_t n_move = etl::distance(begin(), position);
          size_t n_create_copy = etl::min(n_insert, n_move);
          size_t n_create_new = (n_insert > n_create_copy) ? n_insert - n_create_copy : 0;
          size_t n_copy_new = (n_insert > n_create_new) ? n_insert - n_create_new : 0;
          size_t n_copy_old = n_move - n_create_copy;

          // Remember the original start.
          iterator from = _begin + n_create_copy - 1;
          iterator to;

          // Create new.
          for (size_t i = 0; i < n_create_new; ++i)
          {
            create_element_front(value);
          }

          // Create copy.
          for (size_t i = 0; i < n_create_copy; ++i)
          {
            create_element_front(*from--);
          }

          // Move old.
          from = position - n_copy_old;
          to = _begin + n_create_copy;
          etl::move(from, from + n_copy_old, to);

          // Copy new.
          to = position - n_create_copy;
          etl::fill_n(to, n_copy_new, value);

          position = _begin + n_move;
        }
        else
        {
          size_t n_insert = n;
          size_t n_move = etl::distance(position, end());
          size_t n_create_copy = etl::min(n_insert, n_move);
          size_t n_create_new = (n_insert > n_create_copy) ? n_insert - n_create_copy : 0;
          size_t n_copy_new = (n_insert > n_create_new) ? n_insert - n_create_new : 0;
          size_t n_copy_old = n_move - n_create_copy;

          // Create new.
          for (size_t i = 0; i < n_create_new; ++i)
          {
            create_element_back(value);
          }

          // Create copy.
          const_iterator from = position + n_copy_old;

          for (size_t i = 0; i < n_create_copy; ++i)
          {
            create_element_back(*from++);
          }

          // Move old.
          etl::move_backward(position, position + n_copy_old, position + n_insert + n_copy_old);

          // Copy new.
          etl::fill_n(position, n_copy_new, value);
        }
      }

      return position;
    }

    //*************************************************************************
    /// Inserts a range into the deque.
    /// If asserts or exceptions are enabled, throws an etl::deque_empty if the deque is full.
    ///\param insert_position>The insert position.
    ///\param range_begin The beginning of the range to insert.
    ///\param range_end   The end of the range to insert.
    //*************************************************************************
    template<typename TIterator>
    typename enable_if<is_iterator<TIterator>::value, iterator>::type
      insert(const_iterator insert_position, TIterator range_begin, TIterator range_end)
    {
      iterator position;

      difference_type n = etl::distance(range_begin, range_end);

      ETL_ASSERT((current_size + n) <= CAPACITY, ETL_ERROR(deque_full));

      if (insert_position == begin())
      {
        create_element_front(n, range_begin);

        position = _begin;
      }
      else if (insert_position == end())
      {
        for (difference_type i = 0; i < n; ++i)
        {
          create_element_back(*range_begin++);
        }

        position = _end - n;
      }
      else
      {
        // Non-const insert iterator.
        position = iterator(insert_position.index, *this, p_buffer);

        // Are we closer to the front?
        if (distance(_begin, insert_position) < difference_type(current_size / 2))
        {
          size_t n_insert = n;
          size_t n_move = etl::distance(begin(), position);
          size_t n_create_copy = etl::min(n_insert, n_move);
          size_t n_create_new = (n_insert > n_create_copy) ? n_insert - n_create_copy : 0;
          size_t n_copy_new = (n_insert > n_create_new) ? n_insert - n_create_new : 0;
          size_t n_copy_old = n_move - n_create_copy;

          // Remember the original start.
          iterator from;
          iterator to;

          // Create new.
          create_element_front(n_create_new, range_begin);

          // Create copy.
          create_element_front(n_create_copy, _begin + n_create_new);

          // Move old.
          from = position - n_copy_old;
          to = _begin + n_create_copy;
          etl::move(from, from + n_copy_old, to);

          // Copy new.
          to = position - n_create_copy;
          range_begin += n_create_new;
          etl::copy(range_begin, range_begin + n_copy_new, to);

          position = _begin + n_move;
        }
        else
        {
          size_t n_insert = n;
          size_t n_move = etl::distance(position, end());
          size_t n_create_copy = etl::min(n_insert, n_move);
          size_t n_create_new = (n_insert > n_create_copy) ? n_insert - n_create_copy : 0;
          size_t n_copy_new = (n_insert > n_create_new) ? n_insert - n_create_new : 0;
          size_t n_copy_old = n_move - n_create_copy;

          // Create new.
          TIterator item = range_begin + (n - n_create_new);
          for (size_t i = 0; i < n_create_new; ++i)
          {
            create_element_back(*item++);
          }

          // Create copy.
          const_iterator from = position + n_copy_old;

          for (size_t i = 0; i < n_create_copy; ++i)
          {
            create_element_back(*from++);
          }

          // Move old.
          etl::move_backward(position, position + n_copy_old, position + n_insert + n_copy_old);

          // Copy new.
          item = range_begin;
          etl::copy(item, item + n_copy_new, position);
        }
      }

      return position;
    }

    //*************************************************************************
    /// Erase an item.
    /// If asserts or exceptions are enabled, throws an etl::deque_out_of_bounds if the position is out of range.
    ///\param erase_position The position to erase.
    //*************************************************************************
    iterator erase(const_iterator erase_position)
    {
      iterator position(erase_position.index, *this, p_buffer);

      ETL_ASSERT(distance(position) <= difference_type(current_size), ETL_ERROR(deque_out_of_bounds));

      if (position == _begin)
      {
        destroy_element_front();
        position = begin();
      }
      else if (position == _end - 1)
      {
        destroy_element_back();
        position = end();
      }
      else
      {
        // Are we closer to the front?
        if (distance(_begin, position) < difference_type(current_size / 2))
        {
          etl::move_backward(_begin, position, position + 1);
          destroy_element_front();
          ++position;
        }
        else
        {
          etl::move(position + 1, _end, position);
          destroy_element_back();
        }
      }

      return position;
    }

    //*************************************************************************
    /// erase a range.
    /// If asserts or exceptions are enabled, throws an etl::deque_out_of_bounds if the iterators are out of range.
    ///\param range_begin The beginning of the range to erase.
    ///\param range_end   The end of the range to erase.
    //*************************************************************************
    iterator erase(const_iterator range_begin, const_iterator range_end)
    {
      iterator position(range_begin.index, *this, p_buffer);

      ETL_ASSERT((distance(range_begin) <= difference_type(current_size)) && (distance(range_end) <= difference_type(current_size)), ETL_ERROR(deque_out_of_bounds));

      // How many to erase?
      size_t length = etl::distance(range_begin, range_end);

      // At the beginning?
      if (position == _begin)
      {
        for (size_t i = 0; i < length; ++i)
        {
          destroy_element_front();
        }

        position = begin();
      }
      // At the end?
      else if (position == _end - length)
      {
        for (size_t i = 0; i < length; ++i)
        {
          destroy_element_back();
        }

        position = end();
      }
      else
      {
        // Copy the smallest number of items.
        // Are we closer to the front?
        if (distance(_begin, position) < difference_type(current_size / 2))
        {
          // Move the items.
          etl::move_backward(_begin, position, position + length);

          for (size_t i = 0; i < length; ++i)
          {
            destroy_element_front();
          }

          position += length;
        }
        else
          // Must be closer to the back.
        {
          // Move the items.
          etl::move(position + length, _end, position);

          for (size_t i = 0; i < length; ++i)
          {
            destroy_element_back();
          }
        }
      }

      return position;
    }

    //*************************************************************************
    /// Adds an item to the back of the deque.
    /// If asserts or exceptions are enabled, throws an etl::deque_full if the deque is already full.
    ///\param item The item to push to the deque.
    //*************************************************************************
    void push_back(const_reference item)
    {
#if defined(ETL_CHECK_PUSH_POP)
      ETL_ASSERT(!full(), ETL_ERROR(deque_full));
#endif
      create_element_back(item);
    }

#if ETL_CPP11_SUPPORTED
    //*************************************************************************
    /// Adds an item to the back of the deque.
    /// If asserts or exceptions are enabled, throws an etl::deque_full if the deque is already full.
    ///\param item The item to push to the deque.
    //*************************************************************************
    void push_back(rvalue_reference item)
    {
#if defined(ETL_CHECK_PUSH_POP)
      ETL_ASSERT(!full(), ETL_ERROR(deque_full));
#endif
      create_element_back(etl::move(item));
    }
#endif

#if ETL_CPP11_SUPPORTED && ETL_NOT_USING_STLPORT
    //*************************************************************************
    /// Emplaces an item to the back of the deque.
    /// If asserts or exceptions are enabled, throws an etl::deque_full if the deque is already full.
    //*************************************************************************
    template <typename ... Args>
    void emplace_back(Args && ... args)
    {
#if defined(ETL_CHECK_PUSH_POP)
      ETL_ASSERT(!full(), ETL_ERROR(deque_full));
#endif

      ::new (&(*_end)) T(etl::forward<Args>(args)...);
      ++_end;
      ++current_size;
      ETL_INCREMENT_DEBUG_COUNT
    }

#else

    //*************************************************************************
    /// Emplaces an item to the back of the deque.
    /// If asserts or exceptions are enabled, throws an etl::deque_full if the deque is already full.
    //*************************************************************************
    template <typename T1>
    void emplace_back(const T1& value1)
    {
#if defined(ETL_CHECK_PUSH_POP)
      ETL_ASSERT(!full(), ETL_ERROR(deque_full));
#endif

      ::new (&(*_end)) T(value1);
      ++_end;
      ++current_size;
      ETL_INCREMENT_DEBUG_COUNT
    }

    //*************************************************************************
    /// Emplaces an item to the back of the deque.
    /// If asserts or exceptions are enabled, throws an etl::deque_full if the deque is already full.
    //*************************************************************************
    template <typename T1, typename T2>
    void emplace_back(const T1& value1, const T2& value2)
    {
#if defined(ETL_CHECK_PUSH_POP)
      ETL_ASSERT(!full(), ETL_ERROR(deque_full));
#endif

      ::new (&(*_end)) T(value1, value2);
      ++_end;
      ++current_size;
      ETL_INCREMENT_DEBUG_COUNT
    }

    //*************************************************************************
    /// Emplaces an item to the back of the deque.
    /// If asserts or exceptions are enabled, throws an etl::deque_full if the deque is already full.
    //*************************************************************************
    template <typename T1, typename T2, typename T3>
    void emplace_back(const T1& value1, const T2& value2, const T3& value3)
    {
#if defined(ETL_CHECK_PUSH_POP)
      ETL_ASSERT(!full(), ETL_ERROR(deque_full));
#endif

      ::new (&(*_end)) T(value1, value2, value3);
      ++_end;
      ++current_size;
      ETL_INCREMENT_DEBUG_COUNT
    }

    //*************************************************************************
    /// Emplaces an item to the back of the deque.
    /// If asserts or exceptions are enabled, throws an etl::deque_full if the deque is already full.
    //*************************************************************************
    template <typename T1, typename T2, typename T3, typename T4>
    void emplace_back(const T1& value1, const T2& value2, const T3& value3, const T4& value4)
    {
#if defined(ETL_CHECK_PUSH_POP)
      ETL_ASSERT(!full(), ETL_ERROR(deque_full));
#endif

      ::new (&(*_end)) T(value1, value2, value3, value4);
      ++_end;
      ++current_size;
      ETL_INCREMENT_DEBUG_COUNT
    }
#endif

    //*************************************************************************
    /// Removes the oldest item from the deque.
    //*************************************************************************
    void pop_back()
    {
#if defined(ETL_CHECK_PUSH_POP)
      ETL_ASSERT(!empty(), ETL_ERROR(deque_empty));
#endif
      destroy_element_back();
    }

    //*************************************************************************
    /// Adds an item to the front of the deque.
    /// If asserts or exceptions are enabled, throws an etl::deque_full if the deque is already full.
    ///\param item The item to push to the deque.
    //*************************************************************************
    void push_front(const_reference item)
    {
#if defined(ETL_CHECK_PUSH_POP)
      ETL_ASSERT(!full(), ETL_ERROR(deque_full));
#endif
      create_element_front(item);
    }

#if ETL_CPP11_SUPPORTED
    //*************************************************************************
    /// Adds an item to the front of the deque.
    /// If asserts or exceptions are enabled, throws an etl::deque_full if the deque is already full.
    ///\param item The item to push to the deque.
    //*************************************************************************
    void push_front(rvalue_reference item)
    {
#if defined(ETL_CHECK_PUSH_POP)
      ETL_ASSERT(!full(), ETL_ERROR(deque_full));
#endif
      create_element_front(etl::move(item));
    }
#endif

#if ETL_CPP11_SUPPORTED && ETL_NOT_USING_STLPORT
    //*************************************************************************
    /// Emplaces an item to the front of the deque.
    /// If asserts or exceptions are enabled, throws an etl::deque_full if the deque is already full.
    //*************************************************************************
    template <typename ... Args>
    void emplace_front(Args && ... args)
    {
#if defined(ETL_CHECK_PUSH_POP)
      ETL_ASSERT(!full(), ETL_ERROR(deque_full));
#endif

      --_begin;
      ::new (&(*_begin)) T(etl::forward<Args>(args)...);
      ++current_size;
      ETL_INCREMENT_DEBUG_COUNT
    }

#else

    //*************************************************************************
    /// Emplaces an item to the front of the deque.
    /// If asserts or exceptions are enabled, throws an etl::deque_full if the deque is already full.
    //*************************************************************************
    template <typename T1>
    void emplace_front(const T1& value1)
    {
#if defined(ETL_CHECK_PUSH_POP)
      ETL_ASSERT(!full(), ETL_ERROR(deque_full));
#endif

      --_begin;
      ::new (&(*_begin)) T(value1);
      ++current_size;
      ETL_INCREMENT_DEBUG_COUNT
    }

    //*************************************************************************
    /// Emplaces an item to the front of the deque.
    /// If asserts or exceptions are enabled, throws an etl::deque_full if the deque is already full.
    //*************************************************************************
    template <typename T1, typename T2>
    void emplace_front(const T1& value1, const T2& value2)
    {
#if defined(ETL_CHECK_PUSH_POP)
      ETL_ASSERT(!full(), ETL_ERROR(deque_full));
#endif

      --_begin;
      ::new (&(*_begin)) T(value1, value2);
      ++current_size;
      ETL_INCREMENT_DEBUG_COUNT
    }

    //*************************************************************************
    /// Emplaces an item to the front of the deque.
    /// If asserts or exceptions are enabled, throws an etl::deque_full if the deque is already full.
    //*************************************************************************
    template <typename T1, typename T2, typename T3>
    void emplace_front(const T1& value1, const T2& value2, const T3& value3)
    {
#if defined(ETL_CHECK_PUSH_POP)
      ETL_ASSERT(!full(), ETL_ERROR(deque_full));
#endif

      --_begin;
      ::new (&(*_begin)) T(value1, value2, value3);
      ++current_size;
      ETL_INCREMENT_DEBUG_COUNT
    }

    //*************************************************************************
    /// Emplaces an item to the front of the deque.
    /// If asserts or exceptions are enabled, throws an etl::deque_full if the deque is already full.
    //*************************************************************************
    template <typename T1, typename T2, typename T3, typename T4>
    void emplace_front(const T1& value1, const T2& value2, const T3& value3, const T4& value4)
    {
#if defined(ETL_CHECK_PUSH_POP)
      ETL_ASSERT(!full(), ETL_ERROR(deque_full));
#endif

      --_begin;
      ::new (&(*_begin)) T(value1, value2, value3, value4);
      ++current_size;
      ETL_INCREMENT_DEBUG_COUNT
    }
#endif

    //*************************************************************************
    /// Removes the oldest item from the deque.
    //*************************************************************************
    void pop_front()
    {
#if defined(ETL_CHECK_PUSH_POP)
      ETL_ASSERT(!empty(), ETL_ERROR(deque_empty));
#endif
      destroy_element_front();
    }

    //*************************************************************************
    /// Resizes the deque.
    /// If asserts or exceptions are enabled, throws an etl::deque_full is 'new_size' is too large.
    ///\param new_size The new size of the deque.
    ///\param value   The value to assign if the new size is larger. Default = Default constructed value.
    //*************************************************************************
    void resize(size_t new_size, const value_type& value = value_type())
    {
      ETL_ASSERT(new_size <= CAPACITY, ETL_ERROR(deque_out_of_bounds));

      // Make it smaller?
      if (new_size < current_size)
      {
        while (current_size > new_size)
        {
          destroy_element_back();
        }
      }
      // Make it larger?
      else if (new_size > current_size)
      {
        size_t count = new_size - current_size;

        for (size_t i = 0; i < count; ++i)
        {
          create_element_back(value);
        }
      }
    }

    //*************************************************************************
    /// - operator for iterator
    //*************************************************************************
    friend difference_type operator -(const iterator& lhs, const iterator& rhs)
    {
      return distance(rhs, lhs);
    }

    //*************************************************************************
    /// - operator for const_iterator
    //*************************************************************************
    friend difference_type operator -(const const_iterator& lhs, const const_iterator& rhs)
    {
      return distance(rhs, lhs);
    }

    //*************************************************************************
    /// - operator for reverse_iterator
    //*************************************************************************
    friend difference_type operator -(const reverse_iterator& lhs, const reverse_iterator& rhs)
    {
      return distance(lhs.base(), rhs.base());
    }

    //*************************************************************************
    /// - operator for const_reverse_iterator
    //*************************************************************************
    friend difference_type operator -(const const_reverse_iterator& lhs, const const_reverse_iterator& rhs)
    {
      return distance(lhs.base(), rhs.base());
    }

    //*************************************************************************
    /// Assignment operator.
    //*************************************************************************
    ideque& operator =(const ideque& rhs)
    {
      if (&rhs != this)
      {
        assign(rhs.begin(), rhs.end());
      }

      return *this;
    }

#if ETL_CPP11_SUPPORTED
    //*************************************************************************
    /// Move assignment operator.
    //*************************************************************************
    ideque& operator =(ideque&& rhs)
    {
      if (&rhs != this)
      {
        clear();
        iterator itr = rhs.begin();
        while (itr != rhs.end())
        {
          push_back(etl::move(*itr));
          ++itr;
        }

        rhs.initialise();
      }

      return *this;
    }
#endif

#ifdef ETL_IDEQUE_REPAIR_ENABLE
    //*************************************************************************
    /// Fix the internal pointers after a low level memory copy.
    //*************************************************************************
    virtual void repair() = 0;
#endif

  protected:

    //*************************************************************************
    /// Constructor.
    //*************************************************************************
    ideque(pointer p_buffer_, size_t max_size_, size_t buffer_size_)
      : deque_base(max_size_, buffer_size_),
      p_buffer(p_buffer_)
    {
    }

    //*********************************************************************
    /// Initialise the deque.
    //*********************************************************************
    void initialise()
    {
      if ETL_IF_CONSTEXPR(etl::is_trivially_destructible<T>::value)
      {
        current_size = 0;
        ETL_RESET_DEBUG_COUNT
      }
      else
      {
        while (current_size > 0)
        {
          destroy_element_back();
        }
      }

      _begin = iterator(0, *this, p_buffer);
      _end = iterator(0, *this, p_buffer);
    }

    //*************************************************************************
    /// Fix the internal pointers after a low level memory copy.
    //*************************************************************************
    void repair_buffer(pointer p_buffer_)
    {
      p_buffer = p_buffer_;

      _begin = iterator(_begin.index, *this, p_buffer);
      _end = iterator(_end.index, *this, p_buffer);
    }

    iterator _begin;   ///Iterator to the _begin item in the deque.
    iterator _end;     ///Iterator to the _end item in the deque.
    pointer  p_buffer; ///The buffer for the deque.

  private:

    //*********************************************************************
    /// Create a new element with a default value at the front.
    //*********************************************************************
    void create_element_front()
    {
      --_begin;
      ::new (&(*_begin)) T();
      ++current_size;
      ETL_INCREMENT_DEBUG_COUNT
    }

    //*********************************************************************
    /// Create a new elements from a range at the front.
    //*********************************************************************
    template <typename TIterator>
    void create_element_front(size_t n, TIterator from)
    {
      if (n == 0)
      {
        return;
      }

      _begin -= n;

      iterator item = _begin;

      do
      {
        ::new (&(*item++)) T(*from);
        ++from;
        ++current_size;
        ETL_INCREMENT_DEBUG_COUNT
      } while (--n != 0);
    }

    //*********************************************************************
    /// Create a new element with a default value at the back.
    //*********************************************************************
    void create_element_back()
    {
      ::new (&(*_end)) T();
      ++_end;
      ++current_size;
      ETL_INCREMENT_DEBUG_COUNT
    }

    //*********************************************************************
    /// Create a new element with a default value at the front.
    //*********************************************************************
    void create_element_front(const_reference value)
    {
      --_begin;
      ::new (&(*_begin)) T(value);
      ++current_size;
      ETL_INCREMENT_DEBUG_COUNT
    }

    //*********************************************************************
    /// Create a new element with a value at the back
    //*********************************************************************
    void create_element_back(const_reference value)
    {
      ::new (&(*_end)) T(value);
      ++_end;
      ++current_size;
      ETL_INCREMENT_DEBUG_COUNT
    }

#if ETL_CPP11_SUPPORTED
    //*********************************************************************
    /// Create a new element with a default value at the front.
    //*********************************************************************
    void create_element_front(rvalue_reference value)
    {
      --_begin;
      ::new (&(*_begin)) T(etl::move(value));
      ++current_size;
      ETL_INCREMENT_DEBUG_COUNT
    }

    //*********************************************************************
    /// Create a new element with a value at the back
    //*********************************************************************
    void create_element_back(rvalue_reference value)
    {
      ::new (&(*_end)) T(etl::move(value));
      ++_end;
      ++current_size;
      ETL_INCREMENT_DEBUG_COUNT
    }
#endif

    //*********************************************************************
    /// Destroy an element at the front.
    //*********************************************************************
    void destroy_element_front()
    {
      (*_begin).~T();
      --current_size;
      ETL_DECREMENT_DEBUG_COUNT
        ++_begin;
    }

    //*********************************************************************
    /// Destroy an element at the back.
    //*********************************************************************
    void destroy_element_back()
    {
      --_end;
      (*_end).~T();
      --current_size;
      ETL_DECREMENT_DEBUG_COUNT
    }

    //*************************************************************************
    /// Measures the distance between two iterators.
    //*************************************************************************
    template <typename TIterator1, typename TIterator2>
    static difference_type distance(const TIterator1& range_begin, const TIterator2& range_end)
    {
      difference_type distance1 = distance(range_begin);
      difference_type distance2 = distance(range_end);

      return distance2 - distance1;
    }

    //*************************************************************************
    /// Measures the distance from the _begin iterator to the specified iterator.
    //*************************************************************************
    template <typename TIterator>
    static difference_type distance(const TIterator& other)
    {
      const difference_type index = other.get_index();
      const difference_type reference_index = other.container()._begin.index;
      const size_t buffer_size = other.container().BUFFER_SIZE;

      if (index < reference_index)
      {
        return buffer_size + index - reference_index;
      }
      else
      {
        return index - reference_index;
      }
    }

    // Disable copy construction.
    ideque(const ideque&);

    //*************************************************************************
    /// Destructor.
    //*************************************************************************
#if defined(ETL_POLYMORPHIC_DEQUE) || defined(ETL_POLYMORPHIC_CONTAINERS)
  public:
    virtual ~ideque()
    {
    }
#else
  protected:
    ~ideque()
    {
    }
#endif
  };

  //***************************************************************************
  /// A fixed capacity double ended queue.
  ///\note The deque allocates one more element than the specified maximum size.
  ///\tparam T         The type of items this deque holds.
  ///\tparam MAX_SIZE_ The capacity of the deque
  ///\ingroup deque
  //***************************************************************************
  template <typename T, const size_t MAX_SIZE_>
  class deque : public etl::ideque<T>
  {
  public:

    static ETL_CONSTANT size_t MAX_SIZE = MAX_SIZE_;

  private:

    static ETL_CONSTANT size_t BUFFER_SIZE = MAX_SIZE + 1;

  public:

    typedef T        value_type;
    typedef T* pointer;
    typedef const T* const_pointer;
    typedef T& reference;
    typedef const T& const_reference;
    typedef size_t   size_type;
    typedef typename etl::iterator_traits<pointer>::difference_type difference_type;

    //*************************************************************************
    /// Default constructor.
    //*************************************************************************
    deque()
      : etl::ideque<T>(reinterpret_cast<T*>(buffer.raw), MAX_SIZE, BUFFER_SIZE)
    {
      this->initialise();
    }

    //*************************************************************************
    /// Destructor.
    //*************************************************************************
    ~deque()
    {
      this->initialise();
    }

    //*************************************************************************
    /// Copy constructor.
    //*************************************************************************
    deque(const deque& other)
      : etl::ideque<T>(reinterpret_cast<T*>(buffer.raw), MAX_SIZE, BUFFER_SIZE)
    {
      if (this != &other)
      {
        this->assign(other.begin(), other.end());
      }
    }

#if ETL_CPP11_SUPPORTED
    //*************************************************************************
    /// Move constructor.
    //*************************************************************************
    deque(deque&& other)
      : etl::ideque<T>(reinterpret_cast<T*>(buffer.raw), MAX_SIZE, BUFFER_SIZE)
    {
      if (this != &other)
      {
        this->initialise();

        typename etl::ideque<T>::iterator itr = other.begin();
        while (itr != other.end())
        {
          this->push_back(etl::move(*itr));
          ++itr;
        }
      }
    }
#endif

    //*************************************************************************
    /// Assigns data to the deque.
    //*************************************************************************
    template <typename TIterator>
    deque(TIterator begin_, TIterator end_)
      : etl::ideque<T>(reinterpret_cast<T*>(buffer.raw), MAX_SIZE, BUFFER_SIZE)
    {
      this->assign(begin_, end_);
    }

    //*************************************************************************
    /// Assigns data to the deque.
    //*************************************************************************
    explicit deque(size_t n, const_reference value = value_type())
      : etl::ideque<T>(reinterpret_cast<T*>(buffer.raw), MAX_SIZE, BUFFER_SIZE)
    {
      this->assign(n, value);
    }

#if ETL_CPP11_SUPPORTED && ETL_NOT_USING_STLPORT && ETL_USING_STL
    //*************************************************************************
    /// Construct from initializer_list.
    //*************************************************************************
    deque(std::initializer_list<T> init)
      : ideque<T>(reinterpret_cast<T*>(buffer.raw), MAX_SIZE, BUFFER_SIZE)
    {
      this->assign(init.begin(), init.end());
    }
#endif

    //*************************************************************************
    /// Assignment operator.
    //*************************************************************************
    deque& operator =(const deque& rhs)
    {
      if (&rhs != this)
      {
        this->assign(rhs.begin(), rhs.end());
      }

      return *this;
    }

#if ETL_CPP11_SUPPORTED
    //*************************************************************************
    /// Move assignment operator.
    //*************************************************************************
    deque& operator =(deque&& rhs)
    {
      if (&rhs != this)
      {
        this->clear();
        typename etl::ideque<T>::iterator itr = rhs.begin();
        while (itr != rhs.end())
        {
          this->push_back(etl::move(*itr));
          ++itr;
        }
      }

      return *this;
    }
#endif

    //*************************************************************************
    /// Fix the internal pointers after a low level memory copy.
    //*************************************************************************
    void repair()
#ifdef ETL_ISTRING_REPAIR_ENABLE
      ETL_OVERRIDE
#endif
    {
#if ETL_CPP11_TYPE_TRAITS_IS_TRIVIAL_SUPPORTED
      ETL_ASSERT(etl::is_trivially_copyable<T>::value, ETL_ERROR(etl::deque_incompatible_type));
#endif

      etl::ideque<T>::repair_buffer(reinterpret_cast<T*>(buffer.raw));
    }

  private:

    /// The uninitialised buffer of T used in the deque.
    etl::uninitialized_buffer_of<T, BUFFER_SIZE> buffer;
  };

  //*************************************************************************
  /// Template deduction guides.
  //*************************************************************************
#if ETL_CPP17_SUPPORTED && ETL_NOT_USING_STLPORT && ETL_USING_STL
  template <typename T, typename... Ts>
  deque(T, Ts...)
    ->deque<etl::enable_if_t<(etl::is_same_v<T, Ts> && ...), T>, 1U + sizeof...(Ts)>;
#endif  

  //***************************************************************************
  /// Equal operator.
  ///\param lhs  Reference to the _begin deque.
  ///\param rhs  Reference to the second deque.
  ///\return <b>true</b> if the arrays are equal, otherwise <b>false</b>
  ///\ingroup deque
  //***************************************************************************
  template <typename T>
  bool operator ==(const etl::ideque<T>& lhs, const etl::ideque<T>& rhs)
  {
    return (lhs.size() == rhs.size()) && etl::equal(lhs.begin(), lhs.end(), rhs.begin());
  }

  //***************************************************************************
  /// Not equal operator.
  ///\param lhs  Reference to the _begin deque.
  ///\param rhs  Reference to the second deque.
  ///\return <b>true</b> if the arrays are not equal, otherwise <b>false</b>
  ///\ingroup deque
  //***************************************************************************
  template <typename T>
  bool operator !=(const etl::ideque<T>& lhs, const etl::ideque<T>& rhs)
  {
    return !(lhs == rhs);
  }

  //***************************************************************************
  /// Less than operator.
  ///\param lhs  Reference to the _begin deque.
  ///\param rhs  Reference to the second deque.
  ///\return <b>true</b> if the _begin deque is lexicographically less than the second, otherwise <b>false</b>
  ///\ingroup deque
  //***************************************************************************
  template <typename T>
  bool operator <(const etl::ideque<T>& lhs, const etl::ideque<T>& rhs)
  {
    return etl::lexicographical_compare(lhs.begin(),
      lhs.end(),
      rhs.begin(),
      rhs.end());
  }

  //***************************************************************************
  /// Less than or equal operator.
  ///\param lhs  Reference to the _begin deque.
  ///\param rhs  Reference to the second deque.
  ///\return <b>true</b> if the _begin deque is lexicographically less than or equal to the second, otherwise <b>false</b>
  ///\ingroup deque
  //***************************************************************************
  template <typename T>
  bool operator <=(const etl::ideque<T>& lhs, const etl::ideque<T>& rhs)
  {
    return !(lhs > rhs);
  }

  //***************************************************************************
  /// Greater than operator.
  ///\param lhs  Reference to the _begin deque.
  ///\param rhs  Reference to the second deque.
  ///\return <b>true</b> if the _begin deque is lexicographically greater than the second, otherwise <b>false</b>
  ///\ingroup deque
  //***************************************************************************
  template <typename T>
  bool operator >(const etl::ideque<T>& lhs, const etl::ideque<T>& rhs)
  {
    return (rhs < lhs);
  }

  //***************************************************************************
  /// Greater than or equal operator.
  ///\param "lhs  Reference to the _begin deque.
  ///\param "rhs  Reference to the second deque.
  ///\return <b>true</b> if the _begin deque is lexicographically greater than or equal to the second, otherwise <b>false</b>
  ///\ingroup deque
  //***************************************************************************
  template <typename T>
  bool operator >=(const etl::ideque<T>& lhs, const etl::ideque<T>& rhs)
  {
    return !(lhs < rhs);
  }
}

#undef ETL_FILE

#include "private/minmax_pop.h"

#endif<|MERGE_RESOLUTION|>--- conflicted
+++ resolved
@@ -265,11 +265,7 @@
     public:
 
       friend class ideque;
-<<<<<<< HEAD
-      friend struct ideque::const_iterator;
-=======
       friend class const_iterator;
->>>>>>> 0f9e8327
 
       //***************************************************
       iterator()
