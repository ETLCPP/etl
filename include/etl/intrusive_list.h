///\file

/******************************************************************************
The MIT License(MIT)

Embedded Template Library.
https://github.com/ETLCPP/etl
https://www.etlcpp.com

Copyright(c) 2016 jwellbelove

Permission is hereby granted, free of charge, to any person obtaining a copy
of this software and associated documentation files(the "Software"), to deal
in the Software without restriction, including without limitation the rights
to use, copy, modify, merge, publish, distribute, sublicense, and / or sell
copies of the Software, and to permit persons to whom the Software is
furnished to do so, subject to the following conditions :

The above copyright notice and this permission notice shall be included in all
copies or substantial portions of the Software.

THE SOFTWARE IS PROVIDED "AS IS", WITHOUT WARRANTY OF ANY KIND, EXPRESS OR
IMPLIED, INCLUDING BUT NOT LIMITED TO THE WARRANTIES OF MERCHANTABILITY,
FITNESS FOR A PARTICULAR PURPOSE AND NONINFRINGEMENT.IN NO EVENT SHALL THE
AUTHORS OR COPYRIGHT HOLDERS BE LIABLE FOR ANY CLAIM, DAMAGES OR OTHER
LIABILITY, WHETHER IN AN ACTION OF CONTRACT, TORT OR OTHERWISE, ARISING FROM,
OUT OF OR IN CONNECTION WITH THE SOFTWARE OR THE USE OR OTHER DEALINGS IN THE
SOFTWARE.
******************************************************************************/

#ifndef ETL_INTRUSIVE_LIST_INCLUDED
#define ETL_INTRUSIVE_LIST_INCLUDED

#include "platform.h"

#include "private/minmax_push.h"

#include <stddef.h>

#include "platform.h"
#include "nullptr.h"
#include "type_traits.h"
#include "exception.h"
#include "error_handler.h"
#include "intrusive_links.h"
#include "static_assert.h"
#include "algorithm.h"
#include "iterator.h"

#include "algorithm.h"
#include "iterator.h"
#include "functional.h"

#undef ETL_FILE
#define ETL_FILE "21"

namespace etl
{
  //***************************************************************************
  /// Exception for the intrusive_list.
  ///\ingroup intrusive_list
  //***************************************************************************
  class intrusive_list_exception : public exception
  {
  public:

    intrusive_list_exception(string_type reason_, string_type file_name_, numeric_type line_number_)
      : exception(reason_, file_name_, line_number_)
    {
    }
  };

  //***************************************************************************
  /// Empty exception for the intrusive_list.
  ///\ingroup intrusive_list
  //***************************************************************************
  class intrusive_list_empty : public intrusive_list_exception
  {
  public:

    intrusive_list_empty(string_type file_name_, numeric_type line_number_)
      : intrusive_list_exception(ETL_ERROR_TEXT("intrusive_list:empty", ETL_FILE"A"), file_name_, line_number_)
    {
    }
  };

  //***************************************************************************
  /// Iterator exception for the intrusive_list.
  ///\ingroup intrusive_list
  //***************************************************************************
  class intrusive_list_iterator_exception : public intrusive_list_exception
  {
  public:

    intrusive_list_iterator_exception(string_type file_name_, numeric_type line_number_)
      : intrusive_list_exception(ETL_ERROR_TEXT("intrusive_list:iterator", ETL_FILE"B"), file_name_, line_number_)
    {
    }
  };

  //***************************************************************************
  /// Unsorted exception for the intrusive_list.
  ///\ingroup intrusive_list
  //***************************************************************************
  class intrusive_list_unsorted : public intrusive_list_exception
  {
  public:

    intrusive_list_unsorted(string_type file_name_, numeric_type line_number_)
      : intrusive_list_exception(ETL_ERROR_TEXT("intrusive_list:unsorted", ETL_FILE"C"), file_name_, line_number_)
    {
    }
  };

  //***************************************************************************
  /// Base for intrusive list.
  ///\ingroup intrusive_list
  //***************************************************************************
  template <typename TLink>
  class intrusive_list_base
  {
  public:

    // Node typedef.
    typedef TLink link_type;

    //*************************************************************************
    /// Assigns a range of values to the intrusive_list.
    /// If ETL_THROW_EXCEPTIONS & ETL_DEBUG are defined emits a
    /// intrusive_list_iterator_exception if the iterators are reversed.
    //*************************************************************************
    template <typename TIterator>
    void assign(TIterator first, TIterator last)
    {
#if defined(ETL_DEBUG)
<<<<<<< HEAD
      intmax_t d = ETL_STD::distance(first, last);
=======
      intmax_t d = etl::distance(first, last);
>>>>>>> 575a0fee
      ETL_ASSERT(d >= 0, ETL_ERROR(intrusive_list_iterator_exception));
#endif

      initialise();

      link_type* p_last_link = &terminal_link;

      // Add all of the elements.
      while (first != last)
      {
        link_type& link = *first++;
        etl::link_splice<link_type>(p_last_link, link);
        p_last_link = &link;
        ++current_size;
      }
    }

    //*************************************************************************
    /// Pushes a value to the front of the intrusive_list.
    //*************************************************************************
    void push_front(link_type& value)
    {
      insert_link(terminal_link, value);
    }

    //*************************************************************************
    /// Removes a value from the front of the intrusive_list.
    //*************************************************************************
    void pop_front()
    {
#if defined(ETL_CHECK_PUSH_POP)
      ETL_ASSERT(!empty(), ETL_ERROR(intrusive_list_empty));
#endif
      remove_link(get_head());
    }

    //*************************************************************************
    /// Pushes a value to the back of the intrusive_list.
    //*************************************************************************
    void push_back(link_type& value)
    {
      insert_link(terminal_link.link_type::etl_previous, value);
    }

    //*************************************************************************
    /// Removes a value from the back of the intrusive_list.
    //*************************************************************************
    void pop_back()
    {
#if defined(ETL_CHECK_PUSH_POP)
      ETL_ASSERT(!empty(), ETL_ERROR(intrusive_list_empty));
#endif
      remove_link(get_tail());
    }

    //*************************************************************************
    /// Clears the intrusive_list.
    //*************************************************************************
    void clear()
    {
      initialise();
    }

    //*************************************************************************
    /// Reverses the list.
    //*************************************************************************
    void reverse()
    {
      if (is_trivial_list())
      {
        return;
      }

      link_type* pnode = terminal_link.etl_next;

      while (pnode != &terminal_link)
      {
        pnode->reverse();
        pnode = pnode->etl_previous; // Now we've reversed it, we must go to the previous node.
      }

      // Terminal node.
      pnode->reverse();
    }

    //*************************************************************************
    /// Returns true if the list has no elements.
    //*************************************************************************
    bool empty() const
    {
      return (terminal_link.link_type::etl_next == &terminal_link);
    }

    //*************************************************************************
    /// Returns the number of elements.
    //*************************************************************************
    size_t size() const
    {
      return current_size;
    }

  protected:

    /// The link that acts as the intrusive_list start & end.
    link_type terminal_link;

    size_t current_size; ///< Counts the number of elements in the list.

    //*************************************************************************
    /// Destructor
    //*************************************************************************
    ~intrusive_list_base()
    {
    }

    //*************************************************************************
    /// Is the intrusive_list a trivial length?
    //*************************************************************************
    bool is_trivial_list() const
    {
      return (terminal_link.link_type::etl_next == &terminal_link) || (terminal_link.link_type::etl_next->etl_next == &terminal_link);
    }

    //*************************************************************************
    /// Insert a link.
    //*************************************************************************
    void insert_link(link_type& previous, link_type& new_link)
    {
      // Connect to the intrusive_list.
      etl::link_splice<link_type>(previous, new_link);
      ++current_size;
    }

    //*************************************************************************
    /// Insert a link.
    //*************************************************************************
    void insert_link(link_type* previous, link_type& new_link)
    {
      // Connect to the intrusive_list.
      etl::link_splice<link_type>(previous, new_link);
      ++current_size;
    }

    //*************************************************************************
    /// Insert a link.
    //*************************************************************************
    void insert_link(link_type& previous, link_type* new_link)
    {
      // Connect to the intrusive_list.
      etl::link_splice<link_type>(previous, new_link);
      ++current_size;
    }

    //*************************************************************************
    /// Insert a link.
    //*************************************************************************
    void insert_link(link_type* previous, link_type* new_link)
    {
      // Connect to the intrusive_list.
      etl::link_splice<link_type>(previous, new_link);
      ++current_size;
    }

    //*************************************************************************
    /// Remove a link.
    //*************************************************************************
    void remove_link(link_type& link)
    {
      etl::unlink<link_type>(link);
      --current_size;
    }

    //*************************************************************************
    /// Remove a link.
    //*************************************************************************
    void remove_link(link_type* link)
    {
      etl::unlink<link_type>(*link);
      --current_size;
    }

    //*************************************************************************
    /// Get the head link.
    //*************************************************************************
    link_type* get_head()
    {
      return terminal_link.etl_next;
    }

    //*************************************************************************
    /// Get the head link.
    //*************************************************************************
    const link_type* get_head() const
    {
      return terminal_link.etl_next;
    }

    //*************************************************************************
    /// Get the tail link.
    //*************************************************************************
    link_type* get_tail()
    {
      return terminal_link.etl_previous;
    }

    //*************************************************************************
    /// Get the tail link.
    //*************************************************************************
    const link_type* get_tail() const
    {
      return terminal_link.etl_previous;
    }

    //*************************************************************************
    /// Initialise the intrusive_list.
    //*************************************************************************
    void initialise()
    {
      etl::link(terminal_link, terminal_link);
      current_size = 0;
    }
  };

  //***************************************************************************
  /// An intrusive list.
  ///\ingroup intrusive_list
  ///\note TLink must be a base of TValue.
  //***************************************************************************
  template <typename TValue, typename TLink = etl::bidirectional_link<0> >
  class intrusive_list : public etl::intrusive_list_base<TLink>
  {
  public:

    // Node typedef.
    typedef typename etl::intrusive_list_base<TLink>::link_type link_type;

    typedef intrusive_list<TValue, TLink> list_type;

    // STL style typedefs.
    typedef TValue            value_type;
    typedef value_type*       pointer;
    typedef const value_type* const_pointer;
    typedef value_type&       reference;
    typedef const value_type& const_reference;
    typedef size_t            size_type;

    //*************************************************************************
    /// iterator.
    //*************************************************************************
<<<<<<< HEAD
    class iterator : public etl::iterator<ETL_BIDIRECTIONAL_ITERATOR_TAG, value_type>
=======
    class iterator : public etl::iterator<ETL_OR_STD::bidirectional_iterator_tag, value_type>
>>>>>>> 575a0fee
    {
    public:

      friend class intrusive_list;
      friend class const_iterator;

      iterator()
        : p_value(ETL_NULLPTR)
      {
      }

      iterator(value_type& value)
        : p_value(&value)
      {
      }

      iterator(const iterator& other)
        : p_value(other.p_value)
      {
      }

      iterator& operator ++()
      {
        // Read the appropriate 'etl_next'.
        p_value = static_cast<value_type*>(p_value->link_type::etl_next);
        return *this;
      }

      iterator operator ++(int)
      {
        iterator temp(*this);
        // Read the appropriate 'etl_next'.
        p_value = static_cast<value_type*>(p_value->link_type::etl_next);
        return temp;
      }

      iterator& operator --()
      {
        // Read the appropriate 'etl_previous'.
        p_value = static_cast<value_type*>(p_value->link_type::etl_previous);
        return *this;
      }

      iterator operator --(int)
      {
        iterator temp(*this);
        // Read the appropriate 'etl_previous'.
        p_value = static_cast<value_type*>(p_value->link_type::etl_previous);
        return temp;
      }

      iterator operator =(const iterator& other)
      {
        p_value = other.p_value;
        return *this;
      }

      reference operator *()
      {
        return *p_value;
      }

      const_reference operator *() const
      {
        return *p_value;
      }

      pointer operator &()
      {
        return p_value;
      }

      const_pointer operator &() const
      {
        return p_value;
      }

      pointer operator ->()
      {
        return p_value;
      }

      const_pointer operator ->() const
      {
        return p_value;
      }

      friend bool operator == (const iterator& lhs, const iterator& rhs)
      {
        return lhs.p_value == rhs.p_value;
      }

      friend bool operator != (const iterator& lhs, const iterator& rhs)
      {
        return !(lhs == rhs);
      }

    private:

      value_type* p_value;
    };

    //*************************************************************************
    /// const_iterator
    //*************************************************************************
<<<<<<< HEAD
    class const_iterator : public etl::iterator<ETL_BIDIRECTIONAL_ITERATOR_TAG, const value_type>
=======
    class const_iterator : public etl::iterator<ETL_OR_STD::bidirectional_iterator_tag, const value_type>
>>>>>>> 575a0fee
    {
    public:

      friend class intrusive_list;

      const_iterator()
        : p_value(ETL_NULLPTR)
      {
      }

      const_iterator(const value_type& value)
        : p_value(&value)
      {
      }

      const_iterator(const typename intrusive_list::iterator& other)
        : p_value(other.p_value)
      {
      }

      const_iterator(const const_iterator& other)
        : p_value(other.p_value)
      {
      }

      const_iterator& operator ++()
      {
        // Read the appropriate 'etl_next'.
        p_value = static_cast<value_type*>(p_value->link_type::etl_next);
        return *this;
      }

      const_iterator operator ++(int)
      {
        const_iterator temp(*this);
        // Read the appropriate 'etl_next'.
        p_value = static_cast<value_type*>(p_value->link_type::etl_next);
        return temp;
      }

      const_iterator& operator --()
      {
        // Read the appropriate 'etl_previous'.
        p_value = static_cast<value_type*>(p_value->link_type::etl_previous);
        return *this;
      }

      const_iterator operator --(int)
      {
        const_iterator temp(*this);
        // Read the appropriate 'etl_previous'.
        p_value = static_cast<value_type*>(p_value->link_type::etl_previous);
        return temp;
      }

      const_iterator operator =(const const_iterator& other)
      {
        p_value = other.p_value;
        return *this;
      }

      const_reference operator *() const
      {
        return *p_value;
      }

      const_pointer operator &() const
      {
        return p_value;
      }

      const_pointer operator ->() const
      {
        return p_value;
      }

      friend bool operator == (const const_iterator& lhs, const const_iterator& rhs)
      {
        return lhs.p_value == rhs.p_value;
      }

      friend bool operator != (const const_iterator& lhs, const const_iterator& rhs)
      {
        return !(lhs == rhs);
      }

    private:

      const value_type* p_value;
    };

<<<<<<< HEAD
    typedef typename ETL_STD::iterator_traits<iterator>::difference_type difference_type;
=======
    typedef typename etl::iterator_traits<iterator>::difference_type difference_type;
>>>>>>> 575a0fee

    //*************************************************************************
    /// Constructor.
    //*************************************************************************
    intrusive_list()
    {
      this->initialise();
    }

    //*************************************************************************
    /// Destructor.
    //*************************************************************************
    ~intrusive_list()
    {
      this->clear();
    }

    //*************************************************************************
    /// Constructor from range
    //*************************************************************************
    template <typename TIterator>
    intrusive_list(TIterator first, TIterator last)
    {
      this->assign(first, last);
    }

    //*************************************************************************
    /// Gets the beginning of the intrusive_list.
    //*************************************************************************
    iterator begin()
    {
      return iterator(static_cast<value_type&>(*this->get_head()));
    }

    //*************************************************************************
    /// Gets the beginning of the intrusive_list.
    //*************************************************************************
    const_iterator begin() const
    {
      return const_iterator(static_cast<const value_type&>(*this->get_head()));
    }

    //*************************************************************************
    /// Gets the beginning of the intrusive_list.
    //*************************************************************************
    const_iterator cbegin() const
    {
      return const_iterator(static_cast<const value_type&>(*this->get_head()));
    }

    //*************************************************************************
    /// Gets the end of the intrusive_list.
    //*************************************************************************
    iterator end()
    {
      return iterator(static_cast<value_type&>(this->terminal_link));
    }

    //*************************************************************************
    /// Gets the end of the intrusive_list.
    //*************************************************************************
    const_iterator end() const
    {
      return const_iterator(static_cast<const value_type&>(this->terminal_link));
    }

    //*************************************************************************
    /// Gets the end of the intrusive_list.
    //*************************************************************************
    const_iterator cend() const
    {
      return const_iterator(static_cast<const value_type&>(this->terminal_link));
    }

    //*************************************************************************
    /// Gets a reference to the first element.
    //*************************************************************************
    reference front()
    {
      return *static_cast<value_type*>(this->get_head());
    }

    //*************************************************************************
    /// Gets a const reference to the first element.
    //*************************************************************************
    const_reference front() const
    {
      return *static_cast<const value_type*>(this->get_head());
    }

    //*************************************************************************
    /// Gets a reference to the last element.
    //*************************************************************************
    reference back()
    {
      return *static_cast<value_type*>(this->get_tail());
    }

    //*************************************************************************
    /// Gets a const reference to the last element.
    //*************************************************************************
    const_reference back() const
    {
      return *static_cast<const value_type*>(this->get_tail());
    }

    //*************************************************************************
    /// Inserts a value to the intrusive_list before the specified position.
    //*************************************************************************
    iterator insert(iterator position, value_type& value)
    {
      this->insert_link(position.p_value->link_type::etl_previous, value);
      return iterator(value);
    }

    //*************************************************************************
    /// Inserts a range of values to the intrusive_list after the specified position.
    //*************************************************************************
    template <typename TIterator>
    void insert(iterator position, TIterator first, TIterator last)
    {
      while (first != last)
      {
        // Set up the next free link.
        this->insert_link(*position.p_value->link_type::etl_previous, *first++);
      }
    }

    //*************************************************************************
    /// Erases the value at the specified position.
    //*************************************************************************
    iterator erase(iterator position)
    {
      iterator next(position);
      ++next;

      this->remove_link(*position.p_value);

      return next;
    }

    //*************************************************************************
    /// Erases a range of elements.
    /// Clears the links after erasing if AUTO or CHECKED.
    //*************************************************************************
    iterator erase(iterator first, iterator last)
    {
      link_type* p_first = first.p_value;
      link_type* p_last  = last.p_value;

      // Join the ends.
      etl::link<link_type>(p_first->etl_previous, p_last);

<<<<<<< HEAD
      this->current_size -= ETL_STD::distance(first, last);
=======
      this->current_size -= etl::distance(first, last);
>>>>>>> 575a0fee

      if (p_last == &this->terminal_link)
      {
        return end();
      }
      else
      {
        return iterator(*static_cast<value_type*>(p_last));
      }
    }

    //*************************************************************************
    /// Removes all but the one element from every consecutive group of equal
    /// elements in the container.
    //*************************************************************************
    template <typename TIsEqual>
    void unique(TIsEqual isEqual)
    {
      if (this->empty())
      {
        return;
      }

      iterator i_item = begin();
      ++i_item;
      iterator i_previous = begin();

      while (i_item != end())
      {
        if (isEqual(*i_previous, *i_item))
        {
          i_item = erase(i_item);
        }
        else
        {
          i_previous = i_item;
          ++i_item;
        }
      }
    }

    //*************************************************************************
    /// Sort using in-place merge sort algorithm.
    //*************************************************************************
    void sort()
    {
<<<<<<< HEAD
      sort(ETL_STD::less<value_type>());
=======
      sort(etl::less<value_type>());
>>>>>>> 575a0fee
    }

    //*************************************************************************
    /// Stable sort using in-place merge sort algorithm.
    /// Copyright 2001 Simon Tatham.
    ///
    /// Permission is hereby granted, free of charge, to any person
    /// obtaining a copy of this software and associated documentation
    /// files (the "Software"), to deal in the Software without
    /// restriction, including without limitation the rights to use,
    /// copy, modify, merge, publish, distribute, sublicense, and/or
    /// sell copies of the Software, and to permit persons to whom the
    /// Software is furnished to do so, subject to the following
    /// conditions:
    ///
    /// The above copyright notice and this permission notice shall be
    /// included in all copies or substantial portions of the Software.
    ///
    /// THE SOFTWARE IS PROVIDED "AS IS", WITHOUT WARRANTY OF ANY KIND,
    /// EXPRESS OR IMPLIED, INCLUDING BUT NOT LIMITED TO THE WARRANTIES
    /// OF MERCHANTABILITY, FITNESS FOR A PARTICULAR PURPOSE AND
    /// NONINFRINGEMENT.  IN NO EVENT SHALL SIMON TATHAM BE LIABLE FOR
    /// ANY CLAIM, DAMAGES OR OTHER LIABILITY, WHETHER IN AN ACTION OF
    /// CONTRACT, TORT OR OTHERWISE, ARISING FROM, OUT OF OR IN
    /// CONNECTION WITH THE SOFTWARE OR THE USE OR OTHER DEALINGS IN THE
    /// SOFTWARE.
    //*************************************************************************
    template <typename TCompare>
    void sort(TCompare compare)
    {
      iterator i_left;
      iterator i_right;
      iterator i_node;
      iterator i_head;
      iterator i_tail;
      int      list_size = 1;
      int      number_of_merges;
      int      left_size;
      int      right_size;

      if (this->is_trivial_list())
      {
        return;
      }

      while (true)
      {
        i_left = begin();
        i_head = end();
        i_tail = end();

        number_of_merges = 0;  // Count the number of merges we do in this pass.

        while (i_left != end())
        {
          ++number_of_merges;  // There exists a merge to be done.
          i_right = i_left;
          left_size = 0;

          // Step 'list_size' places along from left
          for (int i = 0; i < list_size; ++i)
          {
            ++left_size;
            ++i_right;

            if (i_right == end())
            {
              break;
            }
          }

          // If right hasn't fallen off end, we have two lists to merge.
          right_size = list_size;

          // Now we have two lists. Merge them.
          while (left_size > 0 || (right_size > 0 && i_right != end()))
          {
            // Decide whether the next node of merge comes from left or right.
            if (left_size == 0)
            {
              // Left is empty. The node must come from right.
              i_node = i_right++;
              --right_size;
            }
            else if (right_size == 0 || i_right == end())
            {
              // Right is empty. The node must come from left.
              i_node = i_left++;
              --left_size;
            }
            else if (!compare(*i_right, *i_left))
            {
              // First node of left is lower or same. The node must come from left.
              i_node = i_left++;
              --left_size;
            }
            else
            {
              // First node of right is lower. The node must come from right.
              i_node = i_right;
              ++i_right;
              --right_size;
            }

            // Add the next node to the merged head.
            if (i_head == end())
            {
              etl::link<link_type>(i_head.p_value, i_node.p_value);
              i_head = i_node;
              i_tail = i_node;
            }
            else
            {
              etl::link<link_type>(i_tail.p_value, i_node.p_value);
              i_tail = i_node;
            }

            etl::link<link_type>(i_tail.p_value, this->terminal_link);
          }

          // Now left has stepped `list_size' places along, and right has too.
          i_left = i_right;
        }

        // If we have done only one merge, we're finished.
        if (number_of_merges <= 1)   // Allow for number_of_merges == 0, the empty head case
        {
          return;
        }

        // Otherwise repeat, merging lists twice the size
        list_size *= 2;
      }
    }

    //*************************************************************************
    // Removes the values specified.
    //*************************************************************************
    void remove(const_reference value)
    {
      iterator i_item = begin();

      while (i_item != end())
      {
        if (*i_item == value)
        {
          i_item = erase(i_item);
        }
        else
        {
          ++i_item;
        }
      }
    }

    //*************************************************************************
    /// Removes according to a predicate.
    //*************************************************************************
    template <typename TPredicate>
    void remove_if(TPredicate predicate)
    {
      iterator i_item = begin();

      while (i_item != end())
      {
        if (predicate(*i_item))
        {
          i_item = erase(i_item);
        }
        else
        {
          ++i_item;
        }
      }
    }

    //*************************************************************************
    /// Splice another list into this one.
    //*************************************************************************
    void splice(iterator position, list_type& other)
    {
      // No point splicing to ourself!
      if (&other != this)
      {
        if (!other.empty())
        {
          link_type& first = *other.get_head();
          link_type& last = *other.get_tail();

          if (&other != this)
          {
            this->current_size += other.size();
          }

          link_type& after = *position.p_value;
          link_type& before = *after.etl_previous;

          etl::link<link_type>(before, first);
          etl::link<link_type>(last, after);

          other.initialise();
        }
      }
    }

    //*************************************************************************
    /// Splice an element from another list into this one.
    //*************************************************************************
    void splice(iterator position, list_type& other, iterator isource)
    {
      link_type& before = *position.p_value->link_type::etl_previous;

      etl::unlink<link_type>(*isource.p_value);
      etl::link_splice<link_type>(before, *isource.p_value);

      if (&other != this)
      {
        ++this->current_size;
        --other.current_size;
      }
    }

    //*************************************************************************
    /// Splice a range of elements from another list into this one.
    //*************************************************************************
    void splice(iterator position, list_type& other, iterator begin_, iterator end_)
    {
      if (!other.empty())
      {
        if (&other != this)
        {
<<<<<<< HEAD
          size_t n = ETL_STD::distance(begin_, end_);
=======
          size_t n = etl::distance(begin_, end_);
>>>>>>> 575a0fee
          this->current_size += n;
          other.current_size -= n;
        }

        link_type& first = *begin_.p_value;
        link_type& last  = *end_.p_value->link_type::etl_previous;

        // Unlink from the source list.
        etl::unlink(first, last);

        // Fix our links.
        link_type& before = *position.p_value->link_type::etl_previous;

        etl::link_splice<link_type>(before, first, last);
      }
    }

    //*************************************************************************
    /// Merge another list into this one. Both lists should be sorted.
    //*************************************************************************
    void merge(list_type& other)
    {
<<<<<<< HEAD
      merge(other, ETL_STD::less<value_type>());
=======
      merge(other, etl::less<value_type>());
>>>>>>> 575a0fee
    }

    //*************************************************************************
    /// Merge another list into this one. Both lists should be sorted.
    //*************************************************************************
    template <typename TCompare>
    void merge(list_type& other, TCompare compare)
    {
      if ((this != &other) && !other.empty())
      {
#if defined(ETL_DEBUG)
        ETL_ASSERT(etl::is_sorted(other.begin(), other.end(), compare), ETL_ERROR(intrusive_list_unsorted));
        ETL_ASSERT(etl::is_sorted(begin(), end(), compare), ETL_ERROR(intrusive_list_unsorted));
#endif

        value_type* other_begin = static_cast<value_type*>(other.get_head());
        value_type* other_end   = static_cast<value_type*>(&other.terminal_link);

        value_type* this_begin = static_cast<value_type*>(this->get_head());
        value_type* this_end   = static_cast<value_type*>(&this->terminal_link);

        while ((this_begin != this_end) && (other_begin != other_end))
        {
          // Find the place to insert.
          while ((this_begin != this_end) && !(compare(*other_begin, *this_begin)))
          {
            this_begin = static_cast<value_type*>(this_begin->link_type::etl_next);
          }

          // Insert.
          if (this_begin != this_end)
          {
            while ((other_begin != other_end) && (compare(*other_begin, *this_begin)))
            {
              value_type* value = other_begin;
              other_begin = static_cast<value_type*>(other_begin->link_type::etl_next);
              etl::link_splice<link_type>(*this_begin->link_type::etl_previous, *value);
            }
          }
        }

        // Any left over?
        if ((this_begin == this_end) && (other_begin != other_end))
        {
          etl::link_splice<link_type>(*this->get_tail(), *other_begin, *other_end->link_type::etl_previous);
        }

        this->current_size += other.size();

        other.initialise();
      }
    }

  private:

    // Disabled.
    intrusive_list(const intrusive_list& other);
    intrusive_list& operator = (const intrusive_list& rhs);
  };
}

#include "private/minmax_pop.h"

#undef ETL_FILE

#endif<|MERGE_RESOLUTION|>--- conflicted
+++ resolved
@@ -133,11 +133,7 @@
     void assign(TIterator first, TIterator last)
     {
 #if defined(ETL_DEBUG)
-<<<<<<< HEAD
-      intmax_t d = ETL_STD::distance(first, last);
-=======
       intmax_t d = etl::distance(first, last);
->>>>>>> 575a0fee
       ETL_ASSERT(d >= 0, ETL_ERROR(intrusive_list_iterator_exception));
 #endif
 
@@ -387,11 +383,7 @@
     //*************************************************************************
     /// iterator.
     //*************************************************************************
-<<<<<<< HEAD
-    class iterator : public etl::iterator<ETL_BIDIRECTIONAL_ITERATOR_TAG, value_type>
-=======
     class iterator : public etl::iterator<ETL_OR_STD::bidirectional_iterator_tag, value_type>
->>>>>>> 575a0fee
     {
     public:
 
@@ -497,11 +489,7 @@
     //*************************************************************************
     /// const_iterator
     //*************************************************************************
-<<<<<<< HEAD
-    class const_iterator : public etl::iterator<ETL_BIDIRECTIONAL_ITERATOR_TAG, const value_type>
-=======
     class const_iterator : public etl::iterator<ETL_OR_STD::bidirectional_iterator_tag, const value_type>
->>>>>>> 575a0fee
     {
     public:
 
@@ -593,11 +581,7 @@
       const value_type* p_value;
     };
 
-<<<<<<< HEAD
-    typedef typename ETL_STD::iterator_traits<iterator>::difference_type difference_type;
-=======
     typedef typename etl::iterator_traits<iterator>::difference_type difference_type;
->>>>>>> 575a0fee
 
     //*************************************************************************
     /// Constructor.
@@ -751,11 +735,7 @@
       // Join the ends.
       etl::link<link_type>(p_first->etl_previous, p_last);
 
-<<<<<<< HEAD
-      this->current_size -= ETL_STD::distance(first, last);
-=======
       this->current_size -= etl::distance(first, last);
->>>>>>> 575a0fee
 
       if (p_last == &this->terminal_link)
       {
@@ -802,11 +782,7 @@
     //*************************************************************************
     void sort()
     {
-<<<<<<< HEAD
-      sort(ETL_STD::less<value_type>());
-=======
       sort(etl::less<value_type>());
->>>>>>> 575a0fee
     }
 
     //*************************************************************************
@@ -1038,11 +1014,7 @@
       {
         if (&other != this)
         {
-<<<<<<< HEAD
-          size_t n = ETL_STD::distance(begin_, end_);
-=======
           size_t n = etl::distance(begin_, end_);
->>>>>>> 575a0fee
           this->current_size += n;
           other.current_size -= n;
         }
@@ -1065,11 +1037,7 @@
     //*************************************************************************
     void merge(list_type& other)
     {
-<<<<<<< HEAD
-      merge(other, ETL_STD::less<value_type>());
-=======
       merge(other, etl::less<value_type>());
->>>>>>> 575a0fee
     }
 
     //*************************************************************************
