--- conflicted
+++ resolved
@@ -257,13 +257,9 @@
     //*************************************************************************
     void swap(cyclic_value<T, FIRST, LAST>& other)
     {
-<<<<<<< HEAD
-      ETL_STD::swap(value, other.value);
-=======
       using ETL_OR_STD::swap; // Allow ADL
 
       swap(value, other.value);
->>>>>>> 575a0fee
     }
 
     //*************************************************************************
@@ -537,17 +533,11 @@
     //*************************************************************************
     void swap(cyclic_value<T, FIRST, LAST>& other)
     {
-<<<<<<< HEAD
-      ETL_STD::swap(first_value, other.first_value);
-      ETL_STD::swap(last_value, other.last_value);
-      ETL_STD::swap(value, other.value);
-=======
       using ETL_OR_STD::swap; // Allow ADL
 
       swap(first_value, other.first_value);
       swap(last_value, other.last_value);
       swap(value, other.value);
->>>>>>> 575a0fee
     }
 
     //*************************************************************************
