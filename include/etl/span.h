--- conflicted
+++ resolved
@@ -459,19 +459,6 @@
     }
 
     //*************************************************************************
-<<<<<<< HEAD
-    /// Moves the pointer to the first element of the span further by a specified number of elements.
-    ///\tparam elements Number of elements to move forward
-    //*************************************************************************
-    void advance(size_t elements) ETL_NOEXCEPT
-    {
-      elements = etl::min(elements, size());
-      pbegin += elements;
-    }
-
-    //*************************************************************************
-=======
->>>>>>> d5bea3a1
     /// Reinterpret the span as a span with different element type.
     //*************************************************************************
     template<typename TNew>
@@ -480,11 +467,7 @@
       ETL_ASSERT(etl::is_aligned<etl::alignment_of<TNew>::value>(pbegin), ETL_ERROR(span_alignment_exception));
 
       return etl::span<TNew, etl::dynamic_extent>(reinterpret_cast<TNew*>(pbegin),
-<<<<<<< HEAD
                        Extent * sizeof(element_type) / sizeof(TNew));
-=======
-        Extent * sizeof(element_type) / sizeof(TNew));
->>>>>>> d5bea3a1
     }
 
   private:
@@ -892,11 +875,7 @@
       ETL_ASSERT(etl::is_aligned<etl::alignment_of<TNew>::value>(pbegin), ETL_ERROR(span_alignment_exception));
 
       return etl::span<TNew, etl::dynamic_extent>(reinterpret_cast<TNew*>(pbegin),
-<<<<<<< HEAD
                                                   (pend - pbegin) * sizeof(element_type) / sizeof(TNew));
-=======
-        (pend - pbegin) * sizeof(element_type) / sizeof(TNew));
->>>>>>> d5bea3a1
     }
 
   private:
