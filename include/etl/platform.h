--- conflicted
+++ resolved
@@ -219,15 +219,9 @@
   #endif
 #endif
 
-<<<<<<< HEAD
 // Check for availability of certain builtins
 #include "profiles/determine_builtin_support.h"
 
-// Check for availability of certain builtins
-#include "profiles/determine_builtin_support.h"
-
-=======
->>>>>>> bb2ef1b2
 // Sort out namespaces for STL/No STL options.
 #include "private/choose_namespace.h"
 
