///\file

/******************************************************************************
The MIT License(MIT)

Embedded Template Library.
https://github.com/ETLCPP/etl
https://www.etlcpp.com

Copyright(c) 2016 jwellbelove

Permission is hereby granted, free of charge, to any person obtaining a copy
of this software and associated documentation files(the "Software"), to deal
in the Software without restriction, including without limitation the rights
to use, copy, modify, merge, publish, distribute, sublicense, and / or sell
copies of the Software, and to permit persons to whom the Software is
furnished to do so, subject to the following conditions :

The above copyright notice and this permission notice shall be included in all
copies or substantial portions of the Software.

THE SOFTWARE IS PROVIDED "AS IS", WITHOUT WARRANTY OF ANY KIND, EXPRESS OR
IMPLIED, INCLUDING BUT NOT LIMITED TO THE WARRANTIES OF MERCHANTABILITY,
FITNESS FOR A PARTICULAR PURPOSE AND NONINFRINGEMENT.IN NO EVENT SHALL THE
AUTHORS OR COPYRIGHT HOLDERS BE LIABLE FOR ANY CLAIM, DAMAGES OR OTHER
LIABILITY, WHETHER IN AN ACTION OF CONTRACT, TORT OR OTHERWISE, ARISING FROM,
OUT OF OR IN CONNECTION WITH THE SOFTWARE OR THE USE OR OTHER DEALINGS IN THE
SOFTWARE.
******************************************************************************/

#ifndef ETL_PLATFORM_INCLUDED
#define ETL_PLATFORM_INCLUDED

#include <stdint.h>
#include <limits.h>

#include "file_error_numbers.h"

//*************************************
// Define a debug macro
#if (defined(_DEBUG) || defined(DEBUG)) && !defined(ETL_DEBUG) 
  #define ETL_DEBUG
#endif

// Determine the bit width of the platform.
#define ETL_PLATFORM_16BIT (UINT16_MAX == UINTPTR_MAX)
#define ETL_PLATFORM_32BIT (UINT32_MAX == UINTPTR_MAX)
#define ETL_PLATFORM_64BIT (UINT64_MAX == UINTPTR_MAX)

//*************************************
// Include the user's profile definition.
#if !defined(ETL_NO_PROFILE_HEADER) && defined(__has_include)
  #if !__has_include("etl_profile.h")
    #define ETL_NO_PROFILE_HEADER
  #endif
#endif

#if !defined(ETL_NO_PROFILE_HEADER)
  #include "etl_profile.h"
#endif

//*************************************
// Helper macros, so we don't have to use double negatives.
// The ETL will use the STL, unless ETL_NO_STL is defined.
// With this macro we can use '#if ETL_USING_STL' instead of '#if !ETL_NO_STL' in the code.
#if defined(ETL_NO_STL)
  #define ETL_USING_STL     0
  #define ETL_NOT_USING_STL 1
#else
  #define ETL_USING_STL     1
  #define ETL_NOT_USING_STL 0
#endif

//*************************************
// Helper macros for ETL_STLPORT.
#if defined(ETL_STLPORT)
  #define ETL_USING_STLPORT     1
  #define ETL_NOT_USING_STLPORT 0
#else
  #define ETL_USING_STLPORT     0
  #define ETL_NOT_USING_STLPORT 1
#endif

//*************************************
// Some targets do not support 8bit types.
#if (CHAR_BIT == 8)
  #define ETL_USING_8BIT_TYPES     1
  #define ETL_NOT_USING_8BIT_TYPES 0
#else
  #define ETL_USING_8BIT_TYPES     0
  #define ETL_NOT_USING_8BIT_TYPES 1
#endif

#define ETL_8BIT_SUPPORT (CHAR_BIT == 8) // Deprecated

//*************************************
// Helper macro for ETL_NO_64BIT_TYPES.
#if defined(ETL_NO_64BIT_TYPES)
  #define ETL_USING_64BIT_TYPES     0
  #define ETL_NOT_USING_64BIT_TYPES 1
#else
  #define ETL_USING_64BIT_TYPES     1
  #define ETL_NOT_USING_64BIT_TYPES 0
#endif

//*************************************
// Figure out things about the compiler, if haven't already done so in etl_profile.h
#include "profiles/determine_compiler_version.h"
#include "profiles/determine_compiler_language_support.h"

//*************************************
// See if we can determine the OS we're compiling on, if haven't already done so in etl_profile.h
#include "profiles/determine_development_os.h"

//*************************************
// Figure out if we can use the standard library <new> header, if haven't already done so in etl_profile.h
#if !defined(ETL_USING_STD_NEW)
  #if defined(__has_include)
    #define ETL_USING_STD_NEW __has_include(<new>)
  #elif ETL_NOT_USING_STL || (defined(ARDUINO) && defined(__AVR__))
    #define ETL_USING_STD_NEW 0
  #else
    #define ETL_USING_STD_NEW 1
  #endif
#endif

//*************************************
// Option to force string construction from a character pointer to be explicit.
#if defined(ETL_FORCE_EXPLICIT_STRING_CONVERSION_FROM_CHAR)
  #define ETL_EXPLICIT_STRING_FROM_CHAR explicit
#else
  #define ETL_EXPLICIT_STRING_FROM_CHAR
#endif

//*************************************
// Option to disable truncation checks for strings.
#if defined(ETL_DISABLE_STRING_TRUNCATION_CHECKS)
  #define ETL_STRING_TRUNCATION_CHECKS_ENABLED 0
#else
  #define ETL_STRING_TRUNCATION_CHECKS_ENABLED 1
#endif

//*************************************
// Option to disable clear-after-use functionality for strings.
#if defined(ETL_DISABLE_STRING_CLEAR_AFTER_USE)
  #define ETL_STRING_CLEAR_AFTER_USE_ENABLED 0
#else
  #define ETL_STRING_CLEAR_AFTER_USE_ENABLED 1
#endif

//*************************************
// The macros below are dependent on the profile.
// C++11
#if ETL_CPP11_SUPPORTED && !defined(ETL_FORCE_NO_ADVANCED_CPP)
  #define ETL_CONSTEXPR constexpr
  #define ETL_CONSTANT constexpr
  #define ETL_DELETE = delete
  #define ETL_EXPLICIT explicit
  #define ETL_OVERRIDE override
  #define ETL_FINAL final
  #define ETL_NORETURN [[noreturn]]
  #define ETL_MOVE(x) etl::move(x)

  #if defined(ETL_THROW_EXCEPTIONS)
    #define ETL_NOEXCEPT  noexcept
    #define ETL_NOEXCEPT_EXPR(expression) noexcept(expression)
  #else
    #define ETL_NOEXCEPT
    #define ETL_NOEXCEPT_EXPR(expression)
  #endif
#else
  #define ETL_CONSTEXPR
  #define ETL_CONSTANT const
  #define ETL_DELETE
  #define ETL_EXPLICIT
  #define ETL_OVERRIDE
  #define ETL_FINAL
  #define ETL_NORETURN
  #define ETL_NOEXCEPT
  #define ETL_NOEXCEPT_EXPR(expression)
  #define ETL_MOVE(x) x
#endif

//*************************************
// C++14
#if ETL_CPP14_SUPPORTED && !defined(ETL_FORCE_NO_ADVANCED_CPP)
  #define ETL_CONSTEXPR14 constexpr
  #define ETL_DEPRECATED [[deprecated]]
  #define ETL_DEPRECATED_REASON(reason) [[deprecated(reason)]]
#else
  #define ETL_CONSTEXPR14
  #define ETL_DEPRECATED
  #define ETL_DEPRECATED_REASON(reason)
#endif

//*************************************
// C++17
#if ETL_CPP17_SUPPORTED && !defined(ETL_FORCE_NO_ADVANCED_CPP)
  #define ETL_CONSTEXPR17 constexpr
  #define ETL_IF_CONSTEXPR constexpr
  #define ETL_NODISCARD [[nodiscard]]
  #define ETL_MAYBE_UNUSED [[maybe_unused]]
  #define ETL_FALLTHROUGH [[fallthrough]]
  #define ETL_INLINE_VAR inline
#else
  #define ETL_CONSTEXPR17
  #define ETL_IF_CONSTEXPR
  #define ETL_NODISCARD
  #define ETL_MAYBE_UNUSED
  #define ETL_FALLTHROUGH
  #define ETL_INLINE_VAR
#endif

//*************************************
// C++20
#if ETL_CPP20_SUPPORTED && !defined(ETL_FORCE_NO_ADVANCED_CPP)
  #define ETL_LIKELY [[likely]]
  #define ETL_UNLIKELY [[unlikely]]
  #define ETL_CONSTEXPR20 constexpr
  #define ETL_CONSTEVAL consteval
  #define ETL_CONSTINIT constinit
  #define ETL_NO_UNIQUE_ADDRESS [[no_unique_address]]
#else
  #define ETL_LIKELY
  #define ETL_UNLIKELY
  #define ETL_CONSTEXPR20
  #define ETL_CONSTEVAL
  #define ETL_CONSTINIT
  #define ETL_NO_UNIQUE_ADDRESS
#endif

#if !defined(ETL_USING_INITIALIZER_LIST)
  #if ETL_CPP11_SUPPORTED && ETL_USING_STL && ETL_NOT_USING_STLPORT
    #define ETL_USING_INITIALIZER_LIST 1
  #else
    #define ETL_USING_INITIALIZER_LIST 0
  #endif
#endif

<<<<<<< HEAD
// Check for availability of certain builtins
#include "profiles/determine_builtin_support.h"

=======
//*************************************
// Determine if the ETL can use std::array
#if !defined(ETL_HAS_STD_ARRAY)
  #if ETL_CPP11_SUPPORTED && ETL_USING_STL
    #define ETL_HAS_STD_ARRAY 1
  #else
    #define ETL_HAS_STD_ARRAY 0
  #endif
#endif

//*************************************
// Determine if the ETL should support atomics.
#if defined(ETL_NO_ATOMICS) || \
    defined(ETL_TARGET_DEVICE_ARM_CORTEX_M0) || \
    defined(ETL_TARGET_DEVICE_ARM_CORTEX_M0_PLUS)
  #define ETL_HAS_ATOMIC 0
#else
  #if ((ETL_CPP11_SUPPORTED && (ETL_USING_STL || defined(ETL_IN_UNIT_TEST))) || \
        defined(ETL_COMPILER_ARM5)  || \
        defined(ETL_COMPILER_ARM6)  || \
        defined(ETL_COMPILER_GCC)   || \
        defined(ETL_COMPILER_CLANG))
    #define ETL_HAS_ATOMIC 1
  #else
    #define ETL_HAS_ATOMIC 0
  #endif
#endif

//*************************************
>>>>>>> 47210b58
// Sort out namespaces for STL/No STL options.
#include "private/choose_namespace.h"

#endif<|MERGE_RESOLUTION|>--- conflicted
+++ resolved
@@ -237,11 +237,6 @@
   #endif
 #endif
 
-<<<<<<< HEAD
-// Check for availability of certain builtins
-#include "profiles/determine_builtin_support.h"
-
-=======
 //*************************************
 // Determine if the ETL can use std::array
 #if !defined(ETL_HAS_STD_ARRAY)
@@ -271,7 +266,6 @@
 #endif
 
 //*************************************
->>>>>>> 47210b58
 // Sort out namespaces for STL/No STL options.
 #include "private/choose_namespace.h"
 
