--- conflicted
+++ resolved
@@ -180,11 +180,7 @@
       // Add all of the elements.
       while (first != last)
       {
-<<<<<<< HEAD
-        link_type& value = *first++;
-=======
          link_type& value = *first++;
->>>>>>> f4ca3cef
 
         ETL_ASSERT_OR_RETURN(!value.is_linked(), ETL_ERROR(intrusive_forward_list_value_is_already_linked));
 
