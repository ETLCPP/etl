--- conflicted
+++ resolved
@@ -176,15 +176,9 @@
   ///\ingroup container
   //*****************************************************************************
   template<typename TValue, const size_t ARRAY_SIZE>
-<<<<<<< HEAD
-  ETL_CONSTEXPR ETL_STD::reverse_iterator<TValue*> rbegin(const TValue(&data)[ARRAY_SIZE])
-  {
-    return ETL_STD::reverse_iterator<TValue*>(&data[ARRAY_SIZE]);
-=======
   ETL_OR_STD::reverse_iterator<TValue*> rbegin(const TValue(&data)[ARRAY_SIZE])
   {
     return ETL_OR_STD::reverse_iterator<TValue*>(&data[ARRAY_SIZE]);
->>>>>>> 575a0fee
   }
 
   //*****************************************************************************
@@ -192,15 +186,9 @@
   ///\ingroup container
   //*****************************************************************************
   template<typename TValue, const size_t ARRAY_SIZE>
-<<<<<<< HEAD
-  ETL_CONSTEXPR ETL_STD::reverse_iterator<const TValue*> crbegin(const TValue(&data)[ARRAY_SIZE])
-  {
-    return ETL_STD::reverse_iterator<const TValue*>(&data[ARRAY_SIZE]);
-=======
   ETL_CONSTEXPR ETL_OR_STD::reverse_iterator<const TValue*> crbegin(const TValue(&data)[ARRAY_SIZE])
   {
     return ETL_OR_STD::reverse_iterator<const TValue*>(&data[ARRAY_SIZE]);
->>>>>>> 575a0fee
   }
 
 	//*****************************************************************************
@@ -238,15 +226,9 @@
   ///\ingroup container
   //*****************************************************************************
   template<typename TValue, const size_t ARRAY_SIZE>
-<<<<<<< HEAD
-  ETL_CONSTEXPR ETL_STD::reverse_iterator<TValue*> rend(const TValue(&data)[ARRAY_SIZE])
-  {
-    return ETL_STD::reverse_iterator<TValue*>(&data[0]);
-=======
   ETL_CONSTEXPR ETL_OR_STD::reverse_iterator<TValue*> rend(const TValue(&data)[ARRAY_SIZE])
   {
     return ETL_OR_STD::reverse_iterator<TValue*>(&data[0]);
->>>>>>> 575a0fee
   }
 
   //*****************************************************************************
@@ -254,37 +236,9 @@
   ///\ingroup container
   //*****************************************************************************
   template<typename TValue, const size_t ARRAY_SIZE>
-<<<<<<< HEAD
-  ETL_CONSTEXPR ETL_STD::reverse_iterator<const TValue*> crend(const TValue(&data)[ARRAY_SIZE])
-  {
-    return ETL_STD::reverse_iterator<const TValue*>(&data[0]);
-  }
-
-  //*****************************************************************************
-	/// Get the next iterator.
-  ///\ingroup container
-	//*****************************************************************************
-  template<class TIterator>
-  TIterator next(TIterator iterator, ptrdiff_t n = 1)
-  {
-      ETL_STD::advance(iterator, n);
-      return iterator;
-  }
-
-  //*****************************************************************************
-	/// Get the previous iterator.
-  ///\ingroup container
-	//*****************************************************************************
-  template<class TIterator>
-  TIterator prev(TIterator iterator, ptrdiff_t n = 1)
-  {
-      ETL_STD::advance(iterator, -n);
-      return iterator;
-=======
   ETL_CONSTEXPR ETL_OR_STD::reverse_iterator<const TValue*> crend(const TValue(&data)[ARRAY_SIZE])
   {
     return ETL_OR_STD::reverse_iterator<const TValue*>(&data[0]);
->>>>>>> 575a0fee
   }
 
   ///**************************************************************************
