--- conflicted
+++ resolved
@@ -60,20 +60,12 @@
   /// Can be used as a reference type for all flat_multimaps containing a specific type.
   ///\ingroup flat_multimap
   //***************************************************************************
-<<<<<<< HEAD
-  template <typename TKey, typename TMapped, typename TKeyCompare = ETL_STD::less<TKey> >
-=======
   template <typename TKey, typename TMapped, typename TKeyCompare = etl::less<TKey> >
->>>>>>> 575a0fee
   class iflat_multimap : public etl::ireference_flat_multimap<TKey, TMapped, TKeyCompare>
   {
   public:
 
-<<<<<<< HEAD
-    typedef ETL_PAIR<const TKey, TMapped> value_type;
-=======
     typedef ETL_OR_STD::pair<const TKey, TMapped> value_type;
->>>>>>> 575a0fee
 
   private:
 
@@ -98,15 +90,9 @@
     typedef typename refmap_t::iterator       iterator;
     typedef typename refmap_t::const_iterator const_iterator;
 
-<<<<<<< HEAD
-    typedef ETL_STD::reverse_iterator<iterator>       reverse_iterator;
-    typedef ETL_STD::reverse_iterator<const_iterator> const_reverse_iterator;
-    typedef typename ETL_STD::iterator_traits<iterator>::difference_type difference_type;
-=======
     typedef ETL_OR_STD::reverse_iterator<iterator>       reverse_iterator;
     typedef ETL_OR_STD::reverse_iterator<const_iterator> const_reverse_iterator;
     typedef typename etl::iterator_traits<iterator>::difference_type difference_type;
->>>>>>> 575a0fee
 
   protected:
 
@@ -255,11 +241,7 @@
     void assign(TIterator first, TIterator last)
     {
 #if defined(ETL_DEBUG)
-<<<<<<< HEAD
-      difference_type d = ETL_STD::distance(first, last);
-=======
       difference_type d = etl::distance(first, last);
->>>>>>> 575a0fee
       ETL_ASSERT(d <= difference_type(capacity()), ETL_ERROR(flat_multimap_full));
 #endif
 
@@ -276,19 +258,11 @@
     /// If asserts or exceptions are enabled, emits flat_multimap_full if the flat_multimap is already full.
     ///\param value    The value to insert.
     //*********************************************************************
-<<<<<<< HEAD
-    ETL_PAIR<iterator, bool> insert(const value_type& value)
+    ETL_OR_STD::pair<iterator, bool> insert(const value_type& value)
     {
       ETL_ASSERT(!refmap_t::full(), ETL_ERROR(flat_multimap_full));
 
-      ETL_PAIR<iterator, bool> result(end(), false);
-=======
-    ETL_OR_STD::pair<iterator, bool> insert(const value_type& value)
-    {
-      ETL_ASSERT(!refmap_t::full(), ETL_ERROR(flat_multimap_full));
-
       ETL_OR_STD::pair<iterator, bool> result(end(), false);
->>>>>>> 575a0fee
 
       iterator i_element = lower_bound(value.first);
 
@@ -366,11 +340,7 @@
     //*************************************************************************
     /// Emplaces a value to the map.
     //*************************************************************************
-<<<<<<< HEAD
-    ETL_PAIR<iterator, bool> emplace(const value_type& value)
-=======
     ETL_OR_STD::pair<iterator, bool> emplace(const value_type& value)
->>>>>>> 575a0fee
     {
       return insert(value);
     }
@@ -378,11 +348,7 @@
     //*************************************************************************
     /// Emplaces a value to the map.
     //*************************************************************************
-<<<<<<< HEAD
-    ETL_PAIR<iterator, bool> emplace(const key_type& key, const mapped_type& value)
-=======
     ETL_OR_STD::pair<iterator, bool> emplace(const key_type& key, const mapped_type& value)
->>>>>>> 575a0fee
     {
       ETL_ASSERT(!full(), ETL_ERROR(flat_multimap_full));
 
@@ -401,22 +367,14 @@
     /// Emplaces a value to the map.
     //*************************************************************************
     template <typename ... Args>
-<<<<<<< HEAD
-    ETL_PAIR<iterator, bool> emplace(const key_type& key, Args && ... args)
-=======
     ETL_OR_STD::pair<iterator, bool> emplace(const key_type& key, Args && ... args)
->>>>>>> 575a0fee
     {
       ETL_ASSERT(!full(), ETL_ERROR(flat_multimap_full));
 
       // Create it.
       value_type* pvalue = storage.allocate<value_type>();
       ::new ((void*)etl::addressof(pvalue->first)) key_type(key);
-<<<<<<< HEAD
-      ::new ((void*)etl::addressof(pvalue->second)) mapped_type(ETL_STD::forward<Args>(args)...);
-=======
       ::new ((void*)etl::addressof(pvalue->second)) mapped_type(etl::forward<Args>(args)...);
->>>>>>> 575a0fee
       iterator i_element = lower_bound(key);
       ETL_INCREMENT_DEBUG_COUNT
 
@@ -428,11 +386,7 @@
     /// Emplaces a value to the map.
     //*************************************************************************
     template <typename T1>
-<<<<<<< HEAD
-    ETL_PAIR<iterator, bool> emplace(const key_type& key, const T1& value1)
-=======
     ETL_OR_STD::pair<iterator, bool> emplace(const key_type& key, const T1& value1)
->>>>>>> 575a0fee
     {
       ETL_ASSERT(!full(), ETL_ERROR(flat_multimap_full));
 
@@ -450,11 +404,7 @@
     /// Emplaces a value to the map.
     //*************************************************************************
     template <typename T1, typename T2>
-<<<<<<< HEAD
-    ETL_PAIR<iterator, bool> emplace(const key_type& key, const T1& value1, const T2& value2)
-=======
     ETL_OR_STD::pair<iterator, bool> emplace(const key_type& key, const T1& value1, const T2& value2)
->>>>>>> 575a0fee
     {
       ETL_ASSERT(!full(), ETL_ERROR(flat_multimap_full));
 
@@ -472,11 +422,7 @@
     /// Emplaces a value to the map.
     //*************************************************************************
     template <typename T1, typename T2, typename T3>
-<<<<<<< HEAD
-    ETL_PAIR<iterator, bool> emplace(const key_type& key, const T1& value1, const T2& value2, const T3& value3)
-=======
     ETL_OR_STD::pair<iterator, bool> emplace(const key_type& key, const T1& value1, const T2& value2, const T3& value3)
->>>>>>> 575a0fee
     {
       ETL_ASSERT(!full(), ETL_ERROR(flat_multimap_full));
 
@@ -494,11 +440,7 @@
     /// Emplaces a value to the map.
     //*************************************************************************
     template <typename T1, typename T2, typename T3, typename T4>
-<<<<<<< HEAD
-    ETL_PAIR<iterator, bool> emplace(const key_type& key, const T1& value1, const T2& value2, const T3& value3, const T4& value4)
-=======
     ETL_OR_STD::pair<iterator, bool> emplace(const key_type& key, const T1& value1, const T2& value2, const T3& value3, const T4& value4)
->>>>>>> 575a0fee
     {
       ETL_ASSERT(!full(), ETL_ERROR(flat_multimap_full));
 
@@ -521,11 +463,7 @@
     //*********************************************************************
     size_t erase(key_parameter_t key)
     {
-<<<<<<< HEAD
-      ETL_PAIR<iterator, iterator> range = equal_range(key);
-=======
       ETL_OR_STD::pair<iterator, iterator> range = equal_range(key);
->>>>>>> 575a0fee
 
       if (range.first == end())
       {
@@ -533,11 +471,7 @@
       }
       else
       {
-<<<<<<< HEAD
-        size_t d = ETL_STD::distance(range.first, range.second);
-=======
         size_t d = etl::distance(range.first, range.second);
->>>>>>> 575a0fee
         erase(range.first, range.second);
         return d;
       }
@@ -677,11 +611,7 @@
     ///\param key The key to search for.
     ///\return An iterator pair.
     //*********************************************************************
-<<<<<<< HEAD
-    ETL_PAIR<iterator, iterator> equal_range(key_parameter_t key)
-=======
     ETL_OR_STD::pair<iterator, iterator> equal_range(key_parameter_t key)
->>>>>>> 575a0fee
     {
       return refmap_t::equal_range(key);
     }
@@ -691,11 +621,7 @@
     ///\param key The key to search for.
     ///\return An iterator pair.
     //*********************************************************************
-<<<<<<< HEAD
-    ETL_PAIR<const_iterator, const_iterator> equal_range(key_parameter_t key) const
-=======
     ETL_OR_STD::pair<const_iterator, const_iterator> equal_range(key_parameter_t key) const
->>>>>>> 575a0fee
     {
       return refmap_t::equal_range(key);
     }
@@ -849,11 +775,7 @@
   template <typename TKey, typename TMapped, typename TKeyCompare>
   bool operator ==(const etl::iflat_multimap<TKey, TMapped, TKeyCompare>& lhs, const etl::iflat_multimap<TKey, TMapped, TKeyCompare>& rhs)
   {
-<<<<<<< HEAD
-    return (lhs.size() == rhs.size()) && ETL_STD::equal(lhs.begin(), lhs.end(), rhs.begin());
-=======
     return (lhs.size() == rhs.size()) && etl::equal(lhs.begin(), lhs.end(), rhs.begin());
->>>>>>> 575a0fee
   }
 
   //***************************************************************************
@@ -873,19 +795,11 @@
   /// A flat_multimap implementation that uses a fixed size buffer.
   ///\tparam TKey     The key type.
   ///\tparam TValue   The value type.
-<<<<<<< HEAD
-  ///\tparam TCompare The type to compare keys. Default = ETL_STD::less<TKey>
-  ///\tparam MAX_SIZE_ The maximum number of elements that can be stored.
-  ///\ingroup flat_multimap
-  //***************************************************************************
-  template <typename TKey, typename TValue, const size_t MAX_SIZE_, typename TCompare = ETL_STD::less<TKey> >
-=======
   ///\tparam TCompare The type to compare keys. Default = etl::less<TKey>
   ///\tparam MAX_SIZE_ The maximum number of elements that can be stored.
   ///\ingroup flat_multimap
   //***************************************************************************
   template <typename TKey, typename TValue, const size_t MAX_SIZE_, typename TCompare = etl::less<TKey> >
->>>>>>> 575a0fee
   class flat_multimap : public etl::iflat_multimap<TKey, TValue, TCompare>
   {
   public:
