///\file

/******************************************************************************
The MIT License(MIT)

Embedded Template Library.
https://github.com/ETLCPP/etl
https://www.etlcpp.com

Copyright(c) 2014 jwellbelove

Permission is hereby granted, free of charge, to any person obtaining a copy
of this software and associated documentation files(the "Software"), to deal
in the Software without restriction, including without limitation the rights
to use, copy, modify, merge, publish, distribute, sublicense, and / or sell
copies of the Software, and to permit persons to whom the Software is
furnished to do so, subject to the following conditions :

The above copyright notice and this permission notice shall be included in all
copies or substantial portions of the Software.

THE SOFTWARE IS PROVIDED "AS IS", WITHOUT WARRANTY OF ANY KIND, EXPRESS OR
IMPLIED, INCLUDING BUT NOT LIMITED TO THE WARRANTIES OF MERCHANTABILITY,
FITNESS FOR A PARTICULAR PURPOSE AND NONINFRINGEMENT.IN NO EVENT SHALL THE
AUTHORS OR COPYRIGHT HOLDERS BE LIABLE FOR ANY CLAIM, DAMAGES OR OTHER
LIABILITY, WHETHER IN AN ACTION OF CONTRACT, TORT OR OTHERWISE, ARISING FROM,
OUT OF OR IN CONNECTION WITH THE SOFTWARE OR THE USE OR OTHER DEALINGS IN THE
SOFTWARE.
******************************************************************************/

#ifndef ETL_NULLPTR_INCLUDED
#define ETL_NULLPTR_INCLUDED

#include "platform.h"

#if defined(ARDUINO)
  #include <stddef.h>
#else
<<<<<<< HEAD
    #include <stddef.h>
=======
  #include <cstddef>
>>>>>>> 575a0fee
#endif

#if (ETL_CPP11_SUPPORTED == 0) || ETL_NOT_USING_STL
  // Use the old style NULL definition.
  #define ETL_NULLPTR NULL
#else
  // Use the new style nullptr.
  #define ETL_NULLPTR nullptr
#endif

#endif
<|MERGE_RESOLUTION|>--- conflicted
+++ resolved
@@ -36,11 +36,7 @@
 #if defined(ARDUINO)
   #include <stddef.h>
 #else
-<<<<<<< HEAD
-    #include <stddef.h>
-=======
   #include <cstddef>
->>>>>>> 575a0fee
 #endif
 
 #if (ETL_CPP11_SUPPORTED == 0) || ETL_NOT_USING_STL
