///\file

/******************************************************************************
The MIT License(MIT)

Embedded Template Library.
https://github.com/ETLCPP/etl
https://www.etlcpp.com

Copyright(c) 2019 jwellbelove

Permission is hereby granted, free of charge, to any person obtaining a copy
of this software and associated documentation files(the "Software"), to deal
in the Software without restriction, including without limitation the rights
to use, copy, modify, merge, publish, distribute, sublicense, and / or sell
copies of the Software, and to permit persons to whom the Software is
furnished to do so, subject to the following conditions :

The above copyright notice and this permission notice shall be included in all
copies or substantial portions of the Software.

THE SOFTWARE IS PROVIDED "AS IS", WITHOUT WARRANTY OF ANY KIND, EXPRESS OR
IMPLIED, INCLUDING BUT NOT LIMITED TO THE WARRANTIES OF MERCHANTABILITY,
FITNESS FOR A PARTICULAR PURPOSE AND NONINFRINGEMENT.IN NO EVENT SHALL THE
AUTHORS OR COPYRIGHT HOLDERS BE LIABLE FOR ANY CLAIM, DAMAGES OR OTHER
LIABILITY, WHETHER IN AN ACTION OF CONTRACT, TORT OR OTHERWISE, ARISING FROM,
OUT OF OR IN CONNECTION WITH THE SOFTWARE OR THE USE OR OTHER DEALINGS IN THE
SOFTWARE.
******************************************************************************/

/******************************************************************************

Copyright (C) 2017 by Sergey A Kryukov: derived work
http://www.SAKryukov.org
http://www.codeproject.com/Members/SAKryukov

Based on original work by Sergey Ryazanov:
"The Impossibly Fast C++ Delegates", 18 Jul 2005
https://www.codeproject.com/articles/11015/the-impossibly-fast-c-delegates

MIT license:
http://en.wikipedia.org/wiki/MIT_License

Original publication: https://www.codeproject.com/Articles/1170503/The-Impossibly-Fast-Cplusplus-Delegates-Fixed

******************************************************************************/

#ifndef ETL_DELEGATE_INCLUDED
#define ETL_DELEGATE_INCLUDED

#include "platform.h"
#include "error_handler.h"
#include "exception.h"
<<<<<<< HEAD
=======
#include "type_traits.h"
>>>>>>> 575a0fee

#if ETL_CPP11_SUPPORTED == 0
#error NOT SUPPORTED FOR C++03 OR BELOW
#endif

#undef ETL_FILE
#define ETL_FILE "51"

namespace etl
{
  //***************************************************************************
  /// The base class for delegate exceptions.
  //***************************************************************************
  class delegate_exception : public exception
  {
  public:

    delegate_exception(string_type reason_, string_type file_name_, numeric_type line_number_)
      : exception(reason_, file_name_, line_number_)
    {
    }
  };

  //***************************************************************************
  /// The exception thrown when the delegate is uninitialised.
  //***************************************************************************
  class delegate_uninitialised : public delegate_exception
  {
  public:

    delegate_uninitialised(string_type file_name_, numeric_type line_number_)
      : delegate_exception(ETL_ERROR_TEXT("delegate:uninitialised", ETL_FILE"A"), file_name_, line_number_)
    {
    }
  };

  template <typename T> class delegate;

  template <typename TReturn, typename... TParams>
  class delegate<TReturn(TParams...)> final
  {
  public:

    //*************************************************************************
    /// Default constructor.
    //*************************************************************************
    delegate() = default;

    //*************************************************************************
    // Copy constructor.
    //*************************************************************************
    delegate(const delegate& other) = default;

    //*************************************************************************
    // Constructor from lambda or functor.
    //*************************************************************************
    template <typename TLambda, typename = typename etl::enable_if<etl::is_class<TLambda>::value, void>::type>
    delegate(const TLambda& instance)
    {
      assign((void*)(&instance), lambda_stub<TLambda>);
    }

    //*************************************************************************
    /// Create from function (Compile time).
    //*************************************************************************
    template <TReturn(*Method)(TParams...)>
    static delegate create()
    {
      return delegate(ETL_NULLPTR, function_stub<Method>);
    }

    //*************************************************************************
    /// Create from Lambda or Functor.
    //*************************************************************************
    template <typename TLambda, typename = typename etl::enable_if<etl::is_class<TLambda>::value, void>::type>
    static delegate create(const TLambda& instance)
    {
      return delegate((void*)(&instance), lambda_stub<TLambda>);
    }

    //*************************************************************************
    /// Create from instance method (Run time).
    //*************************************************************************
    template <typename T, TReturn(T::*Method)(TParams...)>
    static delegate create(T& instance)
    {
      return delegate((void*)(&instance), method_stub<T, Method>);
    }

    //*************************************************************************
    /// Create from instance method (Run time).
    /// Deleted for rvalue references.
    //*************************************************************************
    template <typename T, TReturn(T::*Method)(TParams...)>
    static delegate create(T&& instance) = delete;

    //*************************************************************************
    /// Create from const instance method (Run time).
    //*************************************************************************
    template <typename T, TReturn(T::*Method)(TParams...) const>
    static delegate create(const T& instance)
    {
      return delegate((void*)(&instance), const_method_stub<T, Method>);
    }

    //*************************************************************************
    /// Disable create from rvalue instance method (Run time).
    //*************************************************************************
    template <typename T, TReturn(T::*Method)(TParams...) const>
    static delegate create(T&& instance) = delete;

    //*************************************************************************
    /// Create from instance method (Compile time).
    //*************************************************************************
    template <typename T, T& Instance, TReturn(T::*Method)(TParams...)>
    static delegate create()
    {
      return delegate(method_instance_stub<T, Instance, Method>);
    }

    //*************************************************************************
    /// Create from const instance method (Compile time).
    //*************************************************************************
    template <typename T, T const& Instance, TReturn(T::*Method)(TParams...) const>
    static delegate create()
    {
      return delegate(const_method_instance_stub<T, Instance, Method>);
    }

#if !defined(ETL_COMPILER_GCC)
    //*************************************************************************
    /// Create from instance function operator (Compile time).
    /// At the time of writing, GCC appears to have trouble with this.
    //*************************************************************************
    template <typename T, T& Instance>
    static delegate create()
    {
      return delegate(operator_instance_stub<T, Instance>);
    }
#endif

    //*************************************************************************
    /// Execute the delegate.
    //*************************************************************************
    TReturn operator()(TParams... args) const
    {
      ETL_ASSERT(is_valid(), ETL_ERROR(delegate_uninitialised));

      return (*invocation.stub)(invocation.object, args...);
    }

    //*************************************************************************
    /// Create from function (Compile time).
    //*************************************************************************
    delegate& operator =(const delegate& rhs) = default;

    //*************************************************************************
    /// Create from Lambda or Functor.
    //*************************************************************************
    template <typename TLambda, typename = typename etl::enable_if<etl::is_class<TLambda>::value, void>::type>
    delegate& operator =(const TLambda& instance)
    {
      assign((void*)(&instance), lambda_stub<TLambda>);
      return *this;
    }

    //*************************************************************************
    /// Checks equality.
    //*************************************************************************
    bool operator == (const delegate& rhs) const
    {
      return invocation == rhs.invocation;
    }

    //*************************************************************************
    /// Returns <b>true</b> if the delegate is valid.
    //*************************************************************************
    bool operator != (const delegate& rhs) const
    {
      return invocation != rhs.invocation;
    }

    //*************************************************************************
    /// Returns <b>true</b> if the delegate is valid.
    //*************************************************************************
    bool is_valid() const
    {
      return invocation.stub != ETL_NULLPTR;
    }

    //*************************************************************************
    /// Returns <b>true</b> if the delegate is valid.
    //*************************************************************************
    operator bool() const
    {
      return is_valid();
    }

  private:

    using stub_type = TReturn(*)(void* object, TParams...);

    //*************************************************************************
    /// The internal invocation object.
    //*************************************************************************
    struct invocation_element
    {
      invocation_element() = default;

      //***********************************************************************
      invocation_element(void* object_, stub_type stub_)
        : object(object_)
        , stub(stub_)
      {
      }

      //***********************************************************************
      bool operator ==(const invocation_element& rhs) const
<<<<<<< HEAD
      {
        return (rhs.stub == stub) && (rhs.object == object);
      }

      //***********************************************************************
      bool operator !=(const invocation_element& rhs) const
      {
        return (rhs.stub != stub) || (rhs.object != object);
      }

      //***********************************************************************
      void*     object = nullptr;
      stub_type stub   = nullptr;
=======
      {
        return (rhs.stub == stub) && (rhs.object == object);
      }

      //***********************************************************************
      bool operator !=(const invocation_element& rhs) const
      {
        return (rhs.stub != stub) || (rhs.object != object);
      }

      //***********************************************************************
      void*     object = ETL_NULLPTR;
      stub_type stub   = ETL_NULLPTR;
>>>>>>> 575a0fee
    };

    //*************************************************************************
    /// Constructs a delegate from an object and stub.
    //*************************************************************************
    delegate(void* object, stub_type stub)
    {
      invocation.object = object;
      invocation.stub   = stub;
    }

    //*************************************************************************
    /// Constructs a delegate from a stub.
    //*************************************************************************
    delegate(stub_type stub)
    {
      invocation.object = ETL_NULLPTR;
      invocation.stub   = stub;
    }

    //*************************************************************************
    /// Assign from an object and stub.
    //*************************************************************************
    void assign(void* object, stub_type stub)
    {
      invocation.object = object;
      invocation.stub   = stub;
    }

    //*************************************************************************
    /// Stub call for a member function. Run time instance.
    //*************************************************************************
    template <typename T, TReturn(T::*Method)(TParams...)>
    static TReturn method_stub(void* object, TParams... params)
    {
      T* p = static_cast<T*>(object);
      return (p->*Method)(params...);
    }

    //*************************************************************************
    /// Stub call for a const member function. Run time instance.
    //*************************************************************************
    template <typename T, TReturn(T::*Method)(TParams...) const>
    static TReturn const_method_stub(void* object, TParams... params)
    {
      T* const p = static_cast<T*>(object);
      return (p->*Method)(params...);
    }

    //*************************************************************************
    /// Stub call for a member function. Compile time instance.
    //*************************************************************************
    template <typename T, T& Instance, TReturn(T::*Method)(TParams...)>
    static TReturn method_instance_stub(void*, TParams... params)
    {
      return (Instance.*Method)(params...);
    }

    //*************************************************************************
    /// Stub call for a const member function. Compile time instance.
    //*************************************************************************
    template <typename T, const T& Instance, TReturn(T::*Method)(TParams...) const>
    static TReturn const_method_instance_stub(void*, TParams... params)
    {
      return (Instance.*Method)(params...);
    }

#if !defined(ETL_COMPILER_GCC)
    //*************************************************************************
    /// Stub call for a function operator. Compile time instance.
    //*************************************************************************
    template <typename T, T& Instance>
    static TReturn operator_instance_stub(void*, TParams... params)
    {
      return Instance.operator()(params...);
    }
#endif

    //*************************************************************************
    /// Stub call for a free function.
    //*************************************************************************
    template <TReturn(*Method)(TParams...)>
    static TReturn function_stub(void*, TParams... params)
    {
      return (Method)(params...);
    }

    //*************************************************************************
    /// Stub call for a lambda or functor function.
    //*************************************************************************
    template <typename TLambda>
    static TReturn lambda_stub(void* object, TParams... arg)
    {
      TLambda* p = static_cast<TLambda*>(object);
      return (p->operator())(arg...);
    }

    //*************************************************************************
    /// The invocation object.
    //*************************************************************************
    invocation_element invocation;
  };
}

#undef ETL_FILE

#endif<|MERGE_RESOLUTION|>--- conflicted
+++ resolved
@@ -51,10 +51,7 @@
 #include "platform.h"
 #include "error_handler.h"
 #include "exception.h"
-<<<<<<< HEAD
-=======
 #include "type_traits.h"
->>>>>>> 575a0fee
 
 #if ETL_CPP11_SUPPORTED == 0
 #error NOT SUPPORTED FOR C++03 OR BELOW
@@ -273,7 +270,6 @@
 
       //***********************************************************************
       bool operator ==(const invocation_element& rhs) const
-<<<<<<< HEAD
       {
         return (rhs.stub == stub) && (rhs.object == object);
       }
@@ -285,23 +281,8 @@
       }
 
       //***********************************************************************
-      void*     object = nullptr;
-      stub_type stub   = nullptr;
-=======
-      {
-        return (rhs.stub == stub) && (rhs.object == object);
-      }
-
-      //***********************************************************************
-      bool operator !=(const invocation_element& rhs) const
-      {
-        return (rhs.stub != stub) || (rhs.object != object);
-      }
-
-      //***********************************************************************
       void*     object = ETL_NULLPTR;
       stub_type stub   = ETL_NULLPTR;
->>>>>>> 575a0fee
     };
 
     //*************************************************************************
