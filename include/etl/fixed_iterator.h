///\file

/******************************************************************************
The MIT License(MIT)

Embedded Template Library.
https://github.com/ETLCPP/etl
https://www.etlcpp.com

Copyright(c) 2015 jwellbelove

Permission is hereby granted, free of charge, to any person obtaining a copy
of this software and associated documentation files(the "Software"), to deal
in the Software without restriction, including without limitation the rights
to use, copy, modify, merge, publish, distribute, sublicense, and / or sell
copies of the Software, and to permit persons to whom the Software is
furnished to do so, subject to the following conditions :

The above copyright notice and this permission notice shall be included in all
copies or substantial portions of the Software.

THE SOFTWARE IS PROVIDED "AS IS", WITHOUT WARRANTY OF ANY KIND, EXPRESS OR
IMPLIED, INCLUDING BUT NOT LIMITED TO THE WARRANTIES OF MERCHANTABILITY,
FITNESS FOR A PARTICULAR PURPOSE AND NONINFRINGEMENT.IN NO EVENT SHALL THE
AUTHORS OR COPYRIGHT HOLDERS BE LIABLE FOR ANY CLAIM, DAMAGES OR OTHER
LIABILITY, WHETHER IN AN ACTION OF CONTRACT, TORT OR OTHERWISE, ARISING FROM,
OUT OF OR IN CONNECTION WITH THE SOFTWARE OR THE USE OR OTHER DEALINGS IN THE
SOFTWARE.
******************************************************************************/

#ifndef ETL_FIXED_ITERATOR_INCLUDED
#define ETL_FIXED_ITERATOR_INCLUDED

#include "platform.h"
#include "iterator.h"

#include "iterator.h"

///\defgroup iterator Iterator types

namespace etl
{
  /// A fixed iterator class.
  /// This iterator can be given an iterator value, which will not be allowed to be incremented or decremented.
  /// This can be useful when using STL algorithms to interact with fixed memory locations such as registers.
  ///\ingroup iterator
  template <typename TIterator>
<<<<<<< HEAD
  class fixed_iterator : etl::iterator<typename ETL_STD::iterator_traits<TIterator>::iterator_category, typename ETL_STD::iterator_traits<TIterator>::value_type>
=======
  class fixed_iterator : etl::iterator<typename etl::iterator_traits<TIterator>::iterator_category, typename etl::iterator_traits<TIterator>::value_type>
>>>>>>> 575a0fee
  {
  public:

    //***************************************************************************
    /// Default constructor.
    //***************************************************************************
    fixed_iterator()
      : it(TIterator())
    {
    }

    //***************************************************************************
    /// Construct from iterator.
    //***************************************************************************
    fixed_iterator(TIterator it_)
      : it(it_)
    {
    }

    //***************************************************************************
    /// Increment (Does nothing).
    //***************************************************************************
    fixed_iterator& operator ++()
    {
      return *this;
    }

    //***************************************************************************
    /// Increment (Does nothing).
    //***************************************************************************
    fixed_iterator operator ++(int)
    {
      return *this;
    }

    //***************************************************************************
    /// Decrement (Does nothing).
    //***************************************************************************
    fixed_iterator& operator --()
    {
      return *this;
    }

    //***************************************************************************
    /// Decrement (Does nothing).
    //***************************************************************************
    fixed_iterator operator --(int)
    {
      return *this;
    }

    //***************************************************************************
    /// Dereference operator.
    //***************************************************************************
<<<<<<< HEAD
    typename ETL_STD::iterator_traits<TIterator>::value_type operator *()
=======
    typename etl::iterator_traits<TIterator>::value_type operator *()
>>>>>>> 575a0fee
    {
      return *it;
    }

    //***************************************************************************
    /// Dereference operator.
    //***************************************************************************
<<<<<<< HEAD
    const typename ETL_STD::iterator_traits<TIterator>::value_type operator *() const
=======
    const typename etl::iterator_traits<TIterator>::value_type operator *() const
>>>>>>> 575a0fee
    {
      return *it;
    }

    //***************************************************************************
    /// -> operator.
    //***************************************************************************
    TIterator operator ->()
    {
      return it;
    }

    //***************************************************************************
    /// -> operator.
    //***************************************************************************
    const TIterator operator ->() const
    {
      return it;
    }

    //***************************************************************************
    /// Conversion operator.
    //***************************************************************************
    operator TIterator() const
    {
      return it;
    }

    //***************************************************************************
    /// += operator.
    //***************************************************************************
<<<<<<< HEAD
    fixed_iterator& operator +=(typename ETL_STD::iterator_traits<TIterator>::difference_type /*offset*/)
=======
    fixed_iterator& operator +=(typename etl::iterator_traits<TIterator>::difference_type /*offset*/)
>>>>>>> 575a0fee
    {
      return *this;
    }

    //***************************************************************************
    /// -= operator.
    //***************************************************************************
<<<<<<< HEAD
    fixed_iterator& operator -=(typename ETL_STD::iterator_traits<TIterator>::difference_type /*offset*/)
=======
    fixed_iterator& operator -=(typename etl::iterator_traits<TIterator>::difference_type /*offset*/)
>>>>>>> 575a0fee
    {
      return *this;
    }

    //***************************************************************************
    /// Assignment from iterator.
    //***************************************************************************
    fixed_iterator& operator =(TIterator new_it)
    {
      it = new_it;
      return *this;
    }

    //***************************************************************************
    /// Assignment from fixed_iterator.
    //***************************************************************************
    fixed_iterator& operator =(fixed_iterator other)
    {
      it = other.it;
      return *this;
    }

  private:

    TIterator it; ///< The underlying iterator.
  };

  //*****************************************************************************
  /// + difference operator.
  //*****************************************************************************
  template <typename TIterator>
  etl::fixed_iterator<TIterator>& operator +(etl::fixed_iterator<TIterator>& lhs,
<<<<<<< HEAD
                                            typename ETL_STD::iterator_traits<TIterator>::difference_type /*rhs*/)
=======
                                            typename etl::iterator_traits<TIterator>::difference_type /*rhs*/)
>>>>>>> 575a0fee
  {
    return lhs;
  }

  //*****************************************************************************
  /// - difference operator.
  //*****************************************************************************
  template <typename TIterator>
  etl::fixed_iterator<TIterator>& operator -(etl::fixed_iterator<TIterator>& lhs,
<<<<<<< HEAD
                                            typename ETL_STD::iterator_traits<TIterator>::difference_type /*rhs*/)
=======
                                            typename etl::iterator_traits<TIterator>::difference_type /*rhs*/)
>>>>>>> 575a0fee
  {
    return lhs;
  }

  //*****************************************************************************
  /// - fixed_iterator operator.
  //*****************************************************************************
  template <typename TIterator>
<<<<<<< HEAD
  typename ETL_STD::iterator_traits<TIterator>::difference_type operator -(etl::fixed_iterator<TIterator>& lhs,
=======
  typename etl::iterator_traits<TIterator>::difference_type operator -(etl::fixed_iterator<TIterator>& lhs,
>>>>>>> 575a0fee
                                                                      etl::fixed_iterator<TIterator>& rhs)
  {
    return TIterator(lhs) - TIterator(rhs);
  }

  //*****************************************************************************
  /// Equality operator. fixed_iterator == fixed_iterator.
  //*****************************************************************************
  template <typename TIterator>
  bool operator ==(const etl::fixed_iterator<TIterator>& lhs,
                  const etl::fixed_iterator<TIterator>& rhs)
  {
    return TIterator(lhs) == TIterator(rhs);
  }

  //*****************************************************************************
  /// Equality operator. fixed_iterator == iterator.
  //*****************************************************************************
  template <typename TIterator>
  bool operator ==(const etl::fixed_iterator<TIterator>& lhs,
                  TIterator rhs)
  {
    return TIterator(lhs) == rhs;
  }

  //*****************************************************************************
  /// Equality operator. iterator == fixed_iterator.
  //*****************************************************************************
  template <typename TIterator>
  bool operator ==(TIterator lhs,
                  const etl::fixed_iterator<TIterator>& rhs)
  {
    return lhs == TIterator(rhs);
  }


  //*****************************************************************************
  /// Inequality operator. fixed_iterator == fixed_iterator.
  //*****************************************************************************
  template <typename TIterator>
  bool operator !=(const etl::fixed_iterator<TIterator>& lhs,
                  const etl::fixed_iterator<TIterator>& rhs)
  {
    return !(lhs == rhs);
  }

  //*****************************************************************************
  /// Inequality operator. fixed_iterator == iterator.
  //*****************************************************************************
  template <typename TIterator>
  bool operator !=(const etl::fixed_iterator<TIterator>& lhs,
                  TIterator rhs)
  {
    return !(lhs == rhs);
  }

  //*****************************************************************************
  /// Inequality operator. iterator == fixed_iterator.
  //*****************************************************************************
  template <typename TIterator>
  bool operator !=(TIterator& lhs,
                  const etl::fixed_iterator<TIterator>& rhs)
  {
    return !(lhs == rhs);
  }
}

#endif<|MERGE_RESOLUTION|>--- conflicted
+++ resolved
@@ -45,11 +45,7 @@
   /// This can be useful when using STL algorithms to interact with fixed memory locations such as registers.
   ///\ingroup iterator
   template <typename TIterator>
-<<<<<<< HEAD
-  class fixed_iterator : etl::iterator<typename ETL_STD::iterator_traits<TIterator>::iterator_category, typename ETL_STD::iterator_traits<TIterator>::value_type>
-=======
   class fixed_iterator : etl::iterator<typename etl::iterator_traits<TIterator>::iterator_category, typename etl::iterator_traits<TIterator>::value_type>
->>>>>>> 575a0fee
   {
   public:
 
@@ -104,11 +100,7 @@
     //***************************************************************************
     /// Dereference operator.
     //***************************************************************************
-<<<<<<< HEAD
-    typename ETL_STD::iterator_traits<TIterator>::value_type operator *()
-=======
     typename etl::iterator_traits<TIterator>::value_type operator *()
->>>>>>> 575a0fee
     {
       return *it;
     }
@@ -116,11 +108,7 @@
     //***************************************************************************
     /// Dereference operator.
     //***************************************************************************
-<<<<<<< HEAD
-    const typename ETL_STD::iterator_traits<TIterator>::value_type operator *() const
-=======
     const typename etl::iterator_traits<TIterator>::value_type operator *() const
->>>>>>> 575a0fee
     {
       return *it;
     }
@@ -152,11 +140,7 @@
     //***************************************************************************
     /// += operator.
     //***************************************************************************
-<<<<<<< HEAD
-    fixed_iterator& operator +=(typename ETL_STD::iterator_traits<TIterator>::difference_type /*offset*/)
-=======
     fixed_iterator& operator +=(typename etl::iterator_traits<TIterator>::difference_type /*offset*/)
->>>>>>> 575a0fee
     {
       return *this;
     }
@@ -164,11 +148,7 @@
     //***************************************************************************
     /// -= operator.
     //***************************************************************************
-<<<<<<< HEAD
-    fixed_iterator& operator -=(typename ETL_STD::iterator_traits<TIterator>::difference_type /*offset*/)
-=======
     fixed_iterator& operator -=(typename etl::iterator_traits<TIterator>::difference_type /*offset*/)
->>>>>>> 575a0fee
     {
       return *this;
     }
@@ -201,11 +181,7 @@
   //*****************************************************************************
   template <typename TIterator>
   etl::fixed_iterator<TIterator>& operator +(etl::fixed_iterator<TIterator>& lhs,
-<<<<<<< HEAD
-                                            typename ETL_STD::iterator_traits<TIterator>::difference_type /*rhs*/)
-=======
                                             typename etl::iterator_traits<TIterator>::difference_type /*rhs*/)
->>>>>>> 575a0fee
   {
     return lhs;
   }
@@ -215,11 +191,7 @@
   //*****************************************************************************
   template <typename TIterator>
   etl::fixed_iterator<TIterator>& operator -(etl::fixed_iterator<TIterator>& lhs,
-<<<<<<< HEAD
-                                            typename ETL_STD::iterator_traits<TIterator>::difference_type /*rhs*/)
-=======
                                             typename etl::iterator_traits<TIterator>::difference_type /*rhs*/)
->>>>>>> 575a0fee
   {
     return lhs;
   }
@@ -228,11 +200,7 @@
   /// - fixed_iterator operator.
   //*****************************************************************************
   template <typename TIterator>
-<<<<<<< HEAD
-  typename ETL_STD::iterator_traits<TIterator>::difference_type operator -(etl::fixed_iterator<TIterator>& lhs,
-=======
   typename etl::iterator_traits<TIterator>::difference_type operator -(etl::fixed_iterator<TIterator>& lhs,
->>>>>>> 575a0fee
                                                                       etl::fixed_iterator<TIterator>& rhs)
   {
     return TIterator(lhs) - TIterator(rhs);
