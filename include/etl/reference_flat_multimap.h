--- conflicted
+++ resolved
@@ -78,20 +78,12 @@
   /// Can be used as a reference type for all reference_flat_multimaps containing a specific type.
   ///\ingroup reference_flat_multimap
   //***************************************************************************
-<<<<<<< HEAD
-  template <typename TKey, typename TMapped, typename TKeyCompare = ETL_STD::less<TKey> >
-=======
   template <typename TKey, typename TMapped, typename TKeyCompare = etl::less<TKey> >
->>>>>>> 575a0fee
   class ireference_flat_multimap
   {
   public:
 
-<<<<<<< HEAD
-    typedef ETL_PAIR<const TKey, TMapped> value_type;
-=======
     typedef ETL_OR_STD::pair<const TKey, TMapped> value_type;
->>>>>>> 575a0fee
 
   protected:
 
@@ -109,11 +101,7 @@
     typedef size_t            size_type;
 
     //*************************************************************************
-<<<<<<< HEAD
-    class iterator : public etl::iterator<ETL_BIDIRECTIONAL_ITERATOR_TAG, value_type>
-=======
     class iterator : public etl::iterator<ETL_OR_STD::bidirectional_iterator_tag, value_type>
->>>>>>> 575a0fee
     {
     public:
 
@@ -212,11 +200,7 @@
     };
 
     //*************************************************************************
-<<<<<<< HEAD
-    class const_iterator : public etl::iterator<ETL_BIDIRECTIONAL_ITERATOR_TAG, const value_type>
-=======
     class const_iterator : public etl::iterator<ETL_OR_STD::bidirectional_iterator_tag, const value_type>
->>>>>>> 575a0fee
     {
     public:
 
@@ -309,15 +293,9 @@
       typename lookup_t::const_iterator ilookup;
     };
 
-<<<<<<< HEAD
-    typedef ETL_STD::reverse_iterator<iterator>       reverse_iterator;
-    typedef ETL_STD::reverse_iterator<const_iterator> const_reverse_iterator;
-    typedef typename ETL_STD::iterator_traits<iterator>::difference_type difference_type;
-=======
     typedef ETL_OR_STD::reverse_iterator<iterator>       reverse_iterator;
     typedef ETL_OR_STD::reverse_iterator<const_iterator> const_reverse_iterator;
     typedef typename etl::iterator_traits<iterator>::difference_type difference_type;
->>>>>>> 575a0fee
 
   protected:
 
@@ -466,11 +444,7 @@
     void assign(TIterator first, TIterator last)
     {
 #if defined(ETL_DEBUG)
-<<<<<<< HEAD
-      difference_type d = ETL_STD::distance(first, last);
-=======
       difference_type d = etl::distance(first, last);
->>>>>>> 575a0fee
       ETL_ASSERT(d <= difference_type(capacity()), ETL_ERROR(flat_multimap_full));
 #endif
 
@@ -487,19 +461,11 @@
     /// If asserts or exceptions are enabled, emits reference_flat_multimap_full if the reference_flat_multimap is already full.
     ///\param value    The value to insert.
     //*********************************************************************
-<<<<<<< HEAD
-    ETL_PAIR<iterator, bool> insert(value_type& value)
+    ETL_OR_STD::pair<iterator, bool> insert(value_type& value)
     {
       ETL_ASSERT(!lookup.full(), ETL_ERROR(flat_multimap_full));
 
-      ETL_PAIR<iterator, bool> result(end(), false);
-=======
-    ETL_OR_STD::pair<iterator, bool> insert(value_type& value)
-    {
-      ETL_ASSERT(!lookup.full(), ETL_ERROR(flat_multimap_full));
-
       ETL_OR_STD::pair<iterator, bool> result(end(), false);
->>>>>>> 575a0fee
 
       iterator i_element = lower_bound(value.first);
 
@@ -540,11 +506,7 @@
     //*********************************************************************
     size_t erase(key_parameter_t key)
     {
-<<<<<<< HEAD
-      ETL_PAIR<iterator, iterator> range = equal_range(key);
-=======
       ETL_OR_STD::pair<iterator, iterator> range = equal_range(key);
->>>>>>> 575a0fee
 
       if (range.first == end())
       {
@@ -552,11 +514,7 @@
       }
       else
       {
-<<<<<<< HEAD
-        size_t d = ETL_STD::distance(range.first, range.second);
-=======
         size_t d = etl::distance(range.first, range.second);
->>>>>>> 575a0fee
         erase(range.first, range.second);
         return d;
       }
@@ -646,15 +604,9 @@
     //*********************************************************************
     size_t count(key_parameter_t key) const
     {
-<<<<<<< HEAD
-      ETL_PAIR<const_iterator, const_iterator> range = equal_range(key);
-
-      return ETL_STD::distance(range.first, range.second);
-=======
       ETL_OR_STD::pair<const_iterator, const_iterator> range = equal_range(key);
 
       return etl::distance(range.first, range.second);
->>>>>>> 575a0fee
     }
 
     //*********************************************************************
@@ -664,11 +616,7 @@
     //*********************************************************************
     iterator lower_bound(key_parameter_t key)
     {
-<<<<<<< HEAD
-      return ETL_STD::lower_bound(begin(), end(), key, compare);
-=======
       return etl::lower_bound(begin(), end(), key, compare);
->>>>>>> 575a0fee
     }
 
     //*********************************************************************
@@ -678,11 +626,7 @@
     //*********************************************************************
     const_iterator lower_bound(key_parameter_t key) const
     {
-<<<<<<< HEAD
-      return ETL_STD::lower_bound(cbegin(), cend(), key, compare);
-=======
       return etl::lower_bound(cbegin(), cend(), key, compare);
->>>>>>> 575a0fee
     }
 
     //*********************************************************************
@@ -692,11 +636,7 @@
     //*********************************************************************
     iterator upper_bound(key_parameter_t key)
     {
-<<<<<<< HEAD
-      return ETL_STD::upper_bound(begin(), end(), key, compare);
-=======
       return etl::upper_bound(begin(), end(), key, compare);
->>>>>>> 575a0fee
     }
 
     //*********************************************************************
@@ -706,11 +646,7 @@
     //*********************************************************************
     const_iterator upper_bound(key_parameter_t key) const
     {
-<<<<<<< HEAD
-      return ETL_STD::upper_bound(begin(), end(), key, compare);
-=======
       return etl::upper_bound(begin(), end(), key, compare);
->>>>>>> 575a0fee
     }
 
     //*********************************************************************
@@ -718,19 +654,11 @@
     ///\param key The key to search for.
     ///\return An iterator pair.
     //*********************************************************************
-<<<<<<< HEAD
-    ETL_PAIR<iterator, iterator> equal_range(key_parameter_t key)
-    {
-      iterator i_lower = ETL_STD::lower_bound(begin(), end(), key, compare);
-
-      return ETL_MAKE_PAIR(i_lower, ETL_STD::upper_bound(i_lower, end(), key, compare));
-=======
     ETL_OR_STD::pair<iterator, iterator> equal_range(key_parameter_t key)
     {
       iterator i_lower = etl::lower_bound(begin(), end(), key, compare);
 
       return ETL_OR_STD::make_pair(i_lower, etl::upper_bound(i_lower, end(), key, compare));
->>>>>>> 575a0fee
     }
 
     //*********************************************************************
@@ -738,19 +666,11 @@
     ///\param key The key to search for.
     ///\return An iterator pair.
     //*********************************************************************
-<<<<<<< HEAD
-    ETL_PAIR<const_iterator, const_iterator> equal_range(key_parameter_t key) const
-    {
-      const_iterator i_lower = ETL_STD::lower_bound(cbegin(), cend(), key, compare);
-
-      return ETL_MAKE_PAIR(i_lower, ETL_STD::upper_bound(i_lower, cend(), key, compare));
-=======
     ETL_OR_STD::pair<const_iterator, const_iterator> equal_range(key_parameter_t key) const
     {
       const_iterator i_lower = etl::lower_bound(cbegin(), cend(), key, compare);
 
       return ETL_OR_STD::make_pair(i_lower, etl::upper_bound(i_lower, cend(), key, compare));
->>>>>>> 575a0fee
     }
 
     //*************************************************************************
@@ -822,15 +742,9 @@
     ///\param i_element The place to insert.
     ///\param value     The value to insert.
     //*********************************************************************
-<<<<<<< HEAD
-    ETL_PAIR<iterator, bool> insert_at(iterator i_element, value_type& value)
-    {
-      ETL_PAIR<iterator, bool> result(end(), false);
-=======
     ETL_OR_STD::pair<iterator, bool> insert_at(iterator i_element, value_type& value)
     {
       ETL_OR_STD::pair<iterator, bool> result(end(), false);
->>>>>>> 575a0fee
 
       if (i_element == end())
       {
@@ -886,11 +800,7 @@
   template <typename TKey, typename TMapped, typename TKeyCompare>
   bool operator ==(const etl::ireference_flat_multimap<TKey, TMapped, TKeyCompare>& lhs, const etl::ireference_flat_multimap<TKey, TMapped, TKeyCompare>& rhs)
   {
-<<<<<<< HEAD
-    return (lhs.size() == rhs.size()) && ETL_STD::equal(lhs.begin(), lhs.end(), rhs.begin());
-=======
     return (lhs.size() == rhs.size()) && etl::equal(lhs.begin(), lhs.end(), rhs.begin());
->>>>>>> 575a0fee
   }
 
   //***************************************************************************
@@ -910,19 +820,11 @@
   /// A reference_flat_multimap implementation that uses a fixed size buffer.
   ///\tparam TKey     The key type.
   ///\tparam TValue   The value type.
-<<<<<<< HEAD
-  ///\tparam TCompare The type to compare keys. Default = ETL_STD::less<TKey>
-  ///\tparam MAX_SIZE_ The maximum number of elements that can be stored.
-  ///\ingroup reference_flat_multimap
-  //***************************************************************************
-  template <typename TKey, typename TValue, const size_t MAX_SIZE_, typename TCompare = ETL_STD::less<TKey> >
-=======
   ///\tparam TCompare The type to compare keys. Default = etl::less<TKey>
   ///\tparam MAX_SIZE_ The maximum number of elements that can be stored.
   ///\ingroup reference_flat_multimap
   //***************************************************************************
   template <typename TKey, typename TValue, const size_t MAX_SIZE_, typename TCompare = etl::less<TKey> >
->>>>>>> 575a0fee
   class reference_flat_multimap : public ireference_flat_multimap<TKey, TValue, TCompare>
   {
   public:
