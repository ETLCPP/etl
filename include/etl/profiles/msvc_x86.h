///\file

/******************************************************************************
The MIT License(MIT)

Embedded Template Library.
https://github.com/ETLCPP/etl
https://www.etlcpp.com

Copyright(c) 2017 jwellbelove

Permission is hereby granted, free of charge, to any person obtaining a copy
of this software and associated documentation files(the "Software"), to deal
in the Software without restriction, including without limitation the rights
to use, copy, modify, merge, publish, distribute, sublicense, and / or sell
copies of the Software, and to permit persons to whom the Software is
furnished to do so, subject to the following conditions :

The above copyright notice and this permission notice shall be included in all
copies or substantial portions of the Software.

THE SOFTWARE IS PROVIDED "AS IS", WITHOUT WARRANTY OF ANY KIND, EXPRESS OR
IMPLIED, INCLUDING BUT NOT LIMITED TO THE WARRANTIES OF MERCHANTABILITY,
FITNESS FOR A PARTICULAR PURPOSE AND NONINFRINGEMENT.IN NO EVENT SHALL THE
AUTHORS OR COPYRIGHT HOLDERS BE LIABLE FOR ANY CLAIM, DAMAGES OR OTHER
LIABILITY, WHETHER IN AN ACTION OF CONTRACT, TORT OR OTHERWISE, ARISING FROM,
OUT OF OR IN CONNECTION WITH THE SOFTWARE OR THE USE OR OTHER DEALINGS IN THE
SOFTWARE.
******************************************************************************/

#ifndef ETL_MSVC_X86_INCLUDED
#define ETL_MSVC_X86_INCLUDED

//*****************************************************************************
// Microsoft Visual Studio
//*****************************************************************************

#define ETL_TARGET_DEVICE_X86
#define ETL_TARGET_OS_WINDOWS
<<<<<<< HEAD
#define ETL_COMPILER_MICROSOFT
#define ETL_CPP11_SUPPORTED                        (_MSC_VER >= 1600)
#define ETL_CPP14_SUPPORTED                        (_MSC_VER >= 1900)
#define ETL_CPP17_SUPPORTED                        (_MSC_VER >= 1914)
#define ETL_NO_NULLPTR_SUPPORT                     !ETL_CPP11_SUPPORTED
#define ETL_NO_LARGE_CHAR_SUPPORT                  !ETL_CPP11_SUPPORTED
#define ETL_CPP11_TYPE_TRAITS_IS_TRIVIAL_SUPPORTED ETL_CPP14_SUPPORTED
=======
>>>>>>> 575a0fee

#endif<|MERGE_RESOLUTION|>--- conflicted
+++ resolved
@@ -37,15 +37,5 @@
 
 #define ETL_TARGET_DEVICE_X86
 #define ETL_TARGET_OS_WINDOWS
-<<<<<<< HEAD
-#define ETL_COMPILER_MICROSOFT
-#define ETL_CPP11_SUPPORTED                        (_MSC_VER >= 1600)
-#define ETL_CPP14_SUPPORTED                        (_MSC_VER >= 1900)
-#define ETL_CPP17_SUPPORTED                        (_MSC_VER >= 1914)
-#define ETL_NO_NULLPTR_SUPPORT                     !ETL_CPP11_SUPPORTED
-#define ETL_NO_LARGE_CHAR_SUPPORT                  !ETL_CPP11_SUPPORTED
-#define ETL_CPP11_TYPE_TRAITS_IS_TRIVIAL_SUPPORTED ETL_CPP14_SUPPORTED
-=======
->>>>>>> 575a0fee
 
 #endif