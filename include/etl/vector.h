///\file

/******************************************************************************
The MIT License(MIT)

Embedded Template Library.
https://github.com/ETLCPP/etl
https://www.etlcpp.com

Copyright(c) 2014 jwellbelove

Permission is hereby granted, free of charge, to any person obtaining a copy
of this software and associated documentation files(the "Software"), to deal
in the Software without restriction, including without limitation the rights
to use, copy, modify, merge, publish, distribute, sublicense, and / or sell
copies of the Software, and to permit persons to whom the Software is
furnished to do so, subject to the following conditions :

The above copyright notice and this permission notice shall be included in all
copies or substantial portions of the Software.

THE SOFTWARE IS PROVIDED "AS IS", WITHOUT WARRANTY OF ANY KIND, EXPRESS OR
IMPLIED, INCLUDING BUT NOT LIMITED TO THE WARRANTIES OF MERCHANTABILITY,
FITNESS FOR A PARTICULAR PURPOSE AND NONINFRINGEMENT.IN NO EVENT SHALL THE
AUTHORS OR COPYRIGHT HOLDERS BE LIABLE FOR ANY CLAIM, DAMAGES OR OTHER
LIABILITY, WHETHER IN AN ACTION OF CONTRACT, TORT OR OTHERWISE, ARISING FROM,
OUT OF OR IN CONNECTION WITH THE SOFTWARE OR THE USE OR OTHER DEALINGS IN THE
SOFTWARE.
******************************************************************************/

#ifndef ETL_VECTOR_INCLUDED
#define ETL_VECTOR_INCLUDED

#define ETL_IN_VECTOR_H

#include <stddef.h>
#include <stdint.h>
#include <stddef.h>

#include <new>

#include "platform.h"
#include "algorithm.h"
#include "type_traits.h"
#include "error_handler.h"
#include "memory.h"
#include "container.h"
#include "alignment.h"
#include "array.h"
#include "exception.h"
#include "debug_count.h"
#include "private/vector_base.h"

#include "algorithm.h"
#include "iterator.h"
#include "functional.h"

#if ETL_CPP11_SUPPORTED && ETL_NOT_USING_STLPORT && ETL_USING_STL
  #include <initializer_list>
#endif

#ifdef ETL_COMPILER_GCC
#pragma GCC diagnostic push
#pragma GCC diagnostic ignored "-Wunused-variable"
#endif

//*****************************************************************************
///\defgroup vector vector
/// A vector with the capacity defined at compile time.
///\ingroup containers
//*****************************************************************************

namespace etl
{
  //***************************************************************************
  /// The base class for specifically sized vectors.
  /// Can be used as a reference type for all vectors containing a specific type.
  ///\ingroup vector
  //***************************************************************************
  template <typename T>
  class ivector : public etl::vector_base
  {
  public:

    typedef T                                     value_type;
    typedef T&                                    reference;
    typedef const T&                              const_reference;
#if ETL_CPP11_SUPPORTED
    typedef T&&                                   rvalue_reference;
#endif
    typedef T*                                    pointer;
    typedef const T*                              const_pointer;
    typedef T*                                    iterator;
    typedef const T*                              const_iterator;
<<<<<<< HEAD
    typedef ETL_STD::reverse_iterator<iterator>       reverse_iterator;
    typedef ETL_STD::reverse_iterator<const_iterator> const_reverse_iterator;
    typedef size_t                                size_type;
    typedef typename ETL_STD::iterator_traits<iterator>::difference_type difference_type;
=======
    typedef ETL_OR_STD::reverse_iterator<iterator>       reverse_iterator;
    typedef ETL_OR_STD::reverse_iterator<const_iterator> const_reverse_iterator;
    typedef size_t                                size_type;
    typedef typename etl::iterator_traits<iterator>::difference_type difference_type;
>>>>>>> 575a0fee

  protected:

    typedef typename etl::parameter_type<T>::type parameter_t;

  public:

    //*********************************************************************
    /// Returns an iterator to the beginning of the vector.
    ///\return An iterator to the beginning of the vector.
    //*********************************************************************
    iterator begin()
    {
      return p_buffer;
    }

    //*********************************************************************
    /// Returns a const_iterator to the beginning of the vector.
    ///\return A const iterator to the beginning of the vector.
    //*********************************************************************
    const_iterator begin() const
    {
      return p_buffer;
    }

    //*********************************************************************
    /// Returns an iterator to the end of the vector.
    ///\return An iterator to the end of the vector.
    //*********************************************************************
    iterator end()
    {
      return p_end;
    }

    //*********************************************************************
    /// Returns a const_iterator to the end of the vector.
    ///\return A const iterator to the end of the vector.
    //*********************************************************************
    const_iterator end() const
    {
      return p_end;
    }

    //*********************************************************************
    /// Returns a const_iterator to the beginning of the vector.
    ///\return A const iterator to the beginning of the vector.
    //*********************************************************************
    const_iterator cbegin() const
    {
      return p_buffer;
    }

    //*********************************************************************
    /// Returns a const_iterator to the end of the vector.
    ///\return A const iterator to the end of the vector.
    //*********************************************************************
    const_iterator cend() const
    {
      return p_end;
    }

    //*********************************************************************
    /// Returns an reverse iterator to the reverse beginning of the vector.
    ///\return Iterator to the reverse beginning of the vector.
    //*********************************************************************
    reverse_iterator rbegin()
    {
      return reverse_iterator(end());
    }

    //*********************************************************************
    /// Returns a const reverse iterator to the reverse beginning of the vector.
    ///\return Const iterator to the reverse beginning of the vector.
    //*********************************************************************
    const_reverse_iterator rbegin() const
    {
      return const_reverse_iterator(end());
    }

    //*********************************************************************
    /// Returns a reverse iterator to the end + 1 of the vector.
    ///\return Reverse iterator to the end + 1 of the vector.
    //*********************************************************************
    reverse_iterator rend()
    {
      return reverse_iterator(begin());
    }

    //*********************************************************************
    /// Returns a const reverse iterator to the end + 1 of the vector.
    ///\return Const reverse iterator to the end + 1 of the vector.
    //*********************************************************************
    const_reverse_iterator rend() const
    {
      return const_reverse_iterator(begin());
    }

    //*********************************************************************
    /// Returns a const reverse iterator to the reverse beginning of the vector.
    ///\return Const reverse iterator to the reverse beginning of the vector.
    //*********************************************************************
    const_reverse_iterator crbegin() const
    {
      return const_reverse_iterator(cend());
    }

    //*********************************************************************
    /// Returns a const reverse iterator to the end + 1 of the vector.
    ///\return Const reverse iterator to the end + 1 of the vector.
    //*********************************************************************
    const_reverse_iterator crend() const
    {
      return const_reverse_iterator(cbegin());
    }

    //*********************************************************************
    /// Resizes the vector.
    /// If asserts or exceptions are enabled and the new size is larger than the
    /// maximum then a vector_full is thrown.
    ///\param new_size The new size.
    //*********************************************************************
    void resize(size_t new_size)
    {
      resize(new_size, T());
    }

    //*********************************************************************
    /// Resizes the vector.
    /// If asserts or exceptions are enabled and the new size is larger than the
    /// maximum then a vector_full is thrown.
    ///\param new_size The new size.
    ///\param value   The value to fill new elements with. Default = default constructed value.
    //*********************************************************************
    void resize(size_t new_size, T value)
    {
      ETL_ASSERT(new_size <= CAPACITY, ETL_ERROR(vector_full));

      const size_t current_size = size();
      size_t delta = (current_size < new_size) ? new_size - current_size : current_size - new_size;

      if (current_size < new_size)
      {
        etl::uninitialized_fill_n(p_end, delta, value);
        ETL_ADD_DEBUG_COUNT(delta)
      }
      else
      {
        etl::destroy_n(p_end - delta, delta);
        ETL_SUBTRACT_DEBUG_COUNT(delta)
      }

      p_end = p_buffer + new_size;
    }

    //*********************************************************************
    /// Does nothing.
    //*********************************************************************
    void reserve(size_t)
    {
    }

    //*********************************************************************
    /// Returns a reference to the value at index 'i'
    ///\param i The index.
    ///\return A reference to the value at index 'i'
    //*********************************************************************
    reference operator [](size_t i)
    {
      return p_buffer[i];
    }

    //*********************************************************************
    /// Returns a const reference to the value at index 'i'
    ///\param i The index.
    ///\return A const reference to the value at index 'i'
    //*********************************************************************
    const_reference operator [](size_t i) const
    {
      return p_buffer[i];
    }

    //*********************************************************************
    /// Returns a reference to the value at index 'i'
    /// If asserts or exceptions are enabled, emits an etl::vector_out_of_bounds if the index is out of range.
    ///\param i The index.
    ///\return A reference to the value at index 'i'
    //*********************************************************************
    reference at(size_t i)
    {
      ETL_ASSERT(i < size(), ETL_ERROR(vector_out_of_bounds));
      return p_buffer[i];
    }

    //*********************************************************************
    /// Returns a const reference to the value at index 'i'
    /// If asserts or exceptions are enabled, emits an etl::vector_out_of_bounds if the index is out of range.
    ///\param i The index.
    ///\return A const reference to the value at index 'i'
    //*********************************************************************
    const_reference at(size_t i) const
    {
      ETL_ASSERT(i < size(), ETL_ERROR(vector_out_of_bounds));
      return p_buffer[i];
    }

    //*********************************************************************
    /// Returns a reference to the first element.
    ///\return A reference to the first element.
    //*********************************************************************
    reference front()
    {
      return *p_buffer;
    }

    //*********************************************************************
    /// Returns a const reference to the first element.
    ///\return A const reference to the first element.
    //*********************************************************************
    const_reference front() const
    {
      return *p_buffer;
    }

    //*********************************************************************
    /// Returns a reference to the last element.
    ///\return A reference to the last element.
    //*********************************************************************
    reference back()
    {
      return *(p_end - 1);
    }

    //*********************************************************************
    /// Returns a const reference to the last element.
    ///\return A const reference to the last element.
    //*********************************************************************
    const_reference back() const
    {
      return *(p_end - 1);
    }

    //*********************************************************************
    /// Returns a pointer to the beginning of the vector data.
    ///\return A pointer to the beginning of the vector data.
    //*********************************************************************
    pointer data()
    {
      return p_buffer;
    }

    //*********************************************************************
    /// Returns a const pointer to the beginning of the vector data.
    ///\return A const pointer to the beginning of the vector data.
    //*********************************************************************
    const_pointer data() const
    {
      return p_buffer;
    }

    //*********************************************************************
    /// Assigns values to the vector.
    /// If asserts or exceptions are enabled, emits vector_full if the vector does not have enough free space.
    /// If asserts or exceptions are enabled, emits vector_iterator if the iterators are reversed.
    ///\param first The iterator to the first element.
    ///\param last  The iterator to the last element + 1.
    //*********************************************************************
    template <typename TIterator>
    void assign(TIterator first, TIterator last)
    {
<<<<<<< HEAD
      ETL_STATIC_ASSERT((etl::is_same<typename etl::remove_cv<T>::type, typename etl::remove_cv<typename ETL_STD::iterator_traits<TIterator>::value_type>::type>::value), "Iterator type does not match container type");

#if defined(ETL_DEBUG)
      difference_type d = ETL_STD::distance(first, last);
=======
      ETL_STATIC_ASSERT((etl::is_same<typename etl::remove_cv<T>::type, typename etl::remove_cv<typename etl::iterator_traits<TIterator>::value_type>::type>::value), "Iterator type does not match container type");

#if defined(ETL_DEBUG)
      difference_type d = etl::distance(first, last);
>>>>>>> 575a0fee
      ETL_ASSERT(static_cast<size_t>(d) <= CAPACITY, ETL_ERROR(vector_full));
#endif

      initialise();

      p_end = etl::uninitialized_copy(first, last, p_buffer);
<<<<<<< HEAD
      ETL_ADD_DEBUG_COUNT(uint32_t(ETL_STD::distance(first, last)))
=======
      ETL_ADD_DEBUG_COUNT(uint32_t(etl::distance(first, last)))
>>>>>>> 575a0fee
    }

    //*********************************************************************
    /// Assigns values to the vector.
    /// If asserts or exceptions are enabled, emits vector_full if the vector does not have enough free space.
    ///\param n     The number of elements to add.
    ///\param value The value to insert for each element.
    //*********************************************************************
    void assign(size_t n, parameter_t value)
    {
      ETL_ASSERT(n <= CAPACITY, ETL_ERROR(vector_full));

      initialise();

      p_end = etl::uninitialized_fill_n(p_buffer, n, value);
      ETL_ADD_DEBUG_COUNT(uint32_t(n))
    }

    //*************************************************************************
    /// Clears the vector.
    //*************************************************************************
    void clear()
    {
      initialise();
    }

    //*********************************************************************
    /// Inserts a value at the end of the vector.
    /// If asserts or exceptions are enabled, emits vector_full if the vector is already full.
    ///\param value The value to add.
    //*********************************************************************
    void push_back(const_reference value)
    {
#if defined(ETL_CHECK_PUSH_POP)
      ETL_ASSERT(size() != CAPACITY, ETL_ERROR(vector_full));
#endif
      create_back(value);
    }

#if ETL_CPP11_SUPPORTED
    //*********************************************************************
    /// Inserts a value at the end of the vector.
    /// If asserts or exceptions are enabled, emits vector_full if the vector is already full.
    ///\param value The value to add.
    //*********************************************************************
    void push_back(rvalue_reference value)
    {
#if defined(ETL_CHECK_PUSH_POP)
      ETL_ASSERT(size() != CAPACITY, ETL_ERROR(vector_full));
#endif
<<<<<<< HEAD
      create_back(ETL_STD::move(value));
=======
      create_back(etl::move(value));
>>>>>>> 575a0fee
    }
#endif

#if ETL_CPP11_SUPPORTED && ETL_NOT_USING_STLPORT && !defined(ETL_VECTOR_FORCE_CPP03)
    //*********************************************************************
    /// Constructs a value at the end of the vector.
    /// If asserts or exceptions are enabled, emits vector_full if the vector is already full.
    ///\param value The value to add.
    //*********************************************************************
    template <typename ... Args>
    void emplace_back(Args && ... args)
    {
#if defined(ETL_CHECK_PUSH_POP)
      ETL_ASSERT(size() != CAPACITY, ETL_ERROR(vector_full));
#endif
<<<<<<< HEAD
      ::new (p_end) T(ETL_STD::forward<Args>(args)...);
=======
      ::new (p_end) T(etl::forward<Args>(args)...);
>>>>>>> 575a0fee
      ++p_end;
      ETL_INCREMENT_DEBUG_COUNT
    }
#else
    //*********************************************************************
    /// Constructs a value at the end of the vector.
    /// If asserts or exceptions are enabled, emits vector_full if the vector is already full.
    ///\param value The value to add.
    //*********************************************************************
    template <typename T1>
    void emplace_back(const T1& value1)
    {
#if defined(ETL_CHECK_PUSH_POP)
      ETL_ASSERT(size() != CAPACITY, ETL_ERROR(vector_full));
#endif
      ::new (p_end) T(value1);
      ++p_end;
      ETL_INCREMENT_DEBUG_COUNT
    }

    //*********************************************************************
    /// Constructs a value at the end of the vector.
    /// If asserts or exceptions are enabled, emits vector_full if the vector is already full.
    ///\param value The value to add.
    //*********************************************************************
    template <typename T1, typename T2>
    void emplace_back(const T1& value1, const T2& value2)
    {
#if defined(ETL_CHECK_PUSH_POP)
      ETL_ASSERT(size() != CAPACITY, ETL_ERROR(vector_full));
#endif
      ::new (p_end) T(value1, value2);
      ++p_end;
      ETL_INCREMENT_DEBUG_COUNT
    }

    //*********************************************************************
    /// Constructs a value at the end of the vector.
    /// If asserts or exceptions are enabled, emits vector_full if the vector is already full.
    ///\param value The value to add.
    //*********************************************************************
    template <typename T1, typename T2, typename T3>
    void emplace_back(const T1& value1, const T2& value2, const T3& value3)
    {
#if defined(ETL_CHECK_PUSH_POP)
      ETL_ASSERT(size() != CAPACITY, ETL_ERROR(vector_full));
#endif
      ::new (p_end) T(value1, value2, value3);
      ++p_end;
      ETL_INCREMENT_DEBUG_COUNT
    }

    //*********************************************************************
    /// Constructs a value at the end of the vector.
    /// If asserts or exceptions are enabled, emits vector_full if the vector is already full.
    ///\param value The value to add.
    //*********************************************************************
    template <typename T1, typename T2, typename T3, typename T4>
    void emplace_back(const T1& value1, const T2& value2, const T3& value3, const T4& value4)
    {
#if defined(ETL_CHECK_PUSH_POP)
      ETL_ASSERT(size() != CAPACITY, ETL_ERROR(vector_full));
#endif
      ::new (p_end) T(value1, value2, value3, value4);
      ++p_end;
      ETL_INCREMENT_DEBUG_COUNT
    }
#endif

    //*************************************************************************
    /// Removes an element from the end of the vector.
    /// Does nothing if the vector is empty.
    //*************************************************************************
    void pop_back()
    {
#if defined(ETL_CHECK_PUSH_POP)
      ETL_ASSERT(size() > 0, ETL_ERROR(vector_empty));
#endif
      destroy_back();
    }

    //*********************************************************************
    /// Inserts a value to the vector.
    /// If asserts or exceptions are enabled, emits vector_full if the vector is already full.
    ///\param position The position to insert before.
    ///\param value    The value to insert.
    //*********************************************************************
    iterator insert(iterator position, const_reference value)
    {
      ETL_ASSERT(size() + 1 <= CAPACITY, ETL_ERROR(vector_full));

      if (position == end())
      {
        create_back(value);
      }
      else
      {
        create_back(back());
<<<<<<< HEAD
        ETL_STD::copy_backward(position, p_end - 2, p_end - 1);
=======
        etl::move_backward(position, p_end - 2, p_end - 1);
>>>>>>> 575a0fee
        *position = value;
      }

      return position;
    }

#if ETL_CPP11_SUPPORTED
    //*********************************************************************
    /// Inserts a value to the vector.
    /// If asserts or exceptions are enabled, emits vector_full if the vector is already full.
    ///\param position The position to insert before.
    ///\param value    The value to insert.
    //*********************************************************************
    iterator insert(iterator position, rvalue_reference value)
    {
      ETL_ASSERT(size() + 1 <= CAPACITY, ETL_ERROR(vector_full));

      if (position == end())
      {
<<<<<<< HEAD
        create_back(ETL_STD::move(value));
      }
      else
      {
        create_back(ETL_STD::move(back()));
        ETL_STD::move_backward(position, p_end - 2, p_end - 1);
        *position = ETL_STD::move(value);
=======
        create_back(etl::move(value));
      }
      else
      {
        create_back(etl::move(back()));
        etl::move_backward(position, p_end - 2, p_end - 1);
        *position = etl::move(value);
>>>>>>> 575a0fee
      }

      return position;
    }
#endif

    //*************************************************************************
    /// Emplaces a value to the vector at the specified position.
    //*************************************************************************
#if ETL_CPP11_SUPPORTED && ETL_NOT_USING_STLPORT
    template <typename ... Args>
    iterator emplace(iterator position, Args && ... args)
    {
      ETL_ASSERT(!full(), ETL_ERROR(vector_full));

      void* p;

      if (position == end())
      {
        p = p_end++;
        ETL_INCREMENT_DEBUG_COUNT
      }
      else
      {
        p = etl::addressof(*position);
        create_back(back());
<<<<<<< HEAD
        ETL_STD::copy_backward(position, p_end - 2, p_end - 1);
        (*position).~T();
      }

      ::new (p) T(ETL_STD::forward<Args>(args)...);
=======
        etl::move_backward(position, p_end - 2, p_end - 1);
        (*position).~T();
      }

      ::new (p) T(etl::forward<Args>(args)...);
>>>>>>> 575a0fee

      return position;
    }
#else
    template <typename T1>
    iterator emplace(iterator position, const T1& value1)
    {
      ETL_ASSERT(!full(), ETL_ERROR(vector_full));

      void* p;

      if (position == end())
      {
        p = p_end++;
        ETL_INCREMENT_DEBUG_COUNT
      }
      else
      {
        p = etl::addressof(*position);
        create_back(back());
<<<<<<< HEAD
        ETL_STD::copy_backward(position, p_end - 2, p_end - 1);
=======
        etl::move_backward(position, p_end - 2, p_end - 1);
>>>>>>> 575a0fee
        (*position).~T();
      }

      ::new (p) T(value1);

      return position;
    }

    template <typename T1, typename T2>
    iterator emplace(iterator position, const T1& value1, const T2& value2)
    {
      ETL_ASSERT(!full(), ETL_ERROR(vector_full));

      void* p;

      if (position == end())
      {
        p = p_end++;
        ETL_INCREMENT_DEBUG_COUNT
      }
      else
      {
        p = etl::addressof(*position);
        create_back(back());
<<<<<<< HEAD
        ETL_STD::copy_backward(position, p_end - 2, p_end - 1);
=======
        etl::move_backward(position, p_end - 2, p_end - 1);
>>>>>>> 575a0fee
        (*position).~T();
      }

      ::new (p) T(value1, value2);

      return position;
    }

    template <typename T1, typename T2, typename T3>
    iterator emplace(iterator position, const T1& value1, const T2& value2, const T3& value3)
    {
      ETL_ASSERT(!full(), ETL_ERROR(vector_full));

      void* p;

      if (position == end())
      {
        p = p_end++;
        ETL_INCREMENT_DEBUG_COUNT
      }
      else
      {
        p = etl::addressof(*position);
        create_back(back());
<<<<<<< HEAD
        ETL_STD::copy_backward(position, p_end - 2, p_end - 1);
=======
        etl::move_backward(position, p_end - 2, p_end - 1);
>>>>>>> 575a0fee
        (*position).~T();
      }

      ::new (p) T(value1, value2, value3);

      return position;
    }

    template <typename T1, typename T2, typename T3, typename T4>
    iterator emplace(iterator position, const T1& value1, const T2& value2, const T3& value3, const T4& value4)
    {
      ETL_ASSERT(!full(), ETL_ERROR(vector_full));

      void* p;

      if (position == end())
      {
        p = p_end++;
        ETL_INCREMENT_DEBUG_COUNT
      }
      else
      {
        p = etl::addressof(*position);
        create_back(back());
<<<<<<< HEAD
        ETL_STD::copy_backward(position, p_end - 2, p_end - 1);
=======
        etl::move_backward(position, p_end - 2, p_end - 1);
>>>>>>> 575a0fee
        (*position).~T();
      }

      ::new (p) T(value1, value2, value3, value4);

      return position;
    }
#endif

    //*********************************************************************
    /// Inserts 'n' values to the vector.
    /// If asserts or exceptions are enabled, emits vector_full if the vector does not have enough free space.
    ///\param position The position to insert before.
    ///\param n        The number of elements to add.
    ///\param value    The value to insert.
    //*********************************************************************
    void insert(iterator position, size_t n, parameter_t value)
    {
      ETL_ASSERT((size() + n) <= CAPACITY, ETL_ERROR(vector_full));

      size_t insert_n = n;
<<<<<<< HEAD
      size_t insert_begin = ETL_STD::distance(begin(), position);
=======
      size_t insert_begin = etl::distance(begin(), position);
>>>>>>> 575a0fee
      size_t insert_end = insert_begin + insert_n;

      // Copy old data.
      size_t copy_old_n;
      size_t construct_old_n;
      iterator p_construct_old;

      if (insert_end > size())
      {
        copy_old_n = 0;
        construct_old_n = size() - insert_begin;
        p_construct_old = p_buffer + insert_end;
      }
      else
      {
        copy_old_n = size() - insert_begin - insert_n;
        construct_old_n = insert_n;
        p_construct_old = p_end;
      }

      size_t copy_new_n = construct_old_n;
      size_t construct_new_n = insert_n - copy_new_n;

      // Construct old.
      etl::uninitialized_move(p_end - construct_old_n, p_end, p_construct_old);
      ETL_ADD_DEBUG_COUNT(construct_old_n)

      // Copy old.
<<<<<<< HEAD
      ETL_STD::copy_backward(p_buffer + insert_begin, p_buffer + insert_begin + copy_old_n, p_buffer + insert_end + copy_old_n);
=======
      etl::move_backward(p_buffer + insert_begin, p_buffer + insert_begin + copy_old_n, p_buffer + insert_end + copy_old_n);
>>>>>>> 575a0fee

      // Construct new.
      etl::uninitialized_fill_n(p_end, construct_new_n, value);
      ETL_ADD_DEBUG_COUNT(construct_new_n)

        // Copy new.
<<<<<<< HEAD
        ETL_STD::fill_n(p_buffer + insert_begin, copy_new_n, value);
=======
        etl::fill_n(p_buffer + insert_begin, copy_new_n, value);
>>>>>>> 575a0fee

      p_end += n;
    }

    //*********************************************************************
    /// Inserts a range of values to the vector.
    /// If asserts or exceptions are enabled, emits vector_full if the vector does not have enough free space.
    /// For fundamental and pointer types.
    ///\param position The position to insert before.
    ///\param first    The first element to add.
    ///\param last     The last + 1 element to add.
    //*********************************************************************
    template <class TIterator>
    void insert(iterator position, TIterator first, TIterator last)
    {
<<<<<<< HEAD
      size_t count = ETL_STD::distance(first, last);
=======
      size_t count = etl::distance(first, last);
>>>>>>> 575a0fee

      ETL_ASSERT((size() + count) <= CAPACITY, ETL_ERROR(vector_full));

      size_t insert_n = count;
<<<<<<< HEAD
      size_t insert_begin = ETL_STD::distance(begin(), position);
=======
      size_t insert_begin = etl::distance(begin(), position);
>>>>>>> 575a0fee
      size_t insert_end = insert_begin + insert_n;

      // Move old data.
      size_t copy_old_n;
      size_t construct_old_n;
      iterator p_construct_old;

      if (insert_end > size())
      {
        copy_old_n = 0;
        construct_old_n = size() - insert_begin;
        p_construct_old = p_buffer + insert_end;
      }
      else
      {
        copy_old_n = size() - insert_begin - insert_n;
        construct_old_n = insert_n;
        p_construct_old = p_end;
      }

      size_t copy_new_n = construct_old_n;
      size_t construct_new_n = insert_n - copy_new_n;

      // Move construct old.
      etl::uninitialized_move(p_end - construct_old_n, p_end, p_construct_old);
      ETL_ADD_DEBUG_COUNT(construct_old_n)

<<<<<<< HEAD
      // Copy old.
      ETL_STD::copy_backward(p_buffer + insert_begin, p_buffer + insert_begin + copy_old_n, p_buffer + insert_end + copy_old_n);
=======
      // Move old.
      etl::move_backward(p_buffer + insert_begin, p_buffer + insert_begin + copy_old_n, p_buffer + insert_end + copy_old_n);
>>>>>>> 575a0fee

      // Copy construct new.
      etl::uninitialized_copy(first + copy_new_n, first + copy_new_n + construct_new_n, p_end);
      ETL_ADD_DEBUG_COUNT(construct_new_n)

      // Copy new.
      etl::copy(first, first + copy_new_n, p_buffer + insert_begin);

      p_end += count;
    }

    //*********************************************************************
    /// Erases an element.
    ///\param i_element Iterator to the element.
    ///\return An iterator pointing to the element that followed the erased element.
    //*********************************************************************
    iterator erase(iterator i_element)
    {
<<<<<<< HEAD
      ETL_STD::copy(i_element + 1, end(), i_element);
=======
      etl::move(i_element + 1, end(), i_element);
>>>>>>> 575a0fee
      destroy_back();

      return i_element;
    }

    //*********************************************************************
    /// Erases a range of elements.
    /// The range includes all the elements between first and last, including the
    /// element pointed by first, but not the one pointed by last.
    ///\param first Iterator to the first element.
    ///\param last  Iterator to the last element.
    ///\return An iterator pointing to the element that followed the erased element.
    //*********************************************************************
    iterator erase(iterator first, iterator last)
    {
      if (first == begin() && last == end())
      {
        clear();
      }
      else
      {
<<<<<<< HEAD
        ETL_STD::copy(last, end(), first);
        size_t n_delete = ETL_STD::distance(first, last);
=======
        etl::move(last, end(), first);
        size_t n_delete = etl::distance(first, last);
>>>>>>> 575a0fee

        // Destroy the elements left over at the end.
        etl::destroy(p_end - n_delete, p_end);
        ETL_SUBTRACT_DEBUG_COUNT(n_delete)
          p_end -= n_delete;
      }

      return first;
    }

    //*************************************************************************
    /// Assignment operator.
    //*************************************************************************
    ivector& operator = (const ivector& rhs)
    {
      if (&rhs != this)
      {
        assign(rhs.cbegin(), rhs.cend());
      }

      return *this;
    }

#if ETL_CPP11_SUPPORTED
    //*************************************************************************
    /// Move assignment operator.
    //*************************************************************************
    ivector& operator = (ivector&& rhs)
    {
      if (&rhs != this)
      {
        clear();
        iterator itr = rhs.begin();
        while (itr != rhs.end())
        {
<<<<<<< HEAD
          push_back(ETL_STD::move(*itr));
=======
          push_back(etl::move(*itr));
>>>>>>> 575a0fee
          ++itr;
        }

        rhs.initialise();
      }

      return *this;
    }
#endif

    //*************************************************************************
    /// Gets the current size of the vector.
    ///\return The current size of the vector.
    //*************************************************************************
    size_type size() const
    {
      return size_t(p_end - p_buffer);
    }

    //*************************************************************************
    /// Checks the 'empty' state of the vector.
    ///\return <b>true</b> if empty.
    //*************************************************************************
    bool empty() const
    {
      return (p_end == p_buffer);
    }

    //*************************************************************************
    /// Checks the 'full' state of the vector.
    ///\return <b>true</b> if full.
    //*************************************************************************
    bool full() const
    {
      return size() == CAPACITY;
    }

    //*************************************************************************
    /// Returns the remaining capacity.
    ///\return The remaining capacity.
    //*************************************************************************
    size_t available() const
    {
      return max_size() - size();
    }

#ifdef ETL_IVECTOR_REPAIR_ENABLE
    //*************************************************************************
    /// Fix the internal pointers after a low level memory copy.
    //*************************************************************************
    virtual void repair() = 0;
#endif

  protected:

    //*********************************************************************
    /// Constructor.
    //*********************************************************************
    ivector(T* p_buffer_, size_t MAX_SIZE)
      : vector_base(MAX_SIZE),
      p_buffer(p_buffer_),
      p_end(p_buffer_)
    {
    }

    //*********************************************************************
    /// Initialise the vector.
    //*********************************************************************
    void initialise()
    {
      etl::destroy(p_buffer, p_end);
<<<<<<< HEAD
      ETL_SUBTRACT_DEBUG_COUNT(int32_t(ETL_STD::distance(p_buffer, p_end)))
=======
      ETL_SUBTRACT_DEBUG_COUNT(int32_t(etl::distance(p_buffer, p_end)))
>>>>>>> 575a0fee

      p_end = p_buffer;
    }

    //*********************************************************************
    /// Initialise the source vector after a move.
    //*********************************************************************
    void initialise_source_external_buffer_after_move()
    {
<<<<<<< HEAD
      ETL_SUBTRACT_DEBUG_COUNT(int32_t(ETL_STD::distance(p_buffer, p_end)))
=======
      ETL_SUBTRACT_DEBUG_COUNT(int32_t(etl::distance(p_buffer, p_end)))
>>>>>>> 575a0fee

      p_end = p_buffer;
    }

    //*********************************************************************
    /// Initialise the destination vector after a move.
    //*********************************************************************
    void initialise_destination_external_buffer_after_move()
    {
<<<<<<< HEAD
      ETL_ADD_DEBUG_COUNT(int32_t(ETL_STD::distance(p_buffer, p_end)))
=======
      ETL_ADD_DEBUG_COUNT(int32_t(etl::distance(p_buffer, p_end)))
>>>>>>> 575a0fee
    }

    //*************************************************************************
    /// Fix the internal pointers after a low level memory copy.
    //*************************************************************************
    void repair_buffer(T* p_buffer_)
    {
      uintptr_t length = p_end - p_buffer;
      p_buffer = p_buffer_;
      p_end    = p_buffer_ + length;
    }

    pointer p_buffer; ///< Pointer to the start of the buffer.
    pointer p_end;    ///< Pointer to one past the last element in the buffer.

  private:

    //*********************************************************************
    /// Create a new element with a default value at the back.
    //*********************************************************************
    inline void create_back()
    {
      etl::create_value_at(p_end);
      ETL_INCREMENT_DEBUG_COUNT

      ++p_end;
    }

    //*********************************************************************
    /// Create a new element with a value at the back
    //*********************************************************************
    inline void create_back(const_reference value)
    {
      etl::create_copy_at(p_end, value);
      ETL_INCREMENT_DEBUG_COUNT

      ++p_end;
    }

#if ETL_CPP11_SUPPORTED
    //*********************************************************************
    /// Create a new element with a value at the back
    //*********************************************************************
    inline void create_back(rvalue_reference value)
    {
<<<<<<< HEAD
      etl::create_copy_at(p_end, ETL_STD::move(value));
=======
      etl::create_copy_at(p_end, etl::move(value));
>>>>>>> 575a0fee
      ETL_INCREMENT_DEBUG_COUNT

      ++p_end;
    }
#endif

    //*********************************************************************
    /// Destroy an element at the back.
    //*********************************************************************
    inline void destroy_back()
    {
      --p_end;

      etl::destroy_at(p_end);
      ETL_DECREMENT_DEBUG_COUNT
    }

    // Disable copy construction.
    ivector(const ivector&);

    //*************************************************************************
    /// Destructor.
    //*************************************************************************
#if defined(ETL_POLYMORPHIC_VECTOR) || defined(ETL_POLYMORPHIC_CONTAINERS)
  public:
    virtual ~ivector()
    {
    }
#else
  protected:
    ~ivector()
    {
    }
#endif
  };

  //***************************************************************************
  /// Equal operator.
  ///\param lhs Reference to the first vector.
  ///\param rhs Reference to the second vector.
  ///\return <b>true</b> if the arrays are equal, otherwise <b>false</b>
  ///\ingroup vector
  //***************************************************************************
  template <typename T>
  bool operator ==(const etl::ivector<T>& lhs, const etl::ivector<T>& rhs)
  {
<<<<<<< HEAD
    return (lhs.size() == rhs.size()) && ETL_STD::equal(lhs.begin(), lhs.end(), rhs.begin());
=======
    return (lhs.size() == rhs.size()) && etl::equal(lhs.begin(), lhs.end(), rhs.begin());
>>>>>>> 575a0fee
  }

  //***************************************************************************
  /// Not equal operator.
  ///\param lhs Reference to the first vector.
  ///\param rhs Reference to the second vector.
  ///\return <b>true</b> if the arrays are not equal, otherwise <b>false</b>
  ///\ingroup vector
  //***************************************************************************
  template <typename T>
  bool operator !=(const etl::ivector<T>& lhs, const etl::ivector<T>& rhs)
  {
    return !(lhs == rhs);
  }

  //***************************************************************************
  /// Less than operator.
  ///\param lhs Reference to the first vector.
  ///\param rhs Reference to the second vector.
  ///\return <b>true</b> if the first vector is lexicographically less than the second, otherwise <b>false</b>
  ///\ingroup vector
  //***************************************************************************
  template <typename T>
  bool operator <(const etl::ivector<T>& lhs, const etl::ivector<T>& rhs)
  {
<<<<<<< HEAD
    return ETL_STD::lexicographical_compare(lhs.begin(), lhs.end(), rhs.begin(), rhs.end());
=======
    return etl::lexicographical_compare(lhs.begin(), lhs.end(), rhs.begin(), rhs.end());
>>>>>>> 575a0fee
  }

  //***************************************************************************
  /// Greater than operator.
  ///\param lhs Reference to the first vector.
  ///\param rhs Reference to the second vector.
  ///\return <b>true</b> if the first vector is lexicographically greater than the second, otherwise <b>false</b>
  ///\ingroup vector
  //***************************************************************************
  template <typename T>
  bool operator >(const etl::ivector<T>& lhs, const etl::ivector<T>& rhs)
  {
    return (rhs < lhs);
  }

  //***************************************************************************
  /// Less than or equal operator.
  ///\param lhs Reference to the first vector.
  ///\param rhs Reference to the second vector.
  ///\return <b>true</b> if the first vector is lexicographically less than or equal to the second, otherwise <b>false</b>
  ///\ingroup vector
  //***************************************************************************
  template <typename T>
  bool operator <=(const etl::ivector<T>& lhs, const etl::ivector<T>& rhs)
  {
    return !(lhs > rhs);
  }

  //***************************************************************************
  /// Greater than or equal operator.
  ///\param lhs Reference to the first vector.
  ///\param rhs Reference to the second vector.
  ///\return <b>true</b> if the first vector is lexicographically greater than or equal to the second, otherwise <b>false</b>
  ///\ingroup vector
  //***************************************************************************
  template <typename T>
  bool operator >=(const etl::ivector<T>& lhs, const etl::ivector<T>& rhs)
  {
    return !(lhs < rhs);
  }
}

#include "private/ivectorpointer.h"

namespace etl
{
  //***************************************************************************
  /// A vector implementation that uses a fixed size buffer.
  ///\tparam T The element type.
  ///\tparam MAX_SIZE_ The maximum number of elements that can be stored.
  ///\ingroup vector
  //***************************************************************************
  template <typename T, const size_t MAX_SIZE_>
  class vector : public etl::ivector<T>
  {
  public:

    static const size_t MAX_SIZE = MAX_SIZE_;

    //*************************************************************************
    /// Constructor.
    //*************************************************************************
    vector()
      : etl::ivector<T>(reinterpret_cast<T*>(&buffer), MAX_SIZE)
    {
      this->initialise();
    }

    //*************************************************************************
    /// Constructor, with size.
    ///\param initial_size The initial size of the vector.
    //*************************************************************************
    explicit vector(size_t initial_size)
      : etl::ivector<T>(reinterpret_cast<T*>(&buffer), MAX_SIZE)
    {
      this->initialise();
      this->resize(initial_size);
    }

    //*************************************************************************
    /// Constructor, from initial size and value.
    ///\param initial_size  The initial size of the vector.
    ///\param value        The value to fill the vector with.
    //*************************************************************************
    vector(size_t initial_size, typename etl::ivector<T>::parameter_t value)
      : etl::ivector<T>(reinterpret_cast<T*>(&buffer), MAX_SIZE)
    {
      this->initialise();
      this->resize(initial_size, value);
    }

    //*************************************************************************
    /// Constructor, from an iterator range.
    ///\tparam TIterator The iterator type.
    ///\param first The iterator to the first element.
    ///\param last  The iterator to the last element + 1.
    //*************************************************************************
    template <typename TIterator>
    vector(TIterator first, TIterator last)
      : etl::ivector<T>(reinterpret_cast<T*>(&buffer), MAX_SIZE)
    {
      this->assign(first, last);
    }

#if ETL_CPP11_SUPPORTED && ETL_NOT_USING_STLPORT && ETL_USING_STL
    //*************************************************************************
    /// Constructor, from an initializer_list.
    //*************************************************************************
    vector(std::initializer_list<T> init)
      : etl::ivector<T>(reinterpret_cast<T*>(&buffer), MAX_SIZE)
    {
      this->assign(init.begin(), init.end());
    }
#endif

    //*************************************************************************
    /// Copy constructor.
    //*************************************************************************
    vector(const vector& other)
      : etl::ivector<T>(reinterpret_cast<T*>(&buffer), MAX_SIZE)
    {
      this->assign(other.begin(), other.end());
    }

    //*************************************************************************
    /// Assignment operator.
    //*************************************************************************
    vector& operator = (const vector& rhs)
    {
      if (&rhs != this)
      {
        this->assign(rhs.cbegin(), rhs.cend());
      }

      return *this;
    }

#if ETL_CPP11_SUPPORTED
    //*************************************************************************
    /// Move constructor.
    //*************************************************************************
    vector(vector&& other)
      : etl::ivector<T>(reinterpret_cast<T*>(&buffer), MAX_SIZE)
    {
      if (this != &other)
      {
        this->initialise();

        typename etl::ivector<T>::iterator itr = other.begin();
        while (itr != other.end())
        {
<<<<<<< HEAD
          this->push_back(ETL_STD::move(*itr));
=======
          this->push_back(etl::move(*itr));
>>>>>>> 575a0fee
          ++itr;
        }

        other.initialise();
      }
    }

    //*************************************************************************
    /// Move assignment operator.
    //*************************************************************************
    vector& operator = (vector&& rhs)
    {
      if (&rhs != this)
      {
        this->clear();
        typename etl::ivector<T>::iterator itr = rhs.begin();
        while (itr != rhs.end())
        {
<<<<<<< HEAD
          this->push_back(ETL_STD::move(*itr));
=======
          this->push_back(etl::move(*itr));
>>>>>>> 575a0fee
          ++itr;
        }

        rhs.initialise();
      }

      return *this;
    }
#endif

    //*************************************************************************
    /// Destructor.
    //*************************************************************************
    ~vector()
    {
      this->clear();
    }

    //*************************************************************************
    /// Fix the internal pointers after a low level memory copy.
    //*************************************************************************
#ifdef ETL_IVECTOR_REPAIR_ENABLE
    virtual
#endif
    void repair()
#ifdef ETL_IVECTOR_REPAIR_ENABLE
      ETL_OVERRIDE
#endif
    {
      #if ETL_CPP11_TYPE_TRAITS_IS_TRIVIAL_SUPPORTED
      ETL_ASSERT(etl::is_trivially_copyable<T>::value, ETL_ERROR(etl::vector_incompatible_type));
      #endif

      etl::ivector<T>::repair_buffer(buffer);
    }

  private:

    typename etl::aligned_storage<sizeof(T) * MAX_SIZE, etl::alignment_of<T>::value>::type buffer;
  };

  //***************************************************************************
  /// A vector implementation that uses a fixed size buffer.
  /// The buffer is supplied on construction.
  ///\tparam T The element type.
  ///\ingroup vector
  //***************************************************************************
  template <typename T>
  class vector<T, 0> : public etl::ivector<T>
  {
  public:

    //*************************************************************************
    /// Constructor.
    //*************************************************************************
    vector(void* buffer, size_t max_size)
      : etl::ivector<T>(reinterpret_cast<T*>(buffer), max_size)
    {
      this->initialise();
    }

    //*************************************************************************
    /// Constructor, with size.
    ///\param initial_size The initial size of the vector.
    //*************************************************************************
    explicit vector(size_t initial_size, void* buffer, size_t max_size)
      : etl::ivector<T>(reinterpret_cast<T*>(buffer), max_size)
    {
      this->initialise();
      this->resize(initial_size);
    }

    //*************************************************************************
    /// Constructor, from initial size and value.
    ///\param initial_size  The initial size of the vector.
    ///\param value        The value to fill the vector with.
    //*************************************************************************
    vector(size_t initial_size, typename etl::ivector<T>::parameter_t value, void* buffer, size_t max_size)
      : etl::ivector<T>(reinterpret_cast<T*>(buffer), max_size)
    {
      this->initialise();
      this->resize(initial_size, value);
    }

    //*************************************************************************
    /// Constructor, from an iterator range.
    ///\tparam TIterator The iterator type.
    ///\param first The iterator to the first element.
    ///\param last  The iterator to the last element + 1.
    //*************************************************************************
    template <typename TIterator>
    vector(TIterator first, TIterator last, void* buffer, size_t max_size)
      : etl::ivector<T>(reinterpret_cast<T*>(buffer), max_size)
    {
      this->assign(first, last);
    }

#if ETL_CPP11_SUPPORTED && ETL_NOT_USING_STLPORT && ETL_USING_STL
    //*************************************************************************
    /// Constructor, from an initializer_list.
    //*************************************************************************
    vector(std::initializer_list<T> init, void* buffer, size_t max_size)
      : etl::ivector<T>(reinterpret_cast<T*>(buffer), max_size)
    {
      this->assign(init.begin(), init.end());
    }
#endif

    //*************************************************************************
    /// Copy constructor.
    //*************************************************************************
    vector(const vector& other, void* buffer, size_t max_size)
      : etl::ivector<T>(reinterpret_cast<T*>(buffer), max_size)
    {
      this->assign(other.begin(), other.end());
    }

    //*************************************************************************
    /// Assignment operator.
    //*************************************************************************
    vector& operator = (const vector& rhs)
    {
      if (&rhs != this)
      {
        this->assign(rhs.cbegin(), rhs.cend());
      }

      return *this;
    }

#if ETL_CPP11_SUPPORTED
    //*************************************************************************
    /// Move constructor.
    //*************************************************************************
    vector(vector&& other, void* buffer, size_t max_size)
      : etl::ivector<T>(reinterpret_cast<T*>(buffer), max_size)
    {
      if (this != &other)
      {
        this->initialise();

        this->p_buffer = other.p_buffer;
        this->p_end    = other.p_end;

        this->initialise_destination_external_buffer_after_move();
        other.initialise_source_external_buffer_after_move();
      }
    }

    //*************************************************************************
    /// Move assignment operator.
    //*************************************************************************
    vector& operator = (vector&& rhs)
    {
      if (&rhs != this)
      {
        this->clear();
        this->p_buffer = rhs.p_buffer;
        this->p_end    = rhs.p_end;

        this->initialise_destination_external_buffer_after_move();
        rhs.initialise_source_external_buffer_after_move();
      }

      return *this;
    }
#endif

    //*************************************************************************
    /// Destructor.
    //*************************************************************************
    ~vector()
    {
      this->clear();
    }

    //*************************************************************************
    /// Fix the internal pointers after a low level memory copy.
    //*************************************************************************
    void repair()
#ifdef ETL_IVECTOR_REPAIR_ENABLE
      ETL_OVERRIDE
#endif
    {
#if ETL_CPP11_TYPE_TRAITS_IS_TRIVIAL_SUPPORTED
      ETL_ASSERT(etl::is_trivially_copyable<T>::value, ETL_ERROR(etl::vector_incompatible_type));
#endif

      etl::ivector<T>::repair_buffer(this->p_buffer);
    }
  };

  //***************************************************************************
  /// A vector implementation that uses a fixed size buffer.
  ///\tparam T The element type.
  ///\tparam MAX_SIZE_ The maximum number of elements that can be stored.
  ///\ingroup vector
  //***************************************************************************
  template <typename T, const size_t MAX_SIZE_>
  class vector<T*, MAX_SIZE_> : public etl::ivector<T*>
  {
  public:

    static const size_t MAX_SIZE = MAX_SIZE_;

    //*************************************************************************
    /// Constructor.
    //*************************************************************************
    vector()
      : etl::ivector<T*>(reinterpret_cast<T**>(&buffer), MAX_SIZE)
    {
      this->initialise();
    }

    //*************************************************************************
    /// Constructor, with size.
    ///\param initial_size The initial size of the vector.
    //*************************************************************************
    explicit vector(size_t initial_size)
      : etl::ivector<T*>(reinterpret_cast<T**>(&buffer), MAX_SIZE)
    {
      this->initialise();
      this->resize(initial_size);
    }

    //*************************************************************************
    /// Constructor, from initial size and value.
    ///\param initial_size  The initial size of the vector.
    ///\param value        The value to fill the vector with.
    //*************************************************************************
    vector(size_t initial_size, typename etl::ivector<T*>::parameter_t value)
      : etl::ivector<T*>(reinterpret_cast<T**>(&buffer), MAX_SIZE)
    {
      this->initialise();
      this->resize(initial_size, value);
    }

    //*************************************************************************
    /// Constructor, from an iterator range.
    ///\tparam TIterator The iterator type.
    ///\param first The iterator to the first element.
    ///\param last  The iterator to the last element + 1.
    //*************************************************************************
    template <typename TIterator>
    vector(TIterator first, TIterator last)
      : etl::ivector<T*>(reinterpret_cast<T**>(&buffer), MAX_SIZE)
    {
      this->assign(first, last);
    }

#if ETL_CPP11_SUPPORTED && ETL_NOT_USING_STLPORT && ETL_USING_STL
    //*************************************************************************
    /// Constructor, from an initializer_list.
    //*************************************************************************
    vector(std::initializer_list<T*> init)
      : etl::ivector<T*>(reinterpret_cast<T**>(&buffer), MAX_SIZE)
    {
      this->assign(init.begin(), init.end());
    }
#endif

    //*************************************************************************
    /// Copy constructor.
    //*************************************************************************
    vector(const vector& other)
      : etl::ivector<T*>(reinterpret_cast<T**>(&buffer), MAX_SIZE)
    {
      if (this != &other)
      {
        this->assign(other.begin(), other.end());
      }
    }

    //*************************************************************************
    /// Assignment operator.
    //*************************************************************************
    vector& operator = (const vector& rhs)
    {
      if (&rhs != this)
      {
        this->assign(rhs.cbegin(), rhs.cend());
      }

      return *this;
    }

#if ETL_CPP11_SUPPORTED
    //*************************************************************************
    /// Move constructor.
    //*************************************************************************
    vector(vector&& other)
      : etl::ivector<T*>(reinterpret_cast<T**>(&buffer), MAX_SIZE)
    {
      if (this != &other)
      {
        this->initialise();

        typename etl::ivector<T*>::iterator itr = other.begin();
        while (itr != other.end())
        {
<<<<<<< HEAD
          this->push_back(ETL_STD::move(*itr));
=======
          this->push_back(etl::move(*itr));
>>>>>>> 575a0fee
          ++itr;
        }

        other.initialise_source_external_buffer_after_move();
      }
    }

    //*************************************************************************
    /// Move assignment operator.
    //*************************************************************************
    vector& operator = (vector&& rhs)
    {
      if (&rhs != this)
      {
        this->clear();
        typename etl::ivector<T*>::iterator itr = rhs.begin();
        while (itr != rhs.end())
        {
<<<<<<< HEAD
          this->push_back(ETL_STD::move(*itr));
=======
          this->push_back(etl::move(*itr));
>>>>>>> 575a0fee
          ++itr;
        }

        rhs.initialise_source_external_buffer_after_move();
      }

      return *this;
    }
#endif

    //*************************************************************************
    /// Fix the internal pointers after a low level memory copy.
    //*************************************************************************
    void repair()
#ifdef ETL_IVECTOR_REPAIR_ENABLE
      ETL_OVERRIDE
#endif
    {
      etl::ivector<T*>::repair_buffer(buffer);
    }

  private:

    typename etl::aligned_storage<sizeof(T*) * MAX_SIZE, etl::alignment_of<T*>::value>::type buffer;
  };

  //***************************************************************************
  /// A vector implementation that uses a fixed size buffer.
  /// The buffer is supplied on construction.
  ///\tparam T The element type that is pointed to.
  ///\ingroup vector
  //***************************************************************************
  template <typename T>
  class vector<T*, 0> : public etl::ivector<T*>
  {
  public:

    //*************************************************************************
    /// Constructor.
    //*************************************************************************
    vector(void* buffer, size_t max_size)
      : etl::ivector<T*>(reinterpret_cast<T**>(buffer), max_size)
    {
      this->initialise();
    }

    //*************************************************************************
    /// Constructor, with size.
    ///\param initial_size The initial size of the vector.
    //*************************************************************************
    vector(size_t initial_size, void* buffer, size_t max_size)
      : etl::ivector<T*>(reinterpret_cast<T**>(buffer), max_size)
    {
      this->initialise();
      this->resize(initial_size);
    }

    //*************************************************************************
    /// Constructor, from initial size and value.
    ///\param initial_size  The initial size of the vector.
    ///\param value        The value to fill the vector with.
    //*************************************************************************
    vector(size_t initial_size, typename etl::ivector<T*>::parameter_t value, void* buffer, size_t max_size)
      : etl::ivector<T*>(reinterpret_cast<T**>(buffer), max_size)
    {
      this->initialise();
      this->resize(initial_size, value);
    }

    //*************************************************************************
    /// Constructor, from an iterator range.
    ///\tparam TIterator The iterator type.
    ///\param first The iterator to the first element.
    ///\param last  The iterator to the last element + 1.
    //*************************************************************************
    template <typename TIterator>
    vector(TIterator first, TIterator last, void* buffer, size_t max_size)
      : etl::ivector<T*>(reinterpret_cast<T**>(buffer), max_size)
    {
      this->assign(first, last);
    }

#if ETL_CPP11_SUPPORTED && ETL_NOT_USING_STLPORT && ETL_USING_STL
    //*************************************************************************
    /// Constructor, from an initializer_list.
    //*************************************************************************
    vector(std::initializer_list<T*> init, void* buffer, size_t max_size)
      : etl::ivector<T*>(reinterpret_cast<T**>(buffer), max_size)
    {
      this->assign(init.begin(), init.end());
    }
#endif

    //*************************************************************************
    /// Copy constructor.
    //*************************************************************************
    vector(const vector& other, void* buffer, size_t max_size)
      : etl::ivector<T*>(reinterpret_cast<T**>(buffer), max_size)
    {
      this->assign(other.begin(), other.end());
    }

    //*************************************************************************
    /// Assignment operator.
    //*************************************************************************
    vector& operator = (const vector& rhs)
    {
      if (&rhs != this)
      {
        this->assign(rhs.cbegin(), rhs.cend());
      }

      return *this;
    }

#if ETL_CPP11_SUPPORTED
    //*************************************************************************
    /// Move constructor.
    //*************************************************************************
    vector(vector&& other, void* buffer, size_t max_size)
      : etl::ivector<T*>(reinterpret_cast<T**>(buffer), max_size)
    {
      if (this != &other)
      {
        this->p_buffer = other.p_buffer;
        this->p_end    = other.p_end;

        this->initialise_destination_external_buffer_after_move();
        other.initialise_source_external_buffer_after_move();
      }
    }

    //*************************************************************************
    /// Move assignment operator.
    //*************************************************************************
    vector& operator = (vector&& rhs)
    {
      if (&rhs != this)
      {
        this->clear();
        this->p_buffer = rhs.p_buffer;
        this->p_end    = rhs.p_end;

        this->initialise_destination_external_buffer_after_move();
        rhs.initialise_source_external_buffer_after_move();
      }

      return *this;
    }
#endif

    //*************************************************************************
    /// Destructor.
    //*************************************************************************
    ~vector()
    {
      this->clear();
    }

    //*************************************************************************
    /// Fix the internal pointers after a low level memory copy.
    //*************************************************************************
    void repair()
#ifdef ETL_IVECTOR_REPAIR_ENABLE
      ETL_OVERRIDE
#endif
    {
      etl::ivector<T*>::repair_buffer(this->p_buffer);
    }
  };
}

#ifdef ETL_COMPILER_GCC
#pragma GCC diagnostic pop
#endif

#endif<|MERGE_RESOLUTION|>--- conflicted
+++ resolved
@@ -92,17 +92,10 @@
     typedef const T*                              const_pointer;
     typedef T*                                    iterator;
     typedef const T*                              const_iterator;
-<<<<<<< HEAD
-    typedef ETL_STD::reverse_iterator<iterator>       reverse_iterator;
-    typedef ETL_STD::reverse_iterator<const_iterator> const_reverse_iterator;
-    typedef size_t                                size_type;
-    typedef typename ETL_STD::iterator_traits<iterator>::difference_type difference_type;
-=======
     typedef ETL_OR_STD::reverse_iterator<iterator>       reverse_iterator;
     typedef ETL_OR_STD::reverse_iterator<const_iterator> const_reverse_iterator;
     typedef size_t                                size_type;
     typedef typename etl::iterator_traits<iterator>::difference_type difference_type;
->>>>>>> 575a0fee
 
   protected:
 
@@ -372,28 +365,17 @@
     template <typename TIterator>
     void assign(TIterator first, TIterator last)
     {
-<<<<<<< HEAD
-      ETL_STATIC_ASSERT((etl::is_same<typename etl::remove_cv<T>::type, typename etl::remove_cv<typename ETL_STD::iterator_traits<TIterator>::value_type>::type>::value), "Iterator type does not match container type");
-
-#if defined(ETL_DEBUG)
-      difference_type d = ETL_STD::distance(first, last);
-=======
       ETL_STATIC_ASSERT((etl::is_same<typename etl::remove_cv<T>::type, typename etl::remove_cv<typename etl::iterator_traits<TIterator>::value_type>::type>::value), "Iterator type does not match container type");
 
 #if defined(ETL_DEBUG)
       difference_type d = etl::distance(first, last);
->>>>>>> 575a0fee
       ETL_ASSERT(static_cast<size_t>(d) <= CAPACITY, ETL_ERROR(vector_full));
 #endif
 
       initialise();
 
       p_end = etl::uninitialized_copy(first, last, p_buffer);
-<<<<<<< HEAD
-      ETL_ADD_DEBUG_COUNT(uint32_t(ETL_STD::distance(first, last)))
-=======
       ETL_ADD_DEBUG_COUNT(uint32_t(etl::distance(first, last)))
->>>>>>> 575a0fee
     }
 
     //*********************************************************************
@@ -444,11 +426,7 @@
 #if defined(ETL_CHECK_PUSH_POP)
       ETL_ASSERT(size() != CAPACITY, ETL_ERROR(vector_full));
 #endif
-<<<<<<< HEAD
-      create_back(ETL_STD::move(value));
-=======
       create_back(etl::move(value));
->>>>>>> 575a0fee
     }
 #endif
 
@@ -464,11 +442,7 @@
 #if defined(ETL_CHECK_PUSH_POP)
       ETL_ASSERT(size() != CAPACITY, ETL_ERROR(vector_full));
 #endif
-<<<<<<< HEAD
-      ::new (p_end) T(ETL_STD::forward<Args>(args)...);
-=======
       ::new (p_end) T(etl::forward<Args>(args)...);
->>>>>>> 575a0fee
       ++p_end;
       ETL_INCREMENT_DEBUG_COUNT
     }
@@ -567,11 +541,7 @@
       else
       {
         create_back(back());
-<<<<<<< HEAD
-        ETL_STD::copy_backward(position, p_end - 2, p_end - 1);
-=======
         etl::move_backward(position, p_end - 2, p_end - 1);
->>>>>>> 575a0fee
         *position = value;
       }
 
@@ -591,15 +561,6 @@
 
       if (position == end())
       {
-<<<<<<< HEAD
-        create_back(ETL_STD::move(value));
-      }
-      else
-      {
-        create_back(ETL_STD::move(back()));
-        ETL_STD::move_backward(position, p_end - 2, p_end - 1);
-        *position = ETL_STD::move(value);
-=======
         create_back(etl::move(value));
       }
       else
@@ -607,7 +568,6 @@
         create_back(etl::move(back()));
         etl::move_backward(position, p_end - 2, p_end - 1);
         *position = etl::move(value);
->>>>>>> 575a0fee
       }
 
       return position;
@@ -634,19 +594,11 @@
       {
         p = etl::addressof(*position);
         create_back(back());
-<<<<<<< HEAD
-        ETL_STD::copy_backward(position, p_end - 2, p_end - 1);
-        (*position).~T();
-      }
-
-      ::new (p) T(ETL_STD::forward<Args>(args)...);
-=======
         etl::move_backward(position, p_end - 2, p_end - 1);
         (*position).~T();
       }
 
       ::new (p) T(etl::forward<Args>(args)...);
->>>>>>> 575a0fee
 
       return position;
     }
@@ -667,11 +619,7 @@
       {
         p = etl::addressof(*position);
         create_back(back());
-<<<<<<< HEAD
-        ETL_STD::copy_backward(position, p_end - 2, p_end - 1);
-=======
         etl::move_backward(position, p_end - 2, p_end - 1);
->>>>>>> 575a0fee
         (*position).~T();
       }
 
@@ -696,11 +644,7 @@
       {
         p = etl::addressof(*position);
         create_back(back());
-<<<<<<< HEAD
-        ETL_STD::copy_backward(position, p_end - 2, p_end - 1);
-=======
         etl::move_backward(position, p_end - 2, p_end - 1);
->>>>>>> 575a0fee
         (*position).~T();
       }
 
@@ -725,11 +669,7 @@
       {
         p = etl::addressof(*position);
         create_back(back());
-<<<<<<< HEAD
-        ETL_STD::copy_backward(position, p_end - 2, p_end - 1);
-=======
         etl::move_backward(position, p_end - 2, p_end - 1);
->>>>>>> 575a0fee
         (*position).~T();
       }
 
@@ -754,11 +694,7 @@
       {
         p = etl::addressof(*position);
         create_back(back());
-<<<<<<< HEAD
-        ETL_STD::copy_backward(position, p_end - 2, p_end - 1);
-=======
         etl::move_backward(position, p_end - 2, p_end - 1);
->>>>>>> 575a0fee
         (*position).~T();
       }
 
@@ -780,11 +716,7 @@
       ETL_ASSERT((size() + n) <= CAPACITY, ETL_ERROR(vector_full));
 
       size_t insert_n = n;
-<<<<<<< HEAD
-      size_t insert_begin = ETL_STD::distance(begin(), position);
-=======
       size_t insert_begin = etl::distance(begin(), position);
->>>>>>> 575a0fee
       size_t insert_end = insert_begin + insert_n;
 
       // Copy old data.
@@ -813,22 +745,14 @@
       ETL_ADD_DEBUG_COUNT(construct_old_n)
 
       // Copy old.
-<<<<<<< HEAD
-      ETL_STD::copy_backward(p_buffer + insert_begin, p_buffer + insert_begin + copy_old_n, p_buffer + insert_end + copy_old_n);
-=======
       etl::move_backward(p_buffer + insert_begin, p_buffer + insert_begin + copy_old_n, p_buffer + insert_end + copy_old_n);
->>>>>>> 575a0fee
 
       // Construct new.
       etl::uninitialized_fill_n(p_end, construct_new_n, value);
       ETL_ADD_DEBUG_COUNT(construct_new_n)
 
         // Copy new.
-<<<<<<< HEAD
-        ETL_STD::fill_n(p_buffer + insert_begin, copy_new_n, value);
-=======
         etl::fill_n(p_buffer + insert_begin, copy_new_n, value);
->>>>>>> 575a0fee
 
       p_end += n;
     }
@@ -844,20 +768,12 @@
     template <class TIterator>
     void insert(iterator position, TIterator first, TIterator last)
     {
-<<<<<<< HEAD
-      size_t count = ETL_STD::distance(first, last);
-=======
       size_t count = etl::distance(first, last);
->>>>>>> 575a0fee
 
       ETL_ASSERT((size() + count) <= CAPACITY, ETL_ERROR(vector_full));
 
       size_t insert_n = count;
-<<<<<<< HEAD
-      size_t insert_begin = ETL_STD::distance(begin(), position);
-=======
       size_t insert_begin = etl::distance(begin(), position);
->>>>>>> 575a0fee
       size_t insert_end = insert_begin + insert_n;
 
       // Move old data.
@@ -885,13 +801,8 @@
       etl::uninitialized_move(p_end - construct_old_n, p_end, p_construct_old);
       ETL_ADD_DEBUG_COUNT(construct_old_n)
 
-<<<<<<< HEAD
-      // Copy old.
-      ETL_STD::copy_backward(p_buffer + insert_begin, p_buffer + insert_begin + copy_old_n, p_buffer + insert_end + copy_old_n);
-=======
       // Move old.
       etl::move_backward(p_buffer + insert_begin, p_buffer + insert_begin + copy_old_n, p_buffer + insert_end + copy_old_n);
->>>>>>> 575a0fee
 
       // Copy construct new.
       etl::uninitialized_copy(first + copy_new_n, first + copy_new_n + construct_new_n, p_end);
@@ -910,11 +821,7 @@
     //*********************************************************************
     iterator erase(iterator i_element)
     {
-<<<<<<< HEAD
-      ETL_STD::copy(i_element + 1, end(), i_element);
-=======
       etl::move(i_element + 1, end(), i_element);
->>>>>>> 575a0fee
       destroy_back();
 
       return i_element;
@@ -936,13 +843,8 @@
       }
       else
       {
-<<<<<<< HEAD
-        ETL_STD::copy(last, end(), first);
-        size_t n_delete = ETL_STD::distance(first, last);
-=======
         etl::move(last, end(), first);
         size_t n_delete = etl::distance(first, last);
->>>>>>> 575a0fee
 
         // Destroy the elements left over at the end.
         etl::destroy(p_end - n_delete, p_end);
@@ -978,11 +880,7 @@
         iterator itr = rhs.begin();
         while (itr != rhs.end())
         {
-<<<<<<< HEAD
-          push_back(ETL_STD::move(*itr));
-=======
           push_back(etl::move(*itr));
->>>>>>> 575a0fee
           ++itr;
         }
 
@@ -1054,11 +952,7 @@
     void initialise()
     {
       etl::destroy(p_buffer, p_end);
-<<<<<<< HEAD
-      ETL_SUBTRACT_DEBUG_COUNT(int32_t(ETL_STD::distance(p_buffer, p_end)))
-=======
       ETL_SUBTRACT_DEBUG_COUNT(int32_t(etl::distance(p_buffer, p_end)))
->>>>>>> 575a0fee
 
       p_end = p_buffer;
     }
@@ -1068,11 +962,7 @@
     //*********************************************************************
     void initialise_source_external_buffer_after_move()
     {
-<<<<<<< HEAD
-      ETL_SUBTRACT_DEBUG_COUNT(int32_t(ETL_STD::distance(p_buffer, p_end)))
-=======
       ETL_SUBTRACT_DEBUG_COUNT(int32_t(etl::distance(p_buffer, p_end)))
->>>>>>> 575a0fee
 
       p_end = p_buffer;
     }
@@ -1082,11 +972,7 @@
     //*********************************************************************
     void initialise_destination_external_buffer_after_move()
     {
-<<<<<<< HEAD
-      ETL_ADD_DEBUG_COUNT(int32_t(ETL_STD::distance(p_buffer, p_end)))
-=======
       ETL_ADD_DEBUG_COUNT(int32_t(etl::distance(p_buffer, p_end)))
->>>>>>> 575a0fee
     }
 
     //*************************************************************************
@@ -1132,11 +1018,7 @@
     //*********************************************************************
     inline void create_back(rvalue_reference value)
     {
-<<<<<<< HEAD
-      etl::create_copy_at(p_end, ETL_STD::move(value));
-=======
       etl::create_copy_at(p_end, etl::move(value));
->>>>>>> 575a0fee
       ETL_INCREMENT_DEBUG_COUNT
 
       ++p_end;
@@ -1183,11 +1065,7 @@
   template <typename T>
   bool operator ==(const etl::ivector<T>& lhs, const etl::ivector<T>& rhs)
   {
-<<<<<<< HEAD
-    return (lhs.size() == rhs.size()) && ETL_STD::equal(lhs.begin(), lhs.end(), rhs.begin());
-=======
     return (lhs.size() == rhs.size()) && etl::equal(lhs.begin(), lhs.end(), rhs.begin());
->>>>>>> 575a0fee
   }
 
   //***************************************************************************
@@ -1213,11 +1091,7 @@
   template <typename T>
   bool operator <(const etl::ivector<T>& lhs, const etl::ivector<T>& rhs)
   {
-<<<<<<< HEAD
-    return ETL_STD::lexicographical_compare(lhs.begin(), lhs.end(), rhs.begin(), rhs.end());
-=======
     return etl::lexicographical_compare(lhs.begin(), lhs.end(), rhs.begin(), rhs.end());
->>>>>>> 575a0fee
   }
 
   //***************************************************************************
@@ -1369,11 +1243,7 @@
         typename etl::ivector<T>::iterator itr = other.begin();
         while (itr != other.end())
         {
-<<<<<<< HEAD
-          this->push_back(ETL_STD::move(*itr));
-=======
           this->push_back(etl::move(*itr));
->>>>>>> 575a0fee
           ++itr;
         }
 
@@ -1392,11 +1262,7 @@
         typename etl::ivector<T>::iterator itr = rhs.begin();
         while (itr != rhs.end())
         {
-<<<<<<< HEAD
-          this->push_back(ETL_STD::move(*itr));
-=======
           this->push_back(etl::move(*itr));
->>>>>>> 575a0fee
           ++itr;
         }
 
@@ -1697,11 +1563,7 @@
         typename etl::ivector<T*>::iterator itr = other.begin();
         while (itr != other.end())
         {
-<<<<<<< HEAD
-          this->push_back(ETL_STD::move(*itr));
-=======
           this->push_back(etl::move(*itr));
->>>>>>> 575a0fee
           ++itr;
         }
 
@@ -1720,11 +1582,7 @@
         typename etl::ivector<T*>::iterator itr = rhs.begin();
         while (itr != rhs.end())
         {
-<<<<<<< HEAD
-          this->push_back(ETL_STD::move(*itr));
-=======
           this->push_back(etl::move(*itr));
->>>>>>> 575a0fee
           ++itr;
         }
 
