///\file

/******************************************************************************
The MIT License(MIT)

Embedded Template Library.
https://github.com/ETLCPP/etl
https://www.etlcpp.com

Copyright(c) 2016 John Wellbelove

Permission is hereby granted, free of charge, to any person obtaining a copy
of this software and associated documentation files(the "Software"), to deal
in the Software without restriction, including without limitation the rights
to use, copy, modify, merge, publish, distribute, sublicense, and / or sell
copies of the Software, and to permit persons to whom the Software is
furnished to do so, subject to the following conditions :

The above copyright notice and this permission notice shall be included in all
copies or substantial portions of the Software.

THE SOFTWARE IS PROVIDED "AS IS", WITHOUT WARRANTY OF ANY KIND, EXPRESS OR
IMPLIED, INCLUDING BUT NOT LIMITED TO THE WARRANTIES OF MERCHANTABILITY,
FITNESS FOR A PARTICULAR PURPOSE AND NONINFRINGEMENT.IN NO EVENT SHALL THE
AUTHORS OR COPYRIGHT HOLDERS BE LIABLE FOR ANY CLAIM, DAMAGES OR OTHER
LIABILITY, WHETHER IN AN ACTION OF CONTRACT, TORT OR OTHERWISE, ARISING FROM,
OUT OF OR IN CONNECTION WITH THE SOFTWARE OR THE USE OR OTHER DEALINGS IN THE
SOFTWARE.
******************************************************************************/

#ifndef ETL_BASIC_STRING_INCLUDED
#define ETL_BASIC_STRING_INCLUDED

#include "platform.h"
#include "algorithm.h"
#include "iterator.h"
#include "functional.h"
#include "char_traits.h"
#include "alignment.h"
#include "array.h"
#include "algorithm.h"
#include "type_traits.h"
#include "error_handler.h"
#include "integral_limits.h"
#include "exception.h"
#include "memory.h"
#include "exception.h"
#include "binary.h"
#include "flags.h"

#include <stddef.h>
#include <stdint.h>
#include <string.h>

#if ETL_USING_STL && ETL_USING_CPP17
  #include <string_view>
#endif

#include "private/minmax_push.h"

//*****************************************************************************
///\defgroup basic_string basic_string
/// A basic_string with the capacity defined at compile time.
///\ingroup containers
//*****************************************************************************

// Forward declaration of string_view
namespace etl 
{
  template <typename T, typename TTraits>
  class basic_string_view;
}

namespace etl
{
  //***************************************************************************
  ///\ingroup string
  /// Exception base for strings
  //***************************************************************************
  class string_exception : public etl::exception
  {
  public:

    string_exception(string_type reason_, string_type file_name_, numeric_type line_number_)
      : exception(reason_, file_name_, line_number_)
    {
    }
  };

  //***************************************************************************
  ///\ingroup string
  /// String empty exception.
  //***************************************************************************
  class string_empty : public etl::string_exception
  {
  public:

    string_empty(string_type file_name_, numeric_type line_number_)
      : string_exception(ETL_ERROR_TEXT("string:empty", ETL_BASIC_STRING_FILE_ID"A"), file_name_, line_number_)
    {
    }
  };

  //***************************************************************************
  ///\ingroup string
  /// String out of bounds exception.
  //***************************************************************************
  class string_out_of_bounds : public etl::string_exception
  {
  public:

    string_out_of_bounds(string_type file_name_, numeric_type line_number_)
      : string_exception(ETL_ERROR_TEXT("string:bounds", ETL_BASIC_STRING_FILE_ID"B"), file_name_, line_number_)
    {
    }
  };

  //***************************************************************************
  ///\ingroup string
  /// String iterator exception.
  //***************************************************************************
  class string_iterator : public etl::string_exception
  {
  public:

    string_iterator(string_type file_name_, numeric_type line_number_)
      : string_exception(ETL_ERROR_TEXT("string:iterator", ETL_BASIC_STRING_FILE_ID"C"), file_name_, line_number_)
    {
    }
  };

  //***************************************************************************
  ///\ingroup string
  /// String truncation exception.
  //***************************************************************************
  class string_truncation : public etl::string_exception
  {
  public:

    string_truncation(string_type file_name_, numeric_type line_number_)
      : string_exception(ETL_ERROR_TEXT("string:iterator", ETL_BASIC_STRING_FILE_ID"D"), file_name_, line_number_)
    {
    }
  };

  //***************************************************************************
  ///\ingroup string
  /// The base class for all templated string types.
  //***************************************************************************
  namespace private_basic_string
  {
    //*************************************************************************
    template <typename T = void>
    class string_base_statics
    {
    public:

      typedef size_t size_type;

      static ETL_CONSTANT uint_least8_t IS_TRUNCATED    = etl::bit<0>::value;
      static ETL_CONSTANT uint_least8_t CLEAR_AFTER_USE = etl::bit<1>::value;
      
      static ETL_CONSTANT size_type npos = etl::integral_limits<size_type>::max;
    };

    template <typename T>
    ETL_CONSTANT uint_least8_t string_base_statics<T>::IS_TRUNCATED;

    template <typename T>
    ETL_CONSTANT uint_least8_t string_base_statics<T>::CLEAR_AFTER_USE;

    template <typename T>
    ETL_CONSTANT typename string_base_statics<T>::size_type string_base_statics<T>::npos;
  }

  //***************************************************************************
  class string_base : public private_basic_string::string_base_statics<>
  {
  public:

    typedef size_t size_type;

    //*************************************************************************
    /// Gets the current size of the string.
    ///\return The current size of the string.
    //*************************************************************************
    size_type size() const
    {
      return current_size;
    }

    //*************************************************************************
    /// Gets the current size of the string.
    ///\return The current size of the string.
    //*************************************************************************
    size_type length() const
    {
      return current_size;
    }

    //*************************************************************************
    /// Checks the 'empty' state of the string.
    ///\return <b>true</b> if empty.
    //*************************************************************************
    bool empty() const
    {
      return (current_size == 0);
    }

    //*************************************************************************
    /// Checks the 'full' state of the string.
    ///\return <b>true</b> if full.
    //*************************************************************************
    bool full() const
    {
      return current_size == CAPACITY;
    }

    //*************************************************************************
    /// Returns the capacity of the string.
    ///\return The capacity of the string.
    //*************************************************************************
    size_type capacity() const
    {
      return CAPACITY;
    }

    //*************************************************************************
    /// Returns the maximum possible size of the string.
    ///\return The maximum size of the string.
    //*************************************************************************
    size_type max_size() const
    {
      return CAPACITY;
    }

    //*************************************************************************
    /// Returns the remaining capacity.
    ///\return The remaining capacity.
    //*************************************************************************
    size_type available() const
    {
      return max_size() - size();
    }

#if ETL_HAS_STRING_TRUNCATION_CHECKS
    //*************************************************************************
    /// Returns whether the string was truncated by the last operation.
    /// Deprecated. Use is_truncated()
    ///\return Whether the string was truncated by the last operation.
    //*************************************************************************
    ETL_DEPRECATED
    bool truncated() const
    {
      return flags.test<IS_TRUNCATED>();
    }

    //*************************************************************************
    /// Returns whether the string was truncated by the last operation.
    ///\return Whether the string was truncated by the last operation.
    //*************************************************************************
    bool is_truncated() const
    {
      return flags.test<IS_TRUNCATED>();
    }

    //*************************************************************************
    /// Clears the 'truncated' flag.
    //*************************************************************************
    void clear_truncated()
    {
      flags.set<IS_TRUNCATED, false>();
    }
#endif

#if ETL_HAS_STRING_CLEAR_AFTER_USE
    //*************************************************************************
    /// Sets the 'secure' flag to the requested state.
    //*************************************************************************
    void set_secure()
    {
      flags.set<CLEAR_AFTER_USE>();
    }

    //*************************************************************************
    /// Gets the 'secure' state flag.
    //*************************************************************************
    bool is_secure() const
    {
      return flags.test<CLEAR_AFTER_USE>();
    }
#endif

  protected:

    //*************************************************************************
    /// Constructor.
    //*************************************************************************
    string_base(size_type max_size_)
      : current_size(0)
      , CAPACITY(max_size_)
    {
    }

#if ETL_HAS_STRING_TRUNCATION_CHECKS
    //*************************************************************************
    /// Sets the 'truncated' flag.
    //*************************************************************************
    void set_truncated(bool status)
    {
      flags.set<IS_TRUNCATED>(status);
    }
#endif

    //*************************************************************************
    /// Destructor.
    //*************************************************************************
    ~string_base()
    {
    }

    size_type       current_size;   ///< The current number of elements in the string.
    const size_type CAPACITY;       ///< The maximum number of elements in the string.

#if ETL_HAS_STRING_TRUNCATION_CHECKS || ETL_HAS_STRING_CLEAR_AFTER_USE
    etl::flags<uint_least8_t> flags;
#endif
  };

  //***************************************************************************
  /// The base class for specifically sized strings.
  /// Can be used as a reference type for all strings containing a specific type.
  ///\ingroup string
  //***************************************************************************
  template <typename T>
  class ibasic_string : public etl::string_base
  {
  public:

    typedef ibasic_string<T> interface_type;

    typedef T                                     value_type;
    typedef T&                                    reference;
    typedef const T&                              const_reference;
    typedef T*                                    pointer;
    typedef const T*                              const_pointer;
    typedef T*                                    iterator;
    typedef const T*                              const_iterator;
    typedef ETL_OR_STD::reverse_iterator<iterator>       reverse_iterator;
    typedef ETL_OR_STD::reverse_iterator<const_iterator> const_reverse_iterator;

    typedef typename etl::iterator_traits<iterator>::difference_type difference_type;

    //*********************************************************************
    /// Returns an iterator to the beginning of the string.
    ///\return An iterator to the beginning of the string.
    //*********************************************************************
    iterator begin()
    {
      return &p_buffer[0];
    }

    //*********************************************************************
    /// Returns a const_iterator to the beginning of the string.
    ///\return A const iterator to the beginning of the string.
    //*********************************************************************
    const_iterator begin() const
    {
      return &p_buffer[0];
    }

    //*********************************************************************
    /// Returns an iterator to the end of the string.
    ///\return An iterator to the end of the string.
    //*********************************************************************
    iterator end()
    {
      return &p_buffer[current_size];
    }

    //*********************************************************************
    /// Returns a const_iterator to the end of the string.
    ///\return A const iterator to the end of the string.
    //*********************************************************************
    const_iterator end() const
    {
      return &p_buffer[current_size];
    }

    //*********************************************************************
    /// Returns a const_iterator to the beginning of the string.
    ///\return A const iterator to the beginning of the string.
    //*********************************************************************
    const_iterator cbegin() const
    {
      return &p_buffer[0];
    }

    //*********************************************************************
    /// Returns a const_iterator to the end of the string.
    ///\return A const iterator to the end of the string.
    //*********************************************************************
    const_iterator cend() const
    {
      return &p_buffer[current_size];
    }

    //*********************************************************************
    /// Returns an reverse iterator to the reverse beginning of the string.
    ///\return Iterator to the reverse beginning of the string.
    //*********************************************************************
    reverse_iterator rbegin()
    {
      return reverse_iterator(end());
    }

    //*********************************************************************
    /// Returns a const reverse iterator to the reverse beginning of the string.
    ///\return Const iterator to the reverse beginning of the string.
    //*********************************************************************
    const_reverse_iterator rbegin() const
    {
      return const_reverse_iterator(end());
    }

    //*********************************************************************
    /// Returns a reverse iterator to the end + 1 of the string.
    ///\return Reverse iterator to the end + 1 of the string.
    //*********************************************************************
    reverse_iterator rend()
    {
      return reverse_iterator(begin());
    }

    //*********************************************************************
    /// Returns a const reverse iterator to the end + 1 of the string.
    ///\return Const reverse iterator to the end + 1 of the string.
    //*********************************************************************
    const_reverse_iterator rend() const
    {
      return const_reverse_iterator(begin());
    }

    //*********************************************************************
    /// Returns a const reverse iterator to the reverse beginning of the string.
    ///\return Const reverse iterator to the reverse beginning of the string.
    //*********************************************************************
    const_reverse_iterator crbegin() const
    {
      return const_reverse_iterator(cend());
    }

    //*********************************************************************
    /// Returns a const reverse iterator to the end + 1 of the string.
    ///\return Const reverse iterator to the end + 1 of the string.
    //*********************************************************************
    const_reverse_iterator crend() const
    {
      return const_reverse_iterator(cbegin());
    }

    //*********************************************************************
    /// Resizes the string.
    /// If asserts or exceptions are enabled and the new size is larger than the
    ///\param new_size The new size.
    //*********************************************************************
    void resize(size_type new_size)
    {
      resize(new_size, 0);
    }

    //*********************************************************************
    /// Resizes the string.
    ///\param new_size The new size.
    ///\param value    The value to fill new elements with. Default = default constructed value.
    //*********************************************************************
    void resize(size_type new_size, T value)
    {
      if (new_size > CAPACITY)
      {
#if ETL_HAS_STRING_TRUNCATION_CHECKS
        set_truncated(true);

#if ETL_HAS_ERROR_ON_STRING_TRUNCATION
        ETL_ASSERT_FAIL(ETL_ERROR(string_truncation));
#endif
#endif
      }

      new_size = etl::min(new_size, CAPACITY);

      // Size up?
      if (new_size > current_size)
      {
        etl::fill(p_buffer + current_size, p_buffer + new_size, value);
      }

      current_size = new_size;
      p_buffer[new_size] = 0;
      cleanup();
    }

    //*********************************************************************
    /// Resizes the string and overwrites to data using the operation.
    //*********************************************************************
    template <typename TOperation>
    void resize_and_overwrite(size_type new_size, TOperation operation)
    {
      if (new_size > CAPACITY)
      {
        ETL_ASSERT_FAIL(ETL_ERROR(string_out_of_bounds));
      }

      current_size = operation(p_buffer, new_size);
      p_buffer[current_size] = '\0';
      cleanup();
    }

    //*********************************************************************
    /// Resizes the string, but doesn't initialise the free space
    /// except for a terminator null.
    ///\param new_size The new size.
    //*********************************************************************
    void uninitialized_resize(size_type new_size)
    {
      new_size = etl::min(new_size, CAPACITY);

      current_size = new_size;
      p_buffer[new_size] = 0;
    }

    //*********************************************************************
    /// Fills the string with the specified character.
    /// Does not change the string length.
    ///\param value The character used to fill the string.
    //*********************************************************************
    void fill(T value)
    {
      etl::fill(begin(), end(), value);
    }

    //*********************************************************************
    /// Returns a reference to the value at index 'i'
    ///\param i The index.
    ///\return A reference to the value at index 'i'
    //*********************************************************************
    reference operator [](size_type i)
    {
      return p_buffer[i];
    }

    //*********************************************************************
    /// Returns a const reference to the value at index 'i'
    ///\param i The index.
    ///\return A const reference to the value at index 'i'
    //*********************************************************************
    const_reference operator [](size_type i) const
    {
      return p_buffer[i];
    }

    //*********************************************************************
    /// Returns a reference to the value at index 'i'
    /// If asserts or exceptions are enabled, emits an etl::string_out_of_bounds if the index is out of range.
    ///\param i The index.
    ///\return A reference to the value at index 'i'
    //*********************************************************************
    reference at(size_type i)
    {
      ETL_ASSERT(i < size(), ETL_ERROR(string_out_of_bounds));
      return p_buffer[i];
    }

    //*********************************************************************
    /// Returns a const reference to the value at index 'i'
    /// If asserts or exceptions are enabled, emits an etl::string_out_of_bounds if the index is out of range.
    ///\param i The index.
    ///\return A const reference to the value at index 'i'
    //*********************************************************************
    const_reference at(size_type i) const
    {
      ETL_ASSERT(i < size(), ETL_ERROR(string_out_of_bounds));
      return p_buffer[i];
    }

    //*********************************************************************
    /// Returns a reference to the first element.
    ///\return A reference to the first element.
    //*********************************************************************
    reference front()
    {
      return p_buffer[0];
    }

    //*********************************************************************
    /// Returns a const reference to the first element.
    ///\return A const reference to the first element.
    //*********************************************************************
    const_reference front() const
    {
      return p_buffer[0];
    }

    //*********************************************************************
    /// Returns a reference to the last element.
    ///\return A reference to the last element.
    //*********************************************************************
    reference back()
    {
      return p_buffer[current_size - 1];
    }

    //*********************************************************************
    /// Returns a const reference to the last element.
    ///\return A const reference to the last element.
    //*********************************************************************
    const_reference back() const
    {
      return p_buffer[current_size - 1];
    }

    //*********************************************************************
    /// Returns a pointer to the beginning of the string data.
    ///\return A pointer to the beginning of the string data.
    //*********************************************************************
    pointer data()
    {
      return p_buffer;
    }

    //*********************************************************************
    /// Returns a const pointer to the beginning of the string data.
    ///\return A const pointer to the beginning of the string data.
    //*********************************************************************
    ETL_CONSTEXPR const_pointer data() const
    {
      return p_buffer;
    }

    //*********************************************************************
    /// Returns a pointer to the beginning of the string data.
    ///\return A pointer to the beginning of the string data.
    //*********************************************************************
    pointer data_end()
    {
      return p_buffer + current_size;
    }

    //*********************************************************************
    /// Returns a const pointer to the beginning of the string data.
    ///\return A const pointer to the beginning of the string data.
    //*********************************************************************
    const_pointer data_end() const
    {
      return p_buffer + current_size;
    }

    //*********************************************************************
    /// Assigns values to the string.
    /// Truncates if the string does not have enough free space.
    ///\param other The other string.
    //*********************************************************************
    void assign(const etl::ibasic_string<T>& other)
    {
      assign_impl(other.begin(), other.end(), other.is_truncated(), other.is_secure());
    }

    //*********************************************************************
    /// Assigns values to the string.
    /// Truncates if the string does not have enough free space.
    ///\param other The other string.
    ///\param subposition The position to start from.
    ///\param sublength   The length to copy.
    //*********************************************************************
    void assign(const etl::ibasic_string<T>& other, size_type subposition, size_type sublength)
    {
      if (sublength == npos)
      {
        sublength = other.size() - subposition;
      }

      ETL_ASSERT(subposition <= other.size(), ETL_ERROR(string_out_of_bounds));

      assign_impl(other.begin() + subposition, other.begin() + subposition + sublength, other.is_truncated(), other.is_secure());
    }

    //*********************************************************************
    /// Assigns values to the string.
    /// If asserts or exceptions are enabled, emits string_iterator if the iterators are reversed.
    /// Truncates if the string does not have enough free space.
    ///\param first The iterator to the first element.
    ///\param last  The iterator to the last element + 1.
    //*********************************************************************
    template <typename TIterator>
    void assign(TIterator first, TIterator last)
    {
      assign_impl(first, last, false, false);
    }

    //*********************************************************************
    /// Assigns values to the string.
    /// Truncates if the string does not have enough free space.
    ///\param other The other string.
    //*********************************************************************
    void assign(const_pointer other)
    {
      assign(other, other + etl::strlen(other));
    }

    //*********************************************************************
    /// Assigns values to the string.
    /// Truncates if the string does not have enough free space.
    ///\param other The other string.
    ///\param length The length to copy.
    //*********************************************************************
    void assign(const_pointer other, size_type length_)
    {
      assign(other, other + length_);
    }

    //*********************************************************************
    /// Assigns values to the string from a view.
    //*********************************************************************
<<<<<<< HEAD
    template <typename TTraits>
    void assign(const etl::basic_string_view<T, TTraits>& view)
    {
      assign(view.begin(), view.end());
    }

#if ETL_USING_STL && ETL_USING_CPP17
    //*********************************************************************
    /// Assigns values to the string from a view.
    //*********************************************************************
    template <typename TTraits>
    void assign(const std::basic_string_view<T, TTraits>& view)
    {
      assign(view.begin(), view.end());
=======
    template <typename TOtherTraits>
    void assign(const etl::basic_string_view<T, TOtherTraits>& view)
    {
      assign(view.begin(), view.end());
>>>>>>> d53ff4ff
    }
#endif

    //*********************************************************************
    /// Assigns values to the string.
    /// Truncates if the string does not have enough free space.
    ///\param n     The number of elements to add.
    ///\param value The value to insert for each element.
    //*********************************************************************
    void assign(size_type n, T value)
    {
      initialise();

#if ETL_HAS_STRING_TRUNCATION_CHECKS
      set_truncated(n > CAPACITY);

#if ETL_HAS_ERROR_ON_STRING_TRUNCATION
      ETL_ASSERT(flags.test<IS_TRUNCATED>() == false, ETL_ERROR(string_truncation));
#endif
#endif

      n = etl::min(n, CAPACITY);

      etl::fill_n(begin(), n, value);
      current_size = n;
      p_buffer[current_size] = 0;
    }

    //*************************************************************************
    /// Clears the string.
    //*************************************************************************
    void clear()
    {
      initialise();
    }

    //*********************************************************************
    /// Inserts a value at the end of the string.
    /// Sets 'truncated' if the string is already full.
    ///\param value The value to add.
    //*********************************************************************
    void push_back(T value)
    {
      if (current_size != CAPACITY)
      {
        p_buffer[current_size++] = value;
        p_buffer[current_size]   = 0;
      }
      else
      {
#if ETL_HAS_STRING_TRUNCATION_CHECKS
        set_truncated(true);

#if ETL_HAS_ERROR_ON_STRING_TRUNCATION
        ETL_ASSERT_FAIL(ETL_ERROR(string_truncation));
#endif
#endif
      }
    }

    //*************************************************************************
    /// Removes an element from the end of the string.
    /// Does nothing if the string is empty.
    //*************************************************************************
    void pop_back()
    {
      if (current_size != 0)
      {
        p_buffer[--current_size] = 0;
      }
    }

    //*********************************************************************
    /// Appends to the string.
    ///\param str The string to append.
    //*********************************************************************
    ibasic_string& append(const ibasic_string& str)
    {
      insert(end(), str.begin(), str.end());

#if ETL_HAS_STRING_TRUNCATION_CHECKS
      if (str.is_truncated())
      {
        set_truncated(true);

#if ETL_HAS_ERROR_ON_STRING_TRUNCATION
        ETL_ASSERT_FAIL(ETL_ERROR(string_truncation));
#endif
      }
#endif

      return *this;
    }

    //*********************************************************************
    /// Appends to the string.
    ///\param str The string to append.
    ///\param subposition The position in str.
    ///\param sublength The number of characters.
    //*********************************************************************
    ibasic_string& append(const ibasic_string& str, size_type subposition, size_type sublength = npos)
    {
      ETL_ASSERT(subposition <= str.size(), ETL_ERROR(string_out_of_bounds));

      insert(size(), str, subposition, sublength);

      return *this;
    }

    //*********************************************************************
    /// Appends to the string.
    ///\param str The string to append.
    //*********************************************************************
    ibasic_string& append(const T* str)
    {
      insert(size(), str);
      return *this;
    }

    //*********************************************************************
    /// Appends to the string.
    ///\param str The string to append.
    ///\param n   The number of characters.
    //*********************************************************************
    ibasic_string& append(const T* str, size_type n)
    {
      insert(size(), str, n);
      return *this;
    }

    //*********************************************************************
    /// Appends to the string.
    ///\param n The number of characters.
    ///\param c The character.
    //*********************************************************************
    ibasic_string& append(size_type n, T c)
    {
      insert(size(), n, c);
      return *this;
    }

    //*********************************************************************
    /// Appends to the string.
    ///\param first The first of the characters to append.
    ///\param last  The last + 1 character to add.
    //*********************************************************************
    template <class TIterator>
    ibasic_string& append(TIterator first, TIterator last)
    {
      insert(end(), first, last);
      return *this;
    }

    //*********************************************************************
    /// Appends to the string.
    ///\param view An etl::string_view.
    //*********************************************************************
<<<<<<< HEAD
    template <typename TTraits>
    ibasic_string& append(const etl::basic_string_view<T, TTraits>& view)
=======
    template <typename TOtherTraits>
    ibasic_string& append(const etl::basic_string_view<T, TOtherTraits>& view)
>>>>>>> d53ff4ff
    {
      insert(end(), view.begin(), view.end());
      return *this;
    }

<<<<<<< HEAD
#if ETL_USING_STL && ETL_USING_CPP17
    //*********************************************************************
    /// Appends to the string.
    ///\param view A std::string_view.
    //*********************************************************************
    template <typename TTraits>
    ibasic_string& append(const std::basic_string_view<T, TTraits>& view)
    {
      insert(end(), view.begin(), view.end());
      return *this;
    }
#endif

=======
>>>>>>> d53ff4ff
    //*********************************************************************
    /// Inserts a value to the string.
    ///\param position The position to insert before.
    ///\param value    The value to insert.
    //*********************************************************************
    iterator insert(const_iterator position, T value)
    {
      // Quick hack, as iterators are pointers.
      iterator insert_position = to_iterator(position);

      if (current_size < CAPACITY)
      {
        // Not full yet.
        if (position != end())
        {
          // Insert in the middle.
          ++current_size;
          etl::copy_backward(insert_position, end() - 1, end());
          *insert_position = value;
        }
        else
        {
          // Insert at the end.
          *insert_position = value;
          ++current_size;
        }
      }
      else
      {
        // Already full.
        if (position != end())
        {
          // Insert in the middle.
          etl::copy_backward(insert_position, end() - 1, end());
          *insert_position = value;
        }

#if ETL_HAS_STRING_TRUNCATION_CHECKS
        set_truncated(true);

#if ETL_HAS_ERROR_ON_STRING_TRUNCATION
        ETL_ASSERT_FAIL(ETL_ERROR(string_truncation));
#endif
#endif
      }

      p_buffer[current_size] = 0;

      return insert_position;
    }

    //*********************************************************************
    /// Inserts 'n' values to the string.
    ///\param position The position to insert before.
    ///\param n        The number of elements to add.
    ///\param value    The value to insert.
    //*********************************************************************
    iterator insert(const_iterator position, size_type n, T value)
    {
      iterator position_ = to_iterator(position);

      if (n == 0)
      {
        return position_;
      }

      // Quick hack, as iterators are pointers.
      iterator insert_position = to_iterator(position);
      const size_type start = etl::distance(cbegin(), position);

      // No effect.
      if (start >= CAPACITY)
      {
#if ETL_HAS_STRING_TRUNCATION_CHECKS
        set_truncated(true);

#if ETL_HAS_ERROR_ON_STRING_TRUNCATION
        ETL_ASSERT_FAIL(ETL_ERROR(string_truncation));
#endif
#endif
        return to_iterator(position);;
      }

      // Fills the string to the end?
      if ((start + n) >= CAPACITY)
      {
        if ((current_size + n) > CAPACITY)
        {
#if ETL_HAS_STRING_TRUNCATION_CHECKS
          set_truncated(true);

#if ETL_HAS_ERROR_ON_STRING_TRUNCATION
          ETL_ASSERT_FAIL(ETL_ERROR(string_truncation));
#endif
#endif
        }

        current_size = CAPACITY;
        etl::fill(insert_position, end(), value);
      }
      else
      {
        // Lets do some shifting.
        const size_type shift_amount = n;
        const size_type to_position = start + shift_amount;
        const size_type remaining_characters = current_size - start;
        const size_type max_shift_characters = CAPACITY - start - shift_amount;
        const size_type characters_to_shift = etl::min(max_shift_characters, remaining_characters);

        // Will the string truncate?
        if ((start + shift_amount + remaining_characters) > CAPACITY)
        {
          current_size = CAPACITY;

#if ETL_HAS_STRING_TRUNCATION_CHECKS
          set_truncated(true);

#if ETL_HAS_ERROR_ON_STRING_TRUNCATION
          ETL_ASSERT_FAIL(ETL_ERROR(string_truncation));
#endif
#endif
        }
        else
        {
          current_size += shift_amount;
        }

        etl::copy_backward(insert_position, insert_position + characters_to_shift, begin() + to_position + characters_to_shift);
        etl::fill(insert_position, insert_position + shift_amount, value);
      }

      p_buffer[current_size] = 0;

      return position_;
    }

    //*********************************************************************
    /// Inserts a range of values to the string.
    /// If asserts or exceptions are enabled, emits string_full if the string does not have enough free space.
    ///\param position The position to insert before.
    ///\param first    The first element to add.
    ///\param last     The last + 1 element to add.
    //*********************************************************************
    template <typename TIterator>
    iterator insert(const_iterator position, TIterator first, TIterator last)
    {
      iterator position_ = to_iterator(position);

      if (first == last)
      {
        return position_;
      }

      const size_type start = etl::distance(begin(), position_);
      const size_type n = etl::distance(first, last);

      // No effect.
      if (start >= CAPACITY)
      {
#if ETL_HAS_STRING_TRUNCATION_CHECKS
        set_truncated(true);

#if ETL_HAS_ERROR_ON_STRING_TRUNCATION
        ETL_ASSERT_FAIL(ETL_ERROR(string_truncation));
#endif
#endif
        return position_;
      }

      // Fills the string to the end?
      if ((start + n) >= CAPACITY)
      {
        if (((current_size + n) > CAPACITY))
        {
#if ETL_HAS_STRING_TRUNCATION_CHECKS
          set_truncated(true);

#if ETL_HAS_ERROR_ON_STRING_TRUNCATION
          ETL_ASSERT_FAIL(ETL_ERROR(string_truncation));
#endif
#endif
        }

        current_size = CAPACITY;

        while (position_ != end())
        {
          *position_++ = *first++;
        }
      }
      else
      {
        // Lets do some shifting.
        const size_type shift_amount = n;
        const size_type to_position = start + shift_amount;
        const size_type remaining_characters = current_size - start;
        const size_type max_shift_characters = CAPACITY - start - shift_amount;
        const size_type characters_to_shift = etl::min(max_shift_characters, remaining_characters);

        // Will the string truncate?
        if ((start + shift_amount + remaining_characters) > CAPACITY)
        {
          current_size = CAPACITY;

#if ETL_HAS_STRING_TRUNCATION_CHECKS
          set_truncated(true);

#if ETL_HAS_ERROR_ON_STRING_TRUNCATION
          ETL_ASSERT_FAIL(ETL_ERROR(string_truncation));
#endif
#endif
        }
        else
        {
          current_size += shift_amount;
        }

        etl::copy_backward(position_, position_ + characters_to_shift, begin() + to_position + characters_to_shift);

        while (first != last)
        {
          *position_++ = *first++;
        }
      }

      p_buffer[current_size] = 0;

      return position_;
    }

    //*********************************************************************
    /// Inserts a view to the string.
    /// If asserts or exceptions are enabled, emits string_full if the string does not have enough free space.
    ///\param position The position to insert before.
    ///\param view     The view element to add.
    //*********************************************************************
<<<<<<< HEAD
    template <typename TTraits>
    iterator insert(const_iterator position, const etl::basic_string_view<T, TTraits>& view)
=======
    template <typename TOtherTraits>
    iterator insert(const_iterator position, const etl::basic_string_view<T, TOtherTraits>& view)
>>>>>>> d53ff4ff
    {
      return insert(position, view.begin(), view.end());
    }

<<<<<<< HEAD
#if ETL_USING_STL && ETL_USING_CPP17
    //*********************************************************************
    /// Inserts a view to the string.
    /// If asserts or exceptions are enabled, emits string_full if the string does not have enough free space.
    ///\param position The position to insert before.
    ///\param view     The view element to add.
    //*********************************************************************
    template <typename TTraits>
    iterator insert(const_iterator position, const std::basic_string_view<T, TTraits>& view)
    {
      return insert(position, view.begin(), view.end());
    }
#endif

=======
>>>>>>> d53ff4ff
    //*********************************************************************
    /// Inserts a string at the specified position.
    ///\param position The position to insert before.
    ///\param str      The string to insert.
    //*********************************************************************
    etl::ibasic_string<T>& insert(size_type position, const etl::ibasic_string<T>& str)
    {
      ETL_ASSERT(position <= size(), ETL_ERROR(string_out_of_bounds));

      insert(begin() + position, str.cbegin(), str.cend());

#if ETL_HAS_STRING_TRUNCATION_CHECKS
      if (str.is_truncated())
      {
        set_truncated(true);

#if ETL_HAS_ERROR_ON_STRING_TRUNCATION
        ETL_ASSERT_FAIL(ETL_ERROR(string_truncation));
#endif
      }
#endif

      return *this;
    }

    //*********************************************************************
    /// Inserts a string at the specified position.
    ///\param position The position to insert before.
    ///\param view     The view to insert.
    //*********************************************************************
    template <typename TOtherTraits>
    etl::ibasic_string<T>& insert(size_type position, const etl::basic_string_view<T, TOtherTraits>& view)
    {
      ETL_ASSERT(position <= size(), ETL_ERROR(string_out_of_bounds));

      insert(begin() + position, view.cbegin(), view.cend());

      return *this;
    }

    //*********************************************************************
    /// Inserts a string at the specified position from subposition for sublength.
    ///\param position    The position to insert before.
    ///\param str         The string to insert.
    ///\param subposition The subposition to start from.
    ///\param sublength   The number of characters to insert.
    //*********************************************************************
    etl::ibasic_string<T>& insert(size_type position, const etl::ibasic_string<T>& str, size_type subposition, size_type sublength)
    {
      ETL_ASSERT(position    <= size(),     ETL_ERROR(string_out_of_bounds));
      ETL_ASSERT(subposition <= str.size(), ETL_ERROR(string_out_of_bounds));

      if ((sublength == npos) || (subposition + sublength > str.size()))
      {
        sublength = str.size() - subposition;
      }

      insert(begin() + position, str.cbegin() + subposition, str.cbegin() + subposition + sublength);

#if ETL_HAS_STRING_TRUNCATION_CHECKS
      if (str.is_truncated())
      {
        set_truncated(true);

#if ETL_HAS_ERROR_ON_STRING_TRUNCATION
        ETL_ASSERT_FAIL(ETL_ERROR(string_truncation));
#endif
      }
#endif

      return *this;
    }

    //*********************************************************************
    /// Inserts a view at the specified position from subposition for sublength.
    ///\param position    The position to insert before.
    ///\param view        The view to insert.
    ///\param subposition The subposition to start from.
    ///\param sublength   The number of characters to insert.
    //*********************************************************************
    template <typename TOtherTraits>
    etl::ibasic_string<T>& insert(size_type position, const etl::basic_string_view<T, TOtherTraits>& view, size_type subposition, size_type sublength)
    {
      ETL_ASSERT(position    <= size(),      ETL_ERROR(string_out_of_bounds));
      ETL_ASSERT(subposition <= view.size(), ETL_ERROR(string_out_of_bounds));

      if ((sublength == npos) || (subposition + sublength > view.size()))
      {
        sublength = view.size() - subposition;
      }

      insert(begin() + position, view.cbegin() + subposition, view.cbegin() + subposition + sublength);

      return *this;
    }

    //*********************************************************************
    /// Inserts a string at the specified position from pointer.
    ///\param position The position to insert before.
    ///\param s        The string to insert.
    //*********************************************************************
    etl::ibasic_string<T>& insert(size_type position, const_pointer s)
    {
      ETL_ASSERT(position <= size(), ETL_ERROR(string_out_of_bounds));

      insert(begin() + position, s, s + etl::strlen(s));
      return *this;
    }

    //*********************************************************************
    /// Inserts a string at the specified position from pointer for n characters.
    ///\param position The position to insert before.
    ///\param s        The string to insert.
    ///\param n        The number of characters to insert.
    //*********************************************************************
    etl::ibasic_string<T>& insert(size_type position, const_pointer s, size_type n)
    {
      ETL_ASSERT(position <= size(), ETL_ERROR(string_out_of_bounds));

      insert(begin() + position, s, s + n);
      return *this;
    }

    //*********************************************************************
    /// Insert n characters of c at position.
    ///\param position The position to insert before.
    ///\param n        The number of characters to insert.
    ///\param c        The character to insert.
    //*********************************************************************
    etl::ibasic_string<T>& insert(size_type position, size_type n, value_type c)
    {
      ETL_ASSERT(position <= size(), ETL_ERROR(string_out_of_bounds));

      insert(begin() + position, n, c);
      return *this;
    }

    //*********************************************************************
    /// Erases a sequence.
    ///\param position Position to start from.
    ///\param length   Number of characters.
    ///\return A reference to this string.
    //*********************************************************************
    etl::ibasic_string<T>& erase(size_type position, size_type length_ = npos)
    {
      // Limit the length.
      length_ = etl::min(length_, size() - position);

      erase(begin() + position, begin() + position + length_);

      return *this;
    }

    //*********************************************************************
    /// Erases an element.
    ///\param i_element Iterator to the element.
    ///\return An iterator pointing to the element that followed the erased element.
    //*********************************************************************
    iterator erase(iterator i_element)
    {
      etl::copy(i_element + 1, end(), i_element);
      p_buffer[--current_size] = 0;

      return i_element;
    }

    //*********************************************************************
    /// Erases an element.
    ///\param i_element Iterator to the element.
    ///\return An iterator pointing to the element that followed the erased element.
    //*********************************************************************
    iterator erase(const_iterator i_element)
    {
      iterator i_element_(to_iterator(i_element));

      etl::copy(i_element_ + 1, end(), i_element_);
      p_buffer[--current_size] = 0;

      return i_element_;
    }

    //*********************************************************************
    /// Erases a range of elements.
    /// The range includes all the elements between first and last, including the
    /// element pointed by first, but not the one pointed by last.
    ///\param first Iterator to the first element.
    ///\param last  Iterator to the last element.
    ///\return An iterator pointing to the element that followed the erased element.
    //*********************************************************************
    iterator erase(const_iterator first, const_iterator last)
    {
      iterator first_ = to_iterator(first);
      iterator last_  = to_iterator(last);

      if (first_ == last_)
      {
        return first_;
      }

      etl::copy(last_, end(), first_);
      size_type n_delete = etl::distance(first_, last_);

      current_size -= n_delete;
      p_buffer[current_size] = 0;
      cleanup();

      return first_;
    }

    //*********************************************************************
    /// Return a pointer to a C string.
    //*********************************************************************
    const_pointer c_str() const
    {
      return p_buffer;
    }

    //*********************************************************************
    /// Copies a portion of a string.
    ///\param dest  Pointer to the destination buffer.
    ///\param count The number of characters to copy.
    ///\param pos   The position to start copying from.
    //*********************************************************************
    size_type copy(pointer dest, size_type count, size_type pos = 0) const
    {
      if (pos < size())
      {
        if (count != npos)
        {
          count = etl::min(count, size() - pos);
        }
        else
        {
          count = size() - pos;
        }

        etl::copy_n(p_buffer + pos, count, dest);

        return count;
      }
      else
      {
        return 0U;
      }
    }

    //*********************************************************************
    /// Find content within the string
    ///\param str The content to find
    ///\param pos The position to start searching from.
    //*********************************************************************
    size_type find(const ibasic_string<T>& str, size_type pos = 0) const
    {
      return find_impl(str.begin(), str.end(), str.size(), pos);
    }
<<<<<<< HEAD

    //*********************************************************************
    /// Find content within the string
    ///\param view The content to find
    ///\param pos  The position to start searching from.
    //*********************************************************************
    template <typename TTraits>
    size_type find(const etl::basic_string_view<T, TTraits>& view, size_type pos = 0) const
    {
      return find_impl(view.begin(), view.end(), view.size(), pos);
    }

#if ETL_USING_STL && ETL_USING_CPP17
=======

>>>>>>> d53ff4ff
    //*********************************************************************
    /// Find content within the string
    ///\param view The content to find
    ///\param pos  The position to start searching from.
    //*********************************************************************
<<<<<<< HEAD
    template <typename TTraits>
    size_type find(const std::basic_string_view<T, TTraits>& view, size_type pos = 0) const
=======
    template <typename TOtherTraits>
    size_type find(const etl::basic_string_view<T, TOtherTraits>& view, size_type pos = 0) const
>>>>>>> d53ff4ff
    {
      return find_impl(view.begin(), view.end(), view.size(), pos);
    }
#endif

    //*********************************************************************
    /// Find content within the string
    ///\param s   Pointer to the content to find
    ///\param pos The position to start searching from.
    //*********************************************************************
    size_type find(const_pointer s, size_type pos = 0) const
    {
      size_t sz = etl::strlen(s);

      return find_impl(s, s + sz, sz, pos);
    }

    //*********************************************************************
    /// Find content within the string
    ///\param s   Pointer to the content to find
    ///\param pos The position to start searching from.
    ///\param n   The number of characters to search for.
    //*********************************************************************
    size_type find(const_pointer s, size_type pos, size_type n) const
    {
      size_t sz = etl::strlen(s);

      return find_impl(s, s + n, sz, pos);
    }

    //*********************************************************************
    /// Find character within the string
    ///\param c        The character to find.
    ///\param position The position to start searching from.
    //*********************************************************************
    size_type find(T c, size_type position = 0) const
    {
      const_iterator i = etl::find(begin() + position, end(), c);

      if (i != end())
      {
        return etl::distance(begin(), i);
      }
      else
      {
        return npos;
      }
    }

    //*********************************************************************
    /// Find content within the string
    ///\param str The content to find
    ///\param pos The position to start searching from.
    //*********************************************************************
    size_type rfind(const ibasic_string<T>& str, size_type position = npos) const
    {
      return rfind_impl(str.rbegin(), str.rend(), str.size(), position);
    }
<<<<<<< HEAD

    //*********************************************************************
    /// Find content within the string
    ///\param view The content to find
    ///\param pos  The position to start searching from.
    //*********************************************************************
    template <typename TTraits>
    size_type rfind(const etl::basic_string_view<T, TTraits>& view, size_type pos = 0) const
    {
      return rfind_impl(view.rbegin(), view.rend(), view.size(), pos);
    }

#if ETL_USING_STL && ETL_USING_CPP17
=======

>>>>>>> d53ff4ff
    //*********************************************************************
    /// Find content within the string
    ///\param view The content to find
    ///\param pos  The position to start searching from.
    //*********************************************************************
<<<<<<< HEAD
    template <typename TTraits>
    size_type rfind(const std::basic_string_view<T, TTraits>& view, size_type pos = 0) const
=======
    template <typename TOtherTraits>
    size_type rfind(const etl::basic_string_view<T, TOtherTraits>& view, size_type pos = 0) const
>>>>>>> d53ff4ff
    {
      return rfind_impl(view.rbegin(), view.rend(), view.size(), pos);
    }
#endif

    //*********************************************************************
    /// Find content within the string
    ///\param str The content to find
    ///\param pos The position to start searching from.
    //*********************************************************************
    size_type rfind(const_pointer s, size_type position = npos) const
    {
      size_type len = etl::strlen(s);

      const_reverse_iterator srbegin(s + len);
      const_reverse_iterator srend(s);

      return rfind_impl(srbegin, srend, len, position);
    }

    //*********************************************************************
    /// Find content within the string
    ///\param str The content to find
    ///\param pos The position to start searching from.
    //*********************************************************************
    size_type rfind(const_pointer s, size_type position, size_type length_) const
    {
      const_reverse_iterator srbegin(s + length_);
      const_reverse_iterator srend(s);

      return rfind_impl(srbegin, srend, length_, position);
    }

    //*********************************************************************
    /// Find character within the string
    ///\param c   The character to find
    ///\param pos The position to start searching from.
    //*********************************************************************
    size_type rfind(T c, size_type position = npos) const
    {
      if (position >= size())
      {
        position = size();
      }

      position = size() - position;

      const_reverse_iterator i = etl::find(rbegin() + position, rend(), c);

      if (i != rend())
      {
        return size() - etl::distance(rbegin(), i) - 1;
      }
      else
      {
        return npos;
      }
    }

    //*********************************************************************
    /// Checks that the string is within this string
    //*********************************************************************
    bool contains(const etl::ibasic_string<T>& str) const 
    {
      return find(str) != npos;
    }

    //*********************************************************************
    /// Checks that the view is within this string
    //*********************************************************************
    template <typename TOtherTraits>
    bool contains(const etl::basic_string_view<T, TOtherTraits>& view) const 
    {
      return find(view) != npos;
    }

    //*********************************************************************
    /// Checks that text is within this string
    //*********************************************************************
    bool contains(const_pointer s) const 
    {
      return find(s) != npos;
    }

    //*********************************************************************
    /// Checks that character is within this string
    //*********************************************************************
    bool contains(value_type c) const 
    {
      return find(c) != npos;
    }

    //*********************************************************************
    /// Checks that the string is the start of this string
    //*********************************************************************
    bool starts_with(const etl::ibasic_string<T>& str) const 
    {
      return compare(0, str.size(), str) == 0;
    }

    //*********************************************************************
    /// Checks that the view is the start of this string
    //*********************************************************************
    template <typename TOtherTraits>
    bool starts_with(const etl::basic_string_view<T, TOtherTraits>& view) const 
    {
      return compare(0, view.size(), view) == 0;
    }

    //*********************************************************************
    /// Checks that the string is the start of this string
    //*********************************************************************
    bool starts_with(const_pointer s) const 
    {
      size_t len = etl::strlen(s);

      return compare(0, len, s, len) == 0;
    }

    //*********************************************************************
    /// Checks that the character is the start of this string
    //*********************************************************************
    bool starts_with(value_type c) const 
    {
      return !empty() && (front() == c);
    }

    //*********************************************************************
    /// Checks that the string is the end of this string
    //*********************************************************************
    bool ends_with(const etl::ibasic_string<T>& str) const 
    {
      if (str.size() > size()) 
      {
        return false;
      }

      return compare(size() - str.size(), str.size(), str) == 0;
    }

    //*********************************************************************
    /// Checks that the view is the end of this string
    //*********************************************************************
    template <typename TOtherTraits>
    bool ends_with(const etl::basic_string_view<T, TOtherTraits>& view) const 
    {
      if (view.size() > size()) 
      {
        return false;
      }

      return compare(size() - view.size(), view.size(), view) == 0;
    }

    //*********************************************************************
    /// Checks that the string is the end of this string
    //*********************************************************************
    bool ends_with(const_pointer s) const 
    {
      size_t len = etl::strlen(s);

      if (len > size()) 
      {
        return false;
      }

      return compare(size() - len, len, s, len) == 0;
    }

    //*********************************************************************
    /// Checks that the character is the end of this string
    //*********************************************************************
    bool ends_with(value_type c) const 
    {
      return !empty() && (back() == c);
    }

    //*********************************************************************
    /// Replace 'length' characters from 'position' with 'str'.
    ///\param position The position to start from.
    ///\param length   The number of characters to replace.
    ///\param str      The string to replace it with.
    //*********************************************************************
    ibasic_string& replace(size_type position, size_type length_, const ibasic_string& str)
    {
      ETL_ASSERT(position <= size(), ETL_ERROR(string_out_of_bounds));

      // Limit the length.
      length_ = etl::min(length_, size() - position);

      // Erase the bit we want to replace.
      erase(position, length_);

      // Insert the new stuff.
      insert(position, str);

      return *this;
    }

    //*********************************************************************
    /// Replace 'length' characters from 'position' with 'view'.
    ///\param position The position to start from.
    ///\param length   The number of characters to replace.
    ///\param view     The string to replace it with.
    //*********************************************************************
<<<<<<< HEAD
    template <typename TTraits>
    ibasic_string& replace(size_type position, size_type length_, const etl::basic_string_view<T, TTraits>& view)
=======
    template <typename TOtherTraits>
    ibasic_string& replace(size_type position, size_type length_, const etl::basic_string_view<T, TOtherTraits>& view)
>>>>>>> d53ff4ff
    {
      ETL_ASSERT(position <= size(), ETL_ERROR(string_out_of_bounds));

      // Limit the length.
      length_ = etl::min(length_, size() - position);

      // Erase the bit we want to replace.
      erase(position, length_);

      // Insert the new stuff.
      insert(position, view);

      return *this;
    }

<<<<<<< HEAD
#if ETL_USING_STL && ETL_USING_CPP17
    //*********************************************************************
    /// Replace 'length' characters from 'position' with 'view'.
    ///\param position The position to start from.
    ///\param length   The number of characters to replace.
    ///\param view     The string to replace it with.
    //*********************************************************************
    template <typename TTraits>
    ibasic_string& replace(size_type position, size_type length_, const std::basic_string_view<T, TTraits>& view)
    {
      ETL_ASSERT(position <= size(), ETL_ERROR(string_out_of_bounds));

      // Limit the length.
      length_ = etl::min(length_, size() - position);

      // Erase the bit we want to replace.
      erase(position, length_);

      // Insert the new stuff.
      insert(position, view);

      return *this;
    }
#endif

=======
>>>>>>> d53ff4ff
    //*********************************************************************
    /// Replace characters from 'first' to one before 'last' with 'str'.
    ///\param first The position to start from.
    ///\param last  The one after the position to end at.
    ///\param str   The string to replace it with.
    //*********************************************************************
    ibasic_string& replace(const_iterator first, const_iterator last, const ibasic_string& str)
    {
      // Quick hack, as iterators are pointers.
      iterator first_ = to_iterator(first);
      iterator last_  = to_iterator(last);

      // Erase the bit we want to replace.
      erase(first_, last_);

      // Insert the new stuff.
      insert(first_, str.begin(), str.end());

#if ETL_HAS_STRING_TRUNCATION_CHECKS
      if (str.is_truncated())
      {
        set_truncated(true);

#if ETL_HAS_ERROR_ON_STRING_TRUNCATION
        ETL_ASSERT_FAIL(ETL_ERROR(string_truncation));
#endif
      }
#endif

      return *this;
    }

    //*********************************************************************
    /// Replace characters from 'first' to one before 'last' with 'view'.
    ///\param first The position to start from.
    ///\param last  The one after the position to end at.
    ///\param view  The string view to replace it with.
    //*********************************************************************
<<<<<<< HEAD
    template <typename TTraits>
    ibasic_string& replace(const_iterator first, const_iterator last, const etl::basic_string_view<T, TTraits>& view)
=======
    template <typename TOtherTraits>
    ibasic_string& replace(const_iterator first, const_iterator last, const etl::basic_string_view<T, TOtherTraits>& view)
>>>>>>> d53ff4ff
    {
      // Quick hack, as iterators are pointers.
      iterator first_ = to_iterator(first);
      iterator last_  = to_iterator(last);

      // Erase the bit we want to replace.
      erase(first_, last_);

      // Insert the new stuff.
      insert(first_, view.begin(), view.end());

      return *this;
    }

<<<<<<< HEAD
#if ETL_USING_STL && ETL_USING_CPP17
    //*********************************************************************
    /// Replace characters from 'first' to one before 'last' with 'view'.
    ///\param first The position to start from.
    ///\param last  The one after the position to end at.
    ///\param view  The string view to replace it with.
    //*********************************************************************
    template <typename TTraits>
    ibasic_string& replace(const_iterator first, const_iterator last, const std::basic_string_view<T, TTraits>& view)
    {
      // Quick hack, as iterators are pointers.
      iterator first_ = to_iterator(first);
      iterator last_  = to_iterator(last);

      // Erase the bit we want to replace.
      erase(first_, last_);

      // Insert the new stuff.
      insert(first_, view.begin(), view.end());

      return *this;
    }
#endif

=======
>>>>>>> d53ff4ff
    //*********************************************************************
    /// Replace characters from 'position' of 'length' with 'str' from 'subposition' of 'sublength'.
    //*********************************************************************
    ibasic_string& replace(size_type position, size_type length_, const ibasic_string& str, size_type subposition, size_type sublength)
    {
      ETL_ASSERT(position <= size(), ETL_ERROR(string_out_of_bounds));
      ETL_ASSERT(subposition <= str.size(), ETL_ERROR(string_out_of_bounds));

      // Limit the lengths.
      length_   = etl::min(length_, size() - position);
      sublength = etl::min(sublength, str.size() - subposition);

      // Erase the bit we want to replace.
      erase(position, length_);

      // Insert the new stuff.
      insert(position, str, subposition, sublength);

#if ETL_HAS_STRING_TRUNCATION_CHECKS
      if (str.is_truncated())
      {
        set_truncated(true);

#if ETL_HAS_ERROR_ON_STRING_TRUNCATION
        ETL_ASSERT_FAIL(ETL_ERROR(string_truncation));
#endif
      }
#endif

      return *this;
    }

    //*********************************************************************
    /// Replace characters from 'position' of 'length' with 'view' from 'subposition' of 'sublength'.
    //*********************************************************************
<<<<<<< HEAD
    template <typename TTraits>
    ibasic_string& replace(size_type position, size_type length_, const etl::basic_string_view<T, TTraits>& view, size_type subposition, size_type sublength)
=======
    template <typename TOtherTraits>
    ibasic_string& replace(size_type position, size_type length_, const etl::basic_string_view<T, TOtherTraits>& view, size_type subposition, size_type sublength)
>>>>>>> d53ff4ff
    {
      ETL_ASSERT(position <= size(), ETL_ERROR(string_out_of_bounds));
      ETL_ASSERT(subposition <= view.size(), ETL_ERROR(string_out_of_bounds));

      // Limit the lengths.
      length_   = etl::min(length_, size() - position);
      sublength = etl::min(sublength, view.size() - subposition);

      // Erase the bit we want to replace.
      erase(position, length_);

      // Insert the new stuff.
      insert(position, view, subposition, sublength);

      return *this;
    }

<<<<<<< HEAD
#if ETL_USING_STL && ETL_USING_CPP17
    //*********************************************************************
    /// Replace characters from 'position' of 'length' with 'view' from 'subposition' of 'sublength'.
    //*********************************************************************
    template <typename TTraits>
    ibasic_string& replace(size_type position, size_type length_, const std::basic_string_view<T, TTraits>& view, size_type subposition, size_type sublength)
    {
      ETL_ASSERT(position <= size(), ETL_ERROR(string_out_of_bounds));
      ETL_ASSERT(subposition <= view.size(), ETL_ERROR(string_out_of_bounds));

      // Limit the lengths.
      length_   = etl::min(length_, size() - position);
      sublength = etl::min(sublength, view.size() - subposition);

      // Erase the bit we want to replace.
      erase(position, length_);

      // Insert the new stuff.
      insert(position, view, subposition, sublength);

      return *this;
    }
#endif

=======
>>>>>>> d53ff4ff
    //*********************************************************************
    /// Replace characters from 'position' of 'length' with pointed to string.
    //*********************************************************************
    ibasic_string& replace(size_type position, size_type length_, const_pointer s)
    {
      ETL_ASSERT(position <= size(), ETL_ERROR(string_out_of_bounds));

      // Limit the length.
      length_ = etl::min(length_, size() - position);

      // Erase the bit we want to replace.
      erase(position, length_);

      // Insert the new stuff.
      insert(position, s, etl::strlen(s));

      return *this;
    }

    //*********************************************************************
    /// Replace characters from 'first'  'last' with pointed to string.
    //*********************************************************************
    ibasic_string& replace(const_iterator first, const_iterator last, const_pointer s)
    {
      // Quick hack, as iterators are pointers.
      iterator first_ = to_iterator(first);
      iterator last_ = to_iterator(last);

      // Erase the bit we want to replace.
      erase(first_, last_);

      // Insert the new stuff.
      insert(first_, s, s + etl::strlen(s));

      return *this;
    }

    //*********************************************************************
    /// Replace characters from 'position' of 'length' with 'n' characters from pointed to string.
    //*********************************************************************
    ibasic_string& replace(size_type position, size_type length_, const_pointer s, size_type n)
    {
      ETL_ASSERT(position <= size(), ETL_ERROR(string_out_of_bounds));

      // Limit the length.
      length_ = etl::min(length_, size() - position);

      // Erase the bit we want to replace.
      erase(position, length_);

      // Insert the new stuff.
      insert(position, s, n);

      return *this;
    }

    //*********************************************************************
    /// Replace characters from 'first' to 'last' with 'n' characters from pointed to string.
    //*********************************************************************
    ibasic_string& replace(const_iterator first, const_iterator last, const_pointer s, size_type n)
    {
      // Quick hack, as iterators are pointers.
      iterator first_ = to_iterator(first);
      iterator last_ = to_iterator(last);

      // Erase the bit we want to replace.
      erase(first_, last_);

      // Insert the new stuff.
      insert(first_, s, s + n);

      return *this;
    }

    //*********************************************************************
    /// Replace characters from 'position' of 'length' with 'n' copies of 'c'.
    //*********************************************************************
    ibasic_string& replace(size_type position, size_type length_, size_type n, value_type c)
    {
      ETL_ASSERT(position <= size(), ETL_ERROR(string_out_of_bounds));

      // Limit the length.
      length_ = etl::min(length_, size() - position);

      // Erase the bit we want to replace.
      erase(position, length_);

      // Insert the new stuff.
      insert(position, n, c);

      return *this;
    }

    //*********************************************************************
    /// Replace characters from 'first' of 'last' with 'n' copies of 'c'.
    //*********************************************************************
    ibasic_string& replace(const_iterator first, const_iterator last, size_type n, value_type c)
    {
      // Quick hack, as iterators are pointers.
      iterator first_ = to_iterator(first);
      iterator last_ = to_iterator(last);

      // Erase the bit we want to replace.
      erase(first_, last_);

      // Insert the new stuff.
      insert(first_, n, c);

      return *this;
    }

    //*********************************************************************
    /// Replace characters from 'first' of 'last' with characters from 'first_replace' to 'last_replace'.
    //*********************************************************************
    template <typename TIterator>
    ibasic_string& replace(const_iterator first, const_iterator last, TIterator first_replace, TIterator last_replace)
    {
      // Quick hack, as iterators are pointers.
      iterator first_ = to_iterator(first);
      iterator last_ = to_iterator(last);

      // Erase the bit we want to replace.
      erase(first_, last_);

      // Insert the new stuff.
      insert(first_, first_replace, last_replace);

      return *this;
    }

    //*************************************************************************
    /// Compare with string.
    //*************************************************************************
    int compare(const ibasic_string& str) const
    {
      return compare(p_buffer,
                     p_buffer + size(),
                     str.p_buffer,
                     str.p_buffer + str.size());
    }

    //*************************************************************************
    /// Compare with etl::basic_string_view.
    //*************************************************************************
<<<<<<< HEAD
    template <typename TTraits>
    int compare(const etl::basic_string_view<T, TTraits>& view) const
    {
      return compare(p_buffer,
                     p_buffer + view.size(),
                     view.data(),
                     view.size());
    }

#if ETL_USING_STL && ETL_USING_CPP17
    //*************************************************************************
    /// Compare with std::basic_string_view.
    //*************************************************************************
    template <typename TTraits>
    int compare(const std::basic_string_view<T, TTraits>& view) const
    {
      return compare(p_buffer,
                     p_buffer + view.size(),
                     view.data(),
                     view.size());
    }
#endif

=======
    template <typename TOtherTraits>
    int compare(const etl::basic_string_view<T, TOtherTraits>& view) const
    {
      return compare(p_buffer,
                     p_buffer + size(),
                     view.data(),
                     view.data() + view.size());
    }

>>>>>>> d53ff4ff
    //*************************************************************************
    /// Compare position / length with string.
    //*************************************************************************
    int compare(size_type position, size_type length_, const ibasic_string& str) const
    {
      ETL_ASSERT(position <= size(), ETL_ERROR(string_out_of_bounds));

      // Limit the length.
      length_ = etl::min(length_, size() - position);

      return compare(p_buffer + position,
                     p_buffer + position + length_,
                     str.p_buffer,
                     str.p_buffer + str.size());
    }

    //*************************************************************************
    /// Compare position / length with etl::basic_string_view.
    //*************************************************************************
<<<<<<< HEAD
    template <typename TTraits>
    int compare(size_type position, size_type length_, const etl::basic_string_view<T, TTraits>& view) const
    {
      return compare(p_buffer + position,
                     p_buffer + position + length_,
                     view.p_buffer,
                     view.p_buffer + view.size());
    }

#if ETL_USING_STL && ETL_USING_CPP17
    //*************************************************************************
    /// Compare position / length with std::basic_string_view.
    //*************************************************************************
    template <typename TTraits>
    int compare(size_type position, size_type length_, const std::basic_string_view<T, TTraits>& view) const
    {
      return compare(p_buffer + position,
                     p_buffer + position + length_,
                     view.p_buffer,
                     view.p_buffer + view.size());
    }
#endif

=======
    template <typename TOtherTraits>
    int compare(size_type position, size_type length_, const etl::basic_string_view<T, TOtherTraits>& view) const
    {
      return compare(p_buffer + position,
                     p_buffer + position + length_,
                     view.data(),
                     view.data() + view.size());
    }

>>>>>>> d53ff4ff
    //*************************************************************************
    /// Compare position / length with string / subposition / sublength.
    //*************************************************************************
    int compare(size_type position, size_type length_, const ibasic_string& str, size_type subposition, size_type sublength) const
    {
      ETL_ASSERT(position <= size(), ETL_ERROR(string_out_of_bounds));
      ETL_ASSERT(subposition <= str.size(), ETL_ERROR(string_out_of_bounds));

      // Limit the lengths.
      length_ = etl::min(length_, size() - position);
      sublength = etl::min(sublength, str.size() - subposition);

      return compare(p_buffer + position,
                     p_buffer + position + length_,
                     str.p_buffer + subposition,
                     str.p_buffer + subposition + sublength);
    }

    //*************************************************************************
    /// Compare position / length with etl::basic_string_view. / subposition / sublength.
    //*************************************************************************
<<<<<<< HEAD
    template <typename TTraits>
    int compare(size_type position, size_type length_, const etl::basic_string_view<T, TTraits>& view, size_type subposition, size_type sublength) const
=======
    template <typename TOtherTraits>
    int compare(size_type position, size_type length_, const etl::basic_string_view<T, TOtherTraits>& view, size_type subposition, size_type sublength) const
>>>>>>> d53ff4ff
    {
      ETL_ASSERT(position <= size(), ETL_ERROR(string_out_of_bounds));
      ETL_ASSERT(subposition <= view.size(), ETL_ERROR(string_out_of_bounds));

      // Limit the lengths.
      length_   = etl::min(length_, size() - position);
      sublength = etl::min(sublength, view.size() - subposition);

      return compare(p_buffer + position,
                     p_buffer + position + length_,
<<<<<<< HEAD
                     view.p_buffer + subposition,
                     view.p_buffer + subposition + sublength);
    }

#if ETL_USING_STL && ETL_USING_CPP17
    //*************************************************************************
    /// Compare position / length with std::basic_string_view. / subposition / sublength.
    //*************************************************************************
    template <typename TTraits>
    int compare(size_type position, size_type length_, const std::basic_string_view<T, TTraits>& view, size_type subposition, size_type sublength) const
    {
      ETL_ASSERT(position <= size(), ETL_ERROR(string_out_of_bounds));
      ETL_ASSERT(subposition <= view.size(), ETL_ERROR(string_out_of_bounds));

      // Limit the lengths.
      length_   = etl::min(length_, size() - position);
      sublength = etl::min(sublength, view.size() - subposition);

      return compare(p_buffer + position,
                     p_buffer + position + length_,
                     view.p_buffer + subposition,
                     view.p_buffer + subposition + sublength);
    }
#endif

=======
                     view.data() + subposition,
                     view.data() + subposition + sublength);
    }

>>>>>>> d53ff4ff
    //*************************************************************************
    ///  Compare with C string
    //*************************************************************************
    int compare(const value_type* s) const
    {
      return compare(p_buffer,
                     p_buffer + size(),
                     s,
                     s + etl::strlen(s));
    }

    //*************************************************************************
    /// Compare position / length with C string.
    //*************************************************************************
    int compare(size_type position, size_type length_, const_pointer s) const
    {
      return compare(p_buffer + position,
                     p_buffer + position + length_,
                     s,
                     s + etl::strlen(s));
    }

    //*************************************************************************
    /// Compare position / length with C string / n.
    //*************************************************************************
    int compare(size_type position, size_type length_, const_pointer s, size_type n) const
    {
      return compare(p_buffer + position,
                     p_buffer + position + length_,
                     s,
                     s + n);
    }

    //*********************************************************************
    /// Find first of any of content within the string
    ///\param str The content to find
    ///\param pos The position to start searching from.
    //*********************************************************************
    size_type find_first_of(const ibasic_string<T>& str, size_type position = 0) const
    {
      return find_first_of(str.c_str(), position, str.size());
    }

    //*********************************************************************
    /// Find first of any of content within the string
    ///\param s   Pointer to the content to find
    ///\param pos The position to start searching from.
    //*********************************************************************
    size_type find_first_of(const_pointer s, size_type position = 0) const
    {
      return find_first_of(s, position, etl::strlen(s));
    }

    //*********************************************************************
    /// Find first of any of content within the string
    ///\param view The content to find
    ///\param pos  The position to start searching from.
    //*********************************************************************
<<<<<<< HEAD
    template <typename TTraits>
    size_type find_first_of(const etl::basic_string_view<T, TTraits>& view, size_type position = 0) const
=======
    template <typename TOtherTraits>
    size_type find_first_of(const etl::basic_string_view<T, TOtherTraits>& view, size_type position = 0) const
>>>>>>> d53ff4ff
    {
      return find_first_of(view.data(), position, view.size());
    }

<<<<<<< HEAD
#if ETL_USING_STL && ETL_USING_CPP17
    //*********************************************************************
    /// Find first of any of content within the string
    ///\param view The content to find
    ///\param pos  The position to start searching from.
    //*********************************************************************
    template <typename TTraits>
    size_type find_first_of(const std::basic_string_view<T, TTraits>& view, size_type position = 0) const
    {
      return find_first_of(view.data(), position, view.size());
    }
#endif

=======
>>>>>>> d53ff4ff
    //*********************************************************************
    /// Find first of any of content within the string
    ///\param s   Pointer to the content to find
    ///\param pos The position to start searching from.
    ///\param n   The number of characters to search for.
    //*********************************************************************
    size_type find_first_of(const_pointer s, size_type position, size_type n) const
    {
      if (position < size())
      {
        for (size_type i = position; i < size(); ++i)
        {
          for (size_type j = 0; j < n; ++j)
          {
            if (p_buffer[i] == s[j])
            {
              return i;
            }
          }
        }
      }

      return npos;
    }

    //*********************************************************************
    /// Find first of character within the string
    ///\param c   The character to find
    ///\param pos The position to start searching from.
    //*********************************************************************
    size_type find_first_of(value_type c, size_type position = 0) const
    {
      if (position < size())
      {
        for (size_type i = position; i < size(); ++i)
        {
          if (p_buffer[i] == c)
          {
            return i;
          }
        }
      }

      return npos;
    }

    //*********************************************************************
    /// Find last of any of content within the string
    ///\param str The content to find
    ///\param pos The position to start searching from.
    //*********************************************************************
    size_type find_last_of(const ibasic_string<T>& str, size_type position = npos) const
    {
      return find_last_of(str.c_str(), position, str.size());
    }

    //*********************************************************************
    /// Find last of any of content within the string
    ///\param s   Pointer to the content to find
    ///\param pos The position to start searching from.
    //*********************************************************************
    size_type find_last_of(const_pointer s, size_type position = npos) const
    {
      return find_last_of(s, position, etl::strlen(s));
    }

    //*********************************************************************
    /// Find last of any of content within the string
    ///\param view The content to find
    ///\param pos  The position to start searching from.
    //*********************************************************************
<<<<<<< HEAD
    template <typename TTraits>
    size_type find_last_of(const etl::basic_string_view<T, TTraits>& view, size_type position = 0) const
=======
    template <typename TOtherTraits>
    size_type find_last_of(const etl::basic_string_view<T, TOtherTraits>& view, size_type position = npos) const
>>>>>>> d53ff4ff
    {
      return find_last_of(view.data(), position, view.size());
    }

<<<<<<< HEAD
#if ETL_USING_STL && ETL_USING_CPP17
    //*********************************************************************
    /// Find last of any of content within the string
    ///\param view The content to find
    ///\param pos  The position to start searching from.
    //*********************************************************************
    template <typename TTraits>
    size_type find_last_of(const std::basic_string_view<T, TTraits>& view, size_type position = 0) const
    {
      return find_last_of(view.data(), position, view.size());
    }
#endif

=======
>>>>>>> d53ff4ff
    //*********************************************************************
    /// Find last of any of content within the string
    ///\param s   Pointer to the content to find
    ///\param pos The position to start searching from.
    ///\param n   The number of characters to search for.
    //*********************************************************************
    size_type find_last_of(const_pointer s, size_type position, size_type n) const
    {
      if (empty())
      {
        return npos;
      }

      position = etl::min(position, size() - 1);

      const_reverse_iterator it = rbegin() + size() - position - 1;

      while (it != rend())
      {
        for (size_type j = 0; j < n; ++j)
        {
          if (p_buffer[position] == s[j])
          {
            return position;
          }
        }

        ++it;
        --position;
      }

      return npos;
    }

    //*********************************************************************
    /// Find last of character within the string
    ///\param c   The character to find
    ///\param pos The position to start searching from.
    //*********************************************************************
    size_type find_last_of(value_type c, size_type position = npos) const
    {
      if (empty())
      {
        return npos;
      }

      position = etl::min(position, size() - 1);

      const_reverse_iterator it = rbegin() + size() - position - 1;

      while (it != rend())
      {
        if (p_buffer[position] == c)
        {
          return position;
        }

        ++it;
        --position;
      }

      return npos;
    }

    //*********************************************************************
    /// Find first not of any of content within the string
    ///\param str The content to find
    ///\param pos The position to start searching from.
    //*********************************************************************
    size_type find_first_not_of(const ibasic_string<T>& str, size_type position = 0) const
    {
      return find_first_not_of(str.c_str(), position, str.size());
    }

    //*********************************************************************
    /// Find first not of any of content within the string
    ///\param s   Pointer to the content to not find
    ///\param pos The position to start searching from.
    //*********************************************************************
    size_type find_first_not_of(const_pointer s, size_type position = 0) const
    {
      return find_first_not_of(s, position, etl::strlen(s));
    }

    //*********************************************************************
    /// Find first not of any of content within the string
    ///\param view The content to find
    ///\param pos  The position to start searching from.
    //*********************************************************************
<<<<<<< HEAD
    template <typename TTraits>
    size_type find_first_not_of(const etl::basic_string_view<T, TTraits>& view, size_type position = 0) const
=======
    template <typename TOtherTraits>
    size_type find_first_not_of(const etl::basic_string_view<T, TOtherTraits>& view, size_type position = 0) const
>>>>>>> d53ff4ff
    {
      return find_first_not_of(view.data(), position, view.size());
    }

<<<<<<< HEAD
#if ETL_USING_STL && ETL_USING_CPP17
    //*********************************************************************
    /// Find first not of any of content within the string
    ///\param view The content to find
    ///\param pos  The position to start searching from.
    //*********************************************************************
    template <typename TTraits>
    size_type find_first_not_of(const std::basic_string_view<T, TTraits>& view, size_type position = 0) const
    {
      return find_first_not_of(view.data(), position, view.size());
    }
#endif

=======
>>>>>>> d53ff4ff
    //*********************************************************************
    /// Find first not of any of content within the string
    ///\param s   Pointer to the content to not find
    ///\param pos The position to start searching from.
    ///\param n   The number of characters to search for.
    //*********************************************************************
    size_type find_first_not_of(const_pointer s, size_type position, size_type n) const
    {
      if (position < size())
      {
        for (size_type i = position; i < size(); ++i)
        {
          bool found = false;

          for (size_type j = 0; j < n; ++j)
          {
            if (p_buffer[i] == s[j])
            {
              found = true;
            }
          }

          if (!found)
          {
            return i;
          }
        }
      }

      return npos;
    }

    //*********************************************************************
    /// Find first not of character within the string
    ///\param c   The character to not find
    ///\param pos The position to start searching from.
    //*********************************************************************
    size_type find_first_not_of(value_type c, size_type position = 0) const
    {
      if (position < size())
      {
        for (size_type i = position; i < size(); ++i)
        {
          if (*(p_buffer + i) != c)
          {
            return i;
          }
        }
      }

      return npos;
    }

    //*********************************************************************
    /// Find last not of any of content within the string
    ///\param str The content to find
    ///\param pos The position to start searching from.
    //*********************************************************************
    size_type find_last_not_of(const ibasic_string<T>& str, size_type position = npos) const
    {
      return find_last_not_of(str.c_str(), position, str.size());
    }

    //*********************************************************************
    /// Find last not of any of content within the string
    ///\param s   The pointer to the content to find
    ///\param pos The position to start searching from.
    //*********************************************************************
    size_type find_last_not_of(const_pointer s, size_type position = npos) const
    {
      return find_last_not_of(s, position, etl::strlen(s));
    }

    //*********************************************************************
    /// Find last not of any of content within the string
    ///\param view The content to find
    ///\param pos  The position to start searching from.
    //*********************************************************************
<<<<<<< HEAD
    template <typename TTraits>
    size_type find_last_not_of(const etl::basic_string_view<T, TTraits>& view, size_type position = 0) const
=======
    template <typename TOtherTraits>
    size_type find_last_not_of(const etl::basic_string_view<T, TOtherTraits>& view, size_type position = npos) const
>>>>>>> d53ff4ff
    {
      return find_last_not_of(view.data(), position, view.size());
    }

<<<<<<< HEAD
#if ETL_USING_STL && ETL_USING_CPP17
    //*********************************************************************
    /// Find last not of any of content within the string
    ///\param view The content to find
    ///\param pos  The position to start searching from.
    //*********************************************************************
    template <typename TTraits>
    size_type find_last_not_of(const std::basic_string_view<T, TTraits>& view, size_type position = 0) const
    {
      return find_last_not_of(view.data(), position, view.size());
    }
#endif

=======
>>>>>>> d53ff4ff
    //*********************************************************************
    /// Find last not of any of content within the string
    ///\param s   The pointer to the content to find
    ///\param pos The position to start searching from.
    ///\param n   The number of characters to use.
    //*********************************************************************
    size_type find_last_not_of(const_pointer s, size_type position, size_type n) const
    {
      if (empty())
      {
        return npos;
      }

      position = etl::min(position, size() - 1);

      const_reverse_iterator it = rbegin() + size() - position - 1;

      while (it != rend())
      {
        bool found = false;

        for (size_type j = 0; j < n; ++j)
        {
          if (p_buffer[position] == s[j])
          {
            found = true;
          }
        }

        if (!found)
        {
          return position;
        }

        ++it;
        --position;
      }

      return npos;
    }

    //*********************************************************************
    //
    //*********************************************************************
    size_type find_last_not_of(value_type c, size_type position = npos) const
    {
      if (empty())
      {
        return npos;
      }

      position = etl::min(position, size() - 1);

      const_reverse_iterator it = rbegin() + size() - position - 1;

      while (it != rend())
      {
        if (p_buffer[position] != c)
        {
          return position;
        }

        ++it;
        --position;
      }

      return npos;
    }

    //*************************************************************************
    /// Assignment operator.
    //*************************************************************************
    ibasic_string& operator = (const ibasic_string& rhs)
    {
      if (&rhs != this)
      {
        assign(rhs);
      }

      return *this;
    }

    //*************************************************************************
    /// Assignment operator.
    //*************************************************************************
    ibasic_string& operator = (const_pointer rhs)
    {
      assign(rhs);

      return *this;
    }

    //*************************************************************************
    /// Assignment operator.
    //*************************************************************************
    template <typename TOtherTraits>
    ibasic_string& operator = (const etl::basic_string_view<T, TOtherTraits>& view)
    {
      assign(view);

      return *this;
    }

    //*************************************************************************
    /// += operator.
    //*************************************************************************
    ibasic_string& operator += (const ibasic_string& rhs)
    {
      append(rhs);

      return *this;
    }

    //*************************************************************************
    /// += operator.
    //*************************************************************************
<<<<<<< HEAD
    template <typename TTraits>
    ibasic_string& operator += (const etl::basic_string_view<T, TTraits>& rhs)
=======
    template <typename TOtherTraits>
    ibasic_string& operator += (const etl::basic_string_view<T, TOtherTraits>& rhs)
>>>>>>> d53ff4ff
    {
      append(rhs);

      return *this;
    }

<<<<<<< HEAD
#if ETL_USING_STL && ETL_USING_CPP17
    //*************************************************************************
    /// += operator.
    //*************************************************************************
    template <typename TTraits>
    ibasic_string& operator += (const std::basic_string_view<T, TTraits>& rhs)
    {
      append(rhs);

      return *this;
    }
#endif

=======
>>>>>>> d53ff4ff
    //*************************************************************************
    /// += operator.
    //*************************************************************************
    ibasic_string& operator += (const_pointer rhs)
    {
      append(rhs);

      return *this;
    }

    //*************************************************************************
    /// += operator.
    //*************************************************************************
    ibasic_string& operator += (T rhs)
    {
      append(size_type(1), rhs);

      return *this;
    }

#if ETL_HAS_ISTRING_REPAIR
    //*************************************************************************
    /// Fix the internal pointers after a low level memory copy.
    //*************************************************************************
    virtual void repair() = 0;
#endif

    //*********************************************************************
    /// Clears the free space to string terminator value.
    //*********************************************************************
    void initialize_free_space()
    {
#if ETL_HAS_STRING_TRUNCATION_CHECKS
      set_truncated(false);
#endif
      etl::fill(&p_buffer[current_size], &p_buffer[CAPACITY + 1U], T(0));
    }

    //*********************************************************************
    /// Trim the size to the distance to the first null terminator.
    /// If the last buffer position has a non-null value then the truncated
    /// flag will be set.
    //*********************************************************************
    void trim_to_terminator()
    {
#if ETL_HAS_STRING_TRUNCATION_CHECKS
      set_truncated(p_buffer[CAPACITY] != T(0));
#endif

      p_buffer[CAPACITY] = T(0); // Ensure a terminating null.
      current_size = etl::strlen(p_buffer);
    }

  protected:

    //*********************************************************************
    /// Constructor.
    //*********************************************************************
    ibasic_string(T* p_buffer_, size_type MAX_SIZE_)
      : string_base(MAX_SIZE_),
        p_buffer(p_buffer_)
    {
    }

    //*********************************************************************
    /// Initialise the string.
    //*********************************************************************
    void initialise()
    {
      current_size = 0U;
      cleanup();
      p_buffer[0] = 0;
#if ETL_HAS_STRING_TRUNCATION_CHECKS
      set_truncated(false);
#endif
    }

    //*************************************************************************
    /// Fix the internal pointers after a low level memory copy.
    //*************************************************************************
    void repair_buffer(T* p_buffer_)
    {
      p_buffer = p_buffer_;
    }

  private:

    //*************************************************************************
    /// Compare helper function
    //*************************************************************************
    int  compare(const_pointer first1, const_pointer last1, const_pointer first2, const_pointer last2) const
    {
      while ((first1 != last1) && (first2 != last2))
      {
        if (*first1 < *first2)
        {
          // Compared character is lower.
          return -1;
        }
        else if (*first1 > *first2)
        {
          // Compared character is higher.
          return 1;
        }

        ++first1;
        ++first2;
      }

      // We reached the end of one or both of the strings.
      if ((first1 == last1) && (first2 == last2))
      {
        // Same length.
        return 0;
      }
      else if (first1 == last1)
      {
        // Compared string is shorter.
        return -1;
      }
      else
      {
        // Compared string is longer.
        return 1;
      }
    }

    //*************************************************************************
    /// Clear the unused trailing portion of the string.
    //*************************************************************************
    void cleanup()
    {
#if ETL_HAS_STRING_CLEAR_AFTER_USE
      if (is_secure())
      {
        etl::memory_clear_range(&p_buffer[current_size], &p_buffer[CAPACITY]);
      }
#endif
    }

    //*************************************************************************
    /// Disable copy construction.
    //*************************************************************************
    ibasic_string(const ibasic_string&);

    //*************************************************************************
    /// Pointer to the string's buffer.
    //*************************************************************************
    T* p_buffer;

    //*************************************************************************
    /// Destructor.
    //*************************************************************************
#if defined(ETL_POLYMORPHIC_STRINGS) || defined(ETL_POLYMORPHIC_CONTAINERS) || defined(ETL_ISTRING_REPAIR_ENABLE)
  public:
    virtual
#else
  protected:
#endif
    ~ibasic_string()
    {
#if ETL_HAS_STRING_CLEAR_AFTER_USE
      if (is_secure())
      {
        initialise();
      }
#endif
    }

  protected:

    //*************************************************************************
    /// Convert from const_iterator to iterator
    //*************************************************************************
    iterator to_iterator(const_iterator itr) const
    {
      return const_cast<iterator>(itr);
    }

  private:

    //*********************************************************************
    /// Common implementation for 'assign'.
    //*********************************************************************
    template <typename TIterator>
    void assign_impl(TIterator first, TIterator last, bool truncated, bool secure)
    {
#if ETL_IS_DEBUG_BUILD
      difference_type d = etl::distance(first, last);
      ETL_ASSERT(d >= 0, ETL_ERROR(string_iterator));
#endif

      initialise();

      while ((first != last) && (current_size != CAPACITY))
      {
        p_buffer[current_size++] = *first++;
      }

      p_buffer[current_size] = 0;

#if ETL_HAS_STRING_TRUNCATION_CHECKS
      set_truncated((first != last) || truncated);

#if ETL_HAS_ERROR_ON_STRING_TRUNCATION
      ETL_ASSERT(flags.test<IS_TRUNCATED>() == false, ETL_ERROR(string_truncation));
#endif
#endif

#if ETL_HAS_STRING_CLEAR_AFTER_USE
      if (secure)
      {
        set_secure();
      }
#endif

      cleanup();
    }

    //*************************************************************************
    /// Common implementation for 'find'.
    //*************************************************************************
    template <typename TIterator>
    size_type find_impl(TIterator first, TIterator last, size_type sz, size_type pos = 0) const
    {
      if ((pos + sz) > size())
      {
        return npos;
      }

      const_iterator iposition = etl::search(begin() + pos, end(), first, last);

      if (iposition == end())
      {
        return npos;
      }
      else
      {
        return etl::distance(begin(), iposition);
      }
    }

    //*************************************************************************
    /// Common implementation for 'rfind'.
    //*************************************************************************
    template <typename TIterator>
    size_type rfind_impl(TIterator rfirst, TIterator rlast, size_type sz, size_type pos = 0) const
    {
      if (sz > size())
      {
        return npos;
      }

      if (pos >= size())
      {
        pos = size();
      }

      pos = size() - pos;

      const_reverse_iterator iposition = etl::search(rbegin() + pos, rend(), rfirst, rlast);

      if (iposition == rend())
      {
        return npos;
      }
      else
      {
        return size() - sz - etl::distance(rbegin(), iposition);
      }
    }
  };

  //***************************************************************************
  /// Equal operator.
  ///\param lhs Reference to the first string.
  ///\param rhs Reference to the second string.
  ///\return <b>true</b> if the arrays are equal, otherwise <b>false</b>
  ///\ingroup string
  //***************************************************************************
  template <typename T>
  bool operator ==(const etl::ibasic_string<T>& lhs, const etl::ibasic_string<T>& rhs)
  {
    return (lhs.size() == rhs.size()) && etl::equal(lhs.begin(), lhs.end(), rhs.begin());
  }

  //***************************************************************************
  /// Equal operator.
  ///\param lhs Reference to the first string.
  ///\param rhs Reference to the second string.
  ///\return <b>true</b> if the arrays are equal, otherwise <b>false</b>
  ///\ingroup string
  //***************************************************************************
  template <typename T>
  bool operator ==(const etl::ibasic_string<T>& lhs, const T* rhs)
  {
    return (lhs.size() == etl::strlen(rhs)) && etl::equal(lhs.begin(), lhs.end(), rhs);
  }

  //***************************************************************************
  /// Equal operator.
  ///\param lhs Reference to the first string.
  ///\param rhs Reference to the second string.
  ///\return <b>true</b> if the arrays are equal, otherwise <b>false</b>
  ///\ingroup string
  //***************************************************************************
  template <typename T>
  bool operator ==(const T* lhs, const etl::ibasic_string<T>& rhs)
  {
    return (rhs.size() == etl::strlen(lhs)) && etl::equal(rhs.begin(), rhs.end(), lhs);
  }

  //***************************************************************************
  /// Not equal operator.
  ///\param lhs Reference to the first string.
  ///\param rhs Reference to the second string.
  ///\return <b>true</b> if the arrays are not equal, otherwise <b>false</b>
  ///\ingroup string
  //***************************************************************************
  template <typename T>
  bool operator !=(const etl::ibasic_string<T>& lhs, const etl::ibasic_string<T>& rhs)
  {
    return !(lhs == rhs);
  }

  //***************************************************************************
  /// Not equal operator.
  ///\param lhs Reference to the first string.
  ///\param rhs Reference to the second string.
  ///\return <b>true</b> if the arrays are not equal, otherwise <b>false</b>
  ///\ingroup string
  //***************************************************************************
  template <typename T>
  bool operator !=(const etl::ibasic_string<T>& lhs, const T* rhs)
  {
    return !(lhs == rhs);
  }

  //***************************************************************************
  /// Not equal operator.
  ///\param lhs Reference to the first string.
  ///\param rhs Reference to the second string.
  ///\return <b>true</b> if the arrays are not equal, otherwise <b>false</b>
  ///\ingroup string
  //***************************************************************************
  template <typename T>
  bool operator !=(const T* lhs, const etl::ibasic_string<T>& rhs)
  {
    return !(lhs == rhs);
  }

  //***************************************************************************
  /// Less than operator.
  ///\param lhs Reference to the first string.
  ///\param rhs Reference to the second string.
  ///\return <b>true</b> if the first string is lexicographically less than the second, otherwise <b>false</b>
  ///\ingroup string
  //***************************************************************************
  template <typename T>
  bool operator <(const etl::ibasic_string<T>& lhs, const etl::ibasic_string<T>& rhs)
  {
    return etl::lexicographical_compare(lhs.begin(), lhs.end(), rhs.begin(), rhs.end());
  }

  //***************************************************************************
  /// Less than operator.
  ///\param lhs Reference to the first string.
  ///\param rhs Reference to the second string.
  ///\return <b>true</b> if the first string is lexicographically less than the second, otherwise <b>false</b>
  ///\ingroup string
  //***************************************************************************
  template <typename T>
  bool operator <(const etl::ibasic_string<T>& lhs, const T* rhs)
  {
    return etl::lexicographical_compare(lhs.begin(), lhs.end(), rhs, rhs + etl::strlen(rhs));
  }

  //***************************************************************************
  /// Less than operator.
  ///\param lhs Reference to the first string.
  ///\param rhs Reference to the second string.
  ///\return <b>true</b> if the first string is lexicographically less than the second, otherwise <b>false</b>
  ///\ingroup string
  //***************************************************************************
  template <typename T>
  bool operator <(const T* lhs, const etl::ibasic_string<T>& rhs)
  {
    return etl::lexicographical_compare(lhs, lhs + etl::strlen(lhs), rhs.begin(), rhs.end());
  }


  //***************************************************************************
  /// Greater than operator.
  ///\param lhs Reference to the first string.
  ///\param rhs Reference to the second string.
  ///\return <b>true</b> if the first string is lexicographically greater than the second, otherwise <b>false</b>
  ///\ingroup string
  //***************************************************************************
  template <typename T>
  bool operator >(const etl::ibasic_string<T>& lhs, const etl::ibasic_string<T>& rhs)
  {
    return (rhs < lhs);
  }

  //***************************************************************************
  /// Greater than operator.
  ///\param lhs Reference to the first string.
  ///\param rhs Reference to the second string.
  ///\return <b>true</b> if the first string is lexicographically greater than the second, otherwise <b>false</b>
  ///\ingroup string
  //***************************************************************************
  template <typename T>
  bool operator >(const etl::ibasic_string<T>& lhs, const T* rhs)
  {
    return (rhs < lhs);
  }

  //***************************************************************************
  /// Greater than operator.
  ///\param lhs Reference to the first string.
  ///\param rhs Reference to the second string.
  ///\return <b>true</b> if the first string is lexicographically greater than the second, otherwise <b>false</b>
  ///\ingroup string
  //***************************************************************************
  template <typename T>
  bool operator >(const T* lhs, const etl::ibasic_string<T>& rhs)
  {
    return (rhs < lhs);
  }


  //***************************************************************************
  /// Less than or equal operator.
  ///\param lhs Reference to the first string.
  ///\param rhs Reference to the second string.
  ///\return <b>true</b> if the first string is lexicographically less than or equal to the second, otherwise <b>false</b>
  ///\ingroup string
  //***************************************************************************
  template <typename T>
  bool operator <=(const etl::ibasic_string<T>& lhs, const etl::ibasic_string<T>& rhs)
  {
    return !(lhs > rhs);
  }

  //***************************************************************************
  /// Less than or equal operator.
  ///\param lhs Reference to the first string.
  ///\param rhs Reference to the second string.
  ///\return <b>true</b> if the first string is lexicographically less than or equal to the second, otherwise <b>false</b>
  ///\ingroup string
  //***************************************************************************
  template <typename T>
  bool operator <=(const etl::ibasic_string<T>& lhs, const T* rhs)
  {
    return !(lhs > rhs);
  }

  //***************************************************************************
  /// Less than or equal operator.
  ///\param lhs Reference to the first string.
  ///\param rhs Reference to the second string.
  ///\return <b>true</b> if the first string is lexicographically less than or equal to the second, otherwise <b>false</b>
  ///\ingroup string
  //***************************************************************************
  template <typename T>
  bool operator <=(const T* lhs, const etl::ibasic_string<T>& rhs)
  {
    return !(lhs > rhs);
  }


  //***************************************************************************
  /// Greater than or equal operator.
  ///\param lhs Reference to the first string.
  ///\param rhs Reference to the second string.
  ///\return <b>true</b> if the first string is lexicographically greater than or equal to the second, otherwise <b>false</b>
  ///\ingroup string
  //***************************************************************************
  template <typename T>
  bool operator >=(const etl::ibasic_string<T>& lhs, const etl::ibasic_string<T>& rhs)
  {
    return !(lhs < rhs);
  }

  //***************************************************************************
  /// Greater than or equal operator.
  ///\param lhs Reference to the first string.
  ///\param rhs Reference to the second string.
  ///\return <b>true</b> if the first string is lexicographically greater than or equal to the second, otherwise <b>false</b>
  ///\ingroup string
  //***************************************************************************
  template <typename T>
  bool operator >=(const etl::ibasic_string<T>& lhs, const T* rhs)
  {
    return !(lhs < rhs);
  }

  //***************************************************************************
  /// Greater than or equal operator.
  ///\param lhs Reference to the first string.
  ///\param rhs Reference to the second string.
  ///\return <b>true</b> if the first string is lexicographically greater than or equal to the second, otherwise <b>false</b>
  ///\ingroup string
  //***************************************************************************
  template <typename T>
  bool operator >=(const T* lhs, const etl::ibasic_string<T>& rhs)
  {
    return !(lhs < rhs);
  }
}

#include "private/minmax_pop.h"

#endif<|MERGE_RESOLUTION|>--- conflicted
+++ resolved
@@ -721,7 +721,36 @@
     //*********************************************************************
     /// Assigns values to the string from a view.
     //*********************************************************************
-<<<<<<< HEAD
+    template <typename TOtherTraits>
+    void assign(const etl::basic_string_view<T, TOtherTraits>& view)
+    {
+      assign(view.begin(), view.end());
+    }
+
+    //*********************************************************************
+    /// Assigns values to the string.
+    /// Truncates if the string does not have enough free space.
+    ///\param other The other string.
+    //*********************************************************************
+    void assign(const_pointer other)
+    {
+      assign(other, other + etl::strlen(other));
+    }
+
+    //*********************************************************************
+    /// Assigns values to the string.
+    /// Truncates if the string does not have enough free space.
+    ///\param other The other string.
+    ///\param length The length to copy.
+    //*********************************************************************
+    void assign(const_pointer other, size_type length_)
+    {
+      assign(other, other + length_);
+    }
+
+    //*********************************************************************
+    /// Assigns values to the string from a view.
+    //*********************************************************************
     template <typename TTraits>
     void assign(const etl::basic_string_view<T, TTraits>& view)
     {
@@ -736,12 +765,6 @@
     void assign(const std::basic_string_view<T, TTraits>& view)
     {
       assign(view.begin(), view.end());
-=======
-    template <typename TOtherTraits>
-    void assign(const etl::basic_string_view<T, TOtherTraits>& view)
-    {
-      assign(view.begin(), view.end());
->>>>>>> d53ff4ff
     }
 #endif
 
@@ -899,34 +922,13 @@
     /// Appends to the string.
     ///\param view An etl::string_view.
     //*********************************************************************
-<<<<<<< HEAD
-    template <typename TTraits>
-    ibasic_string& append(const etl::basic_string_view<T, TTraits>& view)
-=======
     template <typename TOtherTraits>
     ibasic_string& append(const etl::basic_string_view<T, TOtherTraits>& view)
->>>>>>> d53ff4ff
     {
       insert(end(), view.begin(), view.end());
       return *this;
     }
 
-<<<<<<< HEAD
-#if ETL_USING_STL && ETL_USING_CPP17
-    //*********************************************************************
-    /// Appends to the string.
-    ///\param view A std::string_view.
-    //*********************************************************************
-    template <typename TTraits>
-    ibasic_string& append(const std::basic_string_view<T, TTraits>& view)
-    {
-      insert(end(), view.begin(), view.end());
-      return *this;
-    }
-#endif
-
-=======
->>>>>>> d53ff4ff
     //*********************************************************************
     /// Inserts a value to the string.
     ///\param position The position to insert before.
@@ -1163,34 +1165,12 @@
     ///\param position The position to insert before.
     ///\param view     The view element to add.
     //*********************************************************************
-<<<<<<< HEAD
-    template <typename TTraits>
-    iterator insert(const_iterator position, const etl::basic_string_view<T, TTraits>& view)
-=======
     template <typename TOtherTraits>
     iterator insert(const_iterator position, const etl::basic_string_view<T, TOtherTraits>& view)
->>>>>>> d53ff4ff
     {
       return insert(position, view.begin(), view.end());
     }
 
-<<<<<<< HEAD
-#if ETL_USING_STL && ETL_USING_CPP17
-    //*********************************************************************
-    /// Inserts a view to the string.
-    /// If asserts or exceptions are enabled, emits string_full if the string does not have enough free space.
-    ///\param position The position to insert before.
-    ///\param view     The view element to add.
-    //*********************************************************************
-    template <typename TTraits>
-    iterator insert(const_iterator position, const std::basic_string_view<T, TTraits>& view)
-    {
-      return insert(position, view.begin(), view.end());
-    }
-#endif
-
-=======
->>>>>>> d53ff4ff
     //*********************************************************************
     /// Inserts a string at the specified position.
     ///\param position The position to insert before.
@@ -1446,35 +1426,37 @@
     {
       return find_impl(str.begin(), str.end(), str.size(), pos);
     }
-<<<<<<< HEAD
 
     //*********************************************************************
     /// Find content within the string
     ///\param view The content to find
     ///\param pos  The position to start searching from.
     //*********************************************************************
-    template <typename TTraits>
-    size_type find(const etl::basic_string_view<T, TTraits>& view, size_type pos = 0) const
+    template <typename TOtherTraits>
+    size_type find(const etl::basic_string_view<T, TOtherTraits>& view, size_type pos = 0) const
     {
       return find_impl(view.begin(), view.end(), view.size(), pos);
     }
 
-#if ETL_USING_STL && ETL_USING_CPP17
-=======
-
->>>>>>> d53ff4ff
     //*********************************************************************
     /// Find content within the string
     ///\param view The content to find
     ///\param pos  The position to start searching from.
     //*********************************************************************
-<<<<<<< HEAD
+    template <typename TTraits>
+    size_type find(const etl::basic_string_view<T, TTraits>& view, size_type pos = 0) const
+    {
+      return find_impl(view.begin(), view.end(), view.size(), pos);
+    }
+
+#if ETL_USING_STL && ETL_USING_CPP17
+    //*********************************************************************
+    /// Find content within the string
+    ///\param view The content to find
+    ///\param pos  The position to start searching from.
+    //*********************************************************************
     template <typename TTraits>
     size_type find(const std::basic_string_view<T, TTraits>& view, size_type pos = 0) const
-=======
-    template <typename TOtherTraits>
-    size_type find(const etl::basic_string_view<T, TOtherTraits>& view, size_type pos = 0) const
->>>>>>> d53ff4ff
     {
       return find_impl(view.begin(), view.end(), view.size(), pos);
     }
@@ -1533,35 +1515,37 @@
     {
       return rfind_impl(str.rbegin(), str.rend(), str.size(), position);
     }
-<<<<<<< HEAD
 
     //*********************************************************************
     /// Find content within the string
     ///\param view The content to find
     ///\param pos  The position to start searching from.
     //*********************************************************************
-    template <typename TTraits>
-    size_type rfind(const etl::basic_string_view<T, TTraits>& view, size_type pos = 0) const
+    template <typename TOtherTraits>
+    size_type rfind(const etl::basic_string_view<T, TOtherTraits>& view, size_type pos = 0) const
     {
       return rfind_impl(view.rbegin(), view.rend(), view.size(), pos);
     }
 
-#if ETL_USING_STL && ETL_USING_CPP17
-=======
-
->>>>>>> d53ff4ff
     //*********************************************************************
     /// Find content within the string
     ///\param view The content to find
     ///\param pos  The position to start searching from.
     //*********************************************************************
-<<<<<<< HEAD
+    template <typename TTraits>
+    size_type rfind(const etl::basic_string_view<T, TTraits>& view, size_type pos = 0) const
+    {
+      return rfind_impl(view.rbegin(), view.rend(), view.size(), pos);
+    }
+
+#if ETL_USING_STL && ETL_USING_CPP17
+    //*********************************************************************
+    /// Find content within the string
+    ///\param view The content to find
+    ///\param pos  The position to start searching from.
+    //*********************************************************************
     template <typename TTraits>
     size_type rfind(const std::basic_string_view<T, TTraits>& view, size_type pos = 0) const
-=======
-    template <typename TOtherTraits>
-    size_type rfind(const etl::basic_string_view<T, TOtherTraits>& view, size_type pos = 0) const
->>>>>>> d53ff4ff
     {
       return rfind_impl(view.rbegin(), view.rend(), view.size(), pos);
     }
@@ -1767,13 +1751,8 @@
     ///\param length   The number of characters to replace.
     ///\param view     The string to replace it with.
     //*********************************************************************
-<<<<<<< HEAD
-    template <typename TTraits>
-    ibasic_string& replace(size_type position, size_type length_, const etl::basic_string_view<T, TTraits>& view)
-=======
     template <typename TOtherTraits>
     ibasic_string& replace(size_type position, size_type length_, const etl::basic_string_view<T, TOtherTraits>& view)
->>>>>>> d53ff4ff
     {
       ETL_ASSERT(position <= size(), ETL_ERROR(string_out_of_bounds));
 
@@ -1789,34 +1768,6 @@
       return *this;
     }
 
-<<<<<<< HEAD
-#if ETL_USING_STL && ETL_USING_CPP17
-    //*********************************************************************
-    /// Replace 'length' characters from 'position' with 'view'.
-    ///\param position The position to start from.
-    ///\param length   The number of characters to replace.
-    ///\param view     The string to replace it with.
-    //*********************************************************************
-    template <typename TTraits>
-    ibasic_string& replace(size_type position, size_type length_, const std::basic_string_view<T, TTraits>& view)
-    {
-      ETL_ASSERT(position <= size(), ETL_ERROR(string_out_of_bounds));
-
-      // Limit the length.
-      length_ = etl::min(length_, size() - position);
-
-      // Erase the bit we want to replace.
-      erase(position, length_);
-
-      // Insert the new stuff.
-      insert(position, view);
-
-      return *this;
-    }
-#endif
-
-=======
->>>>>>> d53ff4ff
     //*********************************************************************
     /// Replace characters from 'first' to one before 'last' with 'str'.
     ///\param first The position to start from.
@@ -1855,13 +1806,8 @@
     ///\param last  The one after the position to end at.
     ///\param view  The string view to replace it with.
     //*********************************************************************
-<<<<<<< HEAD
-    template <typename TTraits>
-    ibasic_string& replace(const_iterator first, const_iterator last, const etl::basic_string_view<T, TTraits>& view)
-=======
     template <typename TOtherTraits>
     ibasic_string& replace(const_iterator first, const_iterator last, const etl::basic_string_view<T, TOtherTraits>& view)
->>>>>>> d53ff4ff
     {
       // Quick hack, as iterators are pointers.
       iterator first_ = to_iterator(first);
@@ -1876,33 +1822,6 @@
       return *this;
     }
 
-<<<<<<< HEAD
-#if ETL_USING_STL && ETL_USING_CPP17
-    //*********************************************************************
-    /// Replace characters from 'first' to one before 'last' with 'view'.
-    ///\param first The position to start from.
-    ///\param last  The one after the position to end at.
-    ///\param view  The string view to replace it with.
-    //*********************************************************************
-    template <typename TTraits>
-    ibasic_string& replace(const_iterator first, const_iterator last, const std::basic_string_view<T, TTraits>& view)
-    {
-      // Quick hack, as iterators are pointers.
-      iterator first_ = to_iterator(first);
-      iterator last_  = to_iterator(last);
-
-      // Erase the bit we want to replace.
-      erase(first_, last_);
-
-      // Insert the new stuff.
-      insert(first_, view.begin(), view.end());
-
-      return *this;
-    }
-#endif
-
-=======
->>>>>>> d53ff4ff
     //*********************************************************************
     /// Replace characters from 'position' of 'length' with 'str' from 'subposition' of 'sublength'.
     //*********************************************************************
@@ -1938,13 +1857,8 @@
     //*********************************************************************
     /// Replace characters from 'position' of 'length' with 'view' from 'subposition' of 'sublength'.
     //*********************************************************************
-<<<<<<< HEAD
-    template <typename TTraits>
-    ibasic_string& replace(size_type position, size_type length_, const etl::basic_string_view<T, TTraits>& view, size_type subposition, size_type sublength)
-=======
     template <typename TOtherTraits>
     ibasic_string& replace(size_type position, size_type length_, const etl::basic_string_view<T, TOtherTraits>& view, size_type subposition, size_type sublength)
->>>>>>> d53ff4ff
     {
       ETL_ASSERT(position <= size(), ETL_ERROR(string_out_of_bounds));
       ETL_ASSERT(subposition <= view.size(), ETL_ERROR(string_out_of_bounds));
@@ -1962,33 +1876,6 @@
       return *this;
     }
 
-<<<<<<< HEAD
-#if ETL_USING_STL && ETL_USING_CPP17
-    //*********************************************************************
-    /// Replace characters from 'position' of 'length' with 'view' from 'subposition' of 'sublength'.
-    //*********************************************************************
-    template <typename TTraits>
-    ibasic_string& replace(size_type position, size_type length_, const std::basic_string_view<T, TTraits>& view, size_type subposition, size_type sublength)
-    {
-      ETL_ASSERT(position <= size(), ETL_ERROR(string_out_of_bounds));
-      ETL_ASSERT(subposition <= view.size(), ETL_ERROR(string_out_of_bounds));
-
-      // Limit the lengths.
-      length_   = etl::min(length_, size() - position);
-      sublength = etl::min(sublength, view.size() - subposition);
-
-      // Erase the bit we want to replace.
-      erase(position, length_);
-
-      // Insert the new stuff.
-      insert(position, view, subposition, sublength);
-
-      return *this;
-    }
-#endif
-
-=======
->>>>>>> d53ff4ff
     //*********************************************************************
     /// Replace characters from 'position' of 'length' with pointed to string.
     //*********************************************************************
@@ -2133,31 +2020,6 @@
     //*************************************************************************
     /// Compare with etl::basic_string_view.
     //*************************************************************************
-<<<<<<< HEAD
-    template <typename TTraits>
-    int compare(const etl::basic_string_view<T, TTraits>& view) const
-    {
-      return compare(p_buffer,
-                     p_buffer + view.size(),
-                     view.data(),
-                     view.size());
-    }
-
-#if ETL_USING_STL && ETL_USING_CPP17
-    //*************************************************************************
-    /// Compare with std::basic_string_view.
-    //*************************************************************************
-    template <typename TTraits>
-    int compare(const std::basic_string_view<T, TTraits>& view) const
-    {
-      return compare(p_buffer,
-                     p_buffer + view.size(),
-                     view.data(),
-                     view.size());
-    }
-#endif
-
-=======
     template <typename TOtherTraits>
     int compare(const etl::basic_string_view<T, TOtherTraits>& view) const
     {
@@ -2167,7 +2029,6 @@
                      view.data() + view.size());
     }
 
->>>>>>> d53ff4ff
     //*************************************************************************
     /// Compare position / length with string.
     //*************************************************************************
@@ -2187,31 +2048,6 @@
     //*************************************************************************
     /// Compare position / length with etl::basic_string_view.
     //*************************************************************************
-<<<<<<< HEAD
-    template <typename TTraits>
-    int compare(size_type position, size_type length_, const etl::basic_string_view<T, TTraits>& view) const
-    {
-      return compare(p_buffer + position,
-                     p_buffer + position + length_,
-                     view.p_buffer,
-                     view.p_buffer + view.size());
-    }
-
-#if ETL_USING_STL && ETL_USING_CPP17
-    //*************************************************************************
-    /// Compare position / length with std::basic_string_view.
-    //*************************************************************************
-    template <typename TTraits>
-    int compare(size_type position, size_type length_, const std::basic_string_view<T, TTraits>& view) const
-    {
-      return compare(p_buffer + position,
-                     p_buffer + position + length_,
-                     view.p_buffer,
-                     view.p_buffer + view.size());
-    }
-#endif
-
-=======
     template <typename TOtherTraits>
     int compare(size_type position, size_type length_, const etl::basic_string_view<T, TOtherTraits>& view) const
     {
@@ -2221,7 +2057,6 @@
                      view.data() + view.size());
     }
 
->>>>>>> d53ff4ff
     //*************************************************************************
     /// Compare position / length with string / subposition / sublength.
     //*************************************************************************
@@ -2243,13 +2078,8 @@
     //*************************************************************************
     /// Compare position / length with etl::basic_string_view. / subposition / sublength.
     //*************************************************************************
-<<<<<<< HEAD
-    template <typename TTraits>
-    int compare(size_type position, size_type length_, const etl::basic_string_view<T, TTraits>& view, size_type subposition, size_type sublength) const
-=======
     template <typename TOtherTraits>
     int compare(size_type position, size_type length_, const etl::basic_string_view<T, TOtherTraits>& view, size_type subposition, size_type sublength) const
->>>>>>> d53ff4ff
     {
       ETL_ASSERT(position <= size(), ETL_ERROR(string_out_of_bounds));
       ETL_ASSERT(subposition <= view.size(), ETL_ERROR(string_out_of_bounds));
@@ -2260,38 +2090,10 @@
 
       return compare(p_buffer + position,
                      p_buffer + position + length_,
-<<<<<<< HEAD
-                     view.p_buffer + subposition,
-                     view.p_buffer + subposition + sublength);
-    }
-
-#if ETL_USING_STL && ETL_USING_CPP17
-    //*************************************************************************
-    /// Compare position / length with std::basic_string_view. / subposition / sublength.
-    //*************************************************************************
-    template <typename TTraits>
-    int compare(size_type position, size_type length_, const std::basic_string_view<T, TTraits>& view, size_type subposition, size_type sublength) const
-    {
-      ETL_ASSERT(position <= size(), ETL_ERROR(string_out_of_bounds));
-      ETL_ASSERT(subposition <= view.size(), ETL_ERROR(string_out_of_bounds));
-
-      // Limit the lengths.
-      length_   = etl::min(length_, size() - position);
-      sublength = etl::min(sublength, view.size() - subposition);
-
-      return compare(p_buffer + position,
-                     p_buffer + position + length_,
-                     view.p_buffer + subposition,
-                     view.p_buffer + subposition + sublength);
-    }
-#endif
-
-=======
                      view.data() + subposition,
                      view.data() + subposition + sublength);
     }
 
->>>>>>> d53ff4ff
     //*************************************************************************
     ///  Compare with C string
     //*************************************************************************
@@ -2350,33 +2152,12 @@
     ///\param view The content to find
     ///\param pos  The position to start searching from.
     //*********************************************************************
-<<<<<<< HEAD
-    template <typename TTraits>
-    size_type find_first_of(const etl::basic_string_view<T, TTraits>& view, size_type position = 0) const
-=======
     template <typename TOtherTraits>
     size_type find_first_of(const etl::basic_string_view<T, TOtherTraits>& view, size_type position = 0) const
->>>>>>> d53ff4ff
     {
       return find_first_of(view.data(), position, view.size());
     }
 
-<<<<<<< HEAD
-#if ETL_USING_STL && ETL_USING_CPP17
-    //*********************************************************************
-    /// Find first of any of content within the string
-    ///\param view The content to find
-    ///\param pos  The position to start searching from.
-    //*********************************************************************
-    template <typename TTraits>
-    size_type find_first_of(const std::basic_string_view<T, TTraits>& view, size_type position = 0) const
-    {
-      return find_first_of(view.data(), position, view.size());
-    }
-#endif
-
-=======
->>>>>>> d53ff4ff
     //*********************************************************************
     /// Find first of any of content within the string
     ///\param s   Pointer to the content to find
@@ -2448,33 +2229,12 @@
     ///\param view The content to find
     ///\param pos  The position to start searching from.
     //*********************************************************************
-<<<<<<< HEAD
-    template <typename TTraits>
-    size_type find_last_of(const etl::basic_string_view<T, TTraits>& view, size_type position = 0) const
-=======
     template <typename TOtherTraits>
     size_type find_last_of(const etl::basic_string_view<T, TOtherTraits>& view, size_type position = npos) const
->>>>>>> d53ff4ff
     {
       return find_last_of(view.data(), position, view.size());
     }
 
-<<<<<<< HEAD
-#if ETL_USING_STL && ETL_USING_CPP17
-    //*********************************************************************
-    /// Find last of any of content within the string
-    ///\param view The content to find
-    ///\param pos  The position to start searching from.
-    //*********************************************************************
-    template <typename TTraits>
-    size_type find_last_of(const std::basic_string_view<T, TTraits>& view, size_type position = 0) const
-    {
-      return find_last_of(view.data(), position, view.size());
-    }
-#endif
-
-=======
->>>>>>> d53ff4ff
     //*********************************************************************
     /// Find last of any of content within the string
     ///\param s   Pointer to the content to find
@@ -2564,33 +2324,12 @@
     ///\param view The content to find
     ///\param pos  The position to start searching from.
     //*********************************************************************
-<<<<<<< HEAD
-    template <typename TTraits>
-    size_type find_first_not_of(const etl::basic_string_view<T, TTraits>& view, size_type position = 0) const
-=======
     template <typename TOtherTraits>
     size_type find_first_not_of(const etl::basic_string_view<T, TOtherTraits>& view, size_type position = 0) const
->>>>>>> d53ff4ff
     {
       return find_first_not_of(view.data(), position, view.size());
     }
 
-<<<<<<< HEAD
-#if ETL_USING_STL && ETL_USING_CPP17
-    //*********************************************************************
-    /// Find first not of any of content within the string
-    ///\param view The content to find
-    ///\param pos  The position to start searching from.
-    //*********************************************************************
-    template <typename TTraits>
-    size_type find_first_not_of(const std::basic_string_view<T, TTraits>& view, size_type position = 0) const
-    {
-      return find_first_not_of(view.data(), position, view.size());
-    }
-#endif
-
-=======
->>>>>>> d53ff4ff
     //*********************************************************************
     /// Find first not of any of content within the string
     ///\param s   Pointer to the content to not find
@@ -2669,33 +2408,12 @@
     ///\param view The content to find
     ///\param pos  The position to start searching from.
     //*********************************************************************
-<<<<<<< HEAD
-    template <typename TTraits>
-    size_type find_last_not_of(const etl::basic_string_view<T, TTraits>& view, size_type position = 0) const
-=======
     template <typename TOtherTraits>
     size_type find_last_not_of(const etl::basic_string_view<T, TOtherTraits>& view, size_type position = npos) const
->>>>>>> d53ff4ff
     {
       return find_last_not_of(view.data(), position, view.size());
     }
 
-<<<<<<< HEAD
-#if ETL_USING_STL && ETL_USING_CPP17
-    //*********************************************************************
-    /// Find last not of any of content within the string
-    ///\param view The content to find
-    ///\param pos  The position to start searching from.
-    //*********************************************************************
-    template <typename TTraits>
-    size_type find_last_not_of(const std::basic_string_view<T, TTraits>& view, size_type position = 0) const
-    {
-      return find_last_not_of(view.data(), position, view.size());
-    }
-#endif
-
-=======
->>>>>>> d53ff4ff
     //*********************************************************************
     /// Find last not of any of content within the string
     ///\param s   The pointer to the content to find
@@ -2812,35 +2530,14 @@
     //*************************************************************************
     /// += operator.
     //*************************************************************************
-<<<<<<< HEAD
-    template <typename TTraits>
-    ibasic_string& operator += (const etl::basic_string_view<T, TTraits>& rhs)
-=======
     template <typename TOtherTraits>
     ibasic_string& operator += (const etl::basic_string_view<T, TOtherTraits>& rhs)
->>>>>>> d53ff4ff
     {
       append(rhs);
 
       return *this;
     }
 
-<<<<<<< HEAD
-#if ETL_USING_STL && ETL_USING_CPP17
-    //*************************************************************************
-    /// += operator.
-    //*************************************************************************
-    template <typename TTraits>
-    ibasic_string& operator += (const std::basic_string_view<T, TTraits>& rhs)
-    {
-      append(rhs);
-
-      return *this;
-    }
-#endif
-
-=======
->>>>>>> d53ff4ff
     //*************************************************************************
     /// += operator.
     //*************************************************************************
