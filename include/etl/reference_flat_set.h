///\file

/******************************************************************************
The MIT License(MIT)

Embedded Template Library.
https://github.com/ETLCPP/etl
https://www.etlcpp.com

Copyright(c) 2017 jwellbelove

Permission is hereby granted, free of charge, to any person obtaining a copy
of this software and associated documentation files(the "Software"), to deal
in the Software without restriction, including without limitation the rights
to use, copy, modify, merge, publish, distribute, sublicense, and / or sell
copies of the Software, and to permit persons to whom the Software is
furnished to do so, subject to the following conditions :

The above copyright notice and this permission notice shall be included in all
copies or substantial portions of the Software.

THE SOFTWARE IS PROVIDED "AS IS", WITHOUT WARRANTY OF ANY KIND, EXPRESS OR
IMPLIED, INCLUDING BUT NOT LIMITED TO THE WARRANTIES OF MERCHANTABILITY,
FITNESS FOR A PARTICULAR PURPOSE AND NONINFRINGEMENT.IN NO EVENT SHALL THE
AUTHORS OR COPYRIGHT HOLDERS BE LIABLE FOR ANY CLAIM, DAMAGES OR OTHER
LIABILITY, WHETHER IN AN ACTION OF CONTRACT, TORT OR OTHERWISE, ARISING FROM,
OUT OF OR IN CONNECTION WITH THE SOFTWARE OR THE USE OR OTHER DEALINGS IN THE
SOFTWARE.
******************************************************************************/

#ifndef ETL_REFERENCE_FLAT_SET_INCLUDED
#define ETL_REFERENCE_FLAT_SET_INCLUDED

#include <stddef.h>

#include "platform.h"

#include "algorithm.h"
#include "iterator.h"
#include "functional.h"
#include "utility.h"

#include "type_traits.h"
#include "pool.h"
#include "error_handler.h"
#include "exception.h"
#include "vector.h"
#include "iterator.h"

#undef ETL_FILE
#define ETL_FILE "32"

namespace etl
{
  //***************************************************************************
  ///\ingroup reference_flat_set
  /// Exception base for flat_sets
  //***************************************************************************
  class flat_set_exception : public exception
  {
  public:

    flat_set_exception(string_type reason_, string_type file_name_, numeric_type line_number_)
      : exception(reason_, file_name_, line_number_)
    {
    }
  };

  //***************************************************************************
  ///\ingroup reference_flat_set
  /// Vector full exception.
  //***************************************************************************
  class flat_set_full : public flat_set_exception
  {
  public:

    flat_set_full(string_type file_name_, numeric_type line_number_)
      : flat_set_exception(ETL_ERROR_TEXT("flat_set:full", ETL_FILE"A"), file_name_, line_number_)
    {
    }
  };

  //***************************************************************************
  ///\ingroup reference_flat_set
  /// Vector iterator exception.
  //***************************************************************************
  class flat_set_iterator : public flat_set_exception
  {
  public:

    flat_set_iterator(string_type file_name_, numeric_type line_number_)
      : flat_set_exception(ETL_ERROR_TEXT("flat_set:iterator", ETL_FILE"C"), file_name_, line_number_)
    {
    }
  };

  //***************************************************************************
  /// The base class for specifically sized reference_flat_sets.
  /// Can be used as a reference type for all reference_flat_sets containing a specific type.
  ///\ingroup reference_flat_set
  //***************************************************************************
<<<<<<< HEAD
  template <typename T, typename TKeyCompare = ETL_STD::less<T> >
=======
  template <typename T, typename TKeyCompare = etl::less<T> >
>>>>>>> 575a0fee
  class ireference_flat_set
  {
  public:

    typedef T                 key_type;
    typedef T                 value_type;
    typedef TKeyCompare       key_compare;
    typedef value_type&       reference;
    typedef const value_type& const_reference;
    typedef value_type*       pointer;
    typedef const value_type* const_pointer;
    typedef size_t            size_type;

  protected:

    typedef etl::ivector<value_type*> lookup_t;

  public:

    //*************************************************************************
<<<<<<< HEAD
    class iterator : public etl::iterator<ETL_BIDIRECTIONAL_ITERATOR_TAG, value_type>
=======
    class iterator : public etl::iterator<ETL_OR_STD::bidirectional_iterator_tag, value_type>
>>>>>>> 575a0fee
    {
    public:

      friend class ireference_flat_set;
      friend class const_iterator;

      iterator()
      {
      }

      iterator(typename lookup_t::iterator ilookup_)
        : ilookup(ilookup_)
      {
      }

      iterator(const iterator& other)
        : ilookup(other.ilookup)
      {
      }

      iterator& operator =(const iterator& other)
      {
        ilookup = other.ilookup;
        return *this;
      }

      iterator& operator ++()
      {
        ++ilookup;
        return *this;
      }

      iterator operator ++(int)
      {
        iterator temp(*this);
        ++ilookup;
        return temp;
      }

      iterator& operator --()
      {
        --ilookup;
        return *this;
      }

      iterator operator --(int)
      {
        iterator temp(*this);
        --ilookup;
        return temp;
      }

      reference operator *()
      {
        return *(*ilookup);
      }

      const_reference operator *() const
      {
        return *(*ilookup);
      }

      pointer operator &()
      {
        return etl::addressof(*(*ilookup));
      }

      const_pointer operator &() const
      {
        return &(*(*ilookup));
      }

      pointer operator ->()
      {
        return etl::addressof(*(*ilookup));
      }

      const_pointer operator ->() const
      {
        return etl::addressof(*(*ilookup));
      }

      friend bool operator == (const iterator& lhs, const iterator& rhs)
      {
        return lhs.ilookup == rhs.ilookup;
      }

      friend bool operator != (const iterator& lhs, const iterator& rhs)
      {
        return !(lhs == rhs);
      }

    private:

      typename lookup_t::iterator ilookup;
    };

    //*************************************************************************
<<<<<<< HEAD
    class const_iterator : public etl::iterator<ETL_BIDIRECTIONAL_ITERATOR_TAG, const value_type>
=======
    class const_iterator : public etl::iterator<ETL_OR_STD::bidirectional_iterator_tag, const value_type>
>>>>>>> 575a0fee
    {
    public:

      friend class ireference_flat_set;

      const_iterator()
      {
      }

      const_iterator(typename lookup_t::const_iterator ilookup_)
        : ilookup(ilookup_)
      {
      }

      const_iterator(const typename ireference_flat_set::iterator& other)
        : ilookup(other.ilookup)
      {
      }

      const_iterator(const const_iterator& other)
        : ilookup(other.ilookup)
      {
      }

      const_iterator& operator =(const iterator& other)
      {
        ilookup = other.ilookup;
        return *this;
      }

      const_iterator& operator =(const const_iterator& other)
      {
        ilookup = other.ilookup;
        return *this;
      }

      const_iterator& operator ++()
      {
        ++ilookup;
        return *this;
      }

      const_iterator operator ++(int)
      {
        const_iterator temp(*this);
        ++ilookup;
        return temp;
      }

      const_iterator& operator --()
      {
        --ilookup;
        return *this;
      }

      const_iterator operator --(int)
      {
        const_iterator temp(*this);
        --ilookup;
        return temp;
      }

      const_reference operator *() const
      {
        return *(*ilookup);
      }

      const_pointer operator &() const
      {
        return etl::addressof(*(*ilookup));
      }

      const_pointer operator ->() const
      {
        return etl::addressof(*(*ilookup));
      }

      friend bool operator == (const const_iterator& lhs, const const_iterator& rhs)
      {
        return lhs.ilookup == rhs.ilookup;
      }

      friend bool operator != (const const_iterator& lhs, const const_iterator& rhs)
      {
        return !(lhs == rhs);
      }

    private:

      typename lookup_t::const_iterator ilookup;
    };

  protected:

    typedef typename etl::parameter_type<T>::type parameter_t;

  public:

<<<<<<< HEAD
    typedef ETL_STD::reverse_iterator<iterator>       reverse_iterator;
    typedef ETL_STD::reverse_iterator<const_iterator> const_reverse_iterator;
    typedef typename ETL_STD::iterator_traits<iterator>::difference_type difference_type;
=======
    typedef ETL_OR_STD::reverse_iterator<iterator>       reverse_iterator;
    typedef ETL_OR_STD::reverse_iterator<const_iterator> const_reverse_iterator;
    typedef typename etl::iterator_traits<iterator>::difference_type difference_type;
>>>>>>> 575a0fee

    //*********************************************************************
    /// Returns an iterator to the beginning of the reference_flat_set.
    ///\return An iterator to the beginning of the reference_flat_set.
    //*********************************************************************
    iterator begin()
    {
      return iterator(lookup.begin());
    }

    //*********************************************************************
    /// Returns a const_iterator to the beginning of the reference_flat_set.
    ///\return A const iterator to the beginning of the reference_flat_set.
    //*********************************************************************
    const_iterator begin() const
    {
      return const_iterator(lookup.begin());
    }

    //*********************************************************************
    /// Returns an iterator to the end of the reference_flat_set.
    ///\return An iterator to the end of the reference_flat_set.
    //*********************************************************************
    iterator end()
    {
      return iterator(lookup.end());
    }

    //*********************************************************************
    /// Returns a const_iterator to the end of the reference_flat_set.
    ///\return A const iterator to the end of the reference_flat_set.
    //*********************************************************************
    const_iterator end() const
    {
      return const_iterator(lookup.end());
    }

    //*********************************************************************
    /// Returns a const_iterator to the beginning of the reference_flat_set.
    ///\return A const iterator to the beginning of the reference_flat_set.
    //*********************************************************************
    const_iterator cbegin() const
    {
      return const_iterator(lookup.cbegin());
    }

    //*********************************************************************
    /// Returns a const_iterator to the end of the reference_flat_set.
    ///\return A const iterator to the end of the reference_flat_set.
    //*********************************************************************
    const_iterator cend() const
    {
      return const_iterator(lookup.cend());
    }

    //*********************************************************************
    /// Returns an reverse iterator to the reverse beginning of the reference_flat_set.
    ///\return Iterator to the reverse beginning of the reference_flat_set.
    //*********************************************************************
    reverse_iterator rbegin()
    {
      return reverse_iterator(lookup.rbegin());
    }

    //*********************************************************************
    /// Returns a const reverse iterator to the reverse beginning of the reference_flat_set.
    ///\return Const iterator to the reverse beginning of the reference_flat_set.
    //*********************************************************************
    const_reverse_iterator rbegin() const
    {
      return const_reverse_iterator(lookup.rbegin());
    }

    //*********************************************************************
    /// Returns a reverse iterator to the end + 1 of the reference_flat_set.
    ///\return Reverse iterator to the end + 1 of the reference_flat_set.
    //*********************************************************************
    reverse_iterator rend()
    {
      return reverse_iterator(lookup.rend());
    }

    //*********************************************************************
    /// Returns a const reverse iterator to the end + 1 of the reference_flat_set.
    ///\return Const reverse iterator to the end + 1 of the reference_flat_set.
    //*********************************************************************
    const_reverse_iterator rend() const
    {
      return const_reverse_iterator(lookup.rend());
    }

    //*********************************************************************
    /// Returns a const reverse iterator to the reverse beginning of the reference_flat_set.
    ///\return Const reverse iterator to the reverse beginning of the reference_flat_set.
    //*********************************************************************
    const_reverse_iterator crbegin() const
    {
      return const_reverse_iterator(lookup.crbegin());
    }

    //*********************************************************************
    /// Returns a const reverse iterator to the end + 1 of the reference_flat_set.
    ///\return Const reverse iterator to the end + 1 of the reference_flat_set.
    //*********************************************************************
    const_reverse_iterator crend() const
    {
      return const_reverse_iterator(lookup.crend());
    }

    //*********************************************************************
    /// Assigns values to the reference_flat_set.
    /// If asserts or exceptions are enabled, emits reference_flat_set_full if the reference_flat_set does not have enough free space.
    /// If asserts or exceptions are enabled, emits reference_flat_set_iterator if the iterators are reversed.
    ///\param first The iterator to the first element.
    ///\param last  The iterator to the last element + 1.
    //*********************************************************************
    template <typename TIterator>
    void assign(TIterator first, TIterator last)
    {
#if defined(ETL_DEBUG)
<<<<<<< HEAD
      difference_type d = ETL_STD::distance(first, last);
=======
      difference_type d = etl::distance(first, last);
>>>>>>> 575a0fee
      ETL_ASSERT(d <= difference_type(capacity()), ETL_ERROR(flat_set_full));
#endif

      clear();

      while (first != last)
      {
        insert(*first++);
      }
    }

    //*********************************************************************
    /// Inserts a value to the reference_flat_set.
    /// If asserts or exceptions are enabled, emits reference_flat_set_full if the reference_flat_set is already full.
    ///\param value    The value to insert.
    //*********************************************************************
<<<<<<< HEAD
    ETL_PAIR<iterator, bool> insert(reference value)
=======
    ETL_OR_STD::pair<iterator, bool> insert(reference value)
>>>>>>> 575a0fee
    {
      iterator i_element = lower_bound(value);

      return insert_at(i_element, value);
    }

    //*********************************************************************
    /// Inserts a value to the reference_flat_set.
    /// If asserts or exceptions are enabled, emits reference_flat_set_full if the reference_flat_set is already full.
    ///\param position The position to insert at.
    ///\param value    The value to insert.
    //*********************************************************************
    iterator insert(iterator position, reference value)
    {
      return insert(value).first;
    }

    //*********************************************************************
    /// Inserts a range of values to the reference_flat_set.
    /// If asserts or exceptions are enabled, emits reference_flat_set_full if the reference_flat_set does not have enough free space.
    ///\param position The position to insert at.
    ///\param first    The first element to add.
    ///\param last     The last + 1 element to add.
    //*********************************************************************
    template <class TIterator>
    void insert(TIterator first, TIterator last)
    {
      while (first != last)
      {
        insert(*first++);
      }
    }

    //*********************************************************************
    /// Erases an element.
    ///\param key The key to erase.
    ///\return The number of elements erased. 0 or 1.
    //*********************************************************************
    size_t erase(parameter_t key)
    {
      iterator i_element = find(key);

      if (i_element == end())
      {
        return 0;
      }
      else
      {
        lookup.erase(i_element.ilookup);
        return 1;
      }
    }

    //*********************************************************************
    /// Erases an element.
    ///\param i_element Iterator to the element.
    //*********************************************************************
    void erase(iterator i_element)
    {
      lookup.erase(i_element.ilookup);
    }

    //*********************************************************************
    /// Erases a range of elements.
    /// The range includes all the elements between first and last, including the
    /// element pointed by first, but not the one pointed by last.
    ///\param first Iterator to the first element.
    ///\param last  Iterator to the last element.
    //*********************************************************************
    void erase(iterator first, iterator last)
    {
      lookup.erase(first.ilookup, last.ilookup);
    }

    //*************************************************************************
    /// Clears the reference_flat_set.
    //*************************************************************************
    void clear()
    {
      lookup.clear();
    }

    //*********************************************************************
    /// Finds an element.
    ///\param key The key to search for.
    ///\return An iterator pointing to the element or end() if not found.
    //*********************************************************************
    iterator find(parameter_t key)
    {
<<<<<<< HEAD
      iterator itr = ETL_STD::lower_bound(begin(), end(), key, compare);
=======
      iterator itr = etl::lower_bound(begin(), end(), key, compare);
>>>>>>> 575a0fee

      if (itr != end())
      {
        if (!key_compare()(*itr, key) && !key_compare()(key, *itr))
        {
          return itr;
        }
        else
        {
          return end();
        }
      }

      return end();
    }

    //*********************************************************************
    /// Finds an element.
    ///\param key The key to search for.
    ///\return An iterator pointing to the element or end() if not found.
    //*********************************************************************
    const_iterator find(parameter_t key) const
    {
<<<<<<< HEAD
      const_iterator itr = ETL_STD::lower_bound(begin(), end(), key, compare);
=======
      const_iterator itr = etl::lower_bound(begin(), end(), key, compare);
>>>>>>> 575a0fee

      if (itr != end())
      {
        if (!key_compare()(*itr, key) && !key_compare()(key, *itr))
        {
          return itr;
        }
        else
        {
          return end();
        }
      }

      return end();
    }

    //*********************************************************************
    /// Counts an element.
    ///\param key The key to search for.
    ///\return 1 if the key exists, otherwise 0.
    //*********************************************************************
    size_t count(parameter_t key) const
    {
      return (find(key) == end()) ? 0 : 1;
    }

    //*********************************************************************
    /// Finds the lower bound of a key
    ///\param key The key to search for.
    ///\return An iterator.
    //*********************************************************************
    iterator lower_bound(parameter_t key)
    {
<<<<<<< HEAD
      return ETL_STD::lower_bound(begin(), end(), key, compare);
=======
      return etl::lower_bound(begin(), end(), key, compare);
>>>>>>> 575a0fee
    }

    //*********************************************************************
    /// Finds the lower bound of a key
    ///\param key The key to search for.
    ///\return An iterator.
    //*********************************************************************
    const_iterator lower_bound(parameter_t key) const
    {
<<<<<<< HEAD
      return ETL_STD::lower_bound(cbegin(), cend(), key, compare);
=======
      return etl::lower_bound(cbegin(), cend(), key, compare);
>>>>>>> 575a0fee
    }

    //*********************************************************************
    /// Finds the upper bound of a key
    ///\param key The key to search for.
    ///\return An iterator.
    //*********************************************************************
    iterator upper_bound(parameter_t key)
    {
<<<<<<< HEAD
      return ETL_STD::upper_bound(begin(), end(), key, compare);
=======
      return etl::upper_bound(begin(), end(), key, compare);
>>>>>>> 575a0fee
    }

    //*********************************************************************
    /// Finds the upper bound of a key
    ///\param key The key to search for.
    ///\return An iterator.
    //*********************************************************************
    const_iterator upper_bound(parameter_t key) const
    {
<<<<<<< HEAD
      return ETL_STD::upper_bound(cbegin(), cend(), key, compare);
=======
      return etl::upper_bound(cbegin(), cend(), key, compare);
>>>>>>> 575a0fee
    }

    //*********************************************************************
    /// Finds the range of equal elements of a key
    ///\param key The key to search for.
    ///\return An iterator pair.
    //*********************************************************************
<<<<<<< HEAD
    ETL_PAIR<iterator, iterator> equal_range(parameter_t key)
    {
      return ETL_STD::equal_range(begin(), end(), key, compare);
=======
    ETL_OR_STD::pair<iterator, iterator> equal_range(parameter_t key)
    {
      return etl::equal_range(begin(), end(), key, compare);
>>>>>>> 575a0fee
    }

    //*********************************************************************
    /// Finds the range of equal elements of a key
    ///\param key The key to search for.
    ///\return An iterator pair.
    //*********************************************************************
<<<<<<< HEAD
    ETL_PAIR<const_iterator, const_iterator> equal_range(parameter_t key) const
    {
      return ETL_STD::upper_bound(cbegin(), cend(), key, compare);
=======
    ETL_OR_STD::pair<const_iterator, const_iterator> equal_range(parameter_t key) const
    {
      return etl::upper_bound(cbegin(), cend(), key, compare);
>>>>>>> 575a0fee
    }

    //*************************************************************************
    /// Gets the current size of the reference_flat_set.
    ///\return The current size of the reference_flat_set.
    //*************************************************************************
    size_type size() const
    {
      return lookup.size();
    }

    //*************************************************************************
    /// Checks the 'empty' state of the reference_flat_set.
    ///\return <b>true</b> if empty.
    //*************************************************************************
    bool empty() const
    {
      return lookup.empty();
    }

    //*************************************************************************
    /// Checks the 'full' state of the reference_flat_set.
    ///\return <b>true</b> if full.
    //*************************************************************************
    bool full() const
    {
      return lookup.full();
    }

    //*************************************************************************
    /// Returns the capacity of the reference_flat_set.
    ///\return The capacity of the reference_flat_set.
    //*************************************************************************
    size_type capacity() const
    {
      return lookup.capacity();
    }

    //*************************************************************************
    /// Returns the maximum possible size of the reference_flat_set.
    ///\return The maximum size of the reference_flat_set.
    //*************************************************************************
    size_type max_size() const
    {
      return lookup.max_size();
    }

    //*************************************************************************
    /// Returns the remaining capacity.
    ///\return The remaining capacity.
    //*************************************************************************
    size_t available() const
    {
      return lookup.available();
    }

  protected:

    //*********************************************************************
    /// Constructor.
    //*********************************************************************
    ireference_flat_set(lookup_t& lookup_)
      : lookup(lookup_)
    {
    }

    //*********************************************************************
    /// Inserts a value to the reference_flat_set.
    ///\param i_element The place to insert.
    ///\param value     The value to insert.
    //*********************************************************************
<<<<<<< HEAD
    ETL_PAIR<iterator, bool> insert_at(iterator i_element, reference value)
    {
      ETL_PAIR<iterator, bool> result(end(), false);
=======
    ETL_OR_STD::pair<iterator, bool> insert_at(iterator i_element, reference value)
    {
      ETL_OR_STD::pair<iterator, bool> result(end(), false);
>>>>>>> 575a0fee

      if (i_element == end())
      {
        // At the end.
        ETL_ASSERT(!lookup.full(), ETL_ERROR(flat_set_full));

        lookup.push_back(&value);
        result.first = --end();
        result.second = true;
      }
      else
      {
        // Not at the end.
        result.first = i_element;

        // Existing element?
        if (compare(value, *i_element) || compare(*i_element, value))
        {
          // A new one.
          ETL_ASSERT(!lookup.full(), ETL_ERROR(flat_set_full));
          lookup.insert(i_element.ilookup, &value);
          result.second = true;
        }
      }

      return result;
    }

  private:

    // Disable copy construction.
    ireference_flat_set(const ireference_flat_set&);
    ireference_flat_set& operator =(const ireference_flat_set&);

    lookup_t& lookup;

    TKeyCompare compare;

    //*************************************************************************
    /// Destructor.
    //*************************************************************************
#if defined(ETL_POLYMORPHIC_REFERENCE_FLAT_SET) || defined(ETL_POLYMORPHIC_CONTAINERS)
  public:
    virtual ~ireference_flat_set()
    {
    }
#else
  protected:
    ~ireference_flat_set()
    {
    }
#endif
  };

  //***************************************************************************
  /// An reference flat set
  ///\ingroup reference_flat_set
  //***************************************************************************
<<<<<<< HEAD
  template <typename TKey, const size_t MAX_SIZE_, typename TKeyCompare = ETL_STD::less<TKey> >
=======
  template <typename TKey, const size_t MAX_SIZE_, typename TKeyCompare = etl::less<TKey> >
>>>>>>> 575a0fee
  class reference_flat_set : public ireference_flat_set<TKey, TKeyCompare>
  {
  public:

    static const size_t MAX_SIZE = MAX_SIZE_;

    //*************************************************************************
    /// Constructor.
    //*************************************************************************
    reference_flat_set()
      : ireference_flat_set<TKey, TKeyCompare>(lookup)
    {
    }

    //*************************************************************************
    /// Copy constructor.
    //*************************************************************************
    reference_flat_set(const reference_flat_set& other)
      : ireference_flat_set<TKey, TKeyCompare>(lookup)
    {
      ireference_flat_set<TKey, TKeyCompare>::assign(other.cbegin(), other.cend());
    }

    //*************************************************************************
    /// Constructor, from an iterator range.
    ///\tparam TIterator The iterator type.
    ///\param first The iterator to the first element.
    ///\param last  The iterator to the last element + 1.
    //*************************************************************************
    template <typename TIterator>
    reference_flat_set(TIterator first, TIterator last)
      : ireference_flat_set<TKey, TKeyCompare>(lookup)
    {
      ireference_flat_set<TKey, TKeyCompare>::assign(first, last);
    }

    //*************************************************************************
    /// Destructor.
    //*************************************************************************
    ~reference_flat_set()
    {
      ireference_flat_set<TKey, TKeyCompare>::clear();
    }

  private:

    typedef TKey value_type;

    // The vector that stores pointers to the nodes.
    etl::vector<value_type*, MAX_SIZE> lookup;
  };

  //***************************************************************************
  /// Equal operator.
  ///\param lhs Reference to the first reference_flat_set.
  ///\param rhs Reference to the second reference_flat_set.
  ///\return <b>true</b> if the arrays are equal, otherwise <b>false</b>
  ///\ingroup reference_flat_set
  //***************************************************************************
  template <typename T, typename TKeyCompare>
  bool operator ==(const etl::ireference_flat_set<T, TKeyCompare>& lhs, const etl::ireference_flat_set<T, TKeyCompare>& rhs)
  {
<<<<<<< HEAD
    return (lhs.size() == rhs.size()) && ETL_STD::equal(lhs.begin(), lhs.end(), rhs.begin());
=======
    return (lhs.size() == rhs.size()) && etl::equal(lhs.begin(), lhs.end(), rhs.begin());
>>>>>>> 575a0fee
  }

  //***************************************************************************
  /// Not equal operator.
  ///\param lhs Reference to the first reference_flat_set.
  ///\param rhs Reference to the second reference_flat_set.
  ///\return <b>true</b> if the arrays are not equal, otherwise <b>false</b>
  ///\ingroup reference_flat_set
  //***************************************************************************
  template <typename T, typename TKeyCompare>
  bool operator !=(const etl::ireference_flat_set<T, TKeyCompare>& lhs, const etl::ireference_flat_set<T, TKeyCompare>& rhs)
  {
    return !(lhs == rhs);
  }
}

#undef ETL_FILE
#endif<|MERGE_RESOLUTION|>--- conflicted
+++ resolved
@@ -99,11 +99,7 @@
   /// Can be used as a reference type for all reference_flat_sets containing a specific type.
   ///\ingroup reference_flat_set
   //***************************************************************************
-<<<<<<< HEAD
-  template <typename T, typename TKeyCompare = ETL_STD::less<T> >
-=======
   template <typename T, typename TKeyCompare = etl::less<T> >
->>>>>>> 575a0fee
   class ireference_flat_set
   {
   public:
@@ -124,11 +120,7 @@
   public:
 
     //*************************************************************************
-<<<<<<< HEAD
-    class iterator : public etl::iterator<ETL_BIDIRECTIONAL_ITERATOR_TAG, value_type>
-=======
     class iterator : public etl::iterator<ETL_OR_STD::bidirectional_iterator_tag, value_type>
->>>>>>> 575a0fee
     {
     public:
 
@@ -227,11 +219,7 @@
     };
 
     //*************************************************************************
-<<<<<<< HEAD
-    class const_iterator : public etl::iterator<ETL_BIDIRECTIONAL_ITERATOR_TAG, const value_type>
-=======
     class const_iterator : public etl::iterator<ETL_OR_STD::bidirectional_iterator_tag, const value_type>
->>>>>>> 575a0fee
     {
     public:
 
@@ -330,15 +318,9 @@
 
   public:
 
-<<<<<<< HEAD
-    typedef ETL_STD::reverse_iterator<iterator>       reverse_iterator;
-    typedef ETL_STD::reverse_iterator<const_iterator> const_reverse_iterator;
-    typedef typename ETL_STD::iterator_traits<iterator>::difference_type difference_type;
-=======
     typedef ETL_OR_STD::reverse_iterator<iterator>       reverse_iterator;
     typedef ETL_OR_STD::reverse_iterator<const_iterator> const_reverse_iterator;
     typedef typename etl::iterator_traits<iterator>::difference_type difference_type;
->>>>>>> 575a0fee
 
     //*********************************************************************
     /// Returns an iterator to the beginning of the reference_flat_set.
@@ -459,11 +441,7 @@
     void assign(TIterator first, TIterator last)
     {
 #if defined(ETL_DEBUG)
-<<<<<<< HEAD
-      difference_type d = ETL_STD::distance(first, last);
-=======
       difference_type d = etl::distance(first, last);
->>>>>>> 575a0fee
       ETL_ASSERT(d <= difference_type(capacity()), ETL_ERROR(flat_set_full));
 #endif
 
@@ -480,11 +458,7 @@
     /// If asserts or exceptions are enabled, emits reference_flat_set_full if the reference_flat_set is already full.
     ///\param value    The value to insert.
     //*********************************************************************
-<<<<<<< HEAD
-    ETL_PAIR<iterator, bool> insert(reference value)
-=======
     ETL_OR_STD::pair<iterator, bool> insert(reference value)
->>>>>>> 575a0fee
     {
       iterator i_element = lower_bound(value);
 
@@ -574,11 +548,7 @@
     //*********************************************************************
     iterator find(parameter_t key)
     {
-<<<<<<< HEAD
-      iterator itr = ETL_STD::lower_bound(begin(), end(), key, compare);
-=======
       iterator itr = etl::lower_bound(begin(), end(), key, compare);
->>>>>>> 575a0fee
 
       if (itr != end())
       {
@@ -602,11 +572,7 @@
     //*********************************************************************
     const_iterator find(parameter_t key) const
     {
-<<<<<<< HEAD
-      const_iterator itr = ETL_STD::lower_bound(begin(), end(), key, compare);
-=======
       const_iterator itr = etl::lower_bound(begin(), end(), key, compare);
->>>>>>> 575a0fee
 
       if (itr != end())
       {
@@ -640,11 +606,7 @@
     //*********************************************************************
     iterator lower_bound(parameter_t key)
     {
-<<<<<<< HEAD
-      return ETL_STD::lower_bound(begin(), end(), key, compare);
-=======
       return etl::lower_bound(begin(), end(), key, compare);
->>>>>>> 575a0fee
     }
 
     //*********************************************************************
@@ -654,11 +616,7 @@
     //*********************************************************************
     const_iterator lower_bound(parameter_t key) const
     {
-<<<<<<< HEAD
-      return ETL_STD::lower_bound(cbegin(), cend(), key, compare);
-=======
       return etl::lower_bound(cbegin(), cend(), key, compare);
->>>>>>> 575a0fee
     }
 
     //*********************************************************************
@@ -668,11 +626,7 @@
     //*********************************************************************
     iterator upper_bound(parameter_t key)
     {
-<<<<<<< HEAD
-      return ETL_STD::upper_bound(begin(), end(), key, compare);
-=======
       return etl::upper_bound(begin(), end(), key, compare);
->>>>>>> 575a0fee
     }
 
     //*********************************************************************
@@ -682,11 +636,7 @@
     //*********************************************************************
     const_iterator upper_bound(parameter_t key) const
     {
-<<<<<<< HEAD
-      return ETL_STD::upper_bound(cbegin(), cend(), key, compare);
-=======
       return etl::upper_bound(cbegin(), cend(), key, compare);
->>>>>>> 575a0fee
     }
 
     //*********************************************************************
@@ -694,15 +644,9 @@
     ///\param key The key to search for.
     ///\return An iterator pair.
     //*********************************************************************
-<<<<<<< HEAD
-    ETL_PAIR<iterator, iterator> equal_range(parameter_t key)
-    {
-      return ETL_STD::equal_range(begin(), end(), key, compare);
-=======
     ETL_OR_STD::pair<iterator, iterator> equal_range(parameter_t key)
     {
       return etl::equal_range(begin(), end(), key, compare);
->>>>>>> 575a0fee
     }
 
     //*********************************************************************
@@ -710,15 +654,9 @@
     ///\param key The key to search for.
     ///\return An iterator pair.
     //*********************************************************************
-<<<<<<< HEAD
-    ETL_PAIR<const_iterator, const_iterator> equal_range(parameter_t key) const
-    {
-      return ETL_STD::upper_bound(cbegin(), cend(), key, compare);
-=======
     ETL_OR_STD::pair<const_iterator, const_iterator> equal_range(parameter_t key) const
     {
       return etl::upper_bound(cbegin(), cend(), key, compare);
->>>>>>> 575a0fee
     }
 
     //*************************************************************************
@@ -790,15 +728,9 @@
     ///\param i_element The place to insert.
     ///\param value     The value to insert.
     //*********************************************************************
-<<<<<<< HEAD
-    ETL_PAIR<iterator, bool> insert_at(iterator i_element, reference value)
-    {
-      ETL_PAIR<iterator, bool> result(end(), false);
-=======
     ETL_OR_STD::pair<iterator, bool> insert_at(iterator i_element, reference value)
     {
       ETL_OR_STD::pair<iterator, bool> result(end(), false);
->>>>>>> 575a0fee
 
       if (i_element == end())
       {
@@ -857,11 +789,7 @@
   /// An reference flat set
   ///\ingroup reference_flat_set
   //***************************************************************************
-<<<<<<< HEAD
-  template <typename TKey, const size_t MAX_SIZE_, typename TKeyCompare = ETL_STD::less<TKey> >
-=======
   template <typename TKey, const size_t MAX_SIZE_, typename TKeyCompare = etl::less<TKey> >
->>>>>>> 575a0fee
   class reference_flat_set : public ireference_flat_set<TKey, TKeyCompare>
   {
   public:
@@ -924,11 +852,7 @@
   template <typename T, typename TKeyCompare>
   bool operator ==(const etl::ireference_flat_set<T, TKeyCompare>& lhs, const etl::ireference_flat_set<T, TKeyCompare>& rhs)
   {
-<<<<<<< HEAD
-    return (lhs.size() == rhs.size()) && ETL_STD::equal(lhs.begin(), lhs.end(), rhs.begin());
-=======
     return (lhs.size() == rhs.size()) && etl::equal(lhs.begin(), lhs.end(), rhs.begin());
->>>>>>> 575a0fee
   }
 
   //***************************************************************************
