--- conflicted
+++ resolved
@@ -601,18 +601,7 @@
     }
 
     //***************************************************************************
-<<<<<<< HEAD
-    /// This kind of iterator doesn't really have a a position in the
-    /// container (you can think of the position as being permanently at
-    /// the end, if you like). Assigning a value to the iterator will
-    /// always append the value to the end of the container.
-    ///
-    /// @param value An instance of whatever type container_type::const_reference is;
-    ///              presumably a reference-to-const T for container<T>.
-    /// @return This iterator, for chained operations.
-=======
     /// Assignment operator
->>>>>>> 8bf527e0
     //***************************************************************************
     ETL_CONSTEXPR14 back_insert_iterator& operator =(const typename TContainer::value_type& value)
     {
@@ -643,10 +632,6 @@
 
     //***************************************************************************
     /// Pre-increment operator.
-<<<<<<< HEAD
-    /// Simply returns *this.  (This iterator does not move.)
-=======
->>>>>>> 8bf527e0
     //***************************************************************************
     ETL_CONSTEXPR14 back_insert_iterator& operator ++()
     {
@@ -655,10 +640,6 @@
 
     //***************************************************************************
     /// Post-increment operator.
-<<<<<<< HEAD
-    /// Simply returns *this.  (This iterator does not move.)
-=======
->>>>>>> 8bf527e0
     //***************************************************************************
     ETL_CONSTEXPR14 back_insert_iterator operator ++(int)
     {
