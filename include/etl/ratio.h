///\file

/******************************************************************************
The MIT License(MIT)

Embedded Template Library.
https://github.com/ETLCPP/etl
https://www.etlcpp.com

Copyright(c) 2016 John Wellbelove

Permission is hereby granted, free of charge, to any person obtaining a copy
of this software and associated documentation files(the "Software"), to deal
in the Software without restriction, including without limitation the rights
to use, copy, modify, merge, publish, distribute, sublicense, and / or sell
copies of the Software, and to permit persons to whom the Software is
furnished to do so, subject to the following conditions :

The above copyright notice and this permission notice shall be included in all
copies or substantial portions of the Software.

THE SOFTWARE IS PROVIDED "AS IS", WITHOUT WARRANTY OF ANY KIND, EXPRESS OR
IMPLIED, INCLUDING BUT NOT LIMITED TO THE WARRANTIES OF MERCHANTABILITY,
FITNESS FOR A PARTICULAR PURPOSE AND NONINFRINGEMENT.IN NO EVENT SHALL THE
AUTHORS OR COPYRIGHT HOLDERS BE LIABLE FOR ANY CLAIM, DAMAGES OR OTHER
LIABILITY, WHETHER IN AN ACTION OF CONTRACT, TORT OR OTHERWISE, ARISING FROM,
OUT OF OR IN CONNECTION WITH THE SOFTWARE OR THE USE OR OTHER DEALINGS IN THE
SOFTWARE.
******************************************************************************/

#ifndef ETL_RATIO_INCLUDED
#define ETL_RATIO_INCLUDED

#include "platform.h"
#include "static_assert.h"
#include "gcd.h"

#include "type_traits.h"

#include <stddef.h>
#include <stdint.h>

///\defgroup ratio ratio
///\ingroup maths

namespace etl
{
<<<<<<< HEAD
  //***********************************************************************
  /// ratio
  //***********************************************************************
  template <intmax_t Num, intmax_t Den = 1UL>
=======
  template <intmax_t NUM, intmax_t DEN = 1UL>
>>>>>>> 5a02c061
  struct ratio
  {
    ETL_STATIC_ASSERT(Num != 0, "Numerator cannot be zero");
    ETL_STATIC_ASSERT(Den != 0, "Denominator cannot be zero");

    static ETL_CONSTANT intmax_t num = Num / etl::gcd_const<Num, Den>::value;
    static ETL_CONSTANT intmax_t den = Den / etl::gcd_const<Num, Den>::value;

    typedef etl::ratio<num, den> type;
  };

<<<<<<< HEAD
  template <intmax_t Num, intmax_t Den>
  ETL_CONSTANT intmax_t ratio<Num, Den>::num;

  template <intmax_t Num, intmax_t Den>
  ETL_CONSTANT intmax_t ratio<Num, Den>::den;

#if ETL_USING_CPP11
  //***********************************************************************
  /// ratio_add
  //***********************************************************************
  template <typename TRatio1, typename TRatio2>
  using ratio_add = etl::ratio<(TRatio1::num * TRatio2::den) + (TRatio2::num * TRatio1::den), TRatio1::den * TRatio2::den>;

  //***********************************************************************
  /// ratio_subtract
  //***********************************************************************
  template <typename TRatio1, typename TRatio2>
  using ratio_subtract = etl::ratio<(TRatio1::num * TRatio2::den) - (TRatio2::num * TRatio1::den), TRatio1::den * TRatio2::den>;

  //***********************************************************************
  /// ratio_multiply
  //***********************************************************************
  template <typename TRatio1, typename TRatio2>
  using ratio_multiply = etl::ratio<TRatio1::num * TRatio2::num, TRatio1::den * TRatio2::den>;

  //***********************************************************************
  /// ratio_divide
  //***********************************************************************
  template <typename TRatio1, typename TRatio2>
  using ratio_divide = etl::ratio<TRatio1::num * TRatio2::den, TRatio1::den * TRatio2::num>;
#endif

  //***********************************************************************
  /// ratio_equal
  //***********************************************************************
  template <typename TRatio1, typename TRatio2>
  struct ratio_equal : etl::bool_constant<(TRatio1::num == TRatio2::num) && (TRatio1::den == TRatio2::den)>
  {
  };

  //***********************************************************************
  /// ratio_not_equal
  //***********************************************************************
  template <typename TRatio1, typename TRatio2>
  struct ratio_not_equal : etl::bool_constant<!etl::ratio_equal<TRatio1, TRatio2>::value>
  {
  };

  //***********************************************************************
  /// ratio_less
  //***********************************************************************
  template <typename TRatio1, typename TRatio2>
  struct ratio_less : etl::bool_constant<(TRatio1::num * TRatio2::den) < (TRatio2::num * TRatio1::den)>
  {
  };
=======
  template <intmax_t NUM, intmax_t DEN>
  ETL_CONSTANT intmax_t ratio<NUM, DEN>::num;

  template <intmax_t NUM, intmax_t DEN>
  ETL_CONSTANT intmax_t ratio<NUM, DEN>::den;
>>>>>>> 5a02c061

  //***********************************************************************
  /// ratio_less_equal
  //***********************************************************************
  template <typename TRatio1, typename TRatio2>
  struct ratio_less_equal : etl::bool_constant<!etl::ratio_less<TRatio2, TRatio1>::value>
  {
  };

  //***********************************************************************
  /// ratio_greater
  //***********************************************************************
  template <typename TRatio1, typename TRatio2>
  struct ratio_greater : etl::bool_constant<etl::ratio_less<TRatio2, TRatio1>::value>
  {
  };

  //***********************************************************************
  /// ratio_greater_equal
  //***********************************************************************
  template <typename TRatio1, typename TRatio2>
  struct ratio_greater_equal : etl::bool_constant<!etl::ratio_less<TRatio1, TRatio2>::value>
  {
  };

  //***********************************************************************
  /// Predefined ration types.
  //***********************************************************************
  #if INT_MAX > INT32_MAX
    typedef ratio<1, 1000000000000000000>       atto;
    typedef ratio<1, 1000000000000000>          femto;
    typedef ratio<1, 1000000000000>             pico;
  #endif

  #if (INT_MAX >= INT32_MAX)
    typedef ratio<1, 1000000000>                nano;
    typedef ratio<1, 1000000>                   micro;
  #endif

  #if (INT_MAX >= INT16_MAX)
    typedef ratio<1, 1000>                      milli;
    typedef ratio<1, 100>                       centi;
    typedef ratio<1, 10>                        deci;
    typedef ratio<10, 1>                        deca;
    typedef ratio<100, 1>                       hecto;
    typedef ratio<1000, 1>                      kilo;
  #endif

  #if (INT_MAX >= INT32_MAX)
    typedef ratio<1000000, 1>                   mega;
    typedef ratio<1000000000, 1>                giga;
  #endif

  #if INT_MAX > INT32_MAX
    typedef ratio<1000000000000, 1>             tera;
    typedef ratio<1000000000000000, 1>          peta;
    typedef ratio<1000000000000000000, 1>       exa;
  #endif

  /// An approximation of Pi.
  typedef ratio<355, 113> ratio_pi;

  /// An approximation of root 2.
  typedef ratio<239, 169> ratio_root2;

  /// An approximation of 1 over root 2.
  typedef ratio<169, 239> ratio_1_over_root2;

  /// An approximation of e.
<<<<<<< HEAD
  typedef ratio<106, 39> ratio_e;
=======
  typedef ratio<326, 120> ratio_e;

#if ETL_USING_CPP11
  namespace private_ratio
  {
    // Primary template for GCD calculation
    template <typename T, T A, T B, bool = (B == 0)>
    struct ratio_gcd;

    // Specialisation for the case when B is not zero
    template <typename T, T A, T B>
    struct ratio_gcd<T, A, B, false>
    {
      static constexpr T value = ratio_gcd<T, B, A % B>::value;
    };

    // Specialisation for the case when B is zero
    template <typename T, T A, T B>
    struct ratio_gcd<T, A, B, true>
    {
      static constexpr T value = (A < 0) ? -A : A;
    };

    // Primary template for LCM calculation
    template <typename T, T A, T B>
    struct ratio_lcm
    {
    private:

      static constexpr T product = ((A * B) < 0) ? -(A * B) : A * B;

    public:

      static constexpr T value = product / ratio_gcd<T, A, B>::value;
    };

    template<typename R1>
    struct ratio_reduce
    {
    private:

      static ETL_CONSTEXPR11 intmax_t gcd = etl::private_ratio::ratio_gcd<intmax_t, R1::num, R1::den>::value;

    public:

      using type = ratio<R1::num / gcd, R1::den / gcd>;
    };

    template<typename R1, typename R2>
    struct ratio_add
    {
    private:

      static ETL_CONSTEXPR11 intmax_t lcm = etl::private_ratio::ratio_lcm<intmax_t, R1::den, R2::den>::value;

    public:

      using type = typename ratio_reduce<ratio<R1::num * lcm / R1::den + R2::num * lcm / R2::den, lcm>>::type;
    };

    template<typename R1, typename R2>
    struct ratio_subtract
    {
    public:
      using type = typename ratio_add<R1, ratio<-R2::num, R2::den>>::type;
    };

    template<typename R1, typename R2>
    struct ratio_multiply
    {
    private:
      static ETL_CONSTEXPR11 intmax_t gcd1 = etl::private_ratio::ratio_gcd<intmax_t, R1::num, R2::den>::value;
      static ETL_CONSTEXPR11 intmax_t gcd2 = etl::private_ratio::ratio_gcd<intmax_t, R2::num, R1::den>::value;

    public:
      using type = ratio<(R1::num / gcd1) * (R2::num / gcd2), (R1::den / gcd2) * (R2::den / gcd1)>;
    };

    template<typename R1, typename R2>
    struct ratio_divide
    {
    public:
      using type = typename ratio_multiply<R1, ratio<R2::den, R2::num>>::type;
    };
  }

  template<typename R1, typename R2>
  using ratio_add = typename private_ratio::ratio_add<R1, R2>::type;

  template<typename R1, typename R2>
  using ratio_subtract = typename private_ratio::ratio_subtract<R1, R2>::type;

  template<typename R1, typename R2>
  using ratio_multiply = typename private_ratio::ratio_multiply<R1, R2>::type;

  template<typename R1, typename R2>
  using ratio_divide = typename private_ratio::ratio_divide<R1, R2>::type;

  template<typename R1, typename R2>
  struct ratio_equal : etl::integral_constant<bool, (R1::num == R2::num && R1::den == R2::den)>
  {
  };

  template<typename R1, typename R2>
  struct ratio_not_equal : etl::integral_constant<bool, (R1::num != R2::num || R1::den != R2::den)>
  {
  };

  template<typename R1, typename R2>
  struct ratio_less : etl::integral_constant<bool, (R1::num * R2::den < R2::num * R1::den)>
  {
  };

  template<typename R1, typename R2>
  struct ratio_less_equal : etl::integral_constant<bool, (R1::num * R2::den <= R2::num * R1::den)>
  {
  };

  template<typename R1, typename R2>
  struct ratio_greater : etl::integral_constant<bool, (R1::num * R2::den > R2::num * R1::den)>
  {
  };

  template<typename R1, typename R2>
  struct ratio_greater_equal: etl::integral_constant<bool, (R1::num * R2::den >= R2::num * R1::den)>
  {
  };

#if ETL_USING_CPP14
  template<typename R1, typename R2>
  ETL_CONSTEXPR14 bool ratio_equal_v = ratio_equal<R1, R2>::value;

  template<typename R1, typename R2>
  ETL_CONSTEXPR14 bool ratio_not_equal_v = ratio_not_equal<R1, R2>::value;

  template<typename R1, typename R2>
  ETL_CONSTEXPR14 bool ratio_less_v = ratio_less<R1, R2>::value;

  template<typename R1, typename R2>
  ETL_CONSTEXPR14 bool ratio_less_equal_v = ratio_less_equal<R1, R2>::value;

  template<typename R1, typename R2>
  ETL_CONSTEXPR14 bool ratio_greater_v = ratio_greater<R1, R2>::value;

  template<typename R1, typename R2>
  ETL_CONSTEXPR14 bool ratio_greater_equal_v = ratio_greater_equal<R1, R2>::value;
#endif
#endif
>>>>>>> 5a02c061
}

#endif
<|MERGE_RESOLUTION|>--- conflicted
+++ resolved
@@ -45,14 +45,10 @@
 
 namespace etl
 {
-<<<<<<< HEAD
   //***********************************************************************
   /// ratio
   //***********************************************************************
   template <intmax_t Num, intmax_t Den = 1UL>
-=======
-  template <intmax_t NUM, intmax_t DEN = 1UL>
->>>>>>> 5a02c061
   struct ratio
   {
     ETL_STATIC_ASSERT(Num != 0, "Numerator cannot be zero");
@@ -64,7 +60,6 @@
     typedef etl::ratio<num, den> type;
   };
 
-<<<<<<< HEAD
   template <intmax_t Num, intmax_t Den>
   ETL_CONSTANT intmax_t ratio<Num, Den>::num;
 
@@ -120,13 +115,6 @@
   struct ratio_less : etl::bool_constant<(TRatio1::num * TRatio2::den) < (TRatio2::num * TRatio1::den)>
   {
   };
-=======
-  template <intmax_t NUM, intmax_t DEN>
-  ETL_CONSTANT intmax_t ratio<NUM, DEN>::num;
-
-  template <intmax_t NUM, intmax_t DEN>
-  ETL_CONSTANT intmax_t ratio<NUM, DEN>::den;
->>>>>>> 5a02c061
 
   //***********************************************************************
   /// ratio_less_equal
@@ -151,6 +139,26 @@
   struct ratio_greater_equal : etl::bool_constant<!etl::ratio_less<TRatio1, TRatio2>::value>
   {
   };
+
+#if ETL_USING_CPP17
+  template<typename R1, typename R2>
+  inline constexpr bool ratio_equal_v = ratio_equal<R1, R2>::value;
+
+  template<typename R1, typename R2>
+  inline constexpr bool ratio_not_equal_v = ratio_not_equal<R1, R2>::value;
+
+  template<typename R1, typename R2>
+  inline constexpr bool ratio_less_v = ratio_less<R1, R2>::value;
+
+  template<typename R1, typename R2>
+  inline constexpr bool ratio_less_equal_v = ratio_less_equal<R1, R2>::value;
+
+  template<typename R1, typename R2>
+  inline constexpr bool ratio_greater_v = ratio_greater<R1, R2>::value;
+
+  template<typename R1, typename R2>
+  inline constexpr bool ratio_greater_equal_v = ratio_greater_equal<R1, R2>::value;
+#endif
 
   //***********************************************************************
   /// Predefined ration types.
@@ -196,9 +204,6 @@
   typedef ratio<169, 239> ratio_1_over_root2;
 
   /// An approximation of e.
-<<<<<<< HEAD
-  typedef ratio<106, 39> ratio_e;
-=======
   typedef ratio<326, 120> ratio_e;
 
 #if ETL_USING_CPP11
@@ -285,69 +290,7 @@
     };
   }
 
-  template<typename R1, typename R2>
-  using ratio_add = typename private_ratio::ratio_add<R1, R2>::type;
-
-  template<typename R1, typename R2>
-  using ratio_subtract = typename private_ratio::ratio_subtract<R1, R2>::type;
-
-  template<typename R1, typename R2>
-  using ratio_multiply = typename private_ratio::ratio_multiply<R1, R2>::type;
-
-  template<typename R1, typename R2>
-  using ratio_divide = typename private_ratio::ratio_divide<R1, R2>::type;
-
-  template<typename R1, typename R2>
-  struct ratio_equal : etl::integral_constant<bool, (R1::num == R2::num && R1::den == R2::den)>
-  {
-  };
-
-  template<typename R1, typename R2>
-  struct ratio_not_equal : etl::integral_constant<bool, (R1::num != R2::num || R1::den != R2::den)>
-  {
-  };
-
-  template<typename R1, typename R2>
-  struct ratio_less : etl::integral_constant<bool, (R1::num * R2::den < R2::num * R1::den)>
-  {
-  };
-
-  template<typename R1, typename R2>
-  struct ratio_less_equal : etl::integral_constant<bool, (R1::num * R2::den <= R2::num * R1::den)>
-  {
-  };
-
-  template<typename R1, typename R2>
-  struct ratio_greater : etl::integral_constant<bool, (R1::num * R2::den > R2::num * R1::den)>
-  {
-  };
-
-  template<typename R1, typename R2>
-  struct ratio_greater_equal: etl::integral_constant<bool, (R1::num * R2::den >= R2::num * R1::den)>
-  {
-  };
-
-#if ETL_USING_CPP14
-  template<typename R1, typename R2>
-  ETL_CONSTEXPR14 bool ratio_equal_v = ratio_equal<R1, R2>::value;
-
-  template<typename R1, typename R2>
-  ETL_CONSTEXPR14 bool ratio_not_equal_v = ratio_not_equal<R1, R2>::value;
-
-  template<typename R1, typename R2>
-  ETL_CONSTEXPR14 bool ratio_less_v = ratio_less<R1, R2>::value;
-
-  template<typename R1, typename R2>
-  ETL_CONSTEXPR14 bool ratio_less_equal_v = ratio_less_equal<R1, R2>::value;
-
-  template<typename R1, typename R2>
-  ETL_CONSTEXPR14 bool ratio_greater_v = ratio_greater<R1, R2>::value;
-
-  template<typename R1, typename R2>
-  ETL_CONSTEXPR14 bool ratio_greater_equal_v = ratio_greater_equal<R1, R2>::value;
-#endif
-#endif
->>>>>>> 5a02c061
+#endif
 }
 
 #endif
