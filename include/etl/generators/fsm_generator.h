--- conflicted
+++ resolved
@@ -92,21 +92,6 @@
   // For internal FSM use.
   typedef typename etl::larger_type<etl::message_id_t>::type fsm_internal_id_t;
 
-<<<<<<< HEAD
-  /*[[[cog
-  import cog
-  cog.outl("template <typename TContext, typename TDerived, const etl::fsm_state_id_t STATE_ID_,")
-  cog.out("          ")
-  for n in range(1, int(Handlers)):
-    cog.out("typename T%s = void, " % n)
-    if n % 4 == 0:
-        cog.outl("")
-        cog.out("          ")
-  cog.outl("typename T%s = void>" % int(Handlers))
-  cog.outl("class fsm_state;")
-  ]]]*/
-  /*[[[end]]]*/
-=======
 #if ETL_USING_CPP17 && !defined(ETL_FSM_FORCE_CPP03_IMPLEMENTATION) // For C++17 and above
   template <typename, typename, const etl::fsm_state_id_t, typename...>
   class fsm_state;
@@ -125,7 +110,6 @@
   ]]]*/
   /*[[[end]]]*/
 #endif
->>>>>>> 868329f9
 
   //***************************************************************************
   /// Base exception class for FSM.
@@ -220,14 +204,11 @@
     /// Allows ifsm_state functions to be private.
     friend class etl::fsm;
     friend class etl::hfsm;
-<<<<<<< HEAD
-=======
 
 #if ETL_USING_CPP17 && !defined(ETL_FSM_FORCE_CPP03_IMPLEMENTATION) // For C++17 and above
     template <typename, typename, const etl::fsm_state_id_t, typename...>
     friend class fsm_state;
 #else
->>>>>>> 868329f9
     /*[[[cog
     import cog
     cog.outl("  template <typename, typename, const etl::fsm_state_id_t,")
