///\file

/******************************************************************************
The MIT License(MIT)

Embedded Template Library.
https://github.com/ETLCPP/etl
https://www.etlcpp.com

Copyright(c) 2015 John Wellbelove

Permission is hereby granted, free of charge, to any person obtaining a copy
of this software and associated documentation files(the "Software"), to deal
in the Software without restriction, including without limitation the rights
to use, copy, modify, merge, publish, distribute, sublicense, and / or sell
copies of the Software, and to permit persons to whom the Software is
furnished to do so, subject to the following conditions :

The above copyright notice and this permission notice shall be included in all
copies or substantial portions of the Software.

THE SOFTWARE IS PROVIDED "AS IS", WITHOUT WARRANTY OF ANY KIND, EXPRESS OR
IMPLIED, INCLUDING BUT NOT LIMITED TO THE WARRANTIES OF MERCHANTABILITY,
FITNESS FOR A PARTICULAR PURPOSE AND NONINFRINGEMENT.IN NO EVENT SHALL THE
AUTHORS OR COPYRIGHT HOLDERS BE LIABLE FOR ANY CLAIM, DAMAGES OR OTHER
LIABILITY, WHETHER IN AN ACTION OF CONTRACT, TORT OR OTHERWISE, ARISING FROM,
OUT OF OR IN CONNECTION WITH THE SOFTWARE OR THE USE OR OTHER DEALINGS IN THE
SOFTWARE.
******************************************************************************/

#ifndef ETL_OPTIONAL_INCLUDED
#define ETL_OPTIONAL_INCLUDED

#include "platform.h"
#include "alignment.h"
#include "memory.h"
#include "type_traits.h"
#include "exception.h"
#include "error_handler.h"
#include "utility.h"
#include "placement_new.h"

namespace etl
{
  //*****************************************************************************
  /// A null option type.
  ///\ingroup utilities
  //*****************************************************************************
  class nullopt_t
  {
  public:

    // Convertible to any type of null non-member pointer.
    template<class T>
    operator T*() const
    {
      return 0;
    }

  private:

    // Can't take address of nullopt.
    void operator&() const ETL_DELETE;
  };

  //*****************************************************************************
  /// A null option.
  ///\ingroup utilities
  //*****************************************************************************
  const nullopt_t nullopt = {};

  //***************************************************************************
  /// Exception for optional.
  ///\ingroup list
  //***************************************************************************
  class optional_exception : public exception
  {
  public:

    optional_exception(string_type reason_, string_type file_name_, numeric_type line_number_)
      : exception(reason_, file_name_, line_number_)
    {
    }
  };

  //***************************************************************************
  /// Invalid exception for optional.
  ///\ingroup list
  //***************************************************************************
  class optional_invalid : public optional_exception
  {
  public:

    optional_invalid(string_type file_name_, numeric_type line_number_)
      : optional_exception("optional:invalid", file_name_, line_number_)
    {
    }
  };

  //*****************************************************************************
  // Implementations for trivial and non trivial types.
  //*****************************************************************************
  namespace private_optional
  {
    template <typename T, bool IsTrivialType = etl::is_pod<T>::value>
    class optional_impl;

    //*****************************************************************************
    // Implementation for non trivial types.
    //*****************************************************************************
    template <typename T>
    class optional_impl<T, false>
    {
    protected:

      typedef T value_type;

      //***************************************************************************
      /// Constructor.
      //***************************************************************************
      ETL_CONSTEXPR20_STL
      optional_impl()
        : storage()
      {
      }

      //***************************************************************************
      /// Constructor with nullopt.
      //***************************************************************************
      ETL_CONSTEXPR20_STL
      optional_impl(etl::nullopt_t)
        : storage()
      {
      }

#include "private/diagnostic_uninitialized_push.h"
      //***************************************************************************
      /// Copy constructor.
      //***************************************************************************
      ETL_CONSTEXPR20_STL
      optional_impl(const optional_impl<T>& other)
      {
        if (other.has_value())
        {
          storage.construct(other.value());
        }
      }
#include "private/diagnostic_pop.h"

#if ETL_USING_CPP11
      //***************************************************************************
      /// Move constructor.
      //***************************************************************************
      ETL_CONSTEXPR20_STL
      optional_impl(optional_impl<T>&& other)
      {
        if (other.has_value())
        {
          storage.construct(etl::move(other.value()));
        }
      }
#endif

      //***************************************************************************
      /// Constructor from value type.
      //***************************************************************************
      ETL_CONSTEXPR20_STL
      optional_impl(const T& value_)
      {
        storage.construct(value_);
      }

#if ETL_USING_CPP11
      //***************************************************************************
      /// Constructor from value type.
      //***************************************************************************
      ETL_CONSTEXPR20_STL
      optional_impl(T&& value_)
      {
        storage.construct(etl::move(value_));
      }
#endif

      //***************************************************************************
      /// Destructor.
      //***************************************************************************
      ETL_CONSTEXPR20_STL
      ~optional_impl()
      {
        storage.destroy();
      }

      //***************************************************************************
      /// Assignment operator from nullopt.
      //***************************************************************************
      ETL_CONSTEXPR20_STL
      optional_impl& operator =(etl::nullopt_t)
      {
        if (has_value())
        {
          storage.destroy();
        }

        return *this;
      }

      //***************************************************************************
      /// Assignment operator from optional_impl.
      //***************************************************************************
      ETL_CONSTEXPR20_STL
      optional_impl& operator =(const optional_impl<T>& other)
      {
        if (this != &other)
        {
          if (other.has_value())
          {
            storage.construct(other.value());
          }
          else
          {
            storage.destroy();
          }
        }

        return *this;
      }

#if ETL_USING_CPP11
      //***************************************************************************
      /// Assignment operator from optional_impl.
      //***************************************************************************
      ETL_CONSTEXPR20_STL
      optional_impl& operator =(optional_impl&& other)
      {
        if (this != &other)
        {
          if (other.has_value())
          {
            storage.construct(etl::move(other.value()));
          }
          else
          {
            storage.destroy();
          }
        }

        return *this;
      }
#endif

      //***************************************************************************
      /// Assignment operator from value type.
      //***************************************************************************
      ETL_CONSTEXPR20_STL
      optional_impl& operator =(const T& value_)
      {
        storage.construct(value_);

        return *this;
      }

#if ETL_USING_CPP11
      //***************************************************************************
      /// Assignment operator from value type.
      //***************************************************************************
      ETL_CONSTEXPR20_STL
      optional_impl& operator =(T&& value_)
      {
        storage.construct(etl::move(value_));

        return *this;
      }
#endif

  public:

      //***************************************************************************
      /// Pointer operator.
      //***************************************************************************
      ETL_CONSTEXPR20_STL
      T* operator ->()
      {
#if ETL_IS_DEBUG_BUILD && !(ETL_USING_CPP20 && ETL_USING_STL)
        ETL_ASSERT(has_value(), ETL_ERROR(optional_invalid));
#endif

        return &storage.u.value;
      }

      //***************************************************************************
      /// Pointer operator.
      //***************************************************************************
      ETL_CONSTEXPR20_STL
      const T* operator ->() const
      {
#if ETL_IS_DEBUG_BUILD && !(ETL_USING_CPP20 && ETL_USING_STL)
        ETL_ASSERT(has_value(), ETL_ERROR(optional_invalid));
#endif

        return &storage.u.value;
      }

      //***************************************************************************
      /// Dereference operator.
      //***************************************************************************
      ETL_CONSTEXPR20_STL
      T& operator *() ETL_LVALUE_REF_QUALIFIER
      {
#if ETL_IS_DEBUG_BUILD && !(ETL_USING_CPP20 && ETL_USING_STL)
        ETL_ASSERT(has_value(), ETL_ERROR(optional_invalid));
#endif

        return storage.u.value;
      }

      //***************************************************************************
      /// Dereference operator.
      //***************************************************************************
      ETL_CONSTEXPR20_STL
      const T& operator *() const ETL_LVALUE_REF_QUALIFIER
      {
#if ETL_IS_DEBUG_BUILD && !(ETL_USING_CPP20 && ETL_USING_STL)
        ETL_ASSERT(has_value(), ETL_ERROR(optional_invalid));
#endif

        return storage.u.value;
      }

#if ETL_USING_CPP11
      //***************************************************************************
      /// Dereference operator.
      //***************************************************************************
      ETL_CONSTEXPR20_STL
      T&& operator *()&&
      {
#if ETL_IS_DEBUG_BUILD && !(ETL_USING_CPP20 && ETL_USING_STL)
        ETL_ASSERT(has_value(), ETL_ERROR(optional_invalid));
#endif

        return etl::move(storage.u.value);
      }

      //***************************************************************************
      /// Dereference operator.
      //***************************************************************************
      ETL_CONSTEXPR20_STL
      const T&& operator *() const&&
      {
#if ETL_IS_DEBUG_BUILD && !(ETL_USING_CPP20 && ETL_USING_STL)
        ETL_ASSERT(has_value(), ETL_ERROR(optional_invalid));
#endif

        return etl::move(storage.u.value);
      }
#endif

      //***************************************************************************
      // Check whether optional contains value
      //***************************************************************************
      ETL_CONSTEXPR20_STL
      bool has_value() const ETL_NOEXCEPT
      {
        return storage.valid;
      }

      //***************************************************************************
      /// Bool conversion operator.
      //***************************************************************************
      ETL_CONSTEXPR20_STL
      ETL_EXPLICIT operator bool() const
      {
        return has_value();
      }

      //***************************************************************************
      /// Get a reference to the value.
      //***************************************************************************
      ETL_CONSTEXPR20_STL
      T& value() ETL_LVALUE_REF_QUALIFIER
      {
#if ETL_IS_DEBUG_BUILD
        ETL_ASSERT(has_value(), ETL_ERROR(optional_invalid));
#endif

        return storage.u.value;
      }

      //***************************************************************************
      /// Get a const reference to the value.
      //***************************************************************************
      ETL_CONSTEXPR20_STL
      const T& value() const ETL_LVALUE_REF_QUALIFIER
      {
#if ETL_IS_DEBUG_BUILD
        ETL_ASSERT(has_value(), ETL_ERROR(optional_invalid));
#endif

        return storage.u.value;
      }

      //***************************************************************************
      /// Gets the value or a default if not valid.
      //***************************************************************************
      ETL_CONSTEXPR20_STL
      T value_or(const T& default_value) const ETL_LVALUE_REF_QUALIFIER
      {
        return has_value() ? value() : default_value;
      }

#if ETL_USING_CPP11
      //***************************************************************************
      /// Get an rvalue reference to the value.
      //***************************************************************************
      ETL_CONSTEXPR20_STL
      T&& value()&&
      {
#if ETL_IS_DEBUG_BUILD
        ETL_ASSERT(has_value(), ETL_ERROR(optional_invalid));
#endif

        return etl::move(storage.u.value);
      }

      //***************************************************************************
      /// Get a const rvalue reference to the value.
      //***************************************************************************
      ETL_CONSTEXPR20_STL
      const T&& value() const&&
      {
#if ETL_IS_DEBUG_BUILD
        ETL_ASSERT(has_value(), ETL_ERROR(optional_invalid));
#endif

        return etl::move(storage.u.value);
      }

      //***************************************************************************
      /// Gets the value or a default if not valid.
      //***************************************************************************
      template <typename U>
      ETL_CONSTEXPR20_STL
      etl::enable_if_t<etl::is_convertible<U, T>::value, T>
        value_or(U&& default_value) const&
      {
        return has_value() ? value() : etl::forward<T>(default_value);
      }

      //***************************************************************************
      /// Gets the value or a default if not valid.
      //***************************************************************************
      template <typename U>
      ETL_CONSTEXPR20_STL
      etl::enable_if_t<etl::is_convertible<U, T>::value, T>
        value_or(U&& default_value)&&
      {
        return has_value() ? etl::move(value()) : etl::forward<T>(default_value);
      }
#endif

      //***************************************************************************
      /// Swaps this value with another.
      //***************************************************************************
      ETL_CONSTEXPR20_STL
      void swap(optional_impl& other)
      {
        optional_impl temp(*this);
        *this = other;
        other = temp;
      }

      //***************************************************************************
      /// Reset back to invalid.
      //***************************************************************************
      ETL_CONSTEXPR20_STL
      void reset()
      {
        storage.destroy();
      }

#if ETL_USING_CPP11  && ETL_NOT_USING_STLPORT && !defined(ETL_OPTIONAL_FORCE_CPP03_IMPLEMENTATION)
      //*************************************************************************
      /// Emplaces a value.
      ///\param args The arguments to construct with.
      //*************************************************************************
      template <typename... TArgs>
      ETL_CONSTEXPR20_STL
      void emplace(TArgs&& ... args)
      {
        storage.construct(etl::forward<TArgs>(args)...);
      }
#else
      //*************************************************************************
      /// Emplaces a value.
      /// 1 parameter.
      //*************************************************************************
      T& emplace()
      {
        if (has_value())
        {
          // Destroy the old one.
          storage.destroy();
        }

        T* p = ::new (&storage.u.value) T();
        storage.valid = true;

        return *p;
      }

      //*************************************************************************
      /// Emplaces a value.
      /// 1 parameter.
      //*************************************************************************
      template <typename T1>
      T& emplace(const T1& value1)
      {
        if (has_value())
        {
          // Destroy the old one.
          storage.destroy();
        }

        T* p = ::new (&storage.u.value) T(value1);
        storage.valid = true;

        return *p;
      }

      //*************************************************************************
      /// Emplaces a value.
      /// 2 parameters.
      //*************************************************************************
      template <typename T1, typename T2>
      T& emplace(const T1& value1, const T2& value2)
      {
        if (has_value())
        {
          // Destroy the old one.
          storage.destroy();
        }

        T* p = ::new (&storage.u.value) T(value1, value2);
        storage.valid = true;

        return *p;
      }

      //*************************************************************************
      /// Emplaces a value.
      /// 3 parameters.
      //*************************************************************************
      template <typename T1, typename T2, typename T3>
      T& emplace(const T1& value1, const T2& value2, const T3& value3)
      {
        if (has_value())
        {
          // Destroy the old one.
          storage.destroy();
        }

        T* p = ::new (&storage.u.value) T(value1, value2, value3);
        storage.valid = true;

        return *p;
      }

      //*************************************************************************
      /// Emplaces a value.
      /// 4 parameters.
      //*************************************************************************
      template <typename T1, typename T2, typename T3, typename T4>
      T& emplace(const T1& value1, const T2& value2, const T3& value3, const T4& value4)
      {
        if (has_value())
        {
          // Destroy the old one.
          storage.destroy();
        }

        T* p = ::new (&storage.u.value) T(value1, value2, value3, value4);
        storage.valid = true;

        return *p;
      }
#endif

    private:

      struct dummy_t {};

      //*************************************
      // The storage for the optional value.
      //*************************************
      struct storage_type
      {
        //*******************************
        ETL_CONSTEXPR20_STL
        storage_type()
          : u()
          , valid(false)
        {
        }

        //*******************************
        ETL_CONSTEXPR20_STL
        void construct(const T& value_)
        {
          if (valid)
          {
            etl::destroy_at(&u.value);
          }

          etl::construct_at(&u.value, value_);
          valid = true;
        }

#if ETL_USING_CPP11
        //*******************************
        ETL_CONSTEXPR20_STL
        void construct(T&& value_)
        {
          if (valid)
          {
            etl::destroy_at(&u.value);
          }

          etl::construct_at(&u.value, etl::move(value_));
          valid = true;
        }

        //*******************************
        template <typename... TArgs>
        ETL_CONSTEXPR20_STL
        void construct(TArgs&&... args)
        {
          if (valid)
          {
            etl::destroy_at(&u.value);
          }

          etl::construct_at(&u.value, etl::forward<TArgs>(args)...);
          valid = true;
        }
#endif

        //*******************************
        ETL_CONSTEXPR20_STL
        void destroy()
        {
          if (valid)
          {
            etl::destroy_at(&u.value);
            valid = false;
          }
        }

        //*******************************
        union union_type
        {
          ETL_CONSTEXPR20_STL
          union_type()
            : dummy()
          {
          }

          ETL_CONSTEXPR20_STL
          ~union_type()
          {
          }

          dummy_t dummy;
          T       value;
        } u;

        bool valid;
      };

      storage_type storage;
    };

    //*****************************************************************************
    // Implementation for trivial types.
    //*****************************************************************************
    template <typename T>
    class optional_impl<T, true>
    {
    protected:

      typedef T value_type;

      //***************************************************************************
      /// Constructor.
      //***************************************************************************
      ETL_CONSTEXPR14
      optional_impl()
        : storage()
      {
      }

      //***************************************************************************
      /// Constructor with nullopt.
      //***************************************************************************
      ETL_CONSTEXPR14
      optional_impl(etl::nullopt_t)
        : storage()
      {
      }

#include "private/diagnostic_uninitialized_push.h"
      //***************************************************************************
      /// Copy constructor.
      //***************************************************************************
      ETL_CONSTEXPR14
      optional_impl(const optional_impl<T>& other)
      {
        if (other.has_value())
        {
          storage.construct(other.value());
        }
      }
#include "private/diagnostic_pop.h"

#if ETL_USING_CPP11
      //***************************************************************************
      /// Move constructor.
      //***************************************************************************
      ETL_CONSTEXPR14
      optional_impl(optional_impl&& other)
      {
        if (other.has_value())
        {
          storage.construct(etl::move(other.value()));
        }
      }
#endif

      //***************************************************************************
      /// Constructor from value type.
      //***************************************************************************
      ETL_CONSTEXPR14
      optional_impl(const T& value_)
      {
        storage.construct(value_);
      }

#if ETL_USING_CPP11
      //***************************************************************************
      /// Constructor from value type.
      //***************************************************************************
      ETL_CONSTEXPR14
      optional_impl(T&& value_)
      {
        storage.construct(etl::move(value_));
      }
#endif

      //***************************************************************************
      /// Assignment operator from nullopt.
      //***************************************************************************
      ETL_CONSTEXPR14
      optional_impl& operator =(etl::nullopt_t)
      {
        if (has_value())
        {
          storage.destroy();
        }

        return *this;
      }

      //***************************************************************************
      /// Assignment operator from optional_impl.
      //***************************************************************************
      ETL_CONSTEXPR14
      optional_impl& operator =(const optional_impl<T>& other)
      {
        if (this != &other)
        {
          if (other.has_value())
          {
            storage.construct(other.value());
          }
          else
          {
            storage.destroy();
          }
        }

        return *this;
      }

#if ETL_USING_CPP11
      //***************************************************************************
      /// Assignment operator from optional_impl.
      //***************************************************************************
      ETL_CONSTEXPR14
      optional_impl& operator =(optional_impl&& other)
      {
        if (this != &other)
        {
          if (other.has_value())
          {
            storage.construct(etl::move(other.value()));
          }
          else
          {
            storage.destroy();
          }
        }

        return *this;
      }
#endif

      //***************************************************************************
      /// Assignment operator from value type.
      //***************************************************************************
      ETL_CONSTEXPR14
      optional_impl& operator =(const T& value_)
      {
        storage.construct(value_);

        return *this;
      }

#if ETL_USING_CPP11
      //***************************************************************************
      /// Assignment operator from value type.
      //***************************************************************************
      ETL_CONSTEXPR14
      optional_impl& operator =(T&& value_)
      {
        storage.construct(etl::move(value_));

        return *this;
      }
#endif

  public:

      //***************************************************************************
      /// Pointer operator.
      //***************************************************************************
      ETL_CONSTEXPR14
      T* operator ->()
      {
#if ETL_IS_DEBUG_BUILD && !(ETL_USING_CPP20 && ETL_USING_STL)
        ETL_ASSERT(has_value(), ETL_ERROR(optional_invalid));
#endif

        return &storage.u.value;
      }

      //***************************************************************************
      /// Pointer operator.
      //***************************************************************************
      ETL_CONSTEXPR14
      const T* operator ->() const
      {
#if ETL_IS_DEBUG_BUILD && !(ETL_USING_CPP20 && ETL_USING_STL)
        ETL_ASSERT(has_value(), ETL_ERROR(optional_invalid));
#endif

        return &storage.u.value;
      }

      //***************************************************************************
      /// Dereference operator.
      //***************************************************************************
      ETL_CONSTEXPR14
      T& operator *() ETL_LVALUE_REF_QUALIFIER
      {
#if ETL_IS_DEBUG_BUILD && !(ETL_USING_CPP20 && ETL_USING_STL)
        ETL_ASSERT(has_value(), ETL_ERROR(optional_invalid));
#endif

        return storage.u.value;
      }

      //***************************************************************************
      /// Dereference operator.
      //***************************************************************************
      ETL_CONSTEXPR14
      const T& operator *() const ETL_LVALUE_REF_QUALIFIER
      {
#if ETL_IS_DEBUG_BUILD && !(ETL_USING_CPP20 && ETL_USING_STL)
        ETL_ASSERT(has_value(), ETL_ERROR(optional_invalid));
#endif

        return storage.u.value;
      }

#if ETL_USING_CPP11
      //***************************************************************************
      /// Dereference operator.
      //***************************************************************************
      ETL_CONSTEXPR14
      T&& operator *()&&
      {
#if ETL_IS_DEBUG_BUILD && !(ETL_USING_CPP20 && ETL_USING_STL)
        ETL_ASSERT(has_value(), ETL_ERROR(optional_invalid));
#endif

        return etl::move(storage.u.value);
      }

      //***************************************************************************
      /// Dereference operator.
      //***************************************************************************
      ETL_CONSTEXPR14
      const T&& operator *() const&&
      {
#if ETL_IS_DEBUG_BUILD && !(ETL_USING_CPP20 && ETL_USING_STL)
        ETL_ASSERT(has_value(), ETL_ERROR(optional_invalid));
#endif

        return etl::move(storage.u.value);
      }
#endif

      //***************************************************************************
      // Check whether optional contains value
      //***************************************************************************
      ETL_CONSTEXPR14
      bool has_value() const ETL_NOEXCEPT
      {
        return storage.valid;
      }

      //***************************************************************************
      /// Bool conversion operator.
      //***************************************************************************
      ETL_CONSTEXPR14
      ETL_EXPLICIT operator bool() const
      {
        return has_value();
      }

      //***************************************************************************
      /// Get a reference to the value.
      //***************************************************************************
      ETL_CONSTEXPR14
      T& value() ETL_LVALUE_REF_QUALIFIER
      {
#if ETL_IS_DEBUG_BUILD
        ETL_ASSERT(has_value(), ETL_ERROR(optional_invalid));
#endif

        return storage.u.value;
      }

      //***************************************************************************
      /// Get a const reference to the value.
      //***************************************************************************
      ETL_CONSTEXPR14
      const T& value() const ETL_LVALUE_REF_QUALIFIER
      {
#if ETL_IS_DEBUG_BUILD
        ETL_ASSERT(has_value(), ETL_ERROR(optional_invalid));
#endif

        return storage.u.value;
      }

      //***************************************************************************
      /// Gets the value or a default if not valid.
      //***************************************************************************
      ETL_CONSTEXPR14
      T value_or(const T& default_value) const ETL_LVALUE_REF_QUALIFIER
      {
        return has_value() ? value() : default_value;
      }

#if ETL_USING_CPP11
      //***************************************************************************
      /// Get an rvalue reference to the value.
      //***************************************************************************
      ETL_CONSTEXPR14
      T&& value()&&
      {
#if ETL_IS_DEBUG_BUILD
        ETL_ASSERT(has_value(), ETL_ERROR(optional_invalid));
#endif

        return etl::move(storage.u.value);
      }

      //***************************************************************************
      /// Get a const rvalue reference to the value.
      //***************************************************************************
      ETL_CONSTEXPR14
      const T&& value() const&&
      {
#if ETL_IS_DEBUG_BUILD
        ETL_ASSERT(has_value(), ETL_ERROR(optional_invalid));
#endif

        return etl::move(storage.u.value);
      }

      //***************************************************************************
      /// Gets the value or a default if not valid.
      //***************************************************************************
      template <typename U>
      ETL_CONSTEXPR14
      etl::enable_if_t<etl::is_convertible<U, T>::value, T>
        value_or(U&& default_value) const&
      {
        return has_value() ? value() : etl::forward<T>(default_value);
      }

      //***************************************************************************
      /// Gets the value or a default if not valid.
      //***************************************************************************
      template <typename U>
      ETL_CONSTEXPR14
      etl::enable_if_t<etl::is_convertible<U, T>::value, T>
        value_or(U&& default_value)&&
      {
        return has_value() ? etl::move(value()) : etl::forward<T>(default_value);
      }
#endif

      //***************************************************************************
      /// Swaps this value with another.
      //***************************************************************************
      ETL_CONSTEXPR14
      void swap(optional_impl& other)
      {
        optional_impl temp(*this);
        *this = other;
        other = temp;
      }

      //***************************************************************************
      /// Reset back to invalid.
      //***************************************************************************
      ETL_CONSTEXPR14
      void reset()
      {
        storage.destroy();
      }

#if ETL_USING_CPP11  && ETL_NOT_USING_STLPORT && !defined(ETL_OPTIONAL_FORCE_CPP03_IMPLEMENTATION)
      //*************************************************************************
      /// Emplaces a value.
      ///\param args The arguments to construct with.
      //*************************************************************************
      template <typename... TArgs>
      ETL_CONSTEXPR14
      void emplace(TArgs&& ... args)
      {
        storage.construct(etl::forward<TArgs>(args)...);
      }
#else
      //*************************************************************************
      /// Emplaces a value.
      /// 1 parameter.
      //*************************************************************************
      T& emplace()
      {
        if (has_value())
        {
          // Destroy the old one.
          storage.destroy();
        }

        T* p = ::new (&storage.u.value) T();
        storage.valid = true;

        return *p;
      }

      //*************************************************************************
      /// Emplaces a value.
      /// 1 parameter.
      //*************************************************************************
      template <typename T1>
      T& emplace(const T1& value1)
      {
        if (has_value())
        {
          // Destroy the old one.
          storage.destroy();
        }

        T* p = ::new (&storage.u.value) T(value1);
        storage.valid = true;

        return *p;
      }

      //*************************************************************************
      /// Emplaces a value.
      /// 2 parameters.
      //*************************************************************************
      template <typename T1, typename T2>
      T& emplace(const T1& value1, const T2& value2)
      {
        if (has_value())
        {
          // Destroy the old one.
          storage.destroy();
        }

        T* p = ::new (&storage.u.value) T(value1, value2);
        storage.valid = true;

        return *p;
      }

      //*************************************************************************
      /// Emplaces a value.
      /// 3 parameters.
      //*************************************************************************
      template <typename T1, typename T2, typename T3>
      T& emplace(const T1& value1, const T2& value2, const T3& value3)
      {
        if (has_value())
        {
          // Destroy the old one.
          storage.destroy();
        }

        T* p = ::new (&storage.u.value) T(value1, value2, value3);
        storage.valid = true;

        return *p;
      }

      //*************************************************************************
      /// Emplaces a value.
      /// 4 parameters.
      //*************************************************************************
      template <typename T1, typename T2, typename T3, typename T4>
      T& emplace(const T1& value1, const T2& value2, const T3& value3, const T4& value4)
      {
        if (has_value())
        {
          // Destroy the old one.
          storage.destroy();
        }

        T* p = ::new (&storage.u.value) T(value1, value2, value3, value4);
        storage.valid = true;

        return *p;
      }
#endif

    private:

      struct dummy_t {};

      //*************************************
      // The storage for the optional value.
      //*************************************
      struct storage_type
      {
        //*******************************
        ETL_CONSTEXPR14
          storage_type()
          : u()
          , valid(false)
        {
        }

        //*******************************
        ETL_CONSTEXPR14
        void construct(const T& value_)
        {
          u.value = value_;
          valid   = true;
        }

#if ETL_USING_CPP11
        //*******************************
        ETL_CONSTEXPR14
        void construct(T&& value_)
        {
          u.value = value_;
          valid = true;
        }

        //*******************************
        template <typename... TArgs>
        ETL_CONSTEXPR14
        void construct(TArgs&&... args)
        {
          u.value = T(etl::forward<TArgs>(args)...);
          valid = true;
        }
#endif

        //*******************************
        ETL_CONSTEXPR14
        void destroy()
        {
          valid = false;
        }

        //*******************************
        union union_type
        {
          ETL_CONSTEXPR14
          union_type()
            : dummy()
          {
          }

          dummy_t dummy;
          T       value;
        } u;

        bool valid;
      };

      storage_type storage;
    };
  }

#define ETL_OPTIONAL_ENABLE_CPP14     typename etl::enable_if< etl::is_pod<U>::value, int>::type = 0
#define ETL_OPTIONAL_ENABLE_CPP20_STL typename etl::enable_if<!etl::is_pod<U>::value, int>::type = 0

#define ETL_OPTIONAL_ENABLE_CONSTEXPR_BOOL_RETURN_CPP14     ETL_CONSTEXPR14     typename etl::enable_if< etl::is_pod<T>::value, bool>::type
#define ETL_OPTIONAL_ENABLE_CONSTEXPR_BOOL_RETURN_CPP20_STL ETL_CONSTEXPR20_STL typename etl::enable_if<!etl::is_pod<T>::value, bool>::type

  //*****************************************************************************
  /// An optional type.
  /// If the optional type is not initialised then a type is not constructed.
  /// See http://en.cppreference.com/w/cpp/utility/optional
  ///\tparam T The type to store.
  ///\ingroup utilities
  //*****************************************************************************
  template <typename T>
  class optional : public private_optional::optional_impl<T>
  {
  private:

    typedef private_optional::optional_impl<T> impl_t;
    
  public:

    typedef T value_type;

#if ETL_USING_CPP11
    //***************************************************************************
    /// Constructor.
    //***************************************************************************
    template <typename U = T, ETL_OPTIONAL_ENABLE_CPP14>
    ETL_CONSTEXPR14
    optional()
      : impl_t()
    {
    }

    //***************************************************************************
    /// Constructor.
    //***************************************************************************
    template <typename U = T, ETL_OPTIONAL_ENABLE_CPP20_STL>
    ETL_CONSTEXPR20_STL
    optional()
      : impl_t()
    {
    }
#else
    optional()
      : impl_t()
    {
    }
#endif

#if ETL_USING_CPP11
    //***************************************************************************
    /// Constructor with nullopt.
    //***************************************************************************
    template <typename U = T, ETL_OPTIONAL_ENABLE_CPP14>
    ETL_CONSTEXPR14
    optional(etl::nullopt_t)
      : impl_t(etl::nullopt)
    {
    }

    //***************************************************************************
    /// Constructor with nullopt.
    //***************************************************************************
    template <typename U = T, ETL_OPTIONAL_ENABLE_CPP20_STL>
    ETL_CONSTEXPR20_STL
    optional(etl::nullopt_t)
      : impl_t(etl::nullopt)
    {
    }
#else
    //***************************************************************************
    /// Constructor with nullopt.
    //***************************************************************************
    optional(etl::nullopt_t)
      : impl_t(etl::nullopt)
    {
    }
#endif

#include "private/diagnostic_uninitialized_push.h"
#if ETL_USING_CPP11
    //***************************************************************************
    /// Copy constructor.
    //***************************************************************************
    template <typename U = T, ETL_OPTIONAL_ENABLE_CPP14>
    ETL_CONSTEXPR14
    optional(const optional& other)
      : impl_t(other)
    {
    }

    //***************************************************************************
    /// Copy constructor.
    //***************************************************************************
    template <typename U = T, ETL_OPTIONAL_ENABLE_CPP20_STL>
    ETL_CONSTEXPR20_STL
    optional(const optional& other)
      : impl_t(other)
    {
<<<<<<< HEAD
      if (this != &other)
      {
        if (other.valid)
        {
          storage.value = other.storage.value;
        }

        valid = other.valid;
      }

      return *this;
=======
>>>>>>> ea74d2f0
    }
#else
    //***************************************************************************
    /// Copy constructor.
    //***************************************************************************
    optional(const optional& other)
      : impl_t(other)
    {
<<<<<<< HEAD
      if (this != &other)
      {
        if (other.valid)
        {
          storage.value = etl::move(other.storage.value);
        }

        valid = other.valid;
      }

      return *this;
=======
>>>>>>> ea74d2f0
    }
#endif
#include "private/diagnostic_pop.h"

#if ETL_USING_CPP11
    //***************************************************************************
    /// Move constructor.
    //***************************************************************************
    template <typename U = T, ETL_OPTIONAL_ENABLE_CPP14>
    ETL_CONSTEXPR14
    optional(optional&& other)
      : impl_t(other)
    {
    }

    //***************************************************************************
    /// Move constructor.
    //***************************************************************************
    template <typename U = T, ETL_OPTIONAL_ENABLE_CPP20_STL>
    ETL_CONSTEXPR20_STL
    optional(optional&& other)
      : impl_t(other)
    {
    }
#endif

#if ETL_USING_CPP11
    //***************************************************************************
    /// Construct from value type.
    //***************************************************************************
    template <typename U = T, ETL_OPTIONAL_ENABLE_CPP14>
    ETL_CONSTEXPR14
    optional(const T& value_)
      : impl_t(value_)
    {
    }

    //***************************************************************************
    /// Construct from value type.
    //***************************************************************************
    template <typename U = T, ETL_OPTIONAL_ENABLE_CPP20_STL>
    ETL_CONSTEXPR20_STL
    optional(const T& value_)
      : impl_t(value_)
    {
    }
#else
    //***************************************************************************
    /// Construct from value type.
    //***************************************************************************
    optional(const T& value_)
      : impl_t(value_)
    {
    }
#endif


#if ETL_USING_CPP11
    //***************************************************************************
    /// Move construct from value type.
    //***************************************************************************
    template <typename U = T, ETL_OPTIONAL_ENABLE_CPP14>
    ETL_CONSTEXPR14
    optional(T&& value_)
      : impl_t(etl::move(value_))
    {
    }

    //***************************************************************************
    /// Move construct from value type.
    //***************************************************************************
    template <typename U = T, ETL_OPTIONAL_ENABLE_CPP20_STL>
    ETL_CONSTEXPR20_STL
    optional(T&& value_)
      : impl_t(etl::move(value_))
    {
    }
#endif

#if ETL_USING_CPP11
    //***************************************************************************
    /// Assignment operator from nullopt.
    //***************************************************************************
    template <typename U = T, ETL_OPTIONAL_ENABLE_CPP14>
    ETL_CONSTEXPR14
    optional& operator =(etl::nullopt_t)
    {
      impl_t::operator=(etl::nullopt);

      return *this;
    }

    //***************************************************************************
    /// Assignment operator from nullopt.
    //***************************************************************************
    template <typename U = T, ETL_OPTIONAL_ENABLE_CPP20_STL>
    ETL_CONSTEXPR20_STL
    optional& operator =(etl::nullopt_t)
    {
      impl_t::operator=(etl::nullopt);

      return *this;
    }
#else
    //***************************************************************************
    /// Assignment operator from nullopt.
    //***************************************************************************
    optional& operator =(etl::nullopt_t)
    {
      impl_t::operator=(etl::nullopt);

      return *this;
    }
#endif

#if ETL_USING_CPP11
    //***************************************************************************
    /// Assignment operator from optional.
    //***************************************************************************
    template <typename U = T, ETL_OPTIONAL_ENABLE_CPP14>
    ETL_CONSTEXPR14
    optional& operator =(const optional& other)
    {
      impl_t::operator=(other);

      return *this;
    }

    //***************************************************************************
    /// Assignment operator from optional.
    //***************************************************************************
    template <typename U = T, ETL_OPTIONAL_ENABLE_CPP20_STL>
    ETL_CONSTEXPR20_STL
    optional& operator =(const optional& other)
    {
      impl_t::operator=(other);

      return *this;
    }
#else
    //***************************************************************************
    /// Assignment operator from optional.
    //***************************************************************************
    optional& operator =(const optional& other)
    {
      impl_t::operator=(other);

      return *this;
    }
#endif

#if ETL_USING_CPP11
    //***************************************************************************
    /// Move assignment operator from optional.
    //***************************************************************************
    template <typename U = T, ETL_OPTIONAL_ENABLE_CPP14>
    ETL_CONSTEXPR14
      optional& operator =(optional&& other)
    {
      impl_t::operator=(etl::move(other));

      return *this;
    }

    //***************************************************************************
    /// Move assignment operator from optional.
    //***************************************************************************
    template <typename U = T, ETL_OPTIONAL_ENABLE_CPP20_STL>
    ETL_CONSTEXPR20_STL
      optional& operator =(optional&& other)
    {
      impl_t::operator=(etl::move(other));

      return *this;
    }
#endif

#if ETL_USING_CPP11
    //***************************************************************************
    /// Assignment operator from value type.
    //***************************************************************************
    template <typename U = T, ETL_OPTIONAL_ENABLE_CPP14>
    ETL_CONSTEXPR14
    optional& operator =(const T& value_)
    {
      impl_t::operator=(value_);

      return *this;
    }

    //***************************************************************************
    /// Assignment operator from value type.
    //***************************************************************************
    template <typename U = T, ETL_OPTIONAL_ENABLE_CPP20_STL>
    ETL_CONSTEXPR20_STL
    optional& operator =(const T& value_)
    {
      impl_t::operator=(value_);

      return *this;
    }
#else
    //***************************************************************************
    /// Assignment operator from value type.
    //***************************************************************************
    optional& operator =(const T& value_)
    {
      impl_t::operator=(value_);

      return *this;
    }
#endif

#if ETL_USING_CPP11
    //***************************************************************************
    /// Move assignment operator from value type.
    //***************************************************************************
    template <typename U = T, ETL_OPTIONAL_ENABLE_CPP14>
    ETL_CONSTEXPR14
      optional& operator =(T&& value_)
    {
      impl_t::operator=(etl::move(value_));

      return *this;
    }

    //***************************************************************************
    /// Move assignment operator from value type.
    //***************************************************************************
    template <typename U = T, ETL_OPTIONAL_ENABLE_CPP20_STL>
    ETL_CONSTEXPR20_STL
      optional& operator =(T&& value_)
    {
      impl_t::operator=(etl::move(value_));

      return *this;
    }
#endif
  };

#include "private/diagnostic_uninitialized_push.h"

  //***************************************************************************
  /// Equality operator. cppreference 1
  //***************************************************************************
  template <typename T>
  ETL_OPTIONAL_ENABLE_CONSTEXPR_BOOL_RETURN_CPP14 operator ==(const etl::optional<T>& lhs, const etl::optional<T>& rhs)
  {
    if (lhs.has_value() != rhs.has_value())
    {
      return false;
    }
    else if (!lhs.has_value() && !rhs.has_value())
    {
      return true;
    }
    else
    {
      return lhs.value() == rhs.value();
    }
  }

  //***************************************************************************
  /// Equality operator. cppreference 1
  //***************************************************************************
  template <typename T>
  ETL_OPTIONAL_ENABLE_CONSTEXPR_BOOL_RETURN_CPP20_STL operator ==(const etl::optional<T>& lhs, const etl::optional<T>& rhs)
  {
    if (lhs.has_value() != rhs.has_value())
    {
      return false;
    }
    else if (!lhs.has_value() && !rhs.has_value())
    {
      return true;
    }
    else
    {
      return lhs.value() == rhs.value();
    }
  }

  //***************************************************************************
  /// Inequality operator. cppreference 2
  //***************************************************************************
  template <typename T>
  ETL_OPTIONAL_ENABLE_CONSTEXPR_BOOL_RETURN_CPP14 operator !=(const etl::optional<T>& lhs, const etl::optional<T>& rhs)
  {
    return !(lhs == rhs);
  }

  //***************************************************************************
  /// Inequality operator. cppreference 2
  //***************************************************************************
  template <typename T>
  ETL_OPTIONAL_ENABLE_CONSTEXPR_BOOL_RETURN_CPP20_STL operator !=(const etl::optional<T>& lhs, const etl::optional<T>& rhs)
  {
    return !(lhs == rhs);
  }

  //***************************************************************************
  /// Less than operator. cppreference 3
  //***************************************************************************
  template <typename T>
  ETL_OPTIONAL_ENABLE_CONSTEXPR_BOOL_RETURN_CPP14 operator <(const etl::optional<T>& lhs, const etl::optional<T>& rhs)
  {
    if (!rhs.has_value())
    {
      return false;
    }
    else if (!lhs.has_value())
    {
      return true;
    }
    else
    {
      return lhs.value() < rhs.value();
    }
  }

  //***************************************************************************
  /// Less than operator. cppreference 3
  //***************************************************************************
  template <typename T>
  ETL_OPTIONAL_ENABLE_CONSTEXPR_BOOL_RETURN_CPP20_STL operator <(const etl::optional<T>& lhs, const etl::optional<T>& rhs)
  {
    if (!rhs.has_value())
    {
      return false;
    }
    else if (!lhs.has_value())
    {
      return true;
    }
    else
    {
      return lhs.value() < rhs.value();
    }
  }

  //***************************************************************************
  /// Less than equal operator. cppreference 4
  //***************************************************************************
  template <typename T>
  ETL_OPTIONAL_ENABLE_CONSTEXPR_BOOL_RETURN_CPP14 operator <=(const etl::optional<T>& lhs, const etl::optional<T>& rhs)
  {
    return !(rhs < lhs);
  }

  //***************************************************************************
  /// Less than equal operator. cppreference 4
  //***************************************************************************
  template <typename T>
  ETL_OPTIONAL_ENABLE_CONSTEXPR_BOOL_RETURN_CPP20_STL operator <=(const etl::optional<T>& lhs, const etl::optional<T>& rhs)
  {
    return !(rhs < lhs);
  }

  //***************************************************************************
  /// greater than operator. cppreference 5
  //***************************************************************************
  template <typename T>
  ETL_OPTIONAL_ENABLE_CONSTEXPR_BOOL_RETURN_CPP14 operator >(const etl::optional<T>& lhs, const etl::optional<T>& rhs)
  {
    return (rhs < lhs);
  }

  //***************************************************************************
  /// greater than operator. cppreference 5
  //***************************************************************************
  template <typename T>
  ETL_OPTIONAL_ENABLE_CONSTEXPR_BOOL_RETURN_CPP20_STL operator >(const etl::optional<T>& lhs, const etl::optional<T>& rhs)
  {
    return (rhs < lhs);
  }

  //***************************************************************************
  /// greater than equal operator. cppreference 6
  //***************************************************************************
  template <typename T>
  ETL_OPTIONAL_ENABLE_CONSTEXPR_BOOL_RETURN_CPP14 operator >=(const etl::optional<T>& lhs, const etl::optional<T>& rhs)
  {
    return !(lhs < rhs);
  }

  //***************************************************************************
  /// greater than equal operator. cppreference 6
  //***************************************************************************
  template <typename T>
  ETL_OPTIONAL_ENABLE_CONSTEXPR_BOOL_RETURN_CPP20_STL operator >=(const etl::optional<T>& lhs, const etl::optional<T>& rhs)
  {
    return !(lhs < rhs);
  }

  //***************************************************************************
  /// Equality operator. cppreference 7
  //***************************************************************************
  template <typename T>
  ETL_OPTIONAL_ENABLE_CONSTEXPR_BOOL_RETURN_CPP14 operator ==(const etl::optional<T>& lhs, etl::nullopt_t)
  {
    return !lhs.has_value();
  }

  //***************************************************************************
  /// Equality operator. cppreference 7
  //***************************************************************************
  template <typename T>
  ETL_OPTIONAL_ENABLE_CONSTEXPR_BOOL_RETURN_CPP20_STL operator ==(const etl::optional<T>& lhs, etl::nullopt_t)
  {
    return !lhs.has_value();
  }

  //***************************************************************************
  /// Equality operator. cppreference 8
  //***************************************************************************
  template <typename T>
  ETL_OPTIONAL_ENABLE_CONSTEXPR_BOOL_RETURN_CPP14 operator ==(etl::nullopt_t, const etl::optional<T>& rhs)
  {
    return !rhs.has_value();
  }

  //***************************************************************************
  /// Equality operator. cppreference 8
  //***************************************************************************
  template <typename T>
  ETL_OPTIONAL_ENABLE_CONSTEXPR_BOOL_RETURN_CPP20_STL operator ==(etl::nullopt_t, const etl::optional<T>& rhs)
  {
    return !rhs.has_value();
  }

  //***************************************************************************
  /// Inequality operator. cppreference 9
  //***************************************************************************
  template <typename T>
  ETL_OPTIONAL_ENABLE_CONSTEXPR_BOOL_RETURN_CPP14 operator !=(const etl::optional<T>& lhs, etl::nullopt_t)
  {
    return !(lhs == etl::nullopt);
  }

  //***************************************************************************
  /// Inequality operator. cppreference 9
  //***************************************************************************
  template <typename T>
  ETL_OPTIONAL_ENABLE_CONSTEXPR_BOOL_RETURN_CPP20_STL operator !=(const etl::optional<T>& lhs, etl::nullopt_t)
  {
    return !(lhs == etl::nullopt);
  }

  //***************************************************************************
  /// Inequality operator. cppreference 10
  //***************************************************************************
  template <typename T>
  ETL_OPTIONAL_ENABLE_CONSTEXPR_BOOL_RETURN_CPP14 operator !=(etl::nullopt_t , const etl::optional<T>& rhs)
  {
    return !(etl::nullopt == rhs);
  }

  //***************************************************************************
  /// Inequality operator. cppreference 10
  //***************************************************************************
  template <typename T>
  ETL_OPTIONAL_ENABLE_CONSTEXPR_BOOL_RETURN_CPP20_STL operator !=(etl::nullopt_t, const etl::optional<T>& rhs)
  {
    return !(etl::nullopt == rhs);
  }

  //***************************************************************************
  /// Less than operator. cppreference 11
  //***************************************************************************
  template <typename T>
  ETL_OPTIONAL_ENABLE_CONSTEXPR_BOOL_RETURN_CPP14 operator <(const etl::optional<T>&, etl::nullopt_t)
  {
    return false;
  }

  //***************************************************************************
  /// Less than operator. cppreference 11
  //***************************************************************************
  template <typename T>
  ETL_OPTIONAL_ENABLE_CONSTEXPR_BOOL_RETURN_CPP20_STL operator <(const etl::optional<T>&, etl::nullopt_t)
  {
    return false;
  }

  //***************************************************************************
  /// Less than operator. cppreference 12
  //***************************************************************************
  template <typename T>
  ETL_OPTIONAL_ENABLE_CONSTEXPR_BOOL_RETURN_CPP14 operator <(etl::nullopt_t, const etl::optional<T>& rhs)
  {
    return rhs.has_value();
  }

  //***************************************************************************
  /// Less than operator. cppreference 12
  //***************************************************************************
  template <typename T>
  ETL_OPTIONAL_ENABLE_CONSTEXPR_BOOL_RETURN_CPP20_STL operator <(etl::nullopt_t, const etl::optional<T>& rhs)
  {
    return rhs.has_value();
  }

  //***************************************************************************
  /// Less than equal operator. cppreference 13
  //***************************************************************************
  template <typename T>
  ETL_OPTIONAL_ENABLE_CONSTEXPR_BOOL_RETURN_CPP14 operator <=(const etl::optional<T>& lhs, etl::nullopt_t)
  {
    return !lhs.has_value();
  }

  //***************************************************************************
  /// Less than equal operator. cppreference 13
  //***************************************************************************
  template <typename T>
  ETL_OPTIONAL_ENABLE_CONSTEXPR_BOOL_RETURN_CPP20_STL operator <=(const etl::optional<T>& lhs, etl::nullopt_t)
  {
    return !lhs.has_value();
  }

  //***************************************************************************
  /// Less than equal operator. cppreference 14
  //***************************************************************************
  template <typename T>
  ETL_OPTIONAL_ENABLE_CONSTEXPR_BOOL_RETURN_CPP14 operator <=(etl::nullopt_t, const etl::optional<T>&)
  {
    return true;
  }

  //***************************************************************************
  /// Less than equal operator. cppreference 14
  //***************************************************************************
  template <typename T>
  ETL_OPTIONAL_ENABLE_CONSTEXPR_BOOL_RETURN_CPP20_STL operator <=(etl::nullopt_t, const etl::optional<T>&)
  {
    return true;
  }

  //***************************************************************************
  /// Greater than operator. cppreference 15
  //***************************************************************************
  template <typename T>
  ETL_OPTIONAL_ENABLE_CONSTEXPR_BOOL_RETURN_CPP14 operator >(const etl::optional<T>& lhs, etl::nullopt_t)
  {
    return lhs.has_value();
  }

  //***************************************************************************
  /// Greater than operator. cppreference 15
  //***************************************************************************
  template <typename T>
  ETL_OPTIONAL_ENABLE_CONSTEXPR_BOOL_RETURN_CPP20_STL operator >(const etl::optional<T>& lhs, etl::nullopt_t)
  {
    return lhs.has_value();
  }

  //***************************************************************************
  /// Greater than operator. cppreference 16
  //***************************************************************************
  template <typename T>
  ETL_OPTIONAL_ENABLE_CONSTEXPR_BOOL_RETURN_CPP14 operator >(etl::nullopt_t, const etl::optional<T>&)
  {
    return false;
  }

  //***************************************************************************
  /// Greater than operator. cppreference 16
  //***************************************************************************
  template <typename T>
  ETL_OPTIONAL_ENABLE_CONSTEXPR_BOOL_RETURN_CPP20_STL operator >(etl::nullopt_t, const etl::optional<T>&)
  {
    return false;
  }

  //***************************************************************************
  /// Greater than equal operator. cppreference 17
  //***************************************************************************
  template <typename T>
  ETL_OPTIONAL_ENABLE_CONSTEXPR_BOOL_RETURN_CPP14 operator >=(const etl::optional<T>&, etl::nullopt_t)
  {
    return true;
  }

  //***************************************************************************
  /// Greater than equal operator. cppreference 17
  //***************************************************************************
  template <typename T>
  ETL_OPTIONAL_ENABLE_CONSTEXPR_BOOL_RETURN_CPP20_STL operator >=(const etl::optional<T>&, etl::nullopt_t)
  {
    return true;
  }

  //***************************************************************************
  /// Greater than equal operator. cppreference 18
  //***************************************************************************
  template <typename T>
  ETL_OPTIONAL_ENABLE_CONSTEXPR_BOOL_RETURN_CPP14 operator >=(etl::nullopt_t, const etl::optional<T>& rhs)
  {
    return !rhs.has_value();
  }

  //***************************************************************************
  /// Greater than equal operator. cppreference 18
  //***************************************************************************
  template <typename T>
  ETL_OPTIONAL_ENABLE_CONSTEXPR_BOOL_RETURN_CPP20_STL operator >=(etl::nullopt_t, const etl::optional<T>& rhs)
  {
    return !rhs.has_value();
  }

  //***************************************************************************
  /// Equality operator. cppreference 19
  //**************************************************************************
  template <typename T, typename U>
  ETL_OPTIONAL_ENABLE_CONSTEXPR_BOOL_RETURN_CPP14 operator ==(const etl::optional<T>& lhs, const U& rhs)
  {
    return lhs.has_value() ? lhs.value() == rhs : false;
  }

  //***************************************************************************
  /// Equality operator. cppreference 19
  //**************************************************************************
  template <typename T, typename U>
  ETL_OPTIONAL_ENABLE_CONSTEXPR_BOOL_RETURN_CPP20_STL operator ==(const etl::optional<T>& lhs, const U& rhs)
  {
    return lhs.has_value() ? lhs.value() == rhs : false;
  }

  //***************************************************************************
  /// Inequality operator. cppreference 21
  //**************************************************************************
  template <typename T, typename U>
  ETL_OPTIONAL_ENABLE_CONSTEXPR_BOOL_RETURN_CPP14 operator !=(const etl::optional<T>& lhs, const U& rhs)
  {
    return !(lhs == rhs);
  }

  //***************************************************************************
  /// Inequality operator. cppreference 21
  //**************************************************************************
  template <typename T, typename U>
  ETL_OPTIONAL_ENABLE_CONSTEXPR_BOOL_RETURN_CPP20_STL operator !=(const etl::optional<T>& lhs, const U& rhs)
  {
    return !(lhs == rhs);
  }

  //***************************************************************************
  /// Equality operator. cppreference 20
  //**************************************************************************
  template <typename T, typename U>
  ETL_OPTIONAL_ENABLE_CONSTEXPR_BOOL_RETURN_CPP14 operator ==(const U& lhs, const etl::optional<T>& rhs)
  {
    return rhs.has_value() ? rhs.value() == lhs : false;
  }

  //***************************************************************************
  /// Equality operator. cppreference 20
  //**************************************************************************
  template <typename T, typename U>
  ETL_OPTIONAL_ENABLE_CONSTEXPR_BOOL_RETURN_CPP20_STL operator ==(const U& lhs, const etl::optional<T>& rhs)
  {
    return rhs.has_value() ? rhs.value() == lhs : false;
  }

  //***************************************************************************
  /// Inequality operator. cppreference 22
  //**************************************************************************
  template <typename T, typename U>
  ETL_OPTIONAL_ENABLE_CONSTEXPR_BOOL_RETURN_CPP14 operator !=(const U& lhs, const etl::optional<T>& rhs)
  {
    return !(lhs == rhs);
  }

  //***************************************************************************
  /// Inequality operator. cppreference 22
  //**************************************************************************
  template <typename T, typename U>
  ETL_OPTIONAL_ENABLE_CONSTEXPR_BOOL_RETURN_CPP20_STL operator !=(const U& lhs, const etl::optional<T>& rhs)
  {
    return !(lhs == rhs);
  }

  //***************************************************************************
  /// Less than operator. cppreference 23
  //***************************************************************************
  template <typename T, typename U>
  ETL_OPTIONAL_ENABLE_CONSTEXPR_BOOL_RETURN_CPP14 operator <(const etl::optional<T>& lhs, const U& rhs)
  {
    return lhs.has_value() ? lhs.value() < rhs : true;
  }

  //***************************************************************************
  /// Less than operator. cppreference 23
  //***************************************************************************
  template <typename T, typename U>
  ETL_OPTIONAL_ENABLE_CONSTEXPR_BOOL_RETURN_CPP20_STL operator <(const etl::optional<T>& lhs, const U& rhs)
  {
    return lhs.has_value() ? lhs.value() < rhs : true;
  }

  //***************************************************************************
  /// Less than operator. cppreference 24
  //***************************************************************************
  template <typename T, typename U>
  ETL_OPTIONAL_ENABLE_CONSTEXPR_BOOL_RETURN_CPP14 operator <(const U& lhs, const etl::optional<T>& rhs)
  {
    return rhs.has_value() ? lhs < rhs.value() : false;
  }

  //***************************************************************************
  /// Less than operator. cppreference 24
  //***************************************************************************
  template <typename T, typename U>
  ETL_OPTIONAL_ENABLE_CONSTEXPR_BOOL_RETURN_CPP20_STL operator <(const U& lhs, const etl::optional<T>& rhs)
  {
    return rhs.has_value() ? lhs < rhs.value() : false;
  }

  //***************************************************************************
  /// Less than equal operator. cppreference 25
  //***************************************************************************
  template <typename T, typename U>
  ETL_OPTIONAL_ENABLE_CONSTEXPR_BOOL_RETURN_CPP14 operator <=(const etl::optional<T>& lhs, const U& rhs)
  {
    return lhs.has_value() ? lhs.value() <= rhs : true;
  }

  //***************************************************************************
  /// Less than equal operator. cppreference 25
  //***************************************************************************
  template <typename T, typename U>
  ETL_OPTIONAL_ENABLE_CONSTEXPR_BOOL_RETURN_CPP20_STL operator <=(const etl::optional<T>& lhs, const U& rhs)
  {
    return lhs.has_value() ? lhs.value() <= rhs : true;
  }

  //***************************************************************************
  /// Less than equal operator. cppreference 26
  //***************************************************************************
  template <typename T, typename U>
  ETL_OPTIONAL_ENABLE_CONSTEXPR_BOOL_RETURN_CPP14 operator <=(const U& lhs, const etl::optional<T>& rhs)
  {
    return rhs.has_value() ? lhs <= rhs.value() : false;
  }

  //***************************************************************************
  /// Less than equal operator. cppreference 26
  //***************************************************************************
  template <typename T, typename U>
  ETL_OPTIONAL_ENABLE_CONSTEXPR_BOOL_RETURN_CPP20_STL operator <=(const U& lhs, const etl::optional<T>& rhs)
  {
    return rhs.has_value() ? lhs <= rhs.value() : false;
  }

  //***************************************************************************
  /// Greater than operator. cppreference 27
  //***************************************************************************
  template <typename T, typename U>
  ETL_OPTIONAL_ENABLE_CONSTEXPR_BOOL_RETURN_CPP14 operator >(const etl::optional<T>& lhs, const U& rhs)
  {
    return lhs.has_value() ? lhs.value() > rhs  : false;
  }

  //***************************************************************************
  /// Greater than operator. cppreference 27
  //***************************************************************************
  template <typename T, typename U>
  ETL_OPTIONAL_ENABLE_CONSTEXPR_BOOL_RETURN_CPP20_STL operator >(const etl::optional<T>& lhs, const U& rhs)
  {
    return lhs.has_value() ? lhs.value() > rhs  : false;
  }

  //***************************************************************************
  /// Greater than operator. cppreference 28
  //***************************************************************************
  template <typename T, typename U>
  ETL_OPTIONAL_ENABLE_CONSTEXPR_BOOL_RETURN_CPP14 operator >(const U& lhs, const etl::optional<T>& rhs)
  {
    return rhs.has_value() ? lhs > rhs.value() : true;
  }

  //***************************************************************************
  /// Greater than operator. cppreference 28
  //***************************************************************************
  template <typename T, typename U>
  ETL_OPTIONAL_ENABLE_CONSTEXPR_BOOL_RETURN_CPP20_STL operator >(const U& lhs, const etl::optional<T>& rhs)
  {
    return rhs.has_value() ? lhs > rhs.value() : true;
  }

  //***************************************************************************
  /// Greater than equal operator. cppreference 29
  //***************************************************************************
  template <typename T, typename U>
  ETL_OPTIONAL_ENABLE_CONSTEXPR_BOOL_RETURN_CPP14 operator >=(const etl::optional<T>& lhs, const U& rhs)
  {
    return lhs.has_value() ? lhs.value() >= rhs : false;
  }

  //***************************************************************************
  /// Greater than equal operator. cppreference 29
  //***************************************************************************
  template <typename T, typename U>
  ETL_OPTIONAL_ENABLE_CONSTEXPR_BOOL_RETURN_CPP20_STL operator >=(const etl::optional<T>& lhs, const U& rhs)
  {
    return lhs.has_value() ? lhs.value() >= rhs : false;
  }

  //***************************************************************************
  /// Greater than equal operator. cppreference 30
  //***************************************************************************
  template <typename T, typename U>
  ETL_OPTIONAL_ENABLE_CONSTEXPR_BOOL_RETURN_CPP14 operator >=(const U& lhs, const etl::optional<T>& rhs)
  {
    return rhs.has_value() ? lhs >= rhs.value() : true;
  }

  //***************************************************************************
  /// Greater than equal operator. cppreference 30
  //***************************************************************************
  template <typename T, typename U>
  ETL_OPTIONAL_ENABLE_CONSTEXPR_BOOL_RETURN_CPP20_STL operator >=(const U& lhs, const etl::optional<T>& rhs)
  {
    return rhs.has_value() ? lhs >= rhs.value() : true;
  }

#include "private/diagnostic_pop.h"

  //***************************************************************************
  /// Make an optional.
  //***************************************************************************
  template <typename T>
  ETL_CONSTEXPR20_STL etl::optional<typename etl::decay<T>::type> make_optional(T& value)
  {
    return etl::optional<typename etl::decay<T>::type>(value);
  }

  //***************************************************************************
  /// Template deduction guides.
  //***************************************************************************
#if ETL_CPP17_SUPPORTED
  template <typename T>
  optional(T) -> optional<T>;
#endif
}

//*************************************************************************
/// Swaps the values.
//*************************************************************************
template <typename T>
ETL_CONSTEXPR20_STL void swap(etl::optional<T>& lhs, etl::optional<T>& rhs)
{
  lhs.swap(rhs);
}

#undef ETL_OPTIONAL_ENABLE_CPP14
#undef ETL_OPTIONAL_ENABLE_CPP20_STL

#undef ETL_OPTIONAL_ENABLE_CONSTEXPR_BOOL_RETURN_CPP20_STL
#undef ETL_OPTIONAL_ENABLE_COMSTEXPR_BOOL_RETURN_CPP20_STL

#endif<|MERGE_RESOLUTION|>--- conflicted
+++ resolved
@@ -1320,20 +1320,6 @@
     optional(const optional& other)
       : impl_t(other)
     {
-<<<<<<< HEAD
-      if (this != &other)
-      {
-        if (other.valid)
-        {
-          storage.value = other.storage.value;
-        }
-
-        valid = other.valid;
-      }
-
-      return *this;
-=======
->>>>>>> ea74d2f0
     }
 #else
     //***************************************************************************
@@ -1342,20 +1328,6 @@
     optional(const optional& other)
       : impl_t(other)
     {
-<<<<<<< HEAD
-      if (this != &other)
-      {
-        if (other.valid)
-        {
-          storage.value = etl::move(other.storage.value);
-        }
-
-        valid = other.valid;
-      }
-
-      return *this;
-=======
->>>>>>> ea74d2f0
     }
 #endif
 #include "private/diagnostic_pop.h"
