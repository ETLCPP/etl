--- conflicted
+++ resolved
@@ -772,6 +772,7 @@
         {
           storage.value = other.storage.value;
         }
+
         valid = other.valid;
       }
 
@@ -786,18 +787,11 @@
     {
       if (this != &other)
       {
-<<<<<<< HEAD
-        if (other.has_value())
-        {
-          storage.value = etl::move(other.storage.value);
-        }
-
-=======
         if (other.valid)
         {
           storage.value = etl::move(other.storage.value);
         }
->>>>>>> 84031659
+
         valid = other.valid;
       }
 
