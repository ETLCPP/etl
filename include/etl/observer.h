///\file

/******************************************************************************
The MIT License(MIT)

Embedded Template Library.
https://github.com/ETLCPP/etl
https://www.etlcpp.com

Copyright(c) 2014 jwellbelove

Permission is hereby granted, free of charge, to any person obtaining a copy
of this software and associated documentation files(the "Software"), to deal
in the Software without restriction, including without limitation the rights
to use, copy, modify, merge, publish, distribute, sublicense, and / or sell
copies of the Software, and to permit persons to whom the Software is
furnished to do so, subject to the following conditions :

The above copyright notice and this permission notice shall be included in all
copies or substantial portions of the Software.

THE SOFTWARE IS PROVIDED "AS IS", WITHOUT WARRANTY OF ANY KIND, EXPRESS OR
IMPLIED, INCLUDING BUT NOT LIMITED TO THE WARRANTIES OF MERCHANTABILITY,
FITNESS FOR A PARTICULAR PURPOSE AND NONINFRINGEMENT.IN NO EVENT SHALL THE
AUTHORS OR COPYRIGHT HOLDERS BE LIABLE FOR ANY CLAIM, DAMAGES OR OTHER
LIABILITY, WHETHER IN AN ACTION OF CONTRACT, TORT OR OTHERWISE, ARISING FROM,
OUT OF OR IN CONNECTION WITH THE SOFTWARE OR THE USE OR OTHER DEALINGS IN THE
SOFTWARE.
******************************************************************************/

#ifndef ETL_OBSERVER_INCLUDED
#define ETL_OBSERVER_INCLUDED

//*****************************************************************************
///\defgroup observer observer
/// A templated implementation to simplify the creation of the observer pattern
/// and attempts to eliminate certain runtime errors by turning them into compile errors.
/// The pattern consists of two template classes.
/// \li <b>Observer</b><br>
/// This template may take up to eight notification types.
/// Each notification type will generate a pure virtual 'notification'
/// function. The class that inherits from this *must* define all
/// of the 'notification' function overloads otherwise the object will
/// remain 'abstract' and will not compile.
/// This ensures that no overload can be forgotten.<br>
///
/// \li <b>observable</b><br>
/// The class derived from this will be observed by the above class.
/// It keeps a list of registered observers and will notify all
/// of them with the notifications.
///\ingroup patterns
//*****************************************************************************

#include "algorithm.h"

#include "platform.h"
#include "vector.h"
#include "exception.h"
#include "error_handler.h"

#undef ETL_FILE
#define ETL_FILE "18"

namespace etl
{
  //***************************************************************************
  ///\ingroup observer
  /// The base class for observer exceptions.
  //***************************************************************************
  class observer_exception : public exception
  {
  public:

    observer_exception(string_type reason_, string_type file_name_, numeric_type line_number_)
      : exception(reason_, file_name_, line_number_)
    {
    }
  };

  //***************************************************************************
  ///\ingroup observer
  /// The exception thrown when the observer list is full.
  //***************************************************************************
  class observer_list_full : public observer_exception
  {
  public:

    observer_list_full(string_type file_name_, numeric_type line_number_)
      : observer_exception(ETL_ERROR_TEXT("observer:full", ETL_FILE"A"), file_name_, line_number_)
    {
    }
  };

  //*********************************************************************
  /// The object that is being observed.
  ///\tparam TObserver     The observer type.
  ///\tparam MAX_OBSERVERS The maximum number of observers that can be accomodated.
  ///\ingroup observer
  //*********************************************************************
  template <typename TObserver, const size_t MAX_OBSERVERS>
  class observable
  {
  public:

    typedef size_t size_type;

    typedef etl::vector<TObserver*, MAX_OBSERVERS> Observer_List;

    //*****************************************************************
    /// Add an observer to the list.
    /// If asserts or exceptions are enabled then an etl::observable_observer_list_full
    /// is emitted if the observer list is already full.
    ///\param observer A reference to the observer.
    //*****************************************************************
    void add_observer(TObserver& observer)
    {
		  // See if we already have it in our list.
<<<<<<< HEAD
      typename Observer_List::const_iterator i_observer = ETL_STD::find(observer_list.begin(),
                                                                        observer_list.end(),
                                                                        &observer);
=======
      typename Observer_List::const_iterator i_observer = etl::find(observer_list.begin(),
                                                                       observer_list.end(),
                                                                       &observer);
>>>>>>> 575a0fee

		  // Not there?
      if (i_observer == observer_list.end())
      {
        // Is there enough room?
        ETL_ASSERT(!observer_list.full(), ETL_ERROR(etl::observer_list_full));

        // Add it.
        observer_list.push_back(&observer);
      }
    }

    //*****************************************************************
    /// Remove a particular observer from the list.
    ///\param observer A reference to the observer.
    ///\return <b>true</b> if the observer was removed, <b>false</b> if not.
    //*****************************************************************
    bool remove_observer(TObserver& observer)
    {
      // See if we have it in our list.
<<<<<<< HEAD
      typename Observer_List::iterator i_observer = ETL_STD::find(observer_list.begin(),
                                                                  observer_list.end(),
                                                                  &observer);
=======
      typename Observer_List::iterator i_observer = etl::find(observer_list.begin(),
                                                                 observer_list.end(),
                                                                 &observer);
>>>>>>> 575a0fee

      // Found it?
      if (i_observer != observer_list.end())
      {
        // Erase it.
        observer_list.erase(i_observer);
        return true;
      }
      else
      {
        return false;
      }
    }

    //*****************************************************************
    /// Clear all observers from the list.
    //*****************************************************************
    void clear_observers()
    {
      observer_list.clear();
    }

    //*****************************************************************
    /// Returns the number of observers.
    //*****************************************************************
    size_type number_of_observers() const
    {
      return observer_list.size();
    }

    //*****************************************************************
    /// Notify all of the observers, sending them the notification.
    ///\tparam TNotification the notification type.
    ///\param n The notification.
    //*****************************************************************
#if ETL_CPP11_SUPPORTED && !defined(ETL_OBSERVER_FORCE_CPP03)
    template <typename... TNotification>
    void notify_observers(TNotification... n)
    {
      for (auto observer : observer_list)
      {
        observer->notification(n...);
      }
    }
#else
    template <typename TNotification>
    void notify_observers(TNotification n)
    {
      for (size_t i = 0; i < observer_list.size(); ++i)
      {
        observer_list[i]->notification(n);
      }
    }
#endif


  protected:

    ~observable()
    {
    }

  private:

    /// The list of observers.
    Observer_List observer_list;
  };

#if ETL_CPP11_SUPPORTED && !defined(ETL_OBSERVER_FORCE_CPP03)

  //*****************************************************************
  /// The observer class for N types.
  ///\ingroup observer
  //*****************************************************************
  template <typename T1, typename... Types>
  class observer : public observer<T1>, public observer<Types...>
  {
  public:

    using observer<T1>::notification;
    using observer<Types...>::notification;
  };

  //*****************************************************************
  /// The specialised observer class for 1 type.
  ///\ingroup observer
  //*****************************************************************
  template <typename T1>
  class observer<T1>
  {
  public:

    virtual void notification(T1) = 0;
  };

#else

  //*********************************************************************
  /// The observer interface for eight notification types.
  ///\ingroup observer
  //*********************************************************************
  template <typename T1,
            typename T2  = void,
            typename T3  = void,
            typename T4  = void,
            typename T5  = void,
            typename T6  = void,
            typename T7  = void,
            typename T8  = void>
  class observer
  {
  public:
    virtual ~observer() {}
    virtual void notification(T1) = 0;
    virtual void notification(T2) = 0;
    virtual void notification(T3) = 0;
    virtual void notification(T4) = 0;
    virtual void notification(T5) = 0;
    virtual void notification(T6) = 0;
    virtual void notification(T7) = 0;
    virtual void notification(T8) = 0;
  };

  //*********************************************************************
  /// The observer interface for seven notification types.
  ///\ingroup observer
  //*********************************************************************
  template <typename T1,
            typename T2,
            typename T3,
            typename T4,
            typename T5,
            typename T6,
            typename T7>
  class observer<T1, T2, T3, T4, T5, T6, T7>
  {
  public:

    virtual ~observer() {}
    virtual void notification(T1) = 0;
    virtual void notification(T2) = 0;
    virtual void notification(T3) = 0;
    virtual void notification(T4) = 0;
    virtual void notification(T5) = 0;
    virtual void notification(T6) = 0;
    virtual void notification(T7) = 0;
  };

  //*********************************************************************
  /// The observer interface for six notification types.
  ///\ingroup observer
  //*********************************************************************
  template <typename T1,
            typename T2,
            typename T3,
            typename T4,
            typename T5,
            typename T6>
  class observer<T1, T2, T3, T4, T5, T6>
  {
  public:

    virtual ~observer() {}
    virtual void notification(T1) = 0;
    virtual void notification(T2) = 0;
    virtual void notification(T3) = 0;
    virtual void notification(T4) = 0;
    virtual void notification(T5) = 0;
    virtual void notification(T6) = 0;
  };

  //*********************************************************************
  /// The observer interface for five notification types.
  ///\ingroup observer
  //*********************************************************************
  template <typename T1,
            typename T2,
            typename T3,
            typename T4,
            typename T5>
  class observer<T1, T2, T3, T4, T5>
  {
  public:

    virtual ~observer() {}
    virtual void notification(T1) = 0;
    virtual void notification(T2) = 0;
    virtual void notification(T3) = 0;
    virtual void notification(T4) = 0;
    virtual void notification(T5) = 0;
  };

  //*********************************************************************
  /// The observer interface for four notification types.
  ///\ingroup observer
  //*********************************************************************
  template <typename T1,
            typename T2,
            typename T3,
            typename T4>
  class observer<T1, T2, T3, T4>
  {
  public:

    virtual ~observer() {}
    virtual void notification(T1) = 0;
    virtual void notification(T2) = 0;
    virtual void notification(T3) = 0;
    virtual void notification(T4) = 0;
  };

  //*********************************************************************
  /// The observer interface for three notification types.
  ///\ingroup observer
  //*********************************************************************
  template <typename T1,
            typename T2,
            typename T3>
  class observer<T1, T2, T3>
  {
  public:

    virtual ~observer() {}
    virtual void notification(T1) = 0;
    virtual void notification(T2) = 0;
    virtual void notification(T3) = 0;
  };

  //*********************************************************************
  /// The observer interface for two notification types.
  ///\ingroup observer
  //*********************************************************************
  template <typename T1,
            typename T2>
  class observer<T1, T2>
  {
  public:

    virtual ~observer() {}
    virtual void notification(T1) = 0;
    virtual void notification(T2) = 0;
  };

  //*********************************************************************
  /// The observer interface for one notification type.
  ///\ingroup observer
  //*********************************************************************
  template <typename T1>
  class observer<T1>
  {
  public:

    virtual ~observer() {}
    virtual void notification(T1) = 0;
  };

#endif
}

#undef ETL_FILE

#endif<|MERGE_RESOLUTION|>--- conflicted
+++ resolved
@@ -115,15 +115,9 @@
     void add_observer(TObserver& observer)
     {
 		  // See if we already have it in our list.
-<<<<<<< HEAD
-      typename Observer_List::const_iterator i_observer = ETL_STD::find(observer_list.begin(),
-                                                                        observer_list.end(),
-                                                                        &observer);
-=======
       typename Observer_List::const_iterator i_observer = etl::find(observer_list.begin(),
                                                                        observer_list.end(),
                                                                        &observer);
->>>>>>> 575a0fee
 
 		  // Not there?
       if (i_observer == observer_list.end())
@@ -144,15 +138,9 @@
     bool remove_observer(TObserver& observer)
     {
       // See if we have it in our list.
-<<<<<<< HEAD
-      typename Observer_List::iterator i_observer = ETL_STD::find(observer_list.begin(),
-                                                                  observer_list.end(),
-                                                                  &observer);
-=======
       typename Observer_List::iterator i_observer = etl::find(observer_list.begin(),
                                                                  observer_list.end(),
                                                                  &observer);
->>>>>>> 575a0fee
 
       // Found it?
       if (i_observer != observer_list.end())
