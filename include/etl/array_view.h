--- conflicted
+++ resolved
@@ -99,18 +99,6 @@
   {
   public:
 
-<<<<<<< HEAD
-    typedef T                                     value_type;
-    typedef size_t                           size_type;
-    typedef T&                                    reference;
-    typedef const T&                              const_reference;
-    typedef T*                                    pointer;
-    typedef const T*                              const_pointer;
-    typedef T*                                    iterator;
-    typedef const T*                              const_iterator;
-    typedef ETL_STD::reverse_iterator<iterator>       reverse_iterator;
-    typedef ETL_STD::reverse_iterator<const_iterator> const_reverse_iterator;
-=======
     typedef T        value_type;
     typedef size_t   size_type;
     typedef const T& const_reference;
@@ -129,7 +117,6 @@
     typedef const_pointer   iterator;
     typedef const_reverse_iterator reverse_iterator;
 #endif
->>>>>>> 575a0fee
 
     //*************************************************************************
     /// Default constructor.
@@ -157,11 +144,7 @@
     template <typename TIterator>
     ETL_CONSTEXPR array_view(const TIterator begin_, const TIterator end_)
       : mbegin(etl::addressof(*begin_)),
-<<<<<<< HEAD
-        mend(etl::addressof(*begin_) + ETL_STD::distance(begin_, end_))
-=======
         mend(etl::addressof(*begin_) + etl::distance(begin_, end_))
->>>>>>> 575a0fee
     {
     }
 
@@ -380,11 +363,7 @@
     void assign(const TIterator begin_, const TIterator end_)
     {
       mbegin = etl::addressof(*begin_);
-<<<<<<< HEAD
-      mend   = etl::addressof(*begin_) + ETL_STD::distance(begin_, end_);
-=======
       mend   = etl::addressof(*begin_) + etl::distance(begin_, end_);
->>>>>>> 575a0fee
     }
 
     //*************************************************************************
@@ -443,15 +422,10 @@
     //*************************************************************************
     void swap(array_view& other)
     {
-<<<<<<< HEAD
-      ETL_STD::swap(mbegin, other.mbegin);
-      ETL_STD::swap(mend, other.mend);
-=======
       using ETL_OR_STD::swap; // Allow ADL
 
       swap(mbegin, other.mbegin);
       swap(mend, other.mend);
->>>>>>> 575a0fee
     }
 
     //*************************************************************************
@@ -482,11 +456,7 @@
     friend bool operator == (const array_view<T>& lhs, const array_view<T>& rhs)
     {
       return (lhs.size() == rhs.size()) &&
-<<<<<<< HEAD
-             ETL_STD::equal(lhs.begin(), lhs.end(), rhs.begin());
-=======
              etl::equal(lhs.begin(), lhs.end(), rhs.begin());
->>>>>>> 575a0fee
     }
 
     //*************************************************************************
@@ -502,11 +472,7 @@
     //*************************************************************************
     friend bool operator < (const array_view<T>& lhs, const array_view<T>& rhs)
     {
-<<<<<<< HEAD
-      return ETL_STD::lexicographical_compare(lhs.begin(), lhs.end(), rhs.begin(), rhs.end());
-=======
       return etl::lexicographical_compare(lhs.begin(), lhs.end(), rhs.begin(), rhs.end());
->>>>>>> 575a0fee
     }
 
     //*************************************************************************
