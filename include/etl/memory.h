///\file

/******************************************************************************
The MIT License(MIT)

Embedded Template Library.
https://github.com/ETLCPP/etl
https://www.etlcpp.com

Copyright(c) 2017 jwellbelove

Permission is hereby granted, free of charge, to any person obtaining a copy
of this software and associated documentation files(the "Software"), to deal
in the Software without restriction, including without limitation the rights
to use, copy, modify, merge, publish, distribute, sublicense, and / or sell
copies of the Software, and to permit persons to whom the Software is
furnished to do so, subject to the following conditions :

The above copyright notice and this permission notice shall be included in all
copies or substantial portions of the Software.

THE SOFTWARE IS PROVIDED "AS IS", WITHOUT WARRANTY OF ANY KIND, EXPRESS OR
IMPLIED, INCLUDING BUT NOT LIMITED TO THE WARRANTIES OF MERCHANTABILITY,
FITNESS FOR A PARTICULAR PURPOSE AND NONINFRINGEMENT.IN NO EVENT SHALL THE
AUTHORS OR COPYRIGHT HOLDERS BE LIABLE FOR ANY CLAIM, DAMAGES OR OTHER
LIABILITY, WHETHER IN AN ACTION OF CONTRACT, TORT OR OTHERWISE, ARISING FROM,
OUT OF OR IN CONNECTION WITH THE SOFTWARE OR THE USE OR OTHER DEALINGS IN THE
SOFTWARE.
******************************************************************************/

#ifndef ETL_MEMORY_INCLUDED
#define ETL_MEMORY_INCLUDED

#include "platform.h"
#include "algorithm.h"
#include "type_traits.h"
#include "iterator.h"
#include "utility.h"
#include "nullptr.h"
#include "alignment.h"
#include "placement_new.h"

#include <assert.h>
#include <string.h>

#if ETL_USING_STL
  #include <memory>
#endif

///\defgroup memory memory
///\ingroup etl

namespace etl
{
  //*****************************************************************************
  /// Gets the address of an object.
  /// https://en.cppreference.com/w/cpp/memory/addressof
  ///\ingroup memory
  //*****************************************************************************
  template <typename T>
  T* addressof(T& t)
  {
#if ETL_CPP11_SUPPORTED && ETL_USING_STL
    return std::addressof(t);
#else
    return reinterpret_cast<T*>(&const_cast<char&>(reinterpret_cast<const volatile char&>(t)));
#endif
  }

#if ETL_NOT_USING_STL
  //*****************************************************************************
  /// Fills uninitialised memory range with a value.
  /// https://en.cppreference.com/w/cpp/memory/uninitialized_fill
  ///\ingroup memory
  //*****************************************************************************
  template <typename TOutputIterator, typename T>
  typename etl::enable_if<etl::is_trivially_constructible<typename etl::iterator_traits<TOutputIterator>::value_type>::value, TOutputIterator>::type
    uninitialized_fill(TOutputIterator o_begin, TOutputIterator o_end, const T& value)
  {
    etl::fill(o_begin, o_end, value);

    return o_end;
  }

  //*****************************************************************************
  /// Fills uninitialised memory range with a value.
  /// https://en.cppreference.com/w/cpp/memory/uninitialized_fill
  ///\ingroup memory
  //*****************************************************************************
  template <typename TOutputIterator, typename T>
  typename etl::enable_if<!etl::is_trivially_constructible<typename etl::iterator_traits<TOutputIterator>::value_type>::value, TOutputIterator>::type
    uninitialized_fill(TOutputIterator o_begin, TOutputIterator o_end, const T& value)
  {
    typedef typename etl::iterator_traits<TOutputIterator>::value_type value_type;

    while (o_begin != o_end)
    {
      ::new (static_cast<void*>(etl::addressof(*o_begin))) value_type(value);
      ++o_begin;
    }

    return o_end;
  }

  //*****************************************************************************
  /// Fills uninitialised memory range with a value.
  /// Debug counter version.
  /// https://en.cppreference.com/w/cpp/memory/uninitialized_fill
  ///\ingroup memory
  //*****************************************************************************
  template <typename TOutputIterator, typename T, typename TCounter>
  typename etl::enable_if<etl::is_trivially_constructible<typename etl::iterator_traits<TOutputIterator>::value_type>::value, TOutputIterator>::type
    uninitialized_fill(TOutputIterator o_begin, TOutputIterator o_end, const T& value, TCounter& count)
  {
    count += int32_t(etl::distance(o_begin, o_end));

    etl::fill(o_begin, o_end, value);

    return o_end;
  }

  //*****************************************************************************
  /// Fills uninitialised memory range with a value.
  /// Debug counter version.
  /// https://en.cppreference.com/w/cpp/memory/uninitialized_fill
  ///\ingroup memory
  //*****************************************************************************
  template <typename TOutputIterator, typename T, typename TCounter>
  typename etl::enable_if<!etl::is_trivially_constructible<typename etl::iterator_traits<TOutputIterator>::value_type>::value, TOutputIterator>::type
    uninitialized_fill(TOutputIterator o_begin, TOutputIterator o_end, const T& value, TCounter& count)
  {
    count += int32_t(etl::distance(o_begin, o_end));

    etl::uninitialized_fill(o_begin, o_end, value);

    return o_end;
  }
#else
  //*****************************************************************************
  /// Fills uninitialised memory range with a value.
  /// Debug counter version.
  /// https://en.cppreference.com/w/cpp/memory/uninitialized_fill
  ///\ingroup memory
  //*****************************************************************************
  template <typename TOutputIterator, typename T>
  TOutputIterator uninitialized_fill(TOutputIterator o_begin, TOutputIterator o_end, const T& value)
  {
    std::uninitialized_fill(o_begin, o_end, value);

    return o_end;
  }

  //*****************************************************************************
  /// Fills uninitialised memory range with a value.
  /// Debug counter version.
  /// https://en.cppreference.com/w/cpp/memory/uninitialized_fill
  ///\ingroup memory
  //*****************************************************************************
  template <typename TOutputIterator, typename T, typename TCounter>
  TOutputIterator  uninitialized_fill(TOutputIterator o_begin, TOutputIterator o_end, const T& value, TCounter& count)
  {
    count += int32_t(etl::distance(o_begin, o_end));

    std::uninitialized_fill(o_begin, o_end, value);

    return o_end;
  }
#endif

#if ETL_NOT_USING_STL || ETL_CPP11_NOT_SUPPORTED
  //*****************************************************************************
  /// Fills uninitialised memory with N values.
  /// https://en.cppreference.com/w/cpp/memory/uninitialized_fill_n
  ///\ingroup memory
  //*****************************************************************************
  template <typename TOutputIterator, typename TSize, typename T>
  TOutputIterator uninitialized_fill_n(TOutputIterator o_begin, TSize n, const T& value)
  {
    return etl::uninitialized_fill(o_begin, o_begin + n, value);
  }

  //*****************************************************************************
  /// Fills uninitialised memory with N values.
  /// Debug counter version.
  /// https://en.cppreference.com/w/cpp/memory/uninitialized_fill_n
  ///\ingroup memory
  //*****************************************************************************
  template <typename TOutputIterator, typename TSize, typename T, typename TCounter>
  TOutputIterator uninitialized_fill_n(TOutputIterator o_begin, TSize n, const T& value, TCounter& count)
  {
    count += n;

    return etl::uninitialized_fill(o_begin, o_begin + n, value);
  }
#else
  //*****************************************************************************
  /// Fills uninitialised memory with N values.
  /// https://en.cppreference.com/w/cpp/memory/uninitialized_fill_n
  ///\ingroup memory
  //*****************************************************************************
  template <typename TOutputIterator, typename TSize, typename T>
  TOutputIterator uninitialized_fill_n(TOutputIterator o_begin, TSize n, const T& value)
  {
    return std::uninitialized_fill_n(o_begin, n, value);
  }

  //*****************************************************************************
  /// Fills uninitialised memory with N values.
  /// Debug counter version.
  /// https://en.cppreference.com/w/cpp/memory/uninitialized_fill_n
  ///\ingroup memory
  //*****************************************************************************
  template <typename TOutputIterator, typename TSize, typename T, typename TCounter>
  TOutputIterator uninitialized_fill_n(TOutputIterator o_begin, TSize n, const T& value, TCounter& count)
  {
    count += n;

    return std::uninitialized_fill_n(o_begin, n, value);
  }
#endif

#if ETL_NOT_USING_STL
  //*****************************************************************************
  /// Copies a range of objects to uninitialised memory.
  /// https://en.cppreference.com/w/cpp/memory/uninitialized_copy
  ///\ingroup memory
  //*****************************************************************************
  template <typename TInputIterator, typename TOutputIterator>
  typename etl::enable_if<etl::is_trivially_constructible<typename etl::iterator_traits<TOutputIterator>::value_type>::value, TOutputIterator>::type
    uninitialized_copy(TInputIterator i_begin, TInputIterator i_end, TOutputIterator o_begin)
  {
    return etl::copy(i_begin, i_end, o_begin);
  }

  //*****************************************************************************
  /// Copies a range of objects to uninitialised memory.
  /// https://en.cppreference.com/w/cpp/memory/uninitialized_copy
  ///\ingroup memory
  //*****************************************************************************
  template <typename TInputIterator, typename TOutputIterator>
  typename etl::enable_if<!etl::is_trivially_constructible<typename etl::iterator_traits<TOutputIterator>::value_type>::value, TOutputIterator>::type
    uninitialized_copy(TInputIterator i_begin, TInputIterator i_end, TOutputIterator o_begin)
  {
    typedef typename etl::iterator_traits<TOutputIterator>::value_type value_type;

    TOutputIterator o_end = o_begin;

    while (i_begin != i_end)
    {
      ::new (static_cast<void*>(etl::addressof(*o_end))) value_type(*i_begin);
      ++i_begin;
      ++o_end;
    }

    return o_end;
  }

  //*****************************************************************************
  /// Copies a range of objects to uninitialised memory.
  /// Debug counter version.
  /// https://en.cppreference.com/w/cpp/memory/uninitialized_copy
  ///\ingroup memory
  //*****************************************************************************
  template <typename TInputIterator, typename TOutputIterator, typename TCounter>
  typename etl::enable_if<etl::is_trivially_constructible<typename etl::iterator_traits<TOutputIterator>::value_type>::value, TOutputIterator>::type
    uninitialized_copy(TInputIterator i_begin, TInputIterator i_end, TOutputIterator o_begin, TCounter& count)
  {
    TOutputIterator o_end = etl::copy(i_begin, i_end, o_begin);
    count += int32_t(etl::distance(i_begin, i_end));

    return o_end;
  }

  //*****************************************************************************
  /// Copies a range of objects to uninitialised memory.
  /// Debug counter version.
  /// https://en.cppreference.com/w/cpp/memory/uninitialized_copy
  ///\ingroup memory
  //*****************************************************************************
  template <typename TInputIterator, typename TOutputIterator, typename TCounter>
  typename etl::enable_if<!etl::is_trivially_constructible<typename etl::iterator_traits<TOutputIterator>::value_type>::value, TOutputIterator>::type
    uninitialized_copy(TInputIterator i_begin, TInputIterator i_end, TOutputIterator o_begin, TCounter& count)
  {
    TOutputIterator o_end = etl::uninitialized_copy(i_begin, i_end, o_begin);

    count += int32_t(etl::distance(i_begin, i_end));

    return o_end;
  }
#else
  //*****************************************************************************
  /// Copies a range of objects to uninitialised memory.
  /// https://en.cppreference.com/w/cpp/memory/uninitialized_copy
  ///\ingroup memory
  //*****************************************************************************
  template <typename TInputIterator, typename TOutputIterator>
  TOutputIterator  uninitialized_copy(TInputIterator i_begin, TInputIterator i_end, TOutputIterator o_begin)
  {
    return std::uninitialized_copy(i_begin, i_end, o_begin);
  }

  //*****************************************************************************
  /// Copies a range of objects to uninitialised memory.
  /// Debug counter version.
  /// https://en.cppreference.com/w/cpp/memory/uninitialized_copy
  ///\ingroup memory
  //*****************************************************************************
  template <typename TInputIterator, typename TOutputIterator, typename TCounter>
  TOutputIterator uninitialized_copy(TInputIterator i_begin, TInputIterator i_end, TOutputIterator o_begin, TCounter& count)
  {
    count += int32_t(etl::distance(i_begin, i_end));

    return std::uninitialized_copy(i_begin, i_end, o_begin);
  }
#endif

#if ETL_NOT_USING_STL || ETL_CPP11_NOT_SUPPORTED
  //*****************************************************************************
  /// Copies N objects to uninitialised memory.
  /// https://en.cppreference.com/w/cpp/memory/uninitialized_copy_n
  ///\ingroup memory
  //*****************************************************************************
  template <typename TInputIterator, typename TSize, typename TOutputIterator>
  TOutputIterator uninitialized_copy_n(TInputIterator i_begin, TSize n, TOutputIterator o_begin)
  {
    return etl::uninitialized_copy(i_begin, i_begin + n, o_begin);
  }

  //*****************************************************************************
  /// Copies N objects to uninitialised memory.
  /// Debug counter version.
  /// https://en.cppreference.com/w/cpp/memory/uninitialized_copy_n
  ///\ingroup memory
  //*****************************************************************************
  template <typename TInputIterator, typename TSize, typename TOutputIterator, typename TCounter>
  TOutputIterator uninitialized_copy_n(TInputIterator i_begin, TSize n, TOutputIterator o_begin, TCounter& count)
  {
    count += n;

    return etl::uninitialized_copy(i_begin, i_begin + n, o_begin);
  }
#else
  //*****************************************************************************
  /// Copies N objects to uninitialised memory.
  /// https://en.cppreference.com/w/cpp/memory/uninitialized_copy_n
  ///\ingroup memory
  //*****************************************************************************
  template <typename TInputIterator, typename TSize, typename TOutputIterator>
  TOutputIterator uninitialized_copy_n(TInputIterator i_begin, TSize n, TOutputIterator o_begin)
  {
    return std::uninitialized_copy_n(i_begin, n, o_begin);
  }

  //*****************************************************************************
  /// Copies N objects to uninitialised memory.
  /// Debug counter version.
  /// https://en.cppreference.com/w/cpp/memory/uninitialized_copy_n
  ///\ingroup memory
  //*****************************************************************************
  template <typename TInputIterator, typename TSize, typename TOutputIterator, typename TCounter>
  TOutputIterator uninitialized_copy_n(TInputIterator i_begin, TSize n, TOutputIterator o_begin, TCounter& count)
  {
    count += n;

    return std::uninitialized_copy_n(i_begin, n, o_begin);
}
#endif

#if ETL_CPP11_SUPPORTED
#if ETL_NOT_USING_STL || ETL_CPP17_NOT_SUPPORTED
  //*****************************************************************************
  /// Moves a range of objects to uninitialised memory.
  /// https://en.cppreference.com/w/cpp/memory/uninitialized_move
  ///\ingroup memory
  //*****************************************************************************
  template <typename TInputIterator, typename TOutputIterator>
  typename etl::enable_if<etl::is_trivially_constructible<typename etl::iterator_traits<TOutputIterator>::value_type>::value, TOutputIterator>::type
    uninitialized_move(TInputIterator i_begin, TInputIterator i_end, TOutputIterator o_begin)
  {
    return etl::move(i_begin, i_end, o_begin);
  }

  //*****************************************************************************
  /// Moves a range of objects to uninitialised memory.
  /// https://en.cppreference.com/w/cpp/memory/uninitialized_move
  ///\ingroup memory
  //*****************************************************************************
  template <typename TInputIterator, typename TOutputIterator>
  typename etl::enable_if<!etl::is_trivially_constructible<typename etl::iterator_traits<TOutputIterator>::value_type>::value, TOutputIterator>::type
    uninitialized_move(TInputIterator i_begin, TInputIterator i_end, TOutputIterator o_begin)
  {
    typedef typename etl::iterator_traits<TOutputIterator>::value_type value_type;

    TOutputIterator o_end = o_begin;

    while (i_begin != i_end)
    {
      ::new (static_cast<void*>(etl::addressof(*o_end))) value_type(etl::move(*i_begin));
      ++i_begin;
      ++o_end;
    }

    return o_end;
  }

  //*****************************************************************************
  /// Moves a range of objects to uninitialised memory.
  /// Debug counter version.
  /// https://en.cppreference.com/w/cpp/memory/uninitialized_move
  ///\ingroup memory
  //*****************************************************************************
  template <typename TInputIterator, typename TOutputIterator, typename TCounter>
  typename etl::enable_if<etl::is_trivially_constructible<typename etl::iterator_traits<TOutputIterator>::value_type>::value, TOutputIterator>::type
    uninitialized_move(TInputIterator i_begin, TInputIterator i_end, TOutputIterator o_begin, TCounter& count)
  {
    TOutputIterator o_end = etl::move(i_begin, i_end, o_begin);
    count += int32_t(etl::distance(i_begin, i_end));

    return o_end;
  }

  //*****************************************************************************
  /// Moves a range of objects to uninitialised memory.
  /// Debug counter version.
  /// https://en.cppreference.com/w/cpp/memory/uninitialized_move
  ///\ingroup memory
  //*****************************************************************************
  template <typename TInputIterator, typename TOutputIterator, typename TCounter>
  typename etl::enable_if<!etl::is_trivially_constructible<typename etl::iterator_traits<TOutputIterator>::value_type>::value, TOutputIterator>::type
    uninitialized_move(TInputIterator i_begin, TInputIterator i_end, TOutputIterator o_begin, TCounter& count)
  {
    TOutputIterator o_end = etl::uninitialized_move(i_begin, i_end, o_begin);

    count += int32_t(etl::distance(i_begin, i_end));

    return o_end;
  }
#else
  //*****************************************************************************
  /// Moves a range of objects to uninitialised memory.
  /// https://en.cppreference.com/w/cpp/memory/uninitialized_move
  ///\ingroup memory
  //*****************************************************************************
  template <typename TInputIterator, typename TOutputIterator>
  TOutputIterator  uninitialized_move(TInputIterator i_begin, TInputIterator i_end, TOutputIterator o_begin)
  {
    return std::uninitialized_move(i_begin, i_end, o_begin);
  }

  //*****************************************************************************
  /// Moves a range of objects to uninitialised memory.
  /// Debug counter version.
  /// https://en.cppreference.com/w/cpp/memory/uninitialized_move
  ///\ingroup memory
  //*****************************************************************************
  template <typename TInputIterator, typename TOutputIterator, typename TCounter>
  TOutputIterator uninitialized_move(TInputIterator i_begin, TInputIterator i_end, TOutputIterator o_begin, TCounter& count)
  {
    count += int32_t(etl::distance(i_begin, i_end));

    return std::uninitialized_move(i_begin, i_end, o_begin);
  }
#endif
#else
  // C++03
  //*****************************************************************************
  /// Moves a range of objects to uninitialised memory.
  /// https://en.cppreference.com/w/cpp/memory/uninitialized_move
  ///\ingroup memory
  //*****************************************************************************
  template <typename TInputIterator, typename TOutputIterator>
  TOutputIterator  uninitialized_move(TInputIterator i_begin, TInputIterator i_end, TOutputIterator o_begin)
  {
    // Move not supported. Defer to copy.
    return ETL_OR_STD::uninitialized_copy(i_begin, i_end, o_begin);
  }

  //*****************************************************************************
  /// Moves a range of objects to uninitialised memory.
  /// Debug counter version.
  /// https://en.cppreference.com/w/cpp/memory/uninitialized_move
  ///\ingroup memory
  //*****************************************************************************
  template <typename TInputIterator, typename TOutputIterator, typename TCounter>
  TOutputIterator uninitialized_move(TInputIterator i_begin, TInputIterator i_end, TOutputIterator o_begin, TCounter& count)
  {
    count += int32_t(etl::distance(i_begin, i_end));

    // Move not supported. Defer to copy.
    return ETL_OR_STD::uninitialized_copy(i_begin, i_end, o_begin);
  }
#endif

#if ETL_CPP11_SUPPORTED
#if ETL_NOT_USING_STL || ETL_CPP17_NOT_SUPPORTED
  //*****************************************************************************
  /// Moves a range of objects to uninitialised memory.
  /// https://en.cppreference.com/w/cpp/memory/uninitialized_move_n
  ///\ingroup memory
  //*****************************************************************************
  template <typename TInputIterator, typename TSize, typename TOutputIterator>
  typename etl::enable_if<etl::is_trivially_constructible<typename etl::iterator_traits<TOutputIterator>::value_type>::value, TOutputIterator>::type
    uninitialized_move_n(TInputIterator i_begin, TSize n, TOutputIterator o_begin)
  {
    return etl::move(i_begin, i_begin + n, o_begin);
  }

  //*****************************************************************************
  /// Moves a range of objects to uninitialised memory.
  /// https://en.cppreference.com/w/cpp/memory/uninitialized_move_n
  ///\ingroup memory
  //*****************************************************************************
  template <typename TInputIterator, typename TSize, typename TOutputIterator>
  typename etl::enable_if<!etl::is_trivially_constructible<typename etl::iterator_traits<TOutputIterator>::value_type>::value, TOutputIterator>::type
    uninitialized_move_n(TInputIterator i_begin, TSize n, TOutputIterator o_begin)
  {
    typedef typename etl::iterator_traits<TOutputIterator>::value_type value_type;

    TOutputIterator o_end = o_begin;

    while (n-- != 0)
    {
      ::new (static_cast<void*>(etl::addressof(*o_end))) value_type(etl::move(*i_begin));
      ++i_begin;
      ++o_end;
    }

    return o_end;
  }

  //*****************************************************************************
  /// Moves a range of objects to uninitialised memory.
  /// Debug counter version.
  /// https://en.cppreference.com/w/cpp/memory/uninitialized_move_n
  ///\ingroup memory
  //*****************************************************************************
  template <typename TInputIterator, typename TSize, typename TOutputIterator, typename TCounter>
  typename etl::enable_if<etl::is_trivially_constructible<typename etl::iterator_traits<TOutputIterator>::value_type>::value, TOutputIterator>::type
    uninitialized_move_n(TInputIterator i_begin, TSize n, TOutputIterator o_begin, TCounter& count)
  {
    TOutputIterator o_end = etl::move(i_begin, i_begin + n, o_begin);
    count += TCounter(n);

    return o_end;
  }

  //*****************************************************************************
  /// Moves a range of objects to uninitialised memory.
  /// Debug counter version.
  /// https://en.cppreference.com/w/cpp/memory/uninitialized_move_n
  ///\ingroup memory
  //*****************************************************************************
  template <typename TInputIterator, typename TSize, typename TOutputIterator, typename TCounter>
  typename etl::enable_if<!etl::is_trivially_constructible<typename etl::iterator_traits<TOutputIterator>::value_type>::value, TOutputIterator>::type
    uninitialized_move_n(TInputIterator i_begin, TSize n, TOutputIterator o_begin, TCounter& count)
  {
    TOutputIterator o_end = etl::uninitialized_move(i_begin, i_begin + n, o_begin);

    count += TCounter(n);

    return o_end;
  }
#else
  //*****************************************************************************
  /// Moves a range of objects to uninitialised memory.
  /// https://en.cppreference.com/w/cpp/memory/uninitialized_move_n
  ///\ingroup memory
  //*****************************************************************************
  template <typename TInputIterator, typename TSize, typename TOutputIterator>
  TOutputIterator  uninitialized_move_n(TInputIterator i_begin, TSize n, TOutputIterator o_begin)
  {
    return std::uninitialized_move(i_begin, i_begin + n, o_begin);
  }

  //*****************************************************************************
  /// Moves a range of objects to uninitialised memory.
  /// Debug counter version.
  /// https://en.cppreference.com/w/cpp/memory/uninitialized_move_n
  ///\ingroup memory
  //*****************************************************************************
  template <typename TInputIterator, typename TSize, typename TOutputIterator, typename TCounter>
  TOutputIterator uninitialized_move_n(TInputIterator i_begin, TSize n, TOutputIterator o_begin, TCounter& count)
  {
    count += TCounter(n);

    return std::uninitialized_move(i_begin, i_begin + n, o_begin);
  }
#endif
#else
  // C++03
  //*****************************************************************************
  /// Moves a range of objects to uninitialised memory.
  /// https://en.cppreference.com/w/cpp/memory/uninitialized_move_n
  ///\ingroup memory
  //*****************************************************************************
  template <typename TInputIterator, typename TSize, typename TOutputIterator>
  TOutputIterator  uninitialized_move_n(TInputIterator i_begin, TSize n, TOutputIterator o_begin)
  {
    // Move not supported. Defer to copy.
#if ETL_CPP11_SUPPORTED
    return std::uninitialized_copy_n(i_begin, n, o_begin);
#else
    return etl::uninitialized_copy_n(i_begin, n, o_begin);
#endif
  }

  //*****************************************************************************
  /// Moves a range of objects to uninitialised memory.
  /// Debug counter version.
  /// https://en.cppreference.com/w/cpp/memory/uninitialized_move
  ///\ingroup memory
  //*****************************************************************************
  template <typename TInputIterator, typename TSize, typename TOutputIterator, typename TCounter>
  TOutputIterator uninitialized_move_n(TInputIterator i_begin, TSize n, TOutputIterator o_begin, TCounter& count)
  {
    count += TCounter(n);

    // Move not supported. Defer to copy.
#if ETL_CPP11_SUPPORTED
    return std::uninitialized_copy_n(i_begin, n, o_begin);
#else
    return etl::uninitialized_copy_n(i_begin, n, o_begin);
#endif
  }
#endif

#if ETL_NOT_USING_STL || ETL_CPP17_NOT_SUPPORTED
  //*****************************************************************************
  /// Default initialises a range of objects to uninitialised memory.
  /// https://en.cppreference.com/w/cpp/memory/uninitialized_default_construct
  ///\ingroup memory
  //*****************************************************************************
  template <typename TOutputIterator>
  typename etl::enable_if<etl::is_trivially_constructible<typename etl::iterator_traits<TOutputIterator>::value_type>::value, void>::type
    uninitialized_default_construct(TOutputIterator /*o_begin*/, TOutputIterator /*o_end*/)
  {
    // Do nothing
  }

  //*****************************************************************************
  /// Default initialises a range of objects to uninitialised memory.
  /// https://en.cppreference.com/w/cpp/memory/uninitialized_default_construct
  ///\ingroup memory
  //*****************************************************************************
  template <typename TOutputIterator>
  typename etl::enable_if<!etl::is_trivially_constructible<typename etl::iterator_traits<TOutputIterator>::value_type>::value, void>::type
    uninitialized_default_construct(TOutputIterator o_begin, TOutputIterator o_end)
  {

    typedef typename etl::iterator_traits<TOutputIterator>::value_type value_type;

    while (o_begin != o_end)
    {
      ::new (static_cast<void*>(etl::addressof(*o_begin))) value_type;
      ++o_begin;
    }
  }

  //*****************************************************************************
  /// Default initialises a range of objects to uninitialised memory.
  /// https://en.cppreference.com/w/cpp/memory/uninitialized_default_construct
  /// Debug counter version.
  ///\ingroup memory
  //*****************************************************************************
  template <typename TOutputIterator, typename TCounter>
  typename etl::enable_if<etl::is_trivially_constructible<typename etl::iterator_traits<TOutputIterator>::value_type>::value, void>::type
    uninitialized_default_construct(TOutputIterator o_begin, TOutputIterator o_end, TCounter& count)
  {
    count = int32_t(etl::distance(o_begin, o_end));
  }

  //*****************************************************************************
  /// Default initialises a range of objects to uninitialised memory.
  /// https://en.cppreference.com/w/cpp/memory/uninitialized_default_construct
  /// Debug counter version.
  ///\ingroup memory
  //*****************************************************************************
  template <typename TOutputIterator, typename TCounter>
  typename etl::enable_if<!etl::is_trivially_constructible<typename etl::iterator_traits<TOutputIterator>::value_type>::value, void>::type
    uninitialized_default_construct(TOutputIterator o_begin, TOutputIterator o_end, TCounter& count)
  {
    count += int32_t(etl::distance(o_begin, o_end));

    etl::uninitialized_default_construct(o_begin, o_end);
  }
#else
  //*****************************************************************************
  /// Default initialises a range of objects to uninitialised memory.
  /// https://en.cppreference.com/w/cpp/memory/uninitialized_default_construct
  ///\ingroup memory
  //*****************************************************************************
  template <typename TOutputIterator>
  typename etl::enable_if<!etl::is_trivially_constructible<typename etl::iterator_traits<TOutputIterator>::value_type>::value, void>::type
  uninitialized_default_construct(TOutputIterator o_begin, TOutputIterator o_end)
  {
    std::uninitialized_default_construct(o_begin, o_end);
  }

  //*****************************************************************************
  /// Default initialises a range of objects to uninitialised memory.
  /// https://en.cppreference.com/w/cpp/memory/uninitialized_default_construct
  /// Debug counter version.
  ///\ingroup memory
  //*****************************************************************************
  template <typename TOutputIterator, typename TCounter>
  typename etl::enable_if<etl::is_trivially_constructible<typename etl::iterator_traits<TOutputIterator>::value_type>::value, void>::type
    uninitialized_default_construct(TOutputIterator o_begin, TOutputIterator o_end, TCounter& count)
  {
    count = int32_t(etl::distance(o_begin, o_end));

    std::uninitialized_default_construct(o_begin, o_end);
  }
#endif

#if ETL_NOT_USING_STL || ETL_CPP17_NOT_SUPPORTED
  //*****************************************************************************
  /// Default initialises N objects to uninitialised memory.
  /// https://en.cppreference.com/w/cpp/memory/uninitialized_default_construct_n
  ///\ingroup memory
  //*****************************************************************************
  template <typename TOutputIterator, typename TSize>
  typename etl::enable_if<etl::is_trivially_constructible<typename etl::iterator_traits<TOutputIterator>::value_type>::value, TOutputIterator>::type
    uninitialized_default_construct_n(TOutputIterator o_begin, TSize n)
  {
    TOutputIterator o_end = o_begin + n;
    return o_end;
  }

  //*****************************************************************************
  /// Default initialises N objects to uninitialised memory.
  /// https://en.cppreference.com/w/cpp/memory/uninitialized_default_construct_n
  ///\ingroup memory
  //*****************************************************************************
  template <typename TOutputIterator, typename TSize>
  typename etl::enable_if<!etl::is_trivially_constructible<typename etl::iterator_traits<TOutputIterator>::value_type>::value, TOutputIterator>::type
    uninitialized_default_construct_n(TOutputIterator o_begin, TSize n)
  {
    TOutputIterator o_end = o_begin + n;

    etl::uninitialized_default_construct(o_begin, o_end);

    return o_end;
  }

  //*****************************************************************************
  /// Default initialises N objects to uninitialised memory.
  /// https://en.cppreference.com/w/cpp/memory/uninitialized_default_construct_n
  /// Debug counter version.
  ///\ingroup memory
  //*****************************************************************************
  template <typename TOutputIterator, typename TSize, typename TCounter>
  typename etl::enable_if<etl::is_trivially_constructible<typename etl::iterator_traits<TOutputIterator>::value_type>::value, TOutputIterator>::type
    uninitialized_default_construct_n(TOutputIterator o_begin, TSize n, TCounter& count)
  {
    TOutputIterator o_end = o_begin + n;

    count += n;

    return o_end;
  }

  //*****************************************************************************
  /// Default initialises N objects to uninitialised memory.
  /// https://en.cppreference.com/w/cpp/memory/uninitialized_default_construct_n
  /// Debug counter version.
  ///\ingroup memory
  //*****************************************************************************
  template <typename TOutputIterator, typename TSize, typename TCounter>
  typename etl::enable_if<!etl::is_trivially_constructible<typename etl::iterator_traits<TOutputIterator>::value_type>::value, TOutputIterator>::type
    uninitialized_default_construct_n(TOutputIterator o_begin, TSize n, TCounter& count)
  {
    TOutputIterator o_end = o_begin + n;

    etl::uninitialized_default_construct(o_begin, o_end);

    count += n;

    return o_end;
  }
#else
  //*****************************************************************************
  /// Default initialises N objects to uninitialised memory.
  /// https://en.cppreference.com/w/cpp/memory/uninitialized_default_construct_n
  ///\ingroup memory
  //*****************************************************************************
  template <typename TOutputIterator, typename TSize>
  TOutputIterator uninitialized_default_construct_n(TOutputIterator o_begin, TSize n)
  {
    return std::uninitialized_default_construct_n(o_begin, n);
  }

  //*****************************************************************************
  /// Default initialises N objects to uninitialised memory.
  /// https://en.cppreference.com/w/cpp/memory/uninitialized_default_construct_n
  /// Debug counter version.
  ///\ingroup memory
  //*****************************************************************************
  template <typename TOutputIterator, typename TSize, typename TCounter>
  TOutputIterator uninitialized_default_construct_n(TOutputIterator o_begin, TSize n, TCounter& count)
  {
    count += n;

    return std::uninitialized_default_construct_n(o_begin, n);
  }
#endif

#if ETL_NOT_USING_STL || ETL_CPP17_NOT_SUPPORTED
  //*****************************************************************************
  /// Default initialises a range of objects to uninitialised memory.
  /// https://en.cppreference.com/w/cpp/memory/uninitialized_value_construct
  ///\ingroup memory
  //*****************************************************************************
  template <typename TOutputIterator>
  typename etl::enable_if<etl::is_trivially_constructible<typename etl::iterator_traits<TOutputIterator>::value_type>::value, void>::type
    uninitialized_value_construct(TOutputIterator o_begin, TOutputIterator o_end)
  {
    typedef typename etl::iterator_traits<TOutputIterator>::value_type value_type;

    etl::fill(o_begin, o_end, value_type());
  }

  //*****************************************************************************
  /// Default initialises a range of objects to uninitialised memory.
  /// https://en.cppreference.com/w/cpp/memory/uninitialized_value_construct
  ///\ingroup memory
  //*****************************************************************************
  template <typename TOutputIterator>
  typename etl::enable_if<!etl::is_trivially_constructible<typename etl::iterator_traits<TOutputIterator>::value_type>::value, void>::type
    uninitialized_value_construct(TOutputIterator o_begin, TOutputIterator o_end)
  {
    typedef typename etl::iterator_traits<TOutputIterator>::value_type value_type;

    while (o_begin != o_end)
    {
      ::new (static_cast<void*>(etl::addressof(*o_begin))) value_type();
      ++o_begin;
    }
  }

  //*****************************************************************************
  /// Default initialises a range of objects to uninitialised memory.
  /// https://en.cppreference.com/w/cpp/memory/uninitialized_value_construct
  /// Debug counter version.
  ///\ingroup memory
  //*****************************************************************************
  template <typename TOutputIterator, typename TCounter>
  void uninitialized_value_construct(TOutputIterator o_begin, TOutputIterator o_end, TCounter& count)
  {
    count += int32_t(etl::distance(o_begin, o_end));

    etl::uninitialized_value_construct(o_begin, o_end);
  }
#else
  //*****************************************************************************
  /// Default initialises a range of objects to uninitialised memory.
  /// https://en.cppreference.com/w/cpp/memory/uninitialized_value_construct
  ///\ingroup memory
  //*****************************************************************************
  template <typename TOutputIterator>
  void uninitialized_value_construct(TOutputIterator o_begin, TOutputIterator o_end)
  {
    std::uninitialized_value_construct(o_begin, o_end);
  }

  //*****************************************************************************
  /// Default initialises a range of objects to uninitialised memory.
  /// https://en.cppreference.com/w/cpp/memory/uninitialized_value_construct
  /// Debug counter version.
  ///\ingroup memory
  //*****************************************************************************
  template <typename TOutputIterator, typename TCounter>
  void uninitialized_value_construct(TOutputIterator o_begin, TOutputIterator o_end, TCounter& count)
  {
    count += int32_t(etl::distance(o_begin, o_end));

    std::uninitialized_value_construct(o_begin, o_end);
  }

#endif

#if ETL_NOT_USING_STL || ETL_CPP17_NOT_SUPPORTED
  //*****************************************************************************
  /// Default initialises N objects to uninitialised memory.
  /// https://en.cppreference.com/w/cpp/memory/uninitialized_value_construct_n
  ///\ingroup memory
  //*****************************************************************************
  template <typename TOutputIterator, typename TSize>
  TOutputIterator uninitialized_value_construct_n(TOutputIterator o_begin, TSize n)
  {
    TOutputIterator o_end = o_begin + n;

    etl::uninitialized_value_construct(o_begin, o_end);

    return o_end;
  }

  //*****************************************************************************
  /// Default initialises N objects to uninitialised memory.
  /// https://en.cppreference.com/w/cpp/memory/uninitialized_value_construct_n
  /// Debug counter version.
  ///\ingroup memory
  //*****************************************************************************
  template <typename TOutputIterator, typename TSize, typename TCounter>
  TOutputIterator uninitialized_value_construct_n(TOutputIterator o_begin, TSize n, TCounter& count)
  {
    TOutputIterator o_end = o_begin + n;

    etl::uninitialized_value_construct(o_begin, o_end);

    count += n;

    return o_end;
  }
#else
  //*****************************************************************************
  /// Default initialises N objects to uninitialised memory.
  /// https://en.cppreference.com/w/cpp/memory/uninitialized_value_construct_n
  ///\ingroup memory
  //*****************************************************************************
  template <typename TOutputIterator, typename TSize>
  TOutputIterator uninitialized_value_construct_n(TOutputIterator o_begin, TSize n)
  {
    return std::uninitialized_value_construct_n(o_begin, n);
  }

  //*****************************************************************************
  /// Default initialises N objects to uninitialised memory.
  /// https://en.cppreference.com/w/cpp/memory/uninitialized_value_construct_n
  /// Debug counter version.
  ///\ingroup memory
  //*****************************************************************************
  template <typename TOutputIterator, typename TSize, typename TCounter>
  TOutputIterator uninitialized_value_construct_n(TOutputIterator o_begin, TSize n, TCounter& count)
  {
    count += n;

    return std::uninitialized_value_construct_n(o_begin, n);
  }
#endif

#if ETL_NOT_USING_STL || ETL_CPP17_NOT_SUPPORTED
  //*****************************************************************************
  /// Destroys an item at address p.
  /// https://en.cppreference.com/w/cpp/memory/destroy_at
  ///\ingroup memory
  //*****************************************************************************
  template <typename T>
  typename etl::enable_if<etl::is_trivially_destructible<T>::value, void>::type
    destroy_at(T* /*p*/)
  {
  }

  //*****************************************************************************
  /// Destroys an item at address p.
  /// https://en.cppreference.com/w/cpp/memory/destroy_at
  ///\ingroup memory
  //*****************************************************************************
  template <typename T>
  typename etl::enable_if<!etl::is_trivially_destructible<T>::value, void>::type
    destroy_at(T* p)
  {
    p->~T();
  }

  //*****************************************************************************
  /// Destroys an item at address p.
  /// Debug counter version.
  /// https://en.cppreference.com/w/cpp/memory/destroy_at
  ///\ingroup memory
  //*****************************************************************************
  template <typename T, typename TCounter>
  typename etl::enable_if<etl::is_trivially_destructible<T>::value, void>::type
    destroy_at(T* /*p*/, TCounter& count)
  {
    --count;
  }

  //*****************************************************************************
  /// Destroys an item at address p.
  /// Debug counter version.
  /// https://en.cppreference.com/w/cpp/memory/destroy_at
  ///\ingroup memory
  //*****************************************************************************
  template <typename T, typename TCounter>
  typename etl::enable_if<!etl::is_trivially_destructible<T>::value, void>::type
    destroy_at(T* p, TCounter& count)
  {
    p->~T();
    --count;
  }
#else
  //*****************************************************************************
  /// Destroys an item at address p.
  /// https://en.cppreference.com/w/cpp/memory/destroy_at
  ///\ingroup memory
  //*****************************************************************************
  template <typename T>
  void destroy_at(T* p)
  {
    std::destroy_at(p);
  }

  //*****************************************************************************
  /// Destroys an item at address p.
  /// Debug counter version.
  /// https://en.cppreference.com/w/cpp/memory/destroy_at
  ///\ingroup memory
  //*****************************************************************************
  template <typename T, typename TCounter>
  void destroy_at(T* p, TCounter& count)
  {
    --count;
    std::destroy_at(p);
  }
#endif

#if ETL_NOT_USING_STL || ETL_CPP17_NOT_SUPPORTED
  //*****************************************************************************
  /// Destroys a range of items.
  /// https://en.cppreference.com/w/cpp/memory/destroy
  ///\ingroup memory
  //*****************************************************************************
  template <typename TIterator>
  typename etl::enable_if<etl::is_trivially_destructible<typename etl::iterator_traits<TIterator>::value_type>::value, void>::type
    destroy(TIterator /*i_begin*/, TIterator /*i_end*/)
  {
  }

  //*****************************************************************************
  /// Destroys a range of items.
  /// https://en.cppreference.com/w/cpp/memory/destroy
  ///\ingroup memory
  //*****************************************************************************
  template <typename TIterator>
  typename etl::enable_if<!etl::is_trivially_destructible<typename etl::iterator_traits<TIterator>::value_type>::value, void>::type
    destroy(TIterator i_begin, TIterator i_end)
  {
    while (i_begin != i_end)
    {
      etl::destroy_at(etl::addressof(*i_begin));
      ++i_begin;
    }
  }

  //*****************************************************************************
  /// Destroys a range of items.
  /// Debug counter version.
  /// https://en.cppreference.com/w/cpp/memory/destroy
  ///\ingroup memory
  //*****************************************************************************
  template <typename TIterator, typename TCounter>
  typename etl::enable_if<etl::is_trivially_destructible<typename etl::iterator_traits<TIterator>::value_type>::value, void>::type
    destroy(TIterator i_begin, TIterator i_end, TCounter& count)
  {
    count -= int32_t(etl::distance(i_begin, i_end));
  }

  //*****************************************************************************
  /// Destroys a range of items.
  /// Debug counter version.
  /// https://en.cppreference.com/w/cpp/memory/destroy
  ///\ingroup memory
  //*****************************************************************************
  template <typename TIterator, typename TCounter>
  typename etl::enable_if<!etl::is_trivially_destructible<typename etl::iterator_traits<TIterator>::value_type>::value, void>::type
    destroy(TIterator i_begin, TIterator i_end, TCounter& count)
  {
    count -= int32_t(etl::distance(i_begin, i_end));

    while (i_begin != i_end)
    {
      etl::destroy_at(etl::addressof(*i_begin));
      ++i_begin;
    }
  }
#else
  //*****************************************************************************
  /// Destroys a range of items.
  /// https://en.cppreference.com/w/cpp/memory/destroy
  ///\ingroup memory
  //*****************************************************************************
  template <typename TIterator>
  void destroy(TIterator i_begin, TIterator i_end)
  {
    std::destroy(i_begin, i_end);
  }

  //*****************************************************************************
  /// Destroys a range of items.
  /// Debug counter version.
  /// https://en.cppreference.com/w/cpp/memory/destroy
  ///\ingroup memory
  //*****************************************************************************
  template <typename TIterator, typename TCounter>
  void destroy(TIterator i_begin, TIterator i_end, TCounter& count)
  {
    count -= int32_t(etl::distance(i_begin, i_end));

    std::destroy(i_begin, i_end);
  }
#endif

#if ETL_NOT_USING_STL || ETL_CPP17_NOT_SUPPORTED
  //*****************************************************************************
  /// Destroys a number of items.
  /// https://en.cppreference.com/w/cpp/memory/destroy_n
  ///\ingroup memory
  //*****************************************************************************
  template <typename TIterator, typename TSize>
  typename etl::enable_if<etl::is_trivially_destructible<typename etl::iterator_traits<TIterator>::value_type>::value, TIterator>::type
    destroy_n(TIterator i_begin, TSize n)
  {
    return i_begin + n;
  }

  //*****************************************************************************
  /// Destroys a number of items.
  /// https://en.cppreference.com/w/cpp/memory/destroy_n
  ///\ingroup memory
  //*****************************************************************************
  template <typename TIterator, typename TSize>
  typename etl::enable_if<!etl::is_trivially_destructible<typename etl::iterator_traits<TIterator>::value_type>::value, TIterator>::type
    destroy_n(TIterator i_begin, TSize n)
  {
    while (n > 0)
    {
      etl::destroy_at(etl::addressof(*i_begin));
      ++i_begin;
      --n;
    }

    return i_begin;
  }

  //*****************************************************************************
  /// Destroys a number of items.
  /// Debug counter version.
  /// https://en.cppreference.com/w/cpp/memory/destroy_n
  ///\ingroup memory
  //*****************************************************************************
  template <typename TIterator, typename TSize, typename TCounter>
  typename etl::enable_if<etl::is_trivially_destructible<typename etl::iterator_traits<TIterator>::value_type>::value, TIterator>::type
    destroy_n(TIterator i_begin, TSize n, TCounter& count)
  {
    count -= n;
    return i_begin + n;
  }

  //*****************************************************************************
  /// Destroys a number of items.
  /// Debug counter version.
  /// https://en.cppreference.com/w/cpp/memory/destroy_n
  ///\ingroup memory
  //*****************************************************************************
  template <typename TIterator, typename TSize, typename TCounter>
  typename etl::enable_if<!etl::is_trivially_destructible<typename etl::iterator_traits<TIterator>::value_type>::value, TIterator>::type
    destroy_n(TIterator i_begin, TSize n, TCounter& count)
  {
    count -= n;

    while (n > 0)
    {
      etl::destroy_at(etl::addressof(*i_begin));
      ++i_begin;
      --n;
    }

    return i_begin;
  }
#else
  //*****************************************************************************
  /// Destroys a number of items.
  /// https://en.cppreference.com/w/cpp/memory/destroy_n
  ///\ingroup memory
  //*****************************************************************************
  template <typename TIterator, typename TSize>
  TIterator destroy_n(TIterator i_begin, TSize n)
  {
    return std::destroy_n(i_begin, n);
  }

  //*****************************************************************************
  /// Destroys a number of items.
  /// Debug counter version.
  /// https://en.cppreference.com/w/cpp/memory/destroy_n
  ///\ingroup memory
  //*****************************************************************************
  template <typename TIterator, typename TSize, typename TCounter>
  TIterator destroy_n(TIterator i_begin, TSize n, TCounter& count)
  {
    count -= n;

    return std::destroy_n(i_begin, n);
  }
#endif

  //*****************************************************************************
  /// Default deleter.
  ///\tparam T The pointed to type type.
  /// https://en.cppreference.com/w/cpp/memory/default_delete
  ///\ingroup memory
  //*****************************************************************************
  template <typename T>
  struct default_delete
  {
    void operator()(T* p) const
    {
      delete p;
    }
  };

  //*****************************************************************************
  /// Default deleter for arrays.
  ///\tparam T The pointed to type type.
  /// https://en.cppreference.com/w/cpp/memory/default_delete
  ///\ingroup memory
  //*****************************************************************************
  template <typename T>
  struct default_delete<T[]>
  {
    template <class U>
    void operator()(U* p) const
    {
      delete[] p;
    }
  };

  //*****************************************************************************
  /// Unique pointer.
  ///\tparam T The pointed to type type.
  /// https://en.cppreference.com/w/cpp/memory/unique_ptr
  ///\ingroup memory
  //*****************************************************************************
  template <typename T, typename TDeleter = etl::default_delete<T> >
  class unique_ptr
  {
  public:

    typedef T  element_type;
    typedef T* pointer;
    typedef T& reference;

    //*********************************
    ETL_CONSTEXPR unique_ptr() ETL_NOEXCEPT
      : p(ETL_NULLPTR)
    {
    }

    //*********************************
    ETL_CONSTEXPR explicit unique_ptr(pointer p_) ETL_NOEXCEPT
      : p(p_)
    {
    }

#if ETL_CPP11_SUPPORTED
    //*********************************
    unique_ptr(unique_ptr&& p_) ETL_NOEXCEPT
      : p(p_.release())
    {
    }
#endif

    //*********************************
    ~unique_ptr()
    {
      deleter(p);
    }

    //*********************************
    ETL_CONSTEXPR pointer	get() const ETL_NOEXCEPT
    {
      return p;
    }

    //*********************************
    TDeleter& get_deleter() ETL_NOEXCEPT
    {
      return deleter;
    }

    //*********************************
    const TDeleter& get_deleter() const ETL_NOEXCEPT
    {
      return deleter;
    }

    //*********************************
    pointer	release() ETL_NOEXCEPT
    {
      pointer value = p;
      p = ETL_NULLPTR;

      return value;
    }

    //*********************************
    void reset(pointer p_ = pointer()) ETL_NOEXCEPT
    {
      assert(p_ != p);

      pointer value = p;
      p = p_;
      deleter(value);
    }

    //*********************************
    void swap(unique_ptr& value) ETL_NOEXCEPT
    {
      using ETL_OR_STD::swap;

      swap(p, value.p);
    }

    //*********************************
    ETL_CONSTEXPR operator bool() const ETL_NOEXCEPT
    {
      return (p != ETL_NULLPTR);
    }

#if ETL_CPP11_SUPPORTED && ETL_USING_STL
    //*********************************
    unique_ptr&	operator =(std::nullptr_t) ETL_NOEXCEPT
    {
      reset(nullptr);

      return *this;
    }
#else
    //*********************************
    unique_ptr&	operator =(void*) ETL_NOEXCEPT
    {
      reset(NULL);

      return *this;
    }
#endif

#if ETL_CPP11_SUPPORTED
    //*********************************
    unique_ptr&	operator =(unique_ptr&& p_) ETL_NOEXCEPT
    {
      reset(p_.release());

      return *this;
    }
#endif

    //*********************************
    ETL_CONSTEXPR reference	operator *() const
    {
      return *get();
    }

    //*********************************
    ETL_CONSTEXPR pointer	operator ->() const ETL_NOEXCEPT
    {
      return get();
    }

    //*********************************
    ETL_CONSTEXPR reference	operator [](size_t i) const
    {
      return p[i];
    }

  private:

    // Deleted.
    unique_ptr(const unique_ptr&) ETL_DELETE;
    unique_ptr&	operator =(const unique_ptr&) ETL_DELETE;

    TDeleter deleter;

    pointer	p;
  };

  //*****************************************************************************
  /// Unique pointer for arrays.
  ///\tparam T The pointed to type type.
  /// https://en.cppreference.com/w/cpp/memory/unique_ptr
  ///\ingroup memory
  //*****************************************************************************
  template<typename T, typename TDeleter>
  class unique_ptr<T[], TDeleter>
  {
  public:

    typedef T  element_type;
    typedef T* pointer;
    typedef T& reference;

    //*********************************
    ETL_CONSTEXPR		unique_ptr() ETL_NOEXCEPT
      : p(ETL_NULLPTR)
    {
    }

    //*********************************
    ETL_CONSTEXPR explicit unique_ptr(pointer p_) ETL_NOEXCEPT
      : p(p_)
    {
    }

#if ETL_CPP11_SUPPORTED
    //*********************************
    unique_ptr(unique_ptr&& p_) ETL_NOEXCEPT
      : p(p_.release())
    {
    }
#endif

    //*********************************
    ~unique_ptr()
    {
      deleter(p);
    }

    //*********************************
    ETL_CONSTEXPR pointer	get() const ETL_NOEXCEPT
    {
      return p;
    }

    //*********************************
    TDeleter& get_deleter() ETL_NOEXCEPT
    {
      return deleter;
    }

    //*********************************
    const TDeleter& get_deleter() const ETL_NOEXCEPT
    {
      return deleter;
    }

    //*********************************
    pointer	release() ETL_NOEXCEPT
    {
      pointer value = p;
      p = ETL_NULLPTR;
      return value;
    }

    //*********************************
    void reset(pointer p_) ETL_NOEXCEPT
    {
      assert(p_ != p);

      pointer value = p;
      p = p_;
      delete[] value;
    }

    //*********************************
    void swap(unique_ptr& v) ETL_NOEXCEPT
    {
      using ETL_OR_STD::swap;

      swap(p, v.p);
    }

    //*********************************
    ETL_CONSTEXPR operator bool() const ETL_NOEXCEPT
    {
      return (p != ETL_NULLPTR);
    }

#if ETL_CPP11_SUPPORTED
    //*********************************
    unique_ptr& operator =(unique_ptr&& p_) ETL_NOEXCEPT
    {
      reset(p_.release());

      return *this;
    }
#endif

    //*********************************
    ETL_CONSTEXPR reference	operator *() const
    {
      return *p;
    }

    //*********************************
    ETL_CONSTEXPR pointer	operator ->() const ETL_NOEXCEPT
    {
      return p;
    }

    //*********************************
    ETL_CONSTEXPR reference	operator [](size_t i) const
    {
      return p[i];
    }

  private:

    // Deleted.
    unique_ptr(const unique_ptr&) ETL_DELETE;
    unique_ptr&	operator =(const unique_ptr&) ETL_DELETE;

    TDeleter deleter;

    pointer	p;
  };
}

//*****************************************************************************
// Global functions for unique_ptr
//*****************************************************************************
template<typename T1, typename TD1, typename T2, typename TD2>
bool operator ==(const etl::unique_ptr<T1, TD1>&lhs, const etl::unique_ptr<T2, TD2>& rhs)
{
  return lhs.get() == rhs.get();
}

//*********************************
template<typename T1, typename TD1, typename T2, typename TD2>
bool operator <(const etl::unique_ptr<T1, TD1>&lhs, const etl::unique_ptr<T2, TD2>& rhs)
{
  return reinterpret_cast<char*>(lhs.get()) < reinterpret_cast<char*>(rhs.get());
}

//*********************************
template<typename T1, typename TD1, typename T2, typename TD2>
bool operator <=(const etl::unique_ptr<T1, TD1>&lhs, const etl::unique_ptr<T2, TD2>& rhs)
{
  return !(rhs < lhs);
}

//*********************************
template<typename T1, typename TD1, typename T2, typename TD2>
bool operator >(const etl::unique_ptr<T1, TD1>&lhs, const etl::unique_ptr<T2, TD2>& rhs)
{
  return (rhs < lhs);
}

//*********************************
template<typename T1, typename TD1, typename T2, typename TD2>
bool operator >=(const etl::unique_ptr<T1, TD1>&lhs, const etl::unique_ptr<T2, TD2>& rhs)
{
  return !(lhs < rhs);
}

namespace etl
{
  //*****************************************************************************
  /// Default contruct an item at address p.
  ///\ingroup memory
  //*****************************************************************************
  template <typename T>
  typename etl::enable_if<etl::is_trivially_constructible<T>::value, void>::type
   create_default_at(T* /*p*/)
  {
  }

  //*****************************************************************************
  /// Default contruct an item at address p.
  ///\ingroup memory
  //*****************************************************************************
  template <typename T, typename TCounter>
  typename etl::enable_if<etl::is_trivially_constructible<T>::value, void>::type
   create_default_at(T* /*p*/, TCounter& count)
  {
    ++count;
  }

  //*****************************************************************************
  /// Default contruct an item at address p.
  ///\ingroup memory
  //*****************************************************************************
  template <typename T>
  typename etl::enable_if<!etl::is_trivially_constructible<T>::value, void>::type
   create_default_at(T* p)
  {
    ::new (p) T;
  }

  //*****************************************************************************
  /// Default contruct an item at address p.
  ///\ingroup memory
  //*****************************************************************************
  template <typename T, typename TCounter>
  typename etl::enable_if<!etl::is_trivially_constructible<T>::value, void>::type
   create_default_at(T* p, TCounter& count)
  {
    ::new (p) T;
    ++count;
  }

  //*****************************************************************************
  /// Value construct an item at address p.
  ///\ingroup memory
  //*****************************************************************************
  template <typename T>
  void create_value_at(T* p)
  {
    ::new (p) T();
  }

  //*****************************************************************************
  /// Value construct an item at address p.
  ///\ingroup memory
  //*****************************************************************************
  template <typename T, typename TCounter>
  void create_value_at(T* p, TCounter& count)
  {
    ::new (p) T();
    ++count;
  }

  //*****************************************************************************
  /// Copy construct an item at address p.
  ///\ingroup memory
  //*****************************************************************************
  template <typename T>
  void create_copy_at(T* p, const T& value)
  {
    ::new (p) T(value);
  }

#if ETL_CPP11_SUPPORTED
  //*****************************************************************************
  /// Copy construct an item at address p.
  ///\ingroup memory
  //*****************************************************************************
  template <typename T>
  void create_copy_at(T* p, T&& value)
  {
    ::new (p) T(etl::move(value));
  }
#endif

  //*****************************************************************************
  /// Copy construct an item at address p.
  ///\ingroup memory
  //*****************************************************************************
  template <typename T, typename TCounter>
   void create_copy_at(T* p, const T& value, TCounter& count)
  {
    ::new (p) T(value);
    ++count;
  }

  //*****************************************************************************
  /// Construct an item at address p.
  ///\ingroup memory
  //*****************************************************************************
  template <typename T>
   T& make_default_at(T* p)
  {
    ::new (p) T();
    return *reinterpret_cast<T*>(p);
  }

  //*****************************************************************************
  /// Construct an item at address p.
  ///\ingroup memory
  //*****************************************************************************
  template <typename T, typename TCounter>
   T& make_default_at(T* p, TCounter& count)
  {
    ::new (p) T();
    ++count;
    return *reinterpret_cast<T*>(p);
  }

  //*****************************************************************************
  /// Construct an item at address p.
  ///\ingroup memory
  //*****************************************************************************
  template <typename T>
   T& make_copy_at(T* p, const T& other)
  {
    ::new (p) T(other);
    return *reinterpret_cast<T*>(p);
  }

#if ETL_CPP11_SUPPORTED
  //*****************************************************************************
  /// Construct an item at address p.
  ///\ingroup memory
  //*****************************************************************************
  template <typename T>
  T& make_copy_at(T* p, T&& other)
  {
    ::new (p) T(etl::move(other));
    return *reinterpret_cast<T*>(p);
  }
#endif

  //*****************************************************************************
  /// Construct an item at address p.
  ///\ingroup memory
  //*****************************************************************************
  template <typename T, typename TCounter>
   T& make_copy_at(T* p, const T& other, TCounter& count)
  {
    ::new (p) T(other);
    ++count;
    return *reinterpret_cast<T*>(p);
  }

  //*****************************************************************************
  /// Construct an item at address p.
  ///\ingroup memory
  //*****************************************************************************
  template <typename T, typename TParameter>
   T& make_value_at(T* p, const TParameter& value)
  {
    ::new (p) T(value);
    return *reinterpret_cast<T*>(p);
  }

#if ETL_CPP11_SUPPORTED
  //*****************************************************************************
  /// Construct an item at address p.
  ///\ingroup memory
  //*****************************************************************************
  template <typename T, typename TParameter>
  T& make_value_at(T* p, TParameter&& value)
  {
    ::new (p) T(etl::move(value));
    return *reinterpret_cast<T*>(p);
  }
#endif

  //*****************************************************************************
  /// Construct an item at address p.
  ///\ingroup memory
  //*****************************************************************************
  template <typename T, typename TParameter, typename TCounter>
   T& make_value_at(T* p, const TParameter& value, TCounter& count)
  {
    ::new (p) T(value);
    ++count;
    return *reinterpret_cast<T*>(p);
  }

  //*****************************************************************************
  /// Copy constructs a derived class to an address.
  ///\tparam T The derived type.
  ///\ingroup memory
  //*****************************************************************************
  template <typename T>
  struct create_copy
  {
    void create_copy_at(void* p)
    {
      new (p) T(static_cast<const T&>(*this));
    }

    template <typename TCounter>
    void create_copy_at(void* p, TCounter& count)
    {
      new (p) T(static_cast<const T&>(*this));
      ++count;
    }

    T& make_copy_at(void* p)
    {
      new (p) T(static_cast<const T&>(*this));
      return *reinterpret_cast<T*>(p);
    }

    template <typename TCounter>
    T& make_copy_at(void* p, TCounter& count)
    {
      new (p) T(static_cast<const T&>(*this));
      ++count;
      return *reinterpret_cast<T*>(p);
    }
  };

  //*****************************************************************************
  /// A low level function that clears an object's memory to zero.
  ///\param p Pointer to the memory.
  ///\param n Size of the memory.
  ///\ingroup memory
  //*****************************************************************************
  inline void memory_clear(volatile char* p, size_t n)
  {
    while (n--)
    {
      *p++ = 0;
    }
  }

  //*****************************************************************************
  /// A low level function that clears an object's memory to zero.
  ///\tparam T     The type.
  ///\param object The object to clear.
  ///\ingroup memory
  //*****************************************************************************
  template <typename T>
  void memory_clear(volatile T &object)
  {
    memory_clear(reinterpret_cast<volatile char*>(&object), sizeof(T));
  }

  //*****************************************************************************
  /// A low level function that clears a range to zero.
  ///\tparam T    The type.
  ///\param begin The first object in the range.
  ///\param n     The number of objects.
  ///\ingroup memory
  //*****************************************************************************
  template <typename T>
  void memory_clear_range(volatile T* begin, size_t n)
  {
    memory_clear(reinterpret_cast<volatile char*>(begin), n * sizeof(T));
  }

  //*****************************************************************************
  /// A low level function that clears a range to zero.
  ///\tparam T    The type.
  ///\param begin The first object in the range.
  ///\param end   One past the last object in the range.
  ///\ingroup memory
  //*****************************************************************************
  template <typename T>
  void memory_clear_range(volatile T* begin, volatile T* end)
  {
    const size_t n = static_cast<size_t>(etl::distance(begin, end));

    memory_clear_range(begin, n);
  }

  //*****************************************************************************
  /// A low level function that clears an object's memory to zero.
  ///\param p     Pointer to the memory.
  ///\param n     Size of the memory.
  ///\param value The value to set.
  ///\ingroup memory
  //*****************************************************************************
  inline void memory_set(volatile char* p, size_t n, char value)
  {
    while (n--)
    {
      *p++ = value;
    }
  }

  //*****************************************************************************
  /// A low level function that sets an object's memory to a value.
  ///\tparam T The type.
  ///\param object The object to set.
  ///\param value  The value to set the object's memory to.
  ///\ingroup memory
  //*****************************************************************************
  template <typename T>
  void memory_set(volatile T &object, const char value)
  {
    memory_set(reinterpret_cast<volatile char*>(&object), sizeof(T), value);
  }

  //*****************************************************************************
  /// A low level function that clears a range to zero.
  ///\tparam T    The type.
  ///\param begin The first object in the range.
  ///\param n     The number of objects.
  ///\param value The value to set the object's memory to.
  ///\ingroup memory
  //*****************************************************************************
  template <typename T>
  void memory_set_range(volatile T* begin, size_t n, const char value)
  {
    memory_set(reinterpret_cast<volatile char*>(begin), n * sizeof(T), value);
  }

  //*****************************************************************************
  /// A low level function that clears a range to zero.
  ///\tparam T    The type.
  ///\param begin The first object in the range.
  ///\param end   One past the last object in the range.
  ///\param value The value to set the object's memory to.
  ///\ingroup memory
  //*****************************************************************************
  template <typename T>
  void memory_set_range(volatile T* begin, volatile T* end, const char value)
  {
    const size_t n = static_cast<size_t>(etl::distance(begin, end));

    memory_set_range(begin, n, value);
  }

  //*****************************************************************************
  /// Base class for objects that require their memory to be wiped after use.
  /// Erases the object's memory to zero.
  /// Note: This may not work for multiply inherited objects.
  ///\tparam T The derived type.
  ///\ingroup memory
  //*****************************************************************************
  template <typename T>
  struct wipe_on_destruct
  {
    ~wipe_on_destruct()
    {
      memory_clear(static_cast<volatile T&>(*this));
    }
  };

<<<<<<< HEAD
  //***************************************************************************
  /// Declares an aligned buffer of N_OBJECTS x of size OBJECT_SIZE at alignment ALIGNMENT.
  ///\ingroup alignment
  //***************************************************************************
  template <size_t OBJECT_SIZE_, size_t N_OBJECTS_, size_t ALIGNMENT_>
  class uninitialized_buffer
  {
  public:

    static ETL_CONSTANT size_t OBJECT_SIZE = OBJECT_SIZE_;
    static ETL_CONSTANT size_t N_OBJECTS   = N_OBJECTS_;
    static ETL_CONSTANT size_t ALIGNMENT   = ALIGNMENT_;

    /// Convert to T reference.
    template <typename T>
    operator T& ()
    {
      ETL_STATIC_ASSERT((etl::is_same<T*, void*>::value || ((ALIGNMENT % etl::alignment_of<T>::value) == 0)), "Incompatible alignment");
      return *reinterpret_cast<T*>(raw);
    }

    /// Convert to const T reference.
    template <typename T>
    operator const T& () const
    {
      ETL_STATIC_ASSERT((etl::is_same<T*, void*>::value || ((ALIGNMENT % etl::alignment_of<T>::value) == 0)), "Incompatible alignment");
      return *reinterpret_cast<const T*>(raw);
    }

    /// Convert to T pointer.
    template <typename T>
    operator T* ()
    {
      ETL_STATIC_ASSERT((etl::is_same<T*, void*>::value || ((ALIGNMENT % etl::alignment_of<T>::value) == 0)), "Incompatible alignment");
      return reinterpret_cast<T*>(raw);
    }

    /// Convert to const T pointer.
    template <typename T>
    operator const T* () const
    {
      ETL_STATIC_ASSERT((etl::is_same<T*, void*>::value || ((ALIGNMENT % etl::alignment_of<T>::value) == 0)), "Incompatible alignment");
      return reinterpret_cast<const T*>(raw);
    }

#if ETL_CPP11_SUPPORTED && !defined(ETL_COMPILER_ARM5) && !defined(ETL_UNINITIALIZED_BUFFER_FORCE_CPP03)
    alignas(ALIGNMENT) char raw[OBJECT_SIZE * N_OBJECTS];
#else
    union
    {
      char raw[OBJECT_SIZE * N_OBJECTS];
      typename etl::type_with_alignment<ALIGNMENT>::type etl_alignment_type; // A POD type that has the same alignment as ALIGNMENT.
    };
#endif
  };

  //***************************************************************************
  /// Declares an aligned buffer of N_OBJECTS as if they were type T.
  ///\ingroup alignment
  //***************************************************************************
  template <typename T, size_t N_OBJECTS_>
  class uninitialized_buffer_of
  {
  public:

    typedef T        value_type;
    typedef T&       reference;
    typedef const T& const_reference;
    typedef T*       pointer;
    typedef const T* const_pointer;
    typedef T*       iterator;
    typedef const T* const_iterator;

    static ETL_CONSTANT size_t OBJECT_SIZE = sizeof(T);
    static ETL_CONSTANT size_t N_OBJECTS = N_OBJECTS_;
    static ETL_CONSTANT size_t ALIGNMENT = etl::alignment_of<T>::value;

    /// Index operator.
    T& operator [](int i)
    {
      return ((T*)this->raw)[i];
    }

    /// Index operator.
    const T& operator [](int i) const
    {
      return ((T*)this->raw)[i];
    }

    /// Convert to T reference.
    operator T& ()
    {
      return *reinterpret_cast<T*>(raw);
    }

    /// Convert to const T reference.
    operator const T& () const
    {
      return *reinterpret_cast<const T*>(raw);
    }

    /// Convert to T pointer.
    operator T* ()

    {
      return reinterpret_cast<T*>(raw);
    }

    /// Convert to const T pointer.
    operator const T* () const
    {
      return reinterpret_cast<const T*>(raw);
    }

    T* begin()
    {
      return reinterpret_cast<const T*>(raw);
    }

    const T* begin() const
    {
      return reinterpret_cast<const T*>(raw);
    }

    T* end()
    {
      return reinterpret_cast<const T*>(raw + (sizeof(T) * N_OBJECTS));
    }

    const T* end() const
    {
      return reinterpret_cast<const T*>(raw + (sizeof(T) * N_OBJECTS));
    }

#if ETL_CPP11_SUPPORTED && !defined(ETL_COMPILER_ARM5) && !defined(ETL_UNINITIALIZED_BUFFER_FORCE_CPP03)
    alignas(ALIGNMENT) char raw[sizeof(T) * N_OBJECTS];
#else
    union
    {
      char raw[sizeof(T) * N_OBJECTS];
      typename etl::type_with_alignment<ALIGNMENT>::type etl_alignment_type; // A POD type that has the same alignment as ALIGNMENT.
    };
#endif
  };

#if ETL_CPP14_SUPPORTED
  template <typename T, size_t N_OBJECTS>
  using uninitialized_buffer_of_v = typename uninitialized_buffer_of<T, N_OBJECTS>::buffer;
#endif
=======
  //*************************************************************************
  /// The interface for a memory block pool.
  //*************************************************************************
  struct imemory_block_pool
  {
    virtual void* allocate_memory_block(size_t required_size) = 0;
    virtual void  release_memory_block(const void* const) = 0;
    virtual size_t get_memory_block_size() = 0;
  };
>>>>>>> 5a274578
}

#endif<|MERGE_RESOLUTION|>--- conflicted
+++ resolved
@@ -1900,7 +1900,16 @@
     }
   };
 
-<<<<<<< HEAD
+  //*************************************************************************
+  /// The interface for a memory block pool.
+  //*************************************************************************
+  struct imemory_block_pool
+  {
+    virtual void* allocate_memory_block(size_t required_size) = 0;
+    virtual void  release_memory_block(const void* const) = 0;
+    virtual size_t get_memory_block_size() = 0;
+  };
+
   //***************************************************************************
   /// Declares an aligned buffer of N_OBJECTS x of size OBJECT_SIZE at alignment ALIGNMENT.
   ///\ingroup alignment
@@ -2050,17 +2059,6 @@
   template <typename T, size_t N_OBJECTS>
   using uninitialized_buffer_of_v = typename uninitialized_buffer_of<T, N_OBJECTS>::buffer;
 #endif
-=======
-  //*************************************************************************
-  /// The interface for a memory block pool.
-  //*************************************************************************
-  struct imemory_block_pool
-  {
-    virtual void* allocate_memory_block(size_t required_size) = 0;
-    virtual void  release_memory_block(const void* const) = 0;
-    virtual size_t get_memory_block_size() = 0;
-  };
->>>>>>> 5a274578
 }
 
 #endif