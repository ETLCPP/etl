--- conflicted
+++ resolved
@@ -126,11 +126,7 @@
   /// Can be used as a reference type for all unordered_multiset containing a specific type.
   ///\ingroup unordered_multiset
   //***************************************************************************
-<<<<<<< HEAD
-  template <typename TKey, typename THash = etl::hash<TKey>, typename TKeyEqual = ETL_STD::equal_to<TKey> >
-=======
   template <typename TKey, typename THash = etl::hash<TKey>, typename TKeyEqual = etl::equal_to<TKey> >
->>>>>>> 575a0fee
   class iunordered_multiset
   {
   public:
@@ -175,11 +171,7 @@
     typedef typename bucket_t::const_iterator local_const_iterator;
 
     //*********************************************************************
-<<<<<<< HEAD
-    class iterator : public etl::iterator<ETL_FORWARD_ITERATOR_TAG, TKey>
-=======
     class iterator : public etl::iterator<ETL_OR_STD::forward_iterator_tag, TKey>
->>>>>>> 575a0fee
     {
     public:
 
@@ -339,11 +331,7 @@
     };
 
     //*********************************************************************
-<<<<<<< HEAD
-    class const_iterator : public etl::iterator<ETL_FORWARD_ITERATOR_TAG, const TKey>
-=======
     class const_iterator : public etl::iterator<ETL_OR_STD::forward_iterator_tag, const TKey>
->>>>>>> 575a0fee
     {
     public:
 
@@ -493,11 +481,7 @@
       local_iterator inode;
     };
 
-<<<<<<< HEAD
-    typedef typename ETL_STD::iterator_traits<iterator>::difference_type difference_type;
-=======
     typedef typename etl::iterator_traits<iterator>::difference_type difference_type;
->>>>>>> 575a0fee
 
     //*********************************************************************
     /// Returns an iterator to the beginning of the unordered_multiset.
@@ -624,11 +608,7 @@
     {
       size_t index = bucket(key);
 
-<<<<<<< HEAD
-      return ETL_STD::distance(pbuckets[index].begin(), pbuckets[index].end());
-=======
       return etl::distance(pbuckets[index].begin(), pbuckets[index].end());
->>>>>>> 575a0fee
     }
 
     //*********************************************************************
@@ -660,11 +640,7 @@
     void assign(TIterator first_, TIterator last_)
     {
 #if defined(ETL_DEBUG)
-<<<<<<< HEAD
-      difference_type d = ETL_STD::distance(first_, last_);
-=======
       difference_type d = etl::distance(first_, last_);
->>>>>>> 575a0fee
       ETL_ASSERT(d >= 0, ETL_ERROR(unordered_multiset_iterator));
       ETL_ASSERT(size_t(d) <= max_size(), ETL_ERROR(unordered_multiset_full));
 #endif
@@ -682,15 +658,9 @@
     /// If asserts or exceptions are enabled, emits unordered_multiset_full if the unordered_multiset is already full.
     ///\param value The value to insert.
     //*********************************************************************
-<<<<<<< HEAD
-    ETL_PAIR<iterator, bool> insert(const value_type& key)
-    {
-      ETL_PAIR<iterator, bool> result(end(), false);
-=======
     ETL_OR_STD::pair<iterator, bool> insert(const_reference key)
     {
       ETL_OR_STD::pair<iterator, bool> result(end(), false);
->>>>>>> 575a0fee
 
       ETL_ASSERT(!full(), ETL_ERROR(unordered_multiset_full));
 
@@ -1081,11 +1051,7 @@
     ///\param key The key to search for.
     ///\return An iterator pair to the range of elements if the key exists, otherwise end().
     //*********************************************************************
-<<<<<<< HEAD
-    ETL_PAIR<iterator, iterator> equal_range(key_parameter_t key)
-=======
     ETL_OR_STD::pair<iterator, iterator> equal_range(key_parameter_t key)
->>>>>>> 575a0fee
     {
       iterator f = find(key);
       iterator l = f;
@@ -1100,11 +1066,7 @@
         }
       }
 
-<<<<<<< HEAD
-      return ETL_PAIR<iterator, iterator>(f, l);
-=======
       return ETL_OR_STD::pair<iterator, iterator>(f, l);
->>>>>>> 575a0fee
     }
 
     //*********************************************************************
@@ -1115,11 +1077,7 @@
     ///\param key The key to search for.
     ///\return A const iterator pair to the range of elements if the key exists, otherwise end().
     //*********************************************************************
-<<<<<<< HEAD
-    ETL_PAIR<const_iterator, const_iterator> equal_range(key_parameter_t key) const
-=======
     ETL_OR_STD::pair<const_iterator, const_iterator> equal_range(key_parameter_t key) const
->>>>>>> 575a0fee
     {
       const_iterator f = find(key);
       const_iterator l = f;
@@ -1134,11 +1092,7 @@
         }
       }
 
-<<<<<<< HEAD
-      return ETL_PAIR<const_iterator, const_iterator>(f, l);
-=======
       return ETL_OR_STD::pair<const_iterator, const_iterator>(f, l);
->>>>>>> 575a0fee
     }
 
     //*************************************************************************
@@ -1433,11 +1387,7 @@
   template <typename TKey, typename TMapped, typename TKeyCompare>
   bool operator ==(const etl::iunordered_multiset<TKey, TMapped, TKeyCompare>& lhs, const etl::iunordered_multiset<TKey, TMapped, TKeyCompare>& rhs)
   {
-<<<<<<< HEAD
-    return (lhs.size() == rhs.size()) && ETL_STD::equal(lhs.begin(), lhs.end(), rhs.begin());
-=======
     return (lhs.size() == rhs.size()) && etl::equal(lhs.begin(), lhs.end(), rhs.begin());
->>>>>>> 575a0fee
   }
 
   //***************************************************************************
@@ -1456,11 +1406,7 @@
   //*************************************************************************
   /// A templated unordered_multiset implementation that uses a fixed size buffer.
   //*************************************************************************
-<<<<<<< HEAD
-  template <typename TKey, const size_t MAX_SIZE_, size_t MAX_BUCKETS_ = MAX_SIZE_, typename THash = etl::hash<TKey>, typename TKeyEqual = ETL_STD::equal_to<TKey> >
-=======
   template <typename TKey, const size_t MAX_SIZE_, size_t MAX_BUCKETS_ = MAX_SIZE_, typename THash = etl::hash<TKey>, typename TKeyEqual = etl::equal_to<TKey> >
->>>>>>> 575a0fee
   class unordered_multiset : public etl::iunordered_multiset<TKey, THash, TKeyEqual>
   {
   private:
