--- conflicted
+++ resolved
@@ -67,11 +67,7 @@
     //***************************************************************************
     bit_stream(char* begin_, char* end_)
       : pdata(reinterpret_cast<unsigned char*>(begin_)),
-<<<<<<< HEAD
-        length(ETL_STD::distance(begin_, end_))
-=======
         length(etl::distance(begin_, end_))
->>>>>>> 575a0fee
     {
       restart();
     }
@@ -81,11 +77,7 @@
     //***************************************************************************
     bit_stream(unsigned char* begin_, unsigned char* end_)
       : pdata(begin_),
-<<<<<<< HEAD
-        length(ETL_STD::distance(begin_, end_))
-=======
         length(etl::distance(begin_, end_))
->>>>>>> 575a0fee
     {
       restart();
     }
@@ -135,11 +127,7 @@
     //***************************************************************************
     void set_stream(char* begin_, char* end_)
     {
-<<<<<<< HEAD
-      set_stream(begin_, ETL_STD::distance(begin_, end_));
-=======
       set_stream(begin_, etl::distance(begin_, end_));
->>>>>>> 575a0fee
     }
 
     //***************************************************************************
@@ -147,11 +135,7 @@
     //***************************************************************************
     void set_stream(unsigned char* begin_, unsigned char* end_)
     {
-<<<<<<< HEAD
-      set_stream(begin_, ETL_STD::distance(begin_, end_));
-=======
       set_stream(begin_, etl::distance(begin_, end_));
->>>>>>> 575a0fee
     }
 
     //***************************************************************************
@@ -283,11 +267,7 @@
           // Get the bits from the stream.
           while (width != 0)
           {
-<<<<<<< HEAD
-            unsigned char mask_width = static_cast<unsigned char>(ETL_STD::min(width, bits_in_byte));
-=======
             unsigned char mask_width = static_cast<unsigned char>(etl::min(width, bits_in_byte));
->>>>>>> 575a0fee
             unsigned char chunk = get_chunk(mask_width);
 
             width -= mask_width;
@@ -400,11 +380,7 @@
           // Send the bits to the stream.
           while (width != 0)
           {
-<<<<<<< HEAD
-            unsigned char mask_width = static_cast<unsigned char>(ETL_STD::min(width, bits_in_byte));
-=======
             unsigned char mask_width = static_cast<unsigned char>(etl::min(width, bits_in_byte));
->>>>>>> 575a0fee
             width -= mask_width;
             uint32_t mask = ((uint32_t(1U) << mask_width) - 1U) << width;
 
@@ -438,11 +414,7 @@
           // Send the bits to the stream.
           while (width != 0)
           {
-<<<<<<< HEAD
-            unsigned char mask_width = static_cast<unsigned char>(ETL_STD::min(width, bits_in_byte));
-=======
             unsigned char mask_width = static_cast<unsigned char>(etl::min(width, bits_in_byte));
->>>>>>> 575a0fee
             width -= mask_width;
             uint64_t mask = ((uint64_t(1U) << mask_width) - 1U) << width;
 
@@ -526,19 +498,11 @@
       // Network to host.
       if (etl::endianness::value() == etl::endian::little)
       {
-<<<<<<< HEAD
-        ETL_STD::reverse_copy(data, data + sizeof(T), temp);
+        etl::reverse_copy(data, data + sizeof(T), temp);
       }
       else
       {
-        ETL_STD::copy(data, data + sizeof(T), temp);
-=======
-        etl::reverse_copy(data, data + sizeof(T), temp);
-      }
-      else
-      {
         etl::copy(data, data + sizeof(T), temp);
->>>>>>> 575a0fee
       }
 
       value = *reinterpret_cast<T*>(temp);
@@ -555,19 +519,11 @@
       // Host to network.
       if (etl::endianness::value() == etl::endian::little)
       {
-<<<<<<< HEAD
-        ETL_STD::reverse_copy(pf, pf + sizeof(T), data);
+        etl::reverse_copy(pf, pf + sizeof(T), data);
       }
       else
       {
-        ETL_STD::copy(pf, pf + sizeof(T), data);
-=======
-        etl::reverse_copy(pf, pf + sizeof(T), data);
-      }
-      else
-      {
         etl::copy(pf, pf + sizeof(T), data);
->>>>>>> 575a0fee
       }
     }
 
