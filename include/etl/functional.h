///\file

/******************************************************************************
The MIT License(MIT)

Embedded Template Library.
https://github.com/ETLCPP/etl
https://www.etlcpp.com

Copyright(c) 2014 jwellbelove

Permission is hereby granted, free of charge, to any person obtaining a copy
of this software and associated documentation files(the "Software"), to deal
in the Software without restriction, including without limitation the rights
to use, copy, modify, merge, publish, distribute, sublicense, and / or sell
copies of the Software, and to permit persons to whom the Software is
furnished to do so, subject to the following conditions :

The above copyright notice and this permission notice shall be included in all
copies or substantial portions of the Software.

THE SOFTWARE IS PROVIDED "AS IS", WITHOUT WARRANTY OF ANY KIND, EXPRESS OR
IMPLIED, INCLUDING BUT NOT LIMITED TO THE WARRANTIES OF MERCHANTABILITY,
FITNESS FOR A PARTICULAR PURPOSE AND NONINFRINGEMENT.IN NO EVENT SHALL THE
AUTHORS OR COPYRIGHT HOLDERS BE LIABLE FOR ANY CLAIM, DAMAGES OR OTHER
LIABILITY, WHETHER IN AN ACTION OF CONTRACT, TORT OR OTHERWISE, ARISING FROM,
OUT OF OR IN CONNECTION WITH THE SOFTWARE OR THE USE OR OTHER DEALINGS IN THE
SOFTWARE.
******************************************************************************/

#ifndef ETL_FUNCTIONAL_INCLUDED
#define ETL_FUNCTIONAL_INCLUDED

#include "platform.h"

///\defgroup functional functional
///\ingroup utilities

///\defgroup reference_wrapper reference_wrapper
///\ingroup functional

namespace etl
{
  //***************************************************************************
  /// A definition of reference_wrapper for those that don't have C++ 0x11 support.
  ///\ingroup reference
  //***************************************************************************
  template <typename T>
  class reference_wrapper
  {
  public:

    typedef T type;

    ETL_CONSTEXPR20 explicit reference_wrapper(T& t_) ETL_NOEXCEPT
      : t(&t_)
    {
    }

    ETL_CONSTEXPR20 reference_wrapper<T>& operator = (const reference_wrapper& rhs) ETL_NOEXCEPT
    {
      t = rhs.t;
      return *this;
    }

    ETL_CONSTEXPR20 T& get() const ETL_NOEXCEPT
    {
      return *t;
    }

    ETL_CONSTEXPR20 operator T&() const ETL_NOEXCEPT
    {
      return *t;
    }

  private:

    T* t;
  };

  //***************************************************************************
  template <typename T>
  reference_wrapper<T> ref(T& t)
  {
    return reference_wrapper<T>(t);
  }

  //***************************************************************************
  template <typename T>
  reference_wrapper<T> ref(reference_wrapper<T> t)
  {
    return reference_wrapper<T>(t.get());
  }

  //***************************************************************************
  template <typename T>
  reference_wrapper<const T> cref(const T& t)
  {
    return reference_wrapper<const T>(t);
  }

  //***************************************************************************
  template <typename T>
  reference_wrapper<const T> cref(reference_wrapper<T> t)
  {
    return reference_wrapper<const T>(t.get());
  }

  //***************************************************************************
  template <typename T = void>
  struct less
  {
    typedef T value_type;

    ETL_CONSTEXPR bool operator()(const T &lhs, const T &rhs) const
    {
      return (lhs < rhs);
    }
  };

  //***************************************************************************
  template <typename T = void>
  struct less_equal
  {
    typedef T value_type;

    ETL_CONSTEXPR bool operator()(const T& lhs, const T& rhs) const
    {
      return !(rhs < lhs);
    }
  };

  //***************************************************************************
  template <typename T = void>
  struct less_equal
  {
    typedef T value_type;

    ETL_CONSTEXPR bool operator()(const T& lhs, const T& rhs) const
    {
      return lhs <= rhs;
    }
  };

  //***************************************************************************
  template <typename T = void>
  struct greater
  {
    typedef T value_type;

    ETL_CONSTEXPR bool operator()(const T &lhs, const T &rhs) const
    {
      return (rhs < lhs);
    }
  };

  //***************************************************************************
  template <typename T = void>
  struct greater_equal
  {
    typedef T value_type;

    ETL_CONSTEXPR bool operator()(const T& lhs, const T& rhs) const
    {
      return !(lhs < rhs);
    }
  };

  //***************************************************************************
  template <typename T = void>
  struct greater_equal
  {
    typedef T value_type;

    ETL_CONSTEXPR bool operator()(const T& lhs, const T& rhs) const
    {
      return lhs >= rhs;
    }
  };

  //***************************************************************************
  template <typename T = void>
  struct equal_to
  {
    typedef T value_type;

    ETL_CONSTEXPR bool operator()(const T &lhs, const T &rhs) const
    {
      return lhs == rhs;
    }
  };

  //***************************************************************************
  template <typename T = void>
  struct not_equal_to
  {
    typedef T value_type;

    ETL_CONSTEXPR bool operator()(const T &lhs, const T &rhs) const
    {
      return lhs != rhs;
    }
  };

  //***************************************************************************

  template <typename TArgumentType, typename TResultType>
  struct unary_function
  {
    typedef TArgumentType argument_type;
    typedef TResultType   result_type;
  };

  //***************************************************************************

  template <typename TFirstArgumentType, typename TSecondArgumentType, typename TResultType>
  struct binary_function
  {
    typedef TFirstArgumentType  first_argument_type;
    typedef TSecondArgumentType second_argument_type;
    typedef TResultType         result_type;
  };

  //***************************************************************************

  template <typename TFunction>
  class binder1st : public etl::unary_function<typename TFunction::second_argument_type, typename TFunction::result_type>
  {
  protected:

    TFunction operation;
    typename TFunction::first_argument_type value;

  public:

    binder1st(const TFunction& f, const typename TFunction::first_argument_type& v)
      : operation(f), value(v)
    {
    }

    typename TFunction::result_type operator()(typename TFunction::second_argument_type& x) const
    {
      return operation(value, x);
    }

    typename TFunction::result_type operator()(const typename TFunction::second_argument_type& x) const
    {
      return operation(value, x);
    }
  };

  template <typename F, typename T>
  binder1st<F> bind1st(const F& f, const T& x)
  {
    return binder1st<F>(f, x);
  }

  //***************************************************************************

  template <typename TFunction >
  class binder2nd : public etl::unary_function<typename TFunction::first_argument_type, typename TFunction::result_type>
  {
  protected:
    TFunction operation;
    typename TFunction::second_argument_type value;
  public:
    binder2nd(const TFunction& f, const typename TFunction::second_argument_type& v)
      : operation(f), value(v)
    {
    }

    typename TFunction::result_type operator()(typename TFunction::first_argument_type& x) const
    {
      return operation(x, value);
    }

    typename TFunction::result_type operator()(const typename TFunction::first_argument_type& x) const
    {
      return operation(x, value);
    }
  };

  template <typename F, typename T>
  binder2nd<F> bind2nd(const F& f, const T& x)
  {
    return binder2nd<F>(f, x);
  }

  //***************************************************************************
  template <typename T = void>
  struct plus
  {
    typedef T first_argument_type;
    typedef T second_argument_type;
    typedef T result_type;
<<<<<<< HEAD

    ETL_CONSTEXPR T operator()(const T& lhs, const T& rhs) const
    {
      return lhs + rhs;
    }
  };

  //***************************************************************************
  template <typename T = void>
  struct minus
  {
    typedef T first_argument_type;
    typedef T second_argument_type;
    typedef T result_type;

    ETL_CONSTEXPR T operator()(const T& lhs, const T& rhs) const
    {
      return lhs - rhs;
    }
  };

  //***************************************************************************
  template <typename T = void>
  struct negate
  {
    typedef T argument_type;
    typedef T result_type;

    ETL_CONSTEXPR T operator()(const T& lhs) const
    {
      return -lhs;
    }
  };

  //***************************************************************************
  template <typename T = void>
  struct multiplies
  {
    typedef T first_argument_type;
    typedef T second_argument_type;
    typedef T result_type;

    ETL_CONSTEXPR T operator()(const T& lhs, const T& rhs) const
    {
      return lhs * rhs;
    }
  };

  //***************************************************************************
  template <typename T = void>
  struct divides
  {
    typedef T first_argument_type;
    typedef T second_argument_type;
    typedef T result_type;

    ETL_CONSTEXPR T operator()(const T& lhs, const T& rhs) const
    {
      return lhs / rhs;
    }
  };

  //***************************************************************************
  template <typename T = void>
  struct modulus
  {
    typedef T first_argument_type;
    typedef T second_argument_type;
    typedef T result_type;

    ETL_CONSTEXPR T operator()(const T& lhs, const T& rhs) const
    {
      return lhs % rhs;
    }
  };

  //***************************************************************************
  template <typename T = void>
  struct logical_and
  {
    typedef T first_argument_type;
    typedef T second_argument_type;
    typedef T result_type;

    ETL_CONSTEXPR T operator()(const T& lhs, const T& rhs) const
    {
      return lhs && rhs;
    }
  };

  //***************************************************************************
  template <typename T = void>
  struct logical_or
  {
    typedef T first_argument_type;
    typedef T second_argument_type;
    typedef T result_type;

    ETL_CONSTEXPR T operator()(const T& lhs, const T& rhs) const
    {
      return lhs || rhs;
    }
  };

  //***************************************************************************
  template <typename T = void>
  struct logical_not
  {
    typedef T first_argument_type;
    typedef T second_argument_type;
    typedef T result_type;

    ETL_CONSTEXPR T operator()(const T& lhs) const
    {
      return !lhs;
    }
  };

  //***************************************************************************
  template <typename T = void>
  struct bit_and
  {
    typedef T first_argument_type;
    typedef T second_argument_type;
    typedef T result_type;

    ETL_CONSTEXPR T operator()(const T& lhs, const T& rhs) const
    {
      return lhs & rhs;
    }
  };

  //***************************************************************************
  template <typename T = void>
  struct bit_or
  {
    typedef T first_argument_type;
    typedef T second_argument_type;
    typedef T result_type;

    ETL_CONSTEXPR T operator()(const T& lhs, const T& rhs) const
    {
      return lhs | rhs;
    }
  };

  //***************************************************************************
  template <typename T = void>
  struct bit_xor
  {
    typedef T first_argument_type;
    typedef T second_argument_type;
    typedef T result_type;

    ETL_CONSTEXPR T operator()(const T& lhs, const T& rhs) const
    {
      return lhs ^ rhs;
    }
  };

  //***************************************************************************
  template <typename T = void>
  struct bit_not
  {
    typedef T first_argument_type;
    typedef T second_argument_type;
    typedef T result_type;

    ETL_CONSTEXPR T operator()(const T& lhs) const
    {
      return ~lhs;
    }
  };

  //***************************************************************************
=======
>>>>>>> 92c68b13

    ETL_CONSTEXPR T operator()(const T& lhs, const T& rhs) const
    {
      return lhs + rhs;
    }
  };

  //***************************************************************************
  template <typename T = void>
  struct minus
  {
    typedef T first_argument_type;
    typedef T second_argument_type;
    typedef T result_type;

    ETL_CONSTEXPR T operator()(const T& lhs, const T& rhs) const
    {
<<<<<<< HEAD
      ++value;
      return value;
    }
  };

  //***************************************************************************

  template <typename T>
  struct post_increment
=======
      return lhs - rhs;
    }
  };

  //***************************************************************************
  template <typename T = void>
  struct negate
  {
    typedef T argument_type;
    typedef T result_type;

    ETL_CONSTEXPR T operator()(const T& lhs) const
    {
      return -lhs;
    }
  };

  //***************************************************************************
  template <typename T = void>
  struct multiplies
>>>>>>> 92c68b13
  {
    typedef T first_argument_type;
    typedef T second_argument_type;
    typedef T result_type;

    ETL_CONSTEXPR T operator()(const T& lhs, const T& rhs) const
    {
      return lhs * rhs;
    }
  };

  //***************************************************************************
<<<<<<< HEAD

  template <typename T>
  struct increment : etl::pre_increment<T>
=======
  template <typename T = void>
  struct divides
>>>>>>> 92c68b13
  {
    typedef T first_argument_type;
    typedef T second_argument_type;
    typedef T result_type;

    ETL_CONSTEXPR T operator()(const T& lhs, const T& rhs) const
    {
      return lhs / rhs;
    }
  };

  //***************************************************************************
<<<<<<< HEAD

  template <typename T>
  struct pre_decrement
=======
  template <typename T = void>
  struct modulus
  {
    typedef T first_argument_type;
    typedef T second_argument_type;
    typedef T result_type;

    ETL_CONSTEXPR T operator()(const T& lhs, const T& rhs) const
    {
      return lhs % rhs;
    }
  };

  //***************************************************************************
  template <typename T = void>
  struct logical_and
>>>>>>> 92c68b13
  {
    typedef T first_argument_type;
    typedef T second_argument_type;
    typedef T result_type;

    ETL_CONSTEXPR T operator()(const T& lhs, const T& rhs) const
    {
<<<<<<< HEAD
      --value;
      return value;
    }
  };

  //***************************************************************************

  template <typename T>
  struct post_decrement
=======
      return lhs && rhs;
    }
  };

  //***************************************************************************
  template <typename T = void>
  struct logical_or
  {
    typedef T first_argument_type;
    typedef T second_argument_type;
    typedef T result_type;

    ETL_CONSTEXPR T operator()(const T& lhs, const T& rhs) const
    {
      return lhs || rhs;
    }
  };

  //***************************************************************************
  template <typename T = void>
  struct logical_not
>>>>>>> 92c68b13
  {
    typedef T first_argument_type;
    typedef T second_argument_type;
    typedef T result_type;

    ETL_CONSTEXPR T operator()(const T& lhs) const
    {
      return !lhs;
    }
  };

  //***************************************************************************
<<<<<<< HEAD

  template <typename T>
  struct decrement : etl::pre_decrement<T>
=======
  template <typename T = void>
  struct bit_and
>>>>>>> 92c68b13
  {
    typedef T first_argument_type;
    typedef T second_argument_type;
    typedef T result_type;

    ETL_CONSTEXPR T operator()(const T& lhs, const T& rhs) const
    {
      return lhs & rhs;
    }
  };

  //***************************************************************************
  template <typename T = void>
  struct bit_or
  {
    typedef T first_argument_type;
    typedef T second_argument_type;
    typedef T result_type;

    ETL_CONSTEXPR T operator()(const T& lhs, const T& rhs) const
    {
      return lhs | rhs;
    }
  };

  //***************************************************************************
  template <typename T = void>
  struct bit_xor
  {
    typedef T first_argument_type;
    typedef T second_argument_type;
    typedef T result_type;

    ETL_CONSTEXPR T operator()(const T& lhs, const T& rhs) const
    {
      return lhs ^ rhs;
    }
  };

  //***************************************************************************
  template <typename T = void>
  struct bit_not
  {
    typedef T first_argument_type;
    typedef T second_argument_type;
    typedef T result_type;

    ETL_CONSTEXPR T operator()(const T& lhs) const
    {
      return ~lhs;
    }
  };
}

#endif
<|MERGE_RESOLUTION|>--- conflicted
+++ resolved
@@ -132,73 +132,49 @@
 
   //***************************************************************************
   template <typename T = void>
-  struct less_equal
+  struct greater
+  {
+    typedef T value_type;
+
+    ETL_CONSTEXPR bool operator()(const T &lhs, const T &rhs) const
+    {
+      return (rhs < lhs);
+    }
+  };
+
+  //***************************************************************************
+  template <typename T = void>
+  struct greater_equal
   {
     typedef T value_type;
 
     ETL_CONSTEXPR bool operator()(const T& lhs, const T& rhs) const
     {
-      return lhs <= rhs;
-    }
-  };
-
-  //***************************************************************************
-  template <typename T = void>
-  struct greater
+      return !(lhs < rhs);
+    }
+  };
+
+  //***************************************************************************
+  template <typename T = void>
+  struct equal_to
   {
     typedef T value_type;
 
     ETL_CONSTEXPR bool operator()(const T &lhs, const T &rhs) const
     {
-      return (rhs < lhs);
-    }
-  };
-
-  //***************************************************************************
-  template <typename T = void>
-  struct greater_equal
-  {
-    typedef T value_type;
-
-    ETL_CONSTEXPR bool operator()(const T& lhs, const T& rhs) const
-    {
-      return !(lhs < rhs);
-    }
-  };
-
-  //***************************************************************************
-  template <typename T = void>
-  struct greater_equal
-  {
-    typedef T value_type;
-
-    ETL_CONSTEXPR bool operator()(const T& lhs, const T& rhs) const
-    {
-      return lhs >= rhs;
-    }
-  };
-
-  //***************************************************************************
-  template <typename T = void>
-  struct equal_to
+      return lhs == rhs;
+    }
+  };
+
+  //***************************************************************************
+  template <typename T = void>
+  struct not_equal_to
   {
     typedef T value_type;
 
     ETL_CONSTEXPR bool operator()(const T &lhs, const T &rhs) const
     {
-      return lhs == rhs;
-    }
-  };
-
-  //***************************************************************************
-  template <typename T = void>
-  struct not_equal_to
-  {
-    typedef T value_type;
-
-    ETL_CONSTEXPR bool operator()(const T &lhs, const T &rhs) const
-    {
-      return lhs != rhs;
+      return !(lhs == rhs);
     }
   };
 
@@ -293,7 +269,6 @@
     typedef T first_argument_type;
     typedef T second_argument_type;
     typedef T result_type;
-<<<<<<< HEAD
 
     ETL_CONSTEXPR T operator()(const T& lhs, const T& rhs) const
     {
@@ -467,225 +442,6 @@
       return ~lhs;
     }
   };
-
-  //***************************************************************************
-=======
->>>>>>> 92c68b13
-
-    ETL_CONSTEXPR T operator()(const T& lhs, const T& rhs) const
-    {
-      return lhs + rhs;
-    }
-  };
-
-  //***************************************************************************
-  template <typename T = void>
-  struct minus
-  {
-    typedef T first_argument_type;
-    typedef T second_argument_type;
-    typedef T result_type;
-
-    ETL_CONSTEXPR T operator()(const T& lhs, const T& rhs) const
-    {
-<<<<<<< HEAD
-      ++value;
-      return value;
-    }
-  };
-
-  //***************************************************************************
-
-  template <typename T>
-  struct post_increment
-=======
-      return lhs - rhs;
-    }
-  };
-
-  //***************************************************************************
-  template <typename T = void>
-  struct negate
-  {
-    typedef T argument_type;
-    typedef T result_type;
-
-    ETL_CONSTEXPR T operator()(const T& lhs) const
-    {
-      return -lhs;
-    }
-  };
-
-  //***************************************************************************
-  template <typename T = void>
-  struct multiplies
->>>>>>> 92c68b13
-  {
-    typedef T first_argument_type;
-    typedef T second_argument_type;
-    typedef T result_type;
-
-    ETL_CONSTEXPR T operator()(const T& lhs, const T& rhs) const
-    {
-      return lhs * rhs;
-    }
-  };
-
-  //***************************************************************************
-<<<<<<< HEAD
-
-  template <typename T>
-  struct increment : etl::pre_increment<T>
-=======
-  template <typename T = void>
-  struct divides
->>>>>>> 92c68b13
-  {
-    typedef T first_argument_type;
-    typedef T second_argument_type;
-    typedef T result_type;
-
-    ETL_CONSTEXPR T operator()(const T& lhs, const T& rhs) const
-    {
-      return lhs / rhs;
-    }
-  };
-
-  //***************************************************************************
-<<<<<<< HEAD
-
-  template <typename T>
-  struct pre_decrement
-=======
-  template <typename T = void>
-  struct modulus
-  {
-    typedef T first_argument_type;
-    typedef T second_argument_type;
-    typedef T result_type;
-
-    ETL_CONSTEXPR T operator()(const T& lhs, const T& rhs) const
-    {
-      return lhs % rhs;
-    }
-  };
-
-  //***************************************************************************
-  template <typename T = void>
-  struct logical_and
->>>>>>> 92c68b13
-  {
-    typedef T first_argument_type;
-    typedef T second_argument_type;
-    typedef T result_type;
-
-    ETL_CONSTEXPR T operator()(const T& lhs, const T& rhs) const
-    {
-<<<<<<< HEAD
-      --value;
-      return value;
-    }
-  };
-
-  //***************************************************************************
-
-  template <typename T>
-  struct post_decrement
-=======
-      return lhs && rhs;
-    }
-  };
-
-  //***************************************************************************
-  template <typename T = void>
-  struct logical_or
-  {
-    typedef T first_argument_type;
-    typedef T second_argument_type;
-    typedef T result_type;
-
-    ETL_CONSTEXPR T operator()(const T& lhs, const T& rhs) const
-    {
-      return lhs || rhs;
-    }
-  };
-
-  //***************************************************************************
-  template <typename T = void>
-  struct logical_not
->>>>>>> 92c68b13
-  {
-    typedef T first_argument_type;
-    typedef T second_argument_type;
-    typedef T result_type;
-
-    ETL_CONSTEXPR T operator()(const T& lhs) const
-    {
-      return !lhs;
-    }
-  };
-
-  //***************************************************************************
-<<<<<<< HEAD
-
-  template <typename T>
-  struct decrement : etl::pre_decrement<T>
-=======
-  template <typename T = void>
-  struct bit_and
->>>>>>> 92c68b13
-  {
-    typedef T first_argument_type;
-    typedef T second_argument_type;
-    typedef T result_type;
-
-    ETL_CONSTEXPR T operator()(const T& lhs, const T& rhs) const
-    {
-      return lhs & rhs;
-    }
-  };
-
-  //***************************************************************************
-  template <typename T = void>
-  struct bit_or
-  {
-    typedef T first_argument_type;
-    typedef T second_argument_type;
-    typedef T result_type;
-
-    ETL_CONSTEXPR T operator()(const T& lhs, const T& rhs) const
-    {
-      return lhs | rhs;
-    }
-  };
-
-  //***************************************************************************
-  template <typename T = void>
-  struct bit_xor
-  {
-    typedef T first_argument_type;
-    typedef T second_argument_type;
-    typedef T result_type;
-
-    ETL_CONSTEXPR T operator()(const T& lhs, const T& rhs) const
-    {
-      return lhs ^ rhs;
-    }
-  };
-
-  //***************************************************************************
-  template <typename T = void>
-  struct bit_not
-  {
-    typedef T first_argument_type;
-    typedef T second_argument_type;
-    typedef T result_type;
-
-    ETL_CONSTEXPR T operator()(const T& lhs) const
-    {
-      return ~lhs;
-    }
-  };
 }
 
 #endif
