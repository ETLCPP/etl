--- conflicted
+++ resolved
@@ -48,11 +48,7 @@
 #undef ETL_FILE
 #define ETL_FILE "43"
 
-<<<<<<< HEAD
-#if defined(ETL_IN_UNIT_TEST) && defined(ETL_NO_STL)
-=======
 #if defined(ETL_IN_UNIT_TEST) && ETL_NOT_USING_STL
->>>>>>> 575a0fee
   #define ETL_DISABLE_TIMER_UPDATES
   #define ETL_ENABLE_TIMER_UPDATES
   #define ETL_TIMER_UPDATES_ENABLED true
@@ -97,10 +93,7 @@
       IFUNCTION,
       DELEGATE
     };
-<<<<<<< HEAD
-=======
-
->>>>>>> 575a0fee
+
     //*******************************************
     callback_timer_data()
       : p_callback(ETL_NULLPTR),
@@ -147,31 +140,8 @@
         next(etl::timer::id::NO_TIMER),
         repeating(repeating_),
         cbk_type(IFUNCTION)
-<<<<<<< HEAD
-    {
-    }
-
-#if ETL_CPP11_SUPPORTED
-    //*******************************************
-    /// ETL delegate callback
-    //*******************************************
-    callback_timer_data(etl::timer::id::type  id_,
-                        etl::delegate<void()>& callback_,
-                        uint32_t              period_,
-                        bool                  repeating_)
-            : p_callback(reinterpret_cast<void*>(&callback_)),
-              period(period_),
-              delta(etl::timer::state::INACTIVE),
-              id(id_),
-              previous(etl::timer::id::NO_TIMER),
-              next(etl::timer::id::NO_TIMER),
-              repeating(repeating_),
-              cbk_type(DELEGATE)
-=======
->>>>>>> 575a0fee
-    {
-    }
-#endif
+    {
+    }
 
 #if ETL_CPP11_SUPPORTED
     //*******************************************
@@ -503,21 +473,12 @@
                       ++registered_timers;
                       id = i;
                       break;
-<<<<<<< HEAD
-                }
-            }
-        }
-
-        return id;
-    }
-=======
                   }
               }
           }
 
           return id;
       }
->>>>>>> 575a0fee
 #endif
 
     //*******************************************
@@ -631,21 +592,10 @@
 #if ETL_CPP11_SUPPORTED
                 else if(timer.cbk_type == callback_timer_data::DELEGATE)
                 {
-<<<<<<< HEAD
-                    // Call the function wrapper callback.
-                    (*reinterpret_cast<etl::delegate<void()>*>(timer.p_callback))();
-                }
-#endif
-                else
-                {
-                    ETL_ALWAYS_ASSERT("Callback timer has incorrect callback type stored");
-                }
-=======
                     // Call the delegate callback.
                     (*reinterpret_cast<etl::delegate<void()>*>(timer.p_callback))();
                 }
 #endif
->>>>>>> 575a0fee
               }
 
               has_active = !active_list.empty();
