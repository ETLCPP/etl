
///\file

/******************************************************************************
The MIT License(MIT)
Embedded Template Library.
https://github.com/ETLCPP/etl
https://www.etlcpp.com
Copyright(c) 2014 jwellbelove
Permission is hereby granted, free of charge, to any person obtaining a copy
of this software and associated documentation files(the "Software"), to deal
in the Software without restriction, including without limitation the rights
to use, copy, modify, merge, publish, distribute, sublicense, and / or sell
copies of the Software, and to permit persons to whom the Software is
furnished to do so, subject to the following conditions :
The above copyright notice and this permission notice shall be included in all
copies or substantial portions of the Software.
THE SOFTWARE IS PROVIDED "AS IS", WITHOUT WARRANTY OF ANY KIND, EXPRESS OR
IMPLIED, INCLUDING BUT NOT LIMITED TO THE WARRANTIES OF MERCHANTABILITY,
FITNESS FOR A PARTICULAR PURPOSE AND NONINFRINGEMENT.IN NO EVENT SHALL THE
AUTHORS OR COPYRIGHT HOLDERS BE LIABLE FOR ANY CLAIM, DAMAGES OR OTHER
LIABILITY, WHETHER IN AN ACTION OF CONTRACT, TORT OR OTHERWISE, ARISING FROM,
OUT OF OR IN CONNECTION WITH THE SOFTWARE OR THE USE OR OTHER DEALINGS IN THE
SOFTWARE.
******************************************************************************/

#ifndef ETL_FRAME_CHECK_SEQUENCE_INCLUDED
#define ETL_FRAME_CHECK_SEQUENCE_INCLUDED

#include <stdint.h>

#include "platform.h"
#include "static_assert.h"
#include "type_traits.h"
#include "binary.h"

#include "iterator.h"

ETL_STATIC_ASSERT(ETL_8BIT_SUPPORT, "This file does not currently support targets with no 8bit type");

///\defgroup frame_check_sequence Frame check sequence calculation
///\ingroup maths

namespace etl
{
  //***************************************************************************
  /// Calculates a frame check sequence according to the specified policy.
  ///\tparam TPolicy The type used to enact the policy.
  ///\ingroup frame_check_sequence
  //***************************************************************************
  template <typename TPolicy>
  class frame_check_sequence
  {
  public:

    typedef TPolicy policy_type;
    typedef typename policy_type::value_type value_type;

    ETL_STATIC_ASSERT(etl::is_unsigned<value_type>::value, "Signed frame check type not supported");

    //*************************************************************************
    /// Default constructor.
    //*************************************************************************
    frame_check_sequence()
    {
      reset();
    }

    //*************************************************************************
    /// Constructor from range.
    /// \param begin Start of the range.
    /// \param end   End of the range.
    //*************************************************************************
    template<typename TIterator>
    frame_check_sequence(TIterator begin, const TIterator end)
    {
<<<<<<< HEAD
      ETL_STATIC_ASSERT(sizeof(typename ETL_STD::iterator_traits<TIterator>::value_type) == 1, "Type not supported");
=======
      ETL_STATIC_ASSERT(sizeof(typename etl::iterator_traits<TIterator>::value_type) == 1, "Type not supported");
>>>>>>> 575a0fee

      reset();
      add(begin, end);
    }

    //*************************************************************************
    /// Resets the FCS to the initial state.
    //*************************************************************************
    void reset()
    {
      frame_check = policy.initial();
    }

    //*************************************************************************
    /// Adds a range.
    /// \param begin
    /// \param end
    //*************************************************************************
    template<typename TIterator>
    void add(TIterator begin, const TIterator end)
    {
<<<<<<< HEAD
      ETL_STATIC_ASSERT(sizeof(typename ETL_STD::iterator_traits<TIterator>::value_type) == 1, "Type not supported");
=======
      ETL_STATIC_ASSERT(sizeof(typename etl::iterator_traits<TIterator>::value_type) == 1, "Type not supported");
>>>>>>> 575a0fee

      while (begin != end)
      {
        frame_check = policy.add(frame_check, *begin++);
      }
    }

    //*************************************************************************
    /// \param value The uint8_t to add to the FCS.
    //*************************************************************************
    void add(uint8_t value_)
    {
      frame_check = policy.add(frame_check, value_);
    }

    //*************************************************************************
    /// Gets the FCS value.
    //*************************************************************************
    value_type value()
    {
      return policy.final(frame_check);
    }

    //*************************************************************************
    /// Conversion operator to value_type.
    //*************************************************************************
    operator value_type ()
    {
      return policy.final(frame_check);
    }

  private:

    value_type  frame_check;
    policy_type policy;
  };
}

#endif<|MERGE_RESOLUTION|>--- conflicted
+++ resolved
@@ -74,11 +74,7 @@
     template<typename TIterator>
     frame_check_sequence(TIterator begin, const TIterator end)
     {
-<<<<<<< HEAD
-      ETL_STATIC_ASSERT(sizeof(typename ETL_STD::iterator_traits<TIterator>::value_type) == 1, "Type not supported");
-=======
       ETL_STATIC_ASSERT(sizeof(typename etl::iterator_traits<TIterator>::value_type) == 1, "Type not supported");
->>>>>>> 575a0fee
 
       reset();
       add(begin, end);
@@ -100,11 +96,7 @@
     template<typename TIterator>
     void add(TIterator begin, const TIterator end)
     {
-<<<<<<< HEAD
-      ETL_STATIC_ASSERT(sizeof(typename ETL_STD::iterator_traits<TIterator>::value_type) == 1, "Type not supported");
-=======
       ETL_STATIC_ASSERT(sizeof(typename etl::iterator_traits<TIterator>::value_type) == 1, "Type not supported");
->>>>>>> 575a0fee
 
       while (begin != end)
       {
