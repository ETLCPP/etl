///\file

/******************************************************************************
The MIT License(MIT)

Embedded Template Library.
https://github.com/ETLCPP/etl
https://www.etlcpp.com

Copyright(c) 2014 John Wellbelove

Permission is hereby granted, free of charge, to any person obtaining a copy
of this software and associated documentation files(the "Software"), to deal
in the Software without restriction, including without limitation the rights
to use, copy, modify, merge, publish, distribute, sublicense, and / or sell
copies of the Software, and to permit persons to whom the Software is
furnished to do so, subject to the following conditions :

The above copyright notice and this permission notice shall be included in all
copies or substantial portions of the Software.

THE SOFTWARE IS PROVIDED "AS IS", WITHOUT WARRANTY OF ANY KIND, EXPRESS OR
IMPLIED, INCLUDING BUT NOT LIMITED TO THE WARRANTIES OF MERCHANTABILITY,
FITNESS FOR A PARTICULAR PURPOSE AND NONINFRINGEMENT.IN NO EVENT SHALL THE
AUTHORS OR COPYRIGHT HOLDERS BE LIABLE FOR ANY CLAIM, DAMAGES OR OTHER
LIABILITY, WHETHER IN AN ACTION OF CONTRACT, TORT OR OTHERWISE, ARISING FROM,
OUT OF OR IN CONNECTION WITH THE SOFTWARE OR THE USE OR OTHER DEALINGS IN THE
SOFTWARE.
******************************************************************************/

#ifndef ETL_ALIGNMENT_INCLUDED
#define ETL_ALIGNMENT_INCLUDED

#include "platform.h"
#include "type_traits.h"
#include "static_assert.h"
#include "error_handler.h"
#include "exception.h"
#include "utility.h"
#include "algorithm.h"

#include <stdint.h>

///\defgroup alignment alignment
/// Creates a variable of the specified type at the specified alignment.
/// \ingroup utilities

namespace etl
{
  //***************************************************************************
  /// Exception base for alignment
  //***************************************************************************
  class alignment_exception : public etl::exception
  {
  public:

    alignment_exception(string_type reason_, string_type file_name_, numeric_type line_number_)
      : exception(reason_, file_name_, line_number_)
    {
    }
  };

  //***************************************************************************
  /// Memory misalignment exception.
  //***************************************************************************
  class alignment_error : public alignment_exception
  {
  public:

    alignment_error(string_type file_name_, numeric_type line_number_)
      : alignment_exception(ETL_ERROR_TEXT("alignment:error", ETL_ALIGNMENT_FILE_ID"A"), file_name_, line_number_)
    {
    }
  };

  //***************************************************************************
  /// Typed storage exception.
  //***************************************************************************
  class typed_storage_error : public alignment_exception
  {
  public:

    typed_storage_error(string_type file_name_, numeric_type line_number_)
      : alignment_exception(ETL_ERROR_TEXT("typed_storage:error", ETL_ALIGNMENT_FILE_ID"B"), file_name_, line_number_)
    {
    }
  };

  //*****************************************************************************
  /// Check that 'p' has 'required_alignment'.
  //*****************************************************************************
  inline bool is_aligned(const void* p, size_t required_alignment)
  {
    uintptr_t address = reinterpret_cast<uintptr_t>(p);
    return (address % required_alignment) == 0U;
  }

  //*****************************************************************************
  /// Check that 'p' has 'Alignment'.
  //*****************************************************************************
  template <size_t Alignment>
  bool is_aligned(const void* p)
  {
    uintptr_t address = reinterpret_cast<uintptr_t>(p);
    return (address % Alignment) == 0U;
  }

  //*****************************************************************************
  /// Check that 'p' has the alignment of 'T'.
  //*****************************************************************************
  template <typename T>
  bool is_aligned(const void* p)
  {
    return is_aligned<etl::alignment_of<T>::value>(p);
  }

  namespace private_alignment
  {
#if ETL_USING_CPP11
    //***************************************************************************
    // Matcher.
    //***************************************************************************
    template <bool Is_Match, size_t Alignment, typename... TRest>
    class type_with_alignment_matcher;

    // Matching alignment.
    template <size_t Alignment, typename T1, typename... TRest>
    class type_with_alignment_matcher<true, Alignment, T1, TRest...> 
    {
    public:
    
      typedef T1 type;
    };

    // Non-matching alignment
    template <size_t Alignment, typename T1, typename T2, typename... TRest>
    class type_with_alignment_matcher <false, Alignment, T1, T2, TRest...> 
    {
    public:
    
      typedef typename type_with_alignment_matcher < Alignment <= etl::alignment_of<T2>::value , Alignment, T2, TRest... > ::type type;
    };

    // Non-matching alignment, none left.
    template <size_t Alignment, typename T1>
    class type_with_alignment_matcher <false, Alignment, T1> 
    {
    public:
    
      typedef char type;
    };

    //***************************************************************************
    // Helper.
    //***************************************************************************
    template <size_t Alignment, typename T1, typename... T>
    class type_with_alignment_helper 
    {
    public:
    
      typedef typename type_with_alignment_matcher<Alignment <= etl::alignment_of<T1>::value, Alignment, T1, T...>::type type;
    };
#else
    //***************************************************************************
    // Matcher.
    //***************************************************************************
    template <bool Is_Match, const size_t Alignment, typename T1 = void, typename T2 = void, typename T3 = void, typename T4 = void, 
                                                     typename T5 = void, typename T6 = void, typename T7 = void, typename T8 = void>
    class type_with_alignment_matcher;

    // Matching alignment.
    template <size_t Alignment, typename T1, typename T2, typename T3, typename T4, typename T5, typename T6, typename T7, typename T8>
    class type_with_alignment_matcher <true, Alignment, T1, T2, T3, T4, T5, T6, T7, T8>
    {
    public:

      typedef T1 type;
    };

    // Non-matching alignment.
    template <size_t Alignment, typename T1, typename T2, typename T3, typename T4, typename T5, typename T6, typename T7, typename T8>
    class type_with_alignment_matcher <false, Alignment, T1, T2, T3, T4, T5, T6, T7, T8>
    {
    public:

      typedef typename type_with_alignment_matcher<Alignment <= etl::alignment_of<T2>::value, Alignment, T2, T3, T4, T5, T6, T7, T8, void>::type type;
    };

    // Non-matching alignment, none left.
    template <size_t Alignment>
    class type_with_alignment_matcher <false, Alignment, void, void, void, void, void, void, void, void>
    {
    public:

      typedef char type;
    };

    //***************************************************************************
    // Helper.
    //***************************************************************************
    template <size_t Alignment, typename T1,        typename T2 = void, typename T3 = void, typename T4 = void,
                                typename T5 = void, typename T6 = void, typename T7 = void, typename T8 = void>
    class type_with_alignment_helper
    {
    public:

      typedef typename type_with_alignment_matcher<Alignment <= etl::alignment_of<T1>::value, Alignment, T1, T2, T3, T4, T5, T6, T7, T8>::type type;
    };
#endif
  }

  //***************************************************************************
  /// Gets a type that has the same as the specified alignment.
  ///\ingroup alignment
  //***************************************************************************
  template <size_t Alignment>
  class type_with_alignment
  {
  public:

#if ETL_USING_CPP11
    typedef struct { alignas(Alignment) char dummy; } type;
#else
  #if ETL_NOT_USING_64BIT_TYPES
      typedef typename private_alignment::type_with_alignment_helper<Alignment, int_least8_t, int_least16_t, int32_t, float, double, void*>::type type;
  #else
      typedef typename private_alignment::type_with_alignment_helper<Alignment, int_least8_t, int_least16_t, int32_t, int64_t, float, double, void*>::type type;
  #endif
#endif

    ETL_STATIC_ASSERT(etl::alignment_of<type>::value == Alignment, "Unable to create the type with the specified alignment");
  };

#if ETL_USING_CPP11
  template <size_t Alignment>
  using type_with_alignment_t = typename type_with_alignment<Alignment>::type;
#endif

  //***************************************************************************
  /// Aligned storage
  /// Length should be determined in terms of sizeof()
  ///\ingroup alignment
  //***************************************************************************
  template <size_t Length, const size_t Alignment>
  struct aligned_storage
  {
    struct type
    {
      /// Convert to T reference.
      template <typename T>
      operator T& ()
      {
        ETL_STATIC_ASSERT((etl::is_same<T*, void*>:: value || ((Alignment % etl::alignment_of<T>::value) == 0)), "Incompatible alignment");
        T* t = *this;
        return *t;
      }

      /// Convert to const T reference.
      template <typename T>
      operator const T& () const
      {
        ETL_STATIC_ASSERT((etl::is_same<T*, void*>:: value || ((Alignment % etl::alignment_of<T>::value) == 0)), "Incompatible alignment");
        const T* t = *this;
        return *t;
      }

      /// Convert to T pointer.
      template <typename T>
      operator T* ()
      {
        ETL_STATIC_ASSERT((etl::is_same<T*, void*>:: value || ((Alignment % etl::alignment_of<T>::value) == 0)), "Incompatible alignment");
        return reinterpret_cast<T*>(data);
      }

      /// Convert to const T pointer.
      template <typename T>
      operator const T* () const
      {
        ETL_STATIC_ASSERT((etl::is_same<T*, void*>:: value || ((Alignment % etl::alignment_of<T>::value) == 0)), "Incompatible alignment");
        return reinterpret_cast<const T*>(data);
      }

      /// Get address as T reference.
      template <typename T>
      T& get_reference()
      {
        ETL_STATIC_ASSERT((etl::is_same<T*, void*>:: value || ((Alignment % etl::alignment_of<T>::value) == 0)), "Incompatible alignment");
        T* t = *this;
        return *t;
      }

      /// Get address as const T reference.
      template <typename T>
      const T& get_reference() const
      {
        ETL_STATIC_ASSERT((etl::is_same<T*, void*>:: value || ((Alignment % etl::alignment_of<T>::value) == 0)), "Incompatible alignment");
        const T* t = *this;
        return *t;
      }

      /// Get address as T pointer.
      template <typename T>
      T* get_address()
      {
        ETL_STATIC_ASSERT((etl::is_same<T*, void*>:: value || ((Alignment % etl::alignment_of<T>::value) == 0)), "Incompatible alignment");
        return reinterpret_cast<T*>(data);
      }

      /// Get address as const T pointer.
      template <typename T>
      const T* get_address() const
      {
        ETL_STATIC_ASSERT((etl::is_same<T*, void*>:: value || ((Alignment % etl::alignment_of<T>::value) == 0)), "Incompatible alignment");
        return reinterpret_cast<const T*>(data);
      }

#if ETL_USING_CPP11 && !defined(ETL_COMPILER_ARM5)
      alignas(Alignment) char data[Length];
#else
      union
      {
        char data[Length];
        typename etl::type_with_alignment<Alignment>::type etl_alignment_type; // A POD type that has the same alignment as Alignment.
      };
#endif
    };
  };

#if ETL_USING_CPP11
  template <size_t Length, const size_t Alignment>
  using aligned_storage_t = typename aligned_storage<Length, Alignment>::type;
#endif

  //***************************************************************************
  /// Aligned storage as
  ///\ingroup alignment
  //***************************************************************************
  template <size_t Length, typename T>
  struct aligned_storage_as : public etl::aligned_storage<Length, etl::alignment_of<T>::value>
  {
  };

#if ETL_USING_CPP11
  template <size_t Length, typename T>
  using aligned_storage_as_t = typename aligned_storage_as<Length, T>::type;
#endif

  //***************************************************************************
  /// Wrapper class that provides a memory area and lets the user create an
  /// instance of T in this memory at runtime. This class also erases the
  /// destructor call of T, i.e. if typed_storage goes out of scope, the
  /// destructor if the wrapped type will not be called. This can be done
  /// explicitly by calling destroy().
  /// \tparam T    Type of element stored in this instance of typed_storage.
  //***************************************************************************
  template <typename T>
  class typed_storage
  {
  public:

    typedef T        value_type;
    typedef T&       reference;
    typedef const T& const_reference;
    typedef T*       pointer;
    typedef const T* const_pointer;

    //***************************************************************************
    // Default constructor
    //***************************************************************************
    typed_storage() ETL_NOEXCEPT
      : valid(false)
    {
    }

#if ETL_USING_CPP11
    //***************************************************************************
    /// Constructs the instance of T forwarding the given \p args to its constructor.
    //***************************************************************************
    template <typename... TArgs>
    typed_storage(TArgs&&... args) ETL_NOEXCEPT_EXPR(ETL_NOT_USING_EXCEPTIONS)
      : valid(false)
    {
      create(etl::forward<TArgs>(args)...);
    }
#else
    //***************************************************************************
    /// Constructs the instance of T with type T1
    //***************************************************************************
    template <typename T1>
    typed_storage(const T1& t1)
      : valid(false)
    {
      create(t1);
    }

    //***************************************************************************
    /// Constructs the instance of T with types T1, T2
    //***************************************************************************
    template <typename T1, typename T2>
    typed_storage(const T1& t1, const T2& t2)
      : valid(false)
    {
      create(t1, t2);
    }

    //***************************************************************************
    /// Constructs the instance of T with types T1, T2, T3
    //***************************************************************************
    template <typename T1, typename T2, typename T3>
    typed_storage(const T1& t1, const T2& t2, const T3& t3)
      : valid(false)
    {
      create(t1, t2, t3);
    }

    //***************************************************************************
    /// Constructs the instance of T with types T1, T2, T3, T4
    //***************************************************************************
    template <typename T1, typename T2, typename T3, typename T4>
    typed_storage(const T1& t1, const T2& t2, const T3& t3, const T4& t4)
      : valid(false)
    {
      create(t1, t2, t3, t4);
    }
#endif

    //***************************************************************************
    /// Default destructor which will NOT call the destructor of the object which
    /// was created by calling create().
    //***************************************************************************
    ~typed_storage() ETL_NOEXCEPT
    {
      // Intentionally empty.
    }

    //***************************************************************************
    /// \returns <b>true</b> if object has been constructed using create().
    /// \returns <b>false</b> otherwise.
    //***************************************************************************
    bool has_value() const ETL_NOEXCEPT
    {
      return valid;
    }

#if ETL_USING_CPP11
    //***************************************************************************
    /// Constructs the instance of T forwarding the given \p args to its constructor.
    /// \returns the instance of T which has been constructed in the internal byte array.
    //***************************************************************************
    template <typename... TArgs>
    reference create(TArgs&&... args) ETL_NOEXCEPT_EXPR(ETL_NOT_USING_EXCEPTIONS)
    {
<<<<<<< HEAD
      if (has_value())
      {
        storage.value = T(args...);
      }
      else
      {
        valid = true;
        ::new (&storage.value) value_type(etl::forward<TArgs>(args)...);
      }

      return storage.value;
=======
      ETL_ASSERT(!has_value(), ETL_ERROR(etl::typed_storage_error));
      pointer p = ::new (&storage.value) value_type(etl::forward<TArgs>(args)...);
      valid = true;
      return *p;
>>>>>>> 476c965a
    }
#else
    //***************************************************************************
    /// Constructs the instance of T with type T1
    /// \returns the instance of T which has been constructed in the internal byte array.
    //***************************************************************************
    template <typename T1>
    reference create(const T1& t1)
    {
<<<<<<< HEAD
      if (has_value())
      {
        storage.value = T(t1);
      }
      else
      {
        valid = true;
        ::new (&storage.value) value_type(t1);
      }

      return storage.value;
=======
      ETL_ASSERT(!has_value(), ETL_ERROR(etl::typed_storage_error));
      pointer p = ::new (&storage.value) value_type(t1);
      valid = true;
      return *p;
>>>>>>> 476c965a
    }

    //***************************************************************************
    /// Constructs the instance of T with types T1, T2
    /// \returns the instance of T which has been constructed in the internal byte array.
    //***************************************************************************
    template <typename T1, typename T2>
    reference create(const T1& t1, const T2& t2)
    {
<<<<<<< HEAD
      if (has_value())
      {
        storage.value = T(t1, t2);
      }
      else
      {
        valid = true;
        ::new (&storage.value) value_type(t1, t2);
      }

      return storage.value;
=======
      ETL_ASSERT(!has_value(), ETL_ERROR(etl::typed_storage_error));
      pointer p = ::new (&storage.value) value_type(t1, t2);
      valid = true;
      return *p;
>>>>>>> 476c965a
    }

    //***************************************************************************
    /// Constructs the instance of T with types T1, T2, T3
    /// \returns the instance of T which has been constructed in the internal byte array.
    //***************************************************************************
    template <typename T1, typename T2, typename T3>
    reference create(const T1& t1, const T2& t2, const T3& t3)
    {
<<<<<<< HEAD
      if (has_value())
      {
        storage.value = T(t1, t2, t3);
      }
      else
      {
        valid = true;
        ::new (&storage.value) value_type(t1, t2, t3);
      }

      return storage.value;
=======
      ETL_ASSERT(!has_value(), ETL_ERROR(etl::typed_storage_error));
      pointer p = ::new (&storage.value) value_type(t1, t2, t3);
      valid = true;
      return *p;
>>>>>>> 476c965a
    }

    //***************************************************************************
    /// Constructs the instance of T with types T1, T2, T3, T4
    /// \returns the instance of T which has been constructed in the internal byte array.
    //***************************************************************************
    template <typename T1, typename T2, typename T3, typename T4>
    reference create(const T1& t1, const T2& t2, const T3& t3, const T4& t4)
    {
<<<<<<< HEAD
      if (has_value())
      {
        storage.value = T(t1, t2, t3, t4);
      }
      else
      {
        valid = true;
        ::new (&storage.value) value_type(t1, t2, t3, t4);
      }

      return storage.value;
=======
      ETL_ASSERT(!has_value(), ETL_ERROR(etl::typed_storage_error));
      pointer p = ::new (&storage.value) value_type(t1, t2, t3, t4);
      valid = true;
      return *p;
>>>>>>> 476c965a
    }
#endif

    //***************************************************************************
    /// Calls the destructor of the stored object, if created.
    //***************************************************************************
    void destroy() ETL_NOEXCEPT
    {
      if (has_value())
      {
        storage.value.~T();
        valid = false;
      }
    }

    //***************************************************************************
    /// \returns a pointer of type T and asserts if has_value() is false.
    //***************************************************************************
    pointer operator->() ETL_NOEXCEPT_EXPR(ETL_NOT_USING_EXCEPTIONS)
    {
      ETL_ASSERT(has_value(), ETL_ERROR(etl::typed_storage_error));

      return &storage.value;
    }

    //***************************************************************************
    /// \returns a const pointer of type T and asserts if has_value() is false.
    //***************************************************************************
    const_pointer operator->() const ETL_NOEXCEPT_EXPR(ETL_NOT_USING_EXCEPTIONS)
    {
      ETL_ASSERT(has_value(), ETL_ERROR(etl::typed_storage_error));
      
      return &storage.value;
    }

    //***************************************************************************
    /// \returns reference of type T and asserts if has_value() is false.
    //***************************************************************************
    reference operator*() ETL_NOEXCEPT_EXPR(ETL_NOT_USING_EXCEPTIONS)
    {
      return *operator->();
    }

    //***************************************************************************
    /// \returns const_reference of type T and asserts if has_value() is false.
    //***************************************************************************
    const_reference operator*() const ETL_NOEXCEPT_EXPR(ETL_NOT_USING_EXCEPTIONS)
    {
      return *operator->();
    }

  private:

    typed_storage(etl::typed_storage<T>&) ETL_DELETE;
    typed_storage& operator =(etl::typed_storage<T>&) ETL_DELETE;

    struct dummy_t {};

   //*******************************
    union union_type
    {
      union_type() ETL_NOEXCEPT
        : dummy()
      {
      }

      ~union_type() ETL_NOEXCEPT
      {
      }

      dummy_t    dummy;
      value_type value;
    } storage;

    bool valid;
  };

  //***************************************************************************
  /// Wrapper class wraps a supplied memory area and lets the user create an
  /// instance of T in this memory at runtime. This class also erases the
  /// destructor call of T, i.e. if typed_storage goes out of scope, the
  /// destructor if the wrapped type will not be called. This can be done
  /// explicitly by calling destroy().
  /// \tparam T    Type of element stored in this instance of typed_storage.
  //***************************************************************************
  template <typename T>
  class typed_storage_ext
  {
  public:

    typedef T        value_type;
    typedef T&       reference;
    typedef const T& const_reference;
    typedef T*       pointer;
    typedef const T* const_pointer;
    
    template <typename U>
    friend ETL_CONSTEXPR14 void swap(typed_storage_ext<U>& lhs, typed_storage_ext<U>& rhs) ETL_NOEXCEPT;

    //***************************************************************************
    /// Constructor.
    //***************************************************************************
    typed_storage_ext(void* pbuffer_) ETL_NOEXCEPT_EXPR(ETL_NOT_USING_EXCEPTIONS)
      : pbuffer(reinterpret_cast<T*>(pbuffer_)),
        valid(false)
    {
      ETL_ASSERT(etl::is_aligned(pbuffer_, etl::alignment_of<T>::value), ETL_ERROR(etl::alignment_error));
    }

#if ETL_USING_CPP11
    //***************************************************************************
    /// Constructs the instance of T forwarding the given \p args to its constructor.
    //***************************************************************************
    template <typename... TArgs>
    typed_storage_ext(void* pbuffer_, TArgs&&... args) ETL_NOEXCEPT_EXPR(ETL_NOT_USING_EXCEPTIONS)
      : pbuffer(reinterpret_cast<T*>(pbuffer_))
      , valid(false)
    {
      ETL_ASSERT(etl::is_aligned(pbuffer_, etl::alignment_of<T>::value), ETL_ERROR(etl::alignment_error));
      create(etl::forward<TArgs>(args)...);
    }

    //***************************************************************************
    /// Move constructor.
    /// Transfers ownership of the buffer from \p other to this.
    //***************************************************************************
    typed_storage_ext(typed_storage_ext<T>&& other) ETL_NOEXCEPT_EXPR(ETL_NOT_USING_EXCEPTIONS)
      : pbuffer(other.pbuffer)
      , valid(other.valid)
    {
      other.pbuffer = ETL_NULLPTR;
      other.valid   = false;
    }
#else
    //***************************************************************************
    /// Constructs the instance of T with type T1
    //***************************************************************************
    template <typename T1>
    typed_storage_ext(void* pbuffer_, const T1& t1)
      : pbuffer(reinterpret_cast<T*>(pbuffer_))
      , valid(false)
    {
      ETL_ASSERT(etl::is_aligned(pbuffer_, etl::alignment_of<T>::value), ETL_ERROR(etl::alignment_error));
      create(t1);
    }

    //***************************************************************************
    /// Constructs the instance of T with types T1, T2
    //***************************************************************************
    template <typename T1, typename T2>
    typed_storage_ext(void* pbuffer_, const T1& t1, const T2& t2)
      : pbuffer(reinterpret_cast<T*>(pbuffer_))
      , valid(false)
    {
      ETL_ASSERT(etl::is_aligned(pbuffer_, etl::alignment_of<T>::value), ETL_ERROR(etl::alignment_error));
      create(t1, t2);
    }

    //***************************************************************************
    /// Constructs the instance of T with types T1, T2, T3
    //***************************************************************************
    template <typename T1, typename T2, typename T3>
    typed_storage_ext(void* pbuffer_, const T1& t1, const T2& t2, const T3& t3)
      : pbuffer(reinterpret_cast<T*>(pbuffer_))
      , valid(false)
    {
      ETL_ASSERT(etl::is_aligned(pbuffer_, etl::alignment_of<T>::value), ETL_ERROR(etl::alignment_error));
      create(t1, t2, t3);
    }

    //***************************************************************************
    /// Constructs the instance of T with types T1, T2, T3, T4
    //***************************************************************************
    template <typename T1, typename T2, typename T3, typename T4>
    typed_storage_ext(void* pbuffer_, const T1& t1, const T2& t2, const T3& t3, const T4& t4)
      : pbuffer(reinterpret_cast<T*>(pbuffer_))
      , valid(false)
    {
      ETL_ASSERT(etl::is_aligned(pbuffer_, etl::alignment_of<T>::value), ETL_ERROR(etl::alignment_error));
      create(t1, t2, t3, t4);
    }
#endif

    //***************************************************************************
    /// Default destructor which will NOT call the destructor of the object which
    /// was created by calling create().
    //***************************************************************************
    ~typed_storage_ext() ETL_NOEXCEPT
    {
      // Intentionally empty.
    }

    //***************************************************************************
    /// \returns <b>true</b> if object has been constructed using create().
    /// \returns <b>false</b> otherwise.
    //***************************************************************************
    bool has_value() const ETL_NOEXCEPT
    {
      return valid;
    }

#if ETL_USING_CPP11
    //***************************************************************************
    /// Constructs the instance of T forwarding the given \p args to its constructor.
    /// \returns the instance of T which has been constructed in the external buffer.
    //***************************************************************************
    template <typename... TArgs>
    reference create(TArgs&&... args) ETL_NOEXCEPT_EXPR(ETL_NOT_USING_EXCEPTIONS)
    {
      ETL_ASSERT(!has_value(), ETL_ERROR(etl::typed_storage_error));
      pointer p = ::new (pbuffer) value_type(etl::forward<TArgs>(args)...);
      valid = true;
      return *p;
    }
#else
    //***************************************************************************
    /// Constructs the instance of T with type T1
    /// \returns the instance of T which has been constructed in the external buffer.
    //***************************************************************************
    template <typename T1>
    reference create(const T1& t1)
    {
      ETL_ASSERT(!has_value(), ETL_ERROR(etl::typed_storage_error));
      pointer p = ::new (pbuffer) value_type(t1);
      valid = true;
      return *p;
    }

    //***************************************************************************
    /// Constructs the instance of T with types T1, T2
    /// \returns the instance of T which has been constructed in the external buffer.
    //***************************************************************************
    template <typename T1, typename T2>
    reference create(const T1& t1, const T2& t2)
    {
      ETL_ASSERT(!has_value(), ETL_ERROR(etl::typed_storage_error));
      pointer p = ::new (pbuffer) value_type(t1, t2);
      valid = true;
      return *p;
    }

    //***************************************************************************
    /// Constructs the instance of T with types T1, T2, T3
    /// \returns the instance of T which has been constructed in the external buffer.
    //***************************************************************************
    template <typename T1, typename T2, typename T3>
    reference create(const T1& t1, const T2& t2, const T3& t3)
    {
      ETL_ASSERT(!has_value(), ETL_ERROR(etl::typed_storage_error));
      pointer p = ::new (pbuffer) value_type(t1, t2, t3);
      valid = true;
      return *p;
    }

    //***************************************************************************
    /// Constructs the instance of T with types T1, T2, T3, T4
    /// \returns the instance of T which has been constructed in the external buffer.
    //***************************************************************************
    template <typename T1, typename T2, typename T3, typename T4>
    reference create(const T1& t1, const T2& t2, const T3& t3, const T4& t4)
    {
      ETL_ASSERT(!has_value(), ETL_ERROR(etl::typed_storage_error));
      pointer p = ::new (pbuffer) value_type(t1, t2, t3, t4);
      valid = true;
      return *p;
    }
#endif

    //***************************************************************************
    /// Calls the destructor of the stored object, if created.
    //***************************************************************************
    void destroy() ETL_NOEXCEPT
    {
      if (has_value())
      {
        pbuffer->~T();
        valid = false;
      }
    }

    //***************************************************************************
    /// \returns a pointer of type T and asserts if has_value() is false.
    //***************************************************************************
    pointer operator->() ETL_NOEXCEPT_EXPR(ETL_NOT_USING_EXCEPTIONS)
    {
      ETL_ASSERT(has_value(), ETL_ERROR(etl::typed_storage_error));

      return pbuffer;
    }

    //***************************************************************************
    /// \returns a const pointer of type T and asserts if has_value() is false.
    //***************************************************************************
    const_pointer operator->() const ETL_NOEXCEPT_EXPR(ETL_NOT_USING_EXCEPTIONS)
    {
      ETL_ASSERT(has_value(), ETL_ERROR(etl::typed_storage_error));

      return pbuffer;
    }

    //***************************************************************************
    /// \returns reference of type T and asserts if has_value() is false.
    //***************************************************************************
    reference operator*() ETL_NOEXCEPT_EXPR(ETL_NOT_USING_EXCEPTIONS)
    {
      return *operator->();
    }

    //***************************************************************************
    /// \returns const_reference of type T and asserts if has_value() is false.
    //***************************************************************************
    const_reference operator*() const ETL_NOEXCEPT_EXPR(ETL_NOT_USING_EXCEPTIONS)
    {
      return *operator->();
    }

  private:

    typed_storage_ext(etl::typed_storage_ext<T>&) ETL_DELETE;
    typed_storage_ext& operator =(etl::typed_storage_ext<T>&) ETL_DELETE;

    pointer pbuffer;
    bool valid;
  };

  //***************************************************************************
  /// Swap two etl::typed_storage_ext
  //***************************************************************************
  template <typename T>
  ETL_CONSTEXPR14 void swap(etl::typed_storage_ext<T>& lhs, etl::typed_storage_ext<T>& rhs) ETL_NOEXCEPT
  {
    using ETL_OR_STD::swap;

    swap(lhs.pbuffer, rhs.pbuffer);
    swap(lhs.valid,   rhs.valid);
  }
}

#endif<|MERGE_RESOLUTION|>--- conflicted
+++ resolved
@@ -450,24 +450,10 @@
     template <typename... TArgs>
     reference create(TArgs&&... args) ETL_NOEXCEPT_EXPR(ETL_NOT_USING_EXCEPTIONS)
     {
-<<<<<<< HEAD
-      if (has_value())
-      {
-        storage.value = T(args...);
-      }
-      else
-      {
-        valid = true;
-        ::new (&storage.value) value_type(etl::forward<TArgs>(args)...);
-      }
-
-      return storage.value;
-=======
       ETL_ASSERT(!has_value(), ETL_ERROR(etl::typed_storage_error));
       pointer p = ::new (&storage.value) value_type(etl::forward<TArgs>(args)...);
       valid = true;
       return *p;
->>>>>>> 476c965a
     }
 #else
     //***************************************************************************
@@ -477,24 +463,10 @@
     template <typename T1>
     reference create(const T1& t1)
     {
-<<<<<<< HEAD
-      if (has_value())
-      {
-        storage.value = T(t1);
-      }
-      else
-      {
-        valid = true;
-        ::new (&storage.value) value_type(t1);
-      }
-
-      return storage.value;
-=======
       ETL_ASSERT(!has_value(), ETL_ERROR(etl::typed_storage_error));
       pointer p = ::new (&storage.value) value_type(t1);
       valid = true;
       return *p;
->>>>>>> 476c965a
     }
 
     //***************************************************************************
@@ -504,24 +476,10 @@
     template <typename T1, typename T2>
     reference create(const T1& t1, const T2& t2)
     {
-<<<<<<< HEAD
-      if (has_value())
-      {
-        storage.value = T(t1, t2);
-      }
-      else
-      {
-        valid = true;
-        ::new (&storage.value) value_type(t1, t2);
-      }
-
-      return storage.value;
-=======
       ETL_ASSERT(!has_value(), ETL_ERROR(etl::typed_storage_error));
       pointer p = ::new (&storage.value) value_type(t1, t2);
       valid = true;
       return *p;
->>>>>>> 476c965a
     }
 
     //***************************************************************************
@@ -531,24 +489,10 @@
     template <typename T1, typename T2, typename T3>
     reference create(const T1& t1, const T2& t2, const T3& t3)
     {
-<<<<<<< HEAD
-      if (has_value())
-      {
-        storage.value = T(t1, t2, t3);
-      }
-      else
-      {
-        valid = true;
-        ::new (&storage.value) value_type(t1, t2, t3);
-      }
-
-      return storage.value;
-=======
       ETL_ASSERT(!has_value(), ETL_ERROR(etl::typed_storage_error));
       pointer p = ::new (&storage.value) value_type(t1, t2, t3);
       valid = true;
       return *p;
->>>>>>> 476c965a
     }
 
     //***************************************************************************
@@ -558,24 +502,10 @@
     template <typename T1, typename T2, typename T3, typename T4>
     reference create(const T1& t1, const T2& t2, const T3& t3, const T4& t4)
     {
-<<<<<<< HEAD
-      if (has_value())
-      {
-        storage.value = T(t1, t2, t3, t4);
-      }
-      else
-      {
-        valid = true;
-        ::new (&storage.value) value_type(t1, t2, t3, t4);
-      }
-
-      return storage.value;
-=======
       ETL_ASSERT(!has_value(), ETL_ERROR(etl::typed_storage_error));
       pointer p = ::new (&storage.value) value_type(t1, t2, t3, t4);
       valid = true;
       return *p;
->>>>>>> 476c965a
     }
 #endif
 
