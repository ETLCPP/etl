--- conflicted
+++ resolved
@@ -39,13 +39,8 @@
 #include "exception.h"
 #include "error_handler.h"
 
-<<<<<<< HEAD
-#include "stl/utility.h"
-#include "stl/algorithm.h"
-=======
 #include "utility.h"
 #include "algorithm.h"
->>>>>>> 575a0fee
 
 #undef ETL_FILE
 #define ETL_FILE "22"
@@ -102,20 +97,12 @@
 
     void clear()
     {
-<<<<<<< HEAD
-      etl_next = nullptr;
-=======
       etl_next = ETL_NULLPTR;
->>>>>>> 575a0fee
     }
 
     bool is_linked() const
     {
-<<<<<<< HEAD
-      return etl_next != nullptr;
-=======
       return etl_next != ETL_NULLPTR;
->>>>>>> 575a0fee
     }
 
     forward_link* etl_next;
@@ -267,33 +254,20 @@
 
     void clear()
     {
-<<<<<<< HEAD
-      etl_previous = nullptr;
-      etl_next     = nullptr;
-=======
       etl_previous = ETL_NULLPTR;
       etl_next     = ETL_NULLPTR;
->>>>>>> 575a0fee
     }
 
     bool is_linked() const
     {
-<<<<<<< HEAD
-      return (etl_previous != nullptr) || (etl_next != nullptr);
-=======
       return (etl_previous != ETL_NULLPTR) || (etl_next != ETL_NULLPTR);
->>>>>>> 575a0fee
     }
 
     void reverse()
     {
-<<<<<<< HEAD
-      ETL_STD::swap(etl_previous, etl_next);
-=======
       using ETL_OR_STD::swap; // Allow ADL
 
       swap(etl_previous, etl_next);
->>>>>>> 575a0fee
     }
 
     bidirectional_link* etl_previous;
