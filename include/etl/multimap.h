///\file

/******************************************************************************
The MIT License(MIT)

Embedded Template Library.
https://github.com/ETLCPP/etl
https://www.etlcpp.com

Copyright(c) 2014 jwellbelove, rlindeman

Permission is hereby granted, free of charge, to any person obtaining a copy
of this software and associated documentation files(the "Software"), to deal
in the Software without restriction, including without limitation the rights
to use, copy, modify, merge, publish, distribute, sublicense, and / or sell
copies of the Software, and to permit persons to whom the Software is
furnished to do so, subject to the following conditions :

The above copyright notice and this permission notice shall be included in all
copies or substantial portions of the Software.

THE SOFTWARE IS PROVIDED "AS IS", WITHOUT WARRANTY OF ANY KIND, EXPRESS OR
IMPLIED, INCLUDING BUT NOT LIMITED TO THE WARRANTIES OF MERCHANTABILITY,
FITNESS FOR A PARTICULAR PURPOSE AND NONINFRINGEMENT.IN NO EVENT SHALL THE
AUTHORS OR COPYRIGHT HOLDERS BE LIABLE FOR ANY CLAIM, DAMAGES OR OTHER
LIABILITY, WHETHER IN AN ACTION OF CONTRACT, TORT OR OTHERWISE, ARISING FROM,
OUT OF OR IN CONNECTION WITH THE SOFTWARE OR THE USE OR OTHER DEALINGS IN THE
SOFTWARE.
******************************************************************************/

#ifndef ETL_MULTIMAP_INCLUDED
#define ETL_MULTIMAP_INCLUDED

#include <stddef.h>

#include <new>

#include "platform.h"

#include "algorithm.h"
#include "iterator.h"
#include "functional.h"

#include "container.h"
#include "pool.h"
#include "exception.h"
#include "error_handler.h"
#include "debug_count.h"
#include "nullptr.h"
#include "type_traits.h"
#include "parameter_type.h"
#include "iterator.h"
<<<<<<< HEAD
=======
#include "utility.h"
>>>>>>> 575a0fee

#if ETL_CPP11_SUPPORTED && ETL_NOT_USING_STLPORT && ETL_USING_STL
  #include <initializer_list>
#endif

#include "private/minmax_push.h"

#undef ETL_FILE
#define ETL_FILE "9"

//*****************************************************************************
/// A multimap with the capacity defined at compile time.
///\ingroup containers
//*****************************************************************************

namespace etl
{
  //***************************************************************************
  /// Exception for the map.
  ///\ingroup map
  //***************************************************************************
  class multimap_exception : public etl::exception
  {
  public:

    multimap_exception(string_type reason_, string_type file_name_, numeric_type line_number_)
      : exception(reason_, file_name_, line_number_)
    {
    }
  };

  //***************************************************************************
  /// Full exception for the map.
  ///\ingroup map
  //***************************************************************************
  class multimap_full : public etl::multimap_exception
  {
  public:

    multimap_full(string_type file_name_, numeric_type line_number_)
      : etl::multimap_exception("multimap:full", file_name_, line_number_)
    {
    }
  };

  //***************************************************************************
  /// Map out of bounds exception.
  ///\ingroup map
  //***************************************************************************
  class multimap_out_of_bounds : public etl::multimap_exception
  {
  public:

    multimap_out_of_bounds(string_type file_name_, numeric_type line_number_)
      : etl::multimap_exception("multimap:bounds", file_name_, line_number_)
    {
    }
  };

  //***************************************************************************
  /// Iterator exception for the map.
  ///\ingroup map
  //***************************************************************************
  class multimap_iterator : public etl::multimap_exception
  {
  public:

    multimap_iterator(string_type file_name_, numeric_type line_number_)
      : etl::multimap_exception("multimap:iterator", file_name_, line_number_)
    {
    }
  };

  //***************************************************************************
  /// The base class for all maps.
  ///\ingroup map
  //***************************************************************************
  class multimap_base
  {
  public:

    typedef size_t size_type; ///< The type used for determining the size of map.

    //*************************************************************************
    /// Gets the size of the map.
    //*************************************************************************
    size_type size() const
    {
      return current_size;
    }

    //*************************************************************************
    /// Gets the maximum possible size of the map.
    //*************************************************************************
    size_type max_size() const
    {
      return CAPACITY;
    }

    //*************************************************************************
    /// Checks to see if the map is empty.
    //*************************************************************************
    bool empty() const
    {
      return current_size == 0;
    }

    //*************************************************************************
    /// Checks to see if the map is full.
    //*************************************************************************
    bool full() const
    {
      return current_size == CAPACITY;
    }

    //*************************************************************************
    /// Returns the capacity of the vector.
    ///\return The capacity of the vector.
    //*************************************************************************
    size_type capacity() const
    {
      return CAPACITY;
    }

    //*************************************************************************
    /// Returns the remaining capacity.
    ///\return The remaining capacity.
    //*************************************************************************
    size_t available() const
    {
      return max_size() - size();
    }

  protected:

    enum
    {
      kLeft,
      kRight,
      kNeither
    };

    //*************************************************************************
    /// The node element in the multimap.
    //*************************************************************************
    struct Node
    {
      //***********************************************************************
      /// Constructor
      //***********************************************************************
      Node() :
        weight((uint_least8_t) kNeither),
        dir((uint_least8_t) kNeither)
      {
      }

      //***********************************************************************
      /// Marks the node as a leaf.
      //***********************************************************************
      void mark_as_leaf()
      {
        weight = (uint_least8_t) kNeither;
        dir = (uint_least8_t) kNeither;
        parent = ETL_NULLPTR;
        children[0] = ETL_NULLPTR;
        children[1] = ETL_NULLPTR;
      }

      Node* parent;
      Node* children[2];
      uint_least8_t weight;
      uint_least8_t dir;
    };

    //*************************************************************************
    /// The constructor that is called from derived classes.
    //*************************************************************************
    multimap_base(size_type max_size_)
      : current_size(0)
      , CAPACITY(max_size_)
      , root_node(ETL_NULLPTR)
    {
    }

    //*************************************************************************
    /// The constructor that is called from derived classes.
    //*************************************************************************
    ~multimap_base()
    {
    }

    //*************************************************************************
    /// Balance the critical node at the position provided as needed
    //*************************************************************************
    void balance_node(Node*& critical_node)
    {
      // Step 1: Update weights for all children of the critical node up to the
      // newly inserted node. This step is costly (in terms of traversing nodes
      // multiple times during insertion) but doesn't require as much recursion
      Node* weight_node = critical_node->children[critical_node->dir];
      while (weight_node)
      {
        // Keep going until we reach a terminal node (dir == (uint_least8_t) kNeither)
        if ((uint_least8_t) kNeither != weight_node->dir)
        {
          // Does this insert balance the previous weight factor value?
          if (weight_node->weight == 1 - weight_node->dir)
          {
            weight_node->weight = (uint_least8_t) kNeither;
          }
          else
          {
            weight_node->weight = weight_node->dir;
          }

          // Update weight factor node to point to next node
          weight_node = weight_node->children[weight_node->dir];
        }
        else
        {
          // Stop loop, terminal node found
          break;
        }
      } // while(weight_node)

        // Step 2: Update weight for critical_node or rotate tree to balance node
      if ((uint_least8_t) kNeither == critical_node->weight)
      {
        critical_node->weight = critical_node->dir;
      }
      // If direction is different than weight, then it will now be balanced
      else if (critical_node->dir != critical_node->weight)
      {
        critical_node->weight = (uint_least8_t) kNeither;
      }
      // Rotate is required to balance the tree at the critical node
      else
      {
        // If critical node matches child node direction then perform a two
        // node rotate in the direction of the critical node
        if (critical_node->weight == critical_node->children[critical_node->dir]->dir)
        {
          rotate_2node(critical_node, critical_node->dir);
        }
        // Otherwise perform a three node rotation in the direction of the
        // critical node
        else
        {
          rotate_3node(critical_node, critical_node->dir,
            critical_node->children[critical_node->dir]->children[1 - critical_node->dir]->dir);
        }
      }
    }

    //*************************************************************************
    /// Rotate two nodes at the position provided the to balance the tree
    //*************************************************************************
    void rotate_2node(Node*& position, uint_least8_t dir)
    {
      //     A            C             A          B
      //   B   C   ->   A   E   OR    B   C  ->  D   A
      //      D E      B D           D E            E C
      // C (new position) becomes the root
      // A (position) takes ownership of D as its children[kRight] child
      // C (new position) takes ownership of A as its left child
      //                 OR
      // B (new position) becomes the root
      // A (position) takes ownership of E as its left child
      // B (new position) takes ownership of A as its right child

      // Capture new root (either B or C depending on dir) and its parent
      Node* new_root = position->children[dir];

      // Replace position's previous child with new root's other child
      position->children[dir] = new_root->children[1 - dir];
      // Update new root's other child parent pointer
      if (position->children[dir])
      {
        position->children[dir]->parent = position;
      }

      // New root's parent becomes current position's parent
      new_root->parent = position->parent;
      new_root->children[1 - dir] = position;
      new_root->dir = 1 - dir;

      // Clear weight factor from current position
      position->weight = (uint_least8_t) kNeither;
      // Position's parent becomes new_root
      position->parent = new_root;
      position = new_root;
      // Clear weight factor from new root
      position->weight = (uint_least8_t) kNeither;
    }

    //*************************************************************************
    /// Rotate three nodes at the position provided the to balance the tree
    //*************************************************************************
    void rotate_3node(Node*& position, uint_least8_t dir, uint_least8_t third)
    {
      //        --A--             --E--            --A--             --D--
      //      _B_    C    ->     B     A    OR    B    _C_   ->     A     C
      //     D   E              D F   G C             D   E        B F   G E
      //        F G                                  F G
      // E (new position) becomes the root
      // B (position) takes ownership of F as its left child
      // A takes ownership of G as its right child
      //                  OR
      // D (new position) becomes the root
      // A (position) takes ownership of F as its right child
      // C takes ownership of G as its left child

      // Capture new root (either E or D depending on dir)
      Node* new_root = position->children[dir]->children[1 - dir];
      // Set weight factor for B or C based on F or G existing and being a different than dir
      position->children[dir]->weight = third != (uint_least8_t) kNeither && third != dir ? dir : (uint_least8_t) kNeither;

      // Detach new root from its tree (replace with new roots child)
      position->children[dir]->children[1 - dir] = new_root->children[dir];
      // Update new roots child parent pointer
      if (new_root->children[dir])
      {
        new_root->children[dir]->parent = position->children[dir];
      }

      // Attach current left tree to new root and update its parent
      new_root->children[dir] = position->children[dir];
      position->children[dir]->parent = new_root;

      // Set weight factor for A based on F or G
      position->weight = third != (uint_least8_t) kNeither && third == dir ? 1 - dir : (uint_least8_t) kNeither;

      // Move new root's right tree to current roots left tree
      position->children[dir] = new_root->children[1 - dir];
      if (new_root->children[1 - dir])
      {
        new_root->children[1 - dir]->parent = position;
      }

      // Attach current root to new roots right tree and assume its parent
      new_root->parent = position->parent;
      new_root->children[1 - dir] = position;
      new_root->dir = 1 - dir;

      // Update current position's parent and replace with new root
      position->parent = new_root;
      position = new_root;
      // Clear weight factor for new current position
      position->weight = (uint_least8_t) kNeither;
    }

    //*************************************************************************
    /// Find the next node in sequence from the node provided
    //*************************************************************************
    void next_node(Node*& position) const
    {
      if (position)
      {
        // Is there a tree on the right? then find the minimum of that tree
        if (position->children[(uint_least8_t) kRight])
        {
          // Return minimum node found
          position = find_limit_node(position->children[(uint_least8_t) kRight], kLeft);
        }
        // Otherwise find the parent of this node
        else
        {
          // Start with current position as parent
          Node* parent = position;
          do {
            // Update current position as previous parent
            position = parent;
            // Find parent of current position
            parent = position->parent; // find_parent_node(root_node, position);
                                       // Repeat while previous position was on right side of parent tree
          } while (parent && parent->children[(uint_least8_t) kRight] == position);

          // Set parent node as the next position
          position = parent;
        }
      }
    }

    //*************************************************************************
    /// Find the next node in sequence from the node provided
    //*************************************************************************
    void next_node(const Node*& position) const
    {
      if (position)
      {
        // Is there a tree on the right? then find the minimum of that tree
        if (position->children[(uint_least8_t) kRight])
        {
          // Return minimum node found
          position = find_limit_node(position->children[(uint_least8_t) kRight], kLeft);
        }
        // Otherwise find the parent of this node
        else
        {
          // Start with current position as parent
          const Node* parent = position;
          do {
            // Update current position as previous parent
            position = parent;
            // Find parent of current position
            parent = position->parent;
            // Repeat while previous position was on right side of parent tree
          } while (parent && parent->children[(uint_least8_t) kRight] == position);

          // Set parent node as the next position
          position = parent;
        }
      }
    }

    //*************************************************************************
    /// Find the previous node in sequence from the node provided
    //*************************************************************************
    void prev_node(Node*& position) const
    {
      // If starting at the terminal end, the previous node is the maximum node
      // from the root
      if (!position)
      {
        position = find_limit_node(root_node, kRight);
      }
      else
      {
        // Is there a tree on the left? then find the maximum of that tree
        if (position->children[(uint_least8_t) kLeft])
        {
          // Return maximum node found
          position = find_limit_node(position->children[(uint_least8_t) kLeft], kRight);
        }
        // Otherwise find the parent of this node
        else
        {
          // Start with current position as parent
          Node* parent = position;
          do {
            // Update current position as previous parent
            position = parent;
            // Find parent of current position
            parent = position->parent;
            // Repeat while previous position was on left side of parent tree
          } while (parent && parent->children[(uint_least8_t) kLeft] == position);

          // Set parent node as the next position
          position = parent;
        }
      }
    }

    //*************************************************************************
    /// Find the previous node in sequence from the node provided
    //*************************************************************************
    void prev_node(const Node*& position) const
    {
      // If starting at the terminal end, the previous node is the maximum node
      // from the root
      if (!position)
      {
        position = find_limit_node(root_node, kRight);
      }
      else
      {
        // Is there a tree on the left? then find the maximum of that tree
        if (position->children[(uint_least8_t) kLeft])
        {
          // Return maximum node found
          position = find_limit_node(position->children[(uint_least8_t) kLeft], kRight);
        }
        // Otherwise find the parent of this node
        else
        {
          // Start with current position as parent
          const Node* parent = position;
          do {
            // Update current position as previous parent
            position = parent;
            // Find parent of current position
            parent = position->parent;
            // Repeat while previous position was on left side of parent tree
          } while (parent && parent->children[(uint_least8_t) kLeft] == position);

          // Set parent node as the next position
          position = parent;
        }
      }
    }

    //*************************************************************************
    /// Find the node whose key would go before all the other keys from the
    /// position provided
    //*************************************************************************
    Node* find_limit_node(Node* position, const int8_t dir) const
    {
      // Something at this position and in the direction specified? keep going
      Node* limit_node = position;
      while (limit_node && limit_node->children[dir])
      {
        limit_node = limit_node->children[dir];
      }

      // Return the limit node position found
      return limit_node;
    }

    //*************************************************************************
    /// Attach the provided node to the position provided
    //*************************************************************************
    void attach_node(Node* parent, Node*& position, Node& node)
    {
      // Mark new node as leaf on attach to tree at position provided
      node.mark_as_leaf();

      // Keep track of this node's parent
      node.parent = parent;

      // Add the node here
      position = &node;

      // One more.
      ++current_size;
    }

    //*************************************************************************
    /// Detach the node at the position provided
    //*************************************************************************
    void detach_node(Node*& position, Node*& replacement)
    {
      // Make temporary copy of actual nodes involved because we might lose
      // their references in the process (e.g. position is the same as
      // replacement or replacement is a child of position)
      Node* detached = position;
      Node* swap = replacement;

      // Update current position to point to swap (replacement) node first
      position = swap;

      // Update replacement node to point to child in opposite direction
      // otherwise we might lose the other child of the swap node
      replacement = swap->children[1 - swap->dir];

<<<<<<< HEAD
      if (replacement != nullptr)
=======
      if (replacement != ETL_NULLPTR)
>>>>>>> 575a0fee
      {
        replacement->parent = swap->parent;
      }

      // Point swap node to detached node's parent, children and weight
      swap->parent = detached->parent;
      swap->children[(uint_least8_t) kLeft] = detached->children[(uint_least8_t) kLeft];
      swap->children[(uint_least8_t) kRight] = detached->children[(uint_least8_t) kRight];
      if (swap->children[(uint_least8_t) kLeft])
      {
        swap->children[(uint_least8_t) kLeft]->parent = swap;
      }
      if (swap->children[(uint_least8_t) kRight])
      {
        swap->children[(uint_least8_t) kRight]->parent = swap;
      }
      swap->weight = detached->weight;
    }

    size_type current_size;   ///< The number of the used nodes.
    const size_type CAPACITY; ///< The maximum size of the map.
    Node* root_node;          ///< The node that acts as the multimap root.
    ETL_DECLARE_DEBUG_COUNT
  };

  //***************************************************************************
  /// A templated base for all etl::multimap types.
  ///\ingroup map
  //***************************************************************************
<<<<<<< HEAD
  template <typename TKey, typename TMapped, typename TKeyCompare = ETL_STD::less<TKey> >
=======
  template <typename TKey, typename TMapped, typename TKeyCompare = etl::less<TKey> >
>>>>>>> 575a0fee
  class imultimap : public etl::multimap_base
  {
  public:

<<<<<<< HEAD
    typedef ETL_PAIR<const TKey, TMapped> value_type;
=======
    typedef ETL_OR_STD::pair<const TKey, TMapped> value_type;
>>>>>>> 575a0fee
    typedef const TKey                     key_type;
    typedef TMapped                        mapped_type;
    typedef TKeyCompare                    key_compare;
    typedef value_type&                    reference;
    typedef const value_type&              const_reference;
#if ETL_CPP11_SUPPORTED
    typedef value_type&&                   rvalue_reference;
#endif
    typedef value_type*                    pointer;
    typedef const value_type*              const_pointer;
    typedef size_t                         size_type;

    class value_compare
    {
    public:

      bool operator()(const_reference lhs, const_reference rhs) const
      {
        return (kcompare(lhs.first, rhs.first));
      }

    private:

      key_compare kcompare;
    };

  protected:

    //*************************************************************************
    /// The data node element in the multimap.
    //*************************************************************************
    struct Data_Node : public Node
    {
      explicit Data_Node(value_type value_)
        : value(value_)
      {
      }

      value_type value;
    };

    /// Defines the key value parameter type
    typedef typename etl::parameter_type<TKey>::type key_parameter_t;

    //*************************************************************************
    /// How to compare node elements.
    //*************************************************************************
    bool node_comp(const Data_Node& node1, const Data_Node& node2) const
    {
      return kcompare(node1.value.first, node2.value.first);
    }

    bool node_comp(const Data_Node& node, key_parameter_t key) const
    {
      return kcompare(node.value.first, key);
    }

    bool node_comp(key_parameter_t key, const Data_Node& node) const
    {
      return kcompare(key, node.value.first);
    }

  private:

    /// The pool of data nodes used in the multimap.
    ipool* p_node_pool;

    key_compare   kcompare;
    value_compare vcompare;

    //*************************************************************************
    /// Downcast a Node* to a Data_Node*
    //*************************************************************************
    static Data_Node* data_cast(Node* p_node)
    {
      return static_cast<Data_Node*>(p_node);
    }

    //*************************************************************************
    /// Downcast a Node& to a Data_Node&
    //*************************************************************************
    static Data_Node& data_cast(Node& node)
    {
      return static_cast<Data_Node&>(node);
    }

    //*************************************************************************
    /// Downcast a const Node* to a const Data_Node*
    //*************************************************************************
    static const Data_Node* data_cast(const Node* p_node)
    {
      return static_cast<const Data_Node*>(p_node);
    }

    //*************************************************************************
    /// Downcast a const Node& to a const Data_Node&
    //*************************************************************************
    static const Data_Node& data_cast(const Node& node)
    {
      return static_cast<const Data_Node&>(node);
    }

  public:
    //*************************************************************************
    /// iterator.
    //*************************************************************************
<<<<<<< HEAD
    class iterator : public etl::iterator<ETL_BIDIRECTIONAL_ITERATOR_TAG, value_type>
=======
    class iterator : public etl::iterator<ETL_OR_STD::bidirectional_iterator_tag, value_type>
>>>>>>> 575a0fee
    {
    public:

      friend class imultimap;
      friend class const_iterator;

      iterator()
        : p_multimap(ETL_NULLPTR)
        , p_node(ETL_NULLPTR)
      {
      }

      iterator(imultimap& multimap)
        : p_multimap(&multimap)
        , p_node(ETL_NULLPTR)
      {
      }

      iterator(imultimap& multimap, Node* node)
        : p_multimap(&multimap)
        , p_node(node)
      {
      }

      iterator(const iterator& other)
        : p_multimap(other.p_multimap)
        , p_node(other.p_node)
      {
      }

      ~iterator()
      {
      }

      iterator& operator ++()
      {
        p_multimap->next_node(p_node);
        return *this;
      }

      iterator operator ++(int)
      {
        iterator temp(*this);
        p_multimap->next_node(p_node);
        return temp;
      }

      iterator& operator --()
      {
        p_multimap->prev_node(p_node);
        return *this;
      }

      iterator operator --(int)
      {
        iterator temp(*this);
        p_multimap->prev_node(p_node);
        return temp;
      }

      iterator operator =(const iterator& other)
      {
        p_multimap = other.p_multimap;
        p_node = other.p_node;
        return *this;
      }

      reference operator *()
      {
        return imultimap::data_cast(p_node)->value;
      }

      const_reference operator *() const
      {
        return imultimap::data_cast(p_node)->value;
      }

      pointer operator &()
      {
        return &(imultimap::data_cast(p_node)->value);
      }

      const_pointer operator &() const
      {
        return &(imultimap::data_cast(p_node)->value);
      }

      pointer operator ->()
      {
        return &(imultimap::data_cast(p_node)->value);
      }

      const_pointer operator ->() const
      {
        return &(imultimap::data_cast(p_node)->value);
      }

      friend bool operator == (const iterator& lhs, const iterator& rhs)
      {
        return lhs.p_multimap == rhs.p_multimap && lhs.p_node == rhs.p_node;
      }

      friend bool operator != (const iterator& lhs, const iterator& rhs)
      {
        return !(lhs == rhs);
      }

    private:

      // Pointer to multimap associated with this iterator
      imultimap* p_multimap;

      // Pointer to the current node for this iterator
      Node* p_node;
    };
    friend class iterator;

    //*************************************************************************
    /// const_iterator
    //*************************************************************************
<<<<<<< HEAD
    class const_iterator : public etl::iterator<ETL_BIDIRECTIONAL_ITERATOR_TAG, const value_type>
=======
    class const_iterator : public etl::iterator<ETL_OR_STD::bidirectional_iterator_tag, const value_type>
>>>>>>> 575a0fee
    {
    public:

      friend class imultimap;

      const_iterator()
        : p_multimap(ETL_NULLPTR)
        , p_node(ETL_NULLPTR)
      {
      }

      const_iterator(const imultimap& multimap)
        : p_multimap(&multimap)
        , p_node(ETL_NULLPTR)
      {
      }

      const_iterator(const imultimap& multimap, const Node* node)
        : p_multimap(&multimap)
        , p_node(node)
      {
      }

      const_iterator(const typename imultimap::iterator& other)
        : p_multimap(other.p_multimap)
        , p_node(other.p_node)
      {
      }

      const_iterator(const const_iterator& other)
        : p_multimap(other.p_multimap)
        , p_node(other.p_node)
      {
      }

      ~const_iterator()
      {
      }

      const_iterator& operator ++()
      {
        p_multimap->next_node(p_node);
        return *this;
      }

      const_iterator operator ++(int)
      {
        const_iterator temp(*this);
        p_multimap->next_node(p_node);
        return temp;
      }

      const_iterator& operator --()
      {
        p_multimap->prev_node(p_node);
        return *this;
      }

      const_iterator operator --(int)
      {
        const_iterator temp(*this);
        p_multimap->prev_node(p_node);
        return temp;
      }

      const_iterator operator =(const const_iterator& other)
      {
        p_multimap = other.p_multimap;
        p_node = other.p_node;
        return *this;
      }

      const_reference operator *() const
      {
        return imultimap::data_cast(p_node)->value;
      }

      const_pointer operator &() const
      {
        return imultimap::data_cast(p_node)->value;
      }

      const_pointer operator ->() const
      {
        return &(imultimap::data_cast(p_node)->value);
      }

      friend bool operator == (const const_iterator& lhs, const const_iterator& rhs)
      {
        return lhs.p_multimap == rhs.p_multimap && lhs.p_node == rhs.p_node;
      }

      friend bool operator != (const const_iterator& lhs, const const_iterator& rhs)
      {
        return !(lhs == rhs);
      }

    private:
      // Pointer to multimap associated with this iterator
      const imultimap* p_multimap;

      // Pointer to the current node for this iterator
      const Node* p_node;
    };
    friend class const_iterator;

<<<<<<< HEAD
    typedef typename ETL_STD::iterator_traits<iterator>::difference_type difference_type;

    typedef ETL_STD::reverse_iterator<iterator>       reverse_iterator;
    typedef ETL_STD::reverse_iterator<const_iterator> const_reverse_iterator;
=======
    typedef typename etl::iterator_traits<iterator>::difference_type difference_type;

    typedef ETL_OR_STD::reverse_iterator<iterator>       reverse_iterator;
    typedef ETL_OR_STD::reverse_iterator<const_iterator> const_reverse_iterator;
>>>>>>> 575a0fee

    //*************************************************************************
    /// Gets the beginning of the multimap.
    //*************************************************************************
    iterator begin()
    {
      return iterator(*this, find_limit_node(root_node, kLeft));
    }

    //*************************************************************************
    /// Gets the beginning of the multimap.
    //*************************************************************************
    const_iterator begin() const
    {
      return const_iterator(*this, find_limit_node(root_node, kLeft));
    }

    //*************************************************************************
    /// Gets the end of the multimap.
    //*************************************************************************
    iterator end()
    {
      return iterator(*this);
    }

    //*************************************************************************
    /// Gets the end of the multimap.
    //*************************************************************************
    const_iterator end() const
    {
      return const_iterator(*this);
    }

    //*************************************************************************
    /// Gets the beginning of the multimap.
    //*************************************************************************
    const_iterator cbegin() const
    {
      return const_iterator(*this, find_limit_node(root_node, kLeft));
    }

    //*************************************************************************
    /// Gets the end of the multimap.
    //*************************************************************************
    const_iterator cend() const
    {
      return const_iterator(*this);
    }

    //*************************************************************************
    /// Gets the reverse beginning of the list.
    //*************************************************************************
    reverse_iterator rbegin()
    {
      return reverse_iterator(iterator(*this));
    }

    //*************************************************************************
    /// Gets the reverse beginning of the list.
    //*************************************************************************
    const_reverse_iterator rbegin() const
    {
      return const_reverse_iterator(const_iterator(*this));
    }

    //*************************************************************************
    /// Gets the reverse end of the list.
    //*************************************************************************
    reverse_iterator rend()
    {
      return reverse_iterator(iterator(*this, find_limit_node(root_node, kLeft)));
    }

    //*************************************************************************
    /// Gets the reverse end of the list.
    //*************************************************************************
    const_reverse_iterator rend() const
    {
      return const_reverse_iterator(iterator(*this, find_limit_node(root_node, kLeft)));
    }

    //*************************************************************************
    /// Gets the reverse beginning of the list.
    //*************************************************************************
    const_reverse_iterator crbegin() const
    {
      return const_reverse_iterator(const_iterator(*this));
    }

    //*************************************************************************
    /// Gets the reverse end of the list.
    //*************************************************************************
    const_reverse_iterator crend() const
    {
      return const_reverse_iterator(const_iterator(*this, find_limit_node(root_node, kLeft)));
    }

    //*********************************************************************
    /// Assigns values to the multimap.
    /// If asserts or exceptions are enabled, emits map_full if the multimap does not have enough free space.
    /// If asserts or exceptions are enabled, emits map_iterator if the iterators are reversed.
    ///\param first The iterator to the first element.
    ///\param last  The iterator to the last element + 1.
    //*********************************************************************
    template <typename TIterator>
    void assign(TIterator first, TIterator last)
    {
      initialise();
      insert(first, last);
    }

    //*************************************************************************
    /// Clears the multimap.
    //*************************************************************************
    void clear()
    {
      initialise();
    }

    //*********************************************************************
    /// Counts the number of elements that contain the key specified.
    ///\param key The key to search for.
    ///\return 1 if element was found, 0 otherwise.
    //*********************************************************************
    size_type count(key_parameter_t key) const
    {
      return count_nodes(key);
    }

    //*************************************************************************
    /// Returns two iterators with bounding (lower bound, upper bound) the key
    /// provided
    //*************************************************************************
<<<<<<< HEAD
    ETL_PAIR<iterator, iterator> equal_range(key_parameter_t key)
    {
      return ETL_MAKE_PAIR<iterator, iterator>(
=======
    ETL_OR_STD::pair<iterator, iterator> equal_range(key_parameter_t key)
    {
      return ETL_OR_STD::make_pair<iterator, iterator>(
>>>>>>> 575a0fee
        iterator(*this, find_lower_node(root_node, key)),
        iterator(*this, find_upper_node(root_node, key)));
    }

    //*************************************************************************
    /// Returns two const iterators with bounding (lower bound, upper bound)
    /// the key provided.
    //*************************************************************************
<<<<<<< HEAD
    ETL_PAIR<const_iterator, const_iterator> equal_range(key_parameter_t key) const
    {
      return ETL_MAKE_PAIR<const_iterator, const_iterator>(
=======
    ETL_OR_STD::pair<const_iterator, const_iterator> equal_range(key_parameter_t key) const
    {
      return ETL_OR_STD::make_pair<const_iterator, const_iterator>(
>>>>>>> 575a0fee
        const_iterator(*this, find_lower_node(root_node, key)),
        const_iterator(*this, find_upper_node(root_node, key)));
    }

    //*************************************************************************
    /// Erases the value at the specified position.
    //*************************************************************************
    void erase(iterator position)
    {
      // Remove the node by its node specified in iterator position
      (void)erase(const_iterator(position));
    }

    //*************************************************************************
    /// Erases the value at the specified position.
    //*************************************************************************
    iterator erase(const_iterator position)
    {
      // Cast const away from node to be removed. This is necessary because the
      // STL definition of this method requires we provide the next node in the
      // sequence as an iterator.
      Node* node = const_cast<Node*>(position.p_node);
      iterator next(*this, node);
      ++next;

      // Remove the non-const node provided
      remove_node(node);

      return next;
    }

    //*************************************************************************
    // Erase the key specified.
    //*************************************************************************
    size_type erase(key_parameter_t key)
    {
      // Number of nodes removed
      size_type d = 0;
      const_iterator lower(*this, find_lower_node(root_node, key));
      const_iterator upper(*this, find_upper_node(root_node, key));
      while (lower != upper)
      {
        // Increment count for each node removed
        ++d;
        // Remove node using the other erase method
        (void)erase(lower++);
      }

      // Return the total count erased
      return d;
    }

    //*************************************************************************
    /// Erases a range of elements.
    //*************************************************************************
    iterator erase(iterator first, iterator last)
    {
      iterator next;
      while (first != last)
      {
        next = erase(const_iterator(first++));
      }

      return next;
    }

    //*************************************************************************
    /// Erases a range of elements.
    //*************************************************************************
    iterator erase(const_iterator first, const_iterator last)
    {
      iterator next;
      while (first != last)
      {
        next = erase(first++);
      }

      return next;
    }

    //*********************************************************************
    /// Finds an element.
    ///\param key The key to search for.
    ///\return An iterator pointing to the element or end() if not found.
    //*********************************************************************
    iterator find(key_parameter_t key)
    {
      return iterator(*this, find_node(root_node, key));
    }

    //*********************************************************************
    /// Finds an element.
    ///\param key The key to search for.
    ///\return An iterator pointing to the element or end() if not found.
    //*********************************************************************
    const_iterator find(key_parameter_t key) const
    {
      return const_iterator(*this, find_node(root_node, key));
    }

    //*********************************************************************
    /// Inserts a value to the multimap.
    /// If asserts or exceptions are enabled, emits map_full if the multimap is already full.
    ///\param value    The value to insert.
    //*********************************************************************
    iterator insert(const_reference value)
    {
      // Default to no inserted node
      Node* inserted_node = ETL_NULLPTR;

      ETL_ASSERT(!full(), ETL_ERROR(multimap_full));

      // Get next available free node
      Data_Node& node = allocate_data_node(value);

      // Obtain the inserted node (might be ETL_NULLPTR if node was a duplicate)
      inserted_node = insert_node(root_node, node);

      // Insert node into tree and return iterator to new node location in tree
      return iterator(*this, inserted_node);
    }

#if ETL_CPP11_SUPPORTED
    //*********************************************************************
    /// Inserts a value to the multimap.
    /// If asserts or exceptions are enabled, emits map_full if the multimap is already full.
    ///\param value    The value to insert.
    //*********************************************************************
    iterator insert(rvalue_reference value)
    {
      // Default to no inserted node
      Node* inserted_node = ETL_NULLPTR;

      ETL_ASSERT(!full(), ETL_ERROR(multimap_full));

      // Get next available free node
      Data_Node& node = allocate_data_node(etl::move(value));

      // Obtain the inserted node (might be ETL_NULLPTR if node was a duplicate)
      inserted_node = insert_node(root_node, node);

      // Insert node into tree and return iterator to new node location in tree
      return iterator(*this, inserted_node);
    }
#endif

    //*********************************************************************
    /// Inserts a value to the multimap starting at the position recommended.
    /// If asserts or exceptions are enabled, emits map_full if the multimap is already full.
    ///\param position The position that would precede the value to insert.
    ///\param value    The value to insert.
    //*********************************************************************
    iterator insert(iterator /*position*/, const_reference value)
    {
      // Ignore position provided and just do a normal insert
      return insert(value);
    }

    //*********************************************************************
    /// Inserts a value to the multimap starting at the position recommended.
    /// If asserts or exceptions are enabled, emits map_full if the multimap is already full.
    ///\param position The position that would precede the value to insert.
    ///\param value    The value to insert.
    //*********************************************************************
    iterator insert(const_iterator /*position*/, const_reference value)
    {
      // Ignore position provided and just do a normal insert
      return insert(value);
    }

#if ETL_CPP11_SUPPORTED
    //*********************************************************************
    /// Inserts a value to the multimap starting at the position recommended.
    /// If asserts or exceptions are enabled, emits map_full if the multimap is already full.
    ///\param position The position that would precede the value to insert.
    ///\param value    The value to insert.
    //*********************************************************************
    iterator insert(iterator /*position*/, rvalue_reference value)
    {
      // Ignore position provided and just do a normal insert
      return insert(etl::move(value));
    }

    //*********************************************************************
    /// Inserts a value to the multimap starting at the position recommended.
    /// If asserts or exceptions are enabled, emits map_full if the multimap is already full.
    ///\param position The position that would precede the value to insert.
    ///\param value    The value to insert.
    //*********************************************************************
    iterator insert(const_iterator /*position*/, rvalue_reference value)
    {
      // Ignore position provided and just do a normal insert
      return insert(etl::move(value));
    }
#endif

    //*********************************************************************
    /// Inserts a range of values to the multimap.
    /// If asserts or exceptions are enabled, emits map_full if the multimap does not have enough free space.
    ///\param position The position to insert at.
    ///\param first    The first element to add.
    ///\param last     The last + 1 element to add.
    //*********************************************************************
    template <class TIterator>
    void insert(TIterator first, TIterator last)
    {
      while (first != last)
      {
        insert(*first++);
      }
    }

    //*********************************************************************
    /// Returns an iterator pointing to the first element in the container
    /// whose key is not considered to go before the key provided or end()
    /// if all keys are considered to go before the key provided.
    ///\return An iterator pointing to the element not before key or end()
    //*********************************************************************
    iterator lower_bound(key_parameter_t key)
    {
      return iterator(*this, find_lower_node(root_node, key));
    }

    //*********************************************************************
    /// Returns a const_iterator pointing to the first element in the
    /// container whose key is not considered to go before the key provided
    /// or end() if all keys are considered to go before the key provided.
    ///\return An const_iterator pointing to the element not before key or end()
    //*********************************************************************
    const_iterator lower_bound(key_parameter_t key) const
    {
      return const_iterator(*this, find_lower_node(root_node, key));
    }

    //*********************************************************************
    /// Returns an iterator pointing to the first element in the container
    /// whose key is not considered to go after the key provided or end()
    /// if all keys are considered to go after the key provided.
    ///\return An iterator pointing to the element after key or end()
    //*********************************************************************
    iterator upper_bound(key_parameter_t key)
    {
      return iterator(*this, find_upper_node(root_node, key));
    }

    //*********************************************************************
    /// Returns a const_iterator pointing to the first element in the
    /// container whose key is not considered to go after the key provided
    /// or end() if all keys are considered to go after the key provided.
    ///\return An const_iterator pointing to the element after key or end()
    //*********************************************************************
    const_iterator upper_bound(key_parameter_t key) const
    {
      return const_iterator(*this, find_upper_node(root_node, key));
    }

    //*************************************************************************
    /// Assignment operator.
    //*************************************************************************
    imultimap& operator = (const imultimap& rhs)
    {
      // Skip if doing self assignment
      if (this != &rhs)
      {
        assign(rhs.cbegin(), rhs.cend());
      }

      return *this;
    }

#if ETL_CPP11_SUPPORTED
    //*************************************************************************
    /// Move assignment operator.
    //*************************************************************************
    imultimap& operator = (imultimap&& rhs)
    {
      // Skip if doing self assignment
      if (this != &rhs)
      {
        this->clear();

        iterator from = rhs.begin();

        while (from != rhs.end())
        {
          this->insert(etl::move(*from++));
        }
      }

      return *this;
    }
#endif

    //*************************************************************************
    /// How to compare two key elements.
    //*************************************************************************
    key_compare key_comp() const
    {
      return kcompare;
    };

    //*************************************************************************
    /// How to compare two value elements.
    //*************************************************************************
    value_compare value_comp() const
    {
      return vcompare;
    };

  protected:

    //*************************************************************************
    /// Constructor.
    //*************************************************************************
    imultimap(etl::ipool& node_pool, size_t max_size_)
      : multimap_base(max_size_)
      , p_node_pool(&node_pool)
    {
    }

    //*************************************************************************
    /// Initialise the multimap.
    //*************************************************************************
    void initialise()
    {
      const_iterator item = begin();

      while (item != end())
      {
        item = erase(item);
      }
    }

  private:

    //*************************************************************************
    /// Allocate a Data_Node.
    //*************************************************************************
    Data_Node& allocate_data_node(const_reference value)
    {
      Data_Node& node = create_data_node();
      ::new (&node.value) const value_type(value);
      ETL_INCREMENT_DEBUG_COUNT
      return node;
    }

#if ETL_CPP11_SUPPORTED
    //*************************************************************************
    /// Allocate a Data_Node.
    //*************************************************************************
    Data_Node& allocate_data_node(rvalue_reference value)
    {
      Data_Node& node = create_data_node();
      ::new (&node.value) const value_type(etl::move(value));
      ETL_INCREMENT_DEBUG_COUNT
      return node;
    }
#endif

    //*************************************************************************
    /// Create a Data_Node.
    //*************************************************************************
    Data_Node& create_data_node()
    {
      Data_Node* (etl::ipool::*func)() = &etl::ipool::allocate<Data_Node>;
      return *(p_node_pool->*func)();
    }

    //*************************************************************************
    /// Destroy a Data_Node.
    //*************************************************************************
    void destroy_data_node(Data_Node& node)
    {
      node.value.~value_type();
      p_node_pool->release(&node);
      ETL_DECREMENT_DEBUG_COUNT
    }

    //*************************************************************************
    /// Count the nodes that match the key provided
    //*************************************************************************
    size_type count_nodes(key_parameter_t key) const
    {
      // Number of nodes that match the key provided result
      size_type result = 0;

      // Find lower and upper nodes for the key provided
      const Node* lower = find_lower_node(root_node, key);
      const Node* upper = find_upper_node(root_node, key);

      // Loop from lower node to upper node and find nodes that match
      while (lower != upper)
      {
        // Downcast found to Data_Node class for comparison and other operations
        const Data_Node& data_node = imultimap::data_cast(*lower);

        if (!node_comp(key, data_node) && !node_comp(data_node, key))
        {
          // This node matches the key provided
          ++result;
        }

        // Move on to the next node
        next_node(lower);
      }

      // Return the number of nodes that match
      return result;
    }

    //*************************************************************************
    /// Find the value matching the node provided
    //*************************************************************************
    Node* find_node(Node* position, key_parameter_t key) const
    {
      Node* found = ETL_NULLPTR;
      while (position)
      {
        // Downcast found to Data_Node class for comparison and other operations
        Data_Node& data_node = imultimap::data_cast(*position);
        // Compare the node value to the current position value
        if (node_comp(key, data_node))
        {
          // Keep searching for the node on the left
          position = position->children[(uint_least8_t) kLeft];
        }
        else if (node_comp(data_node, key))
        {
          // Keep searching for the node on the right
          position = position->children[(uint_least8_t) kRight];
        }
        else
        {
          // We found one, keep looking for more on the left
          found = position;
          position = position->children[(uint_least8_t) kLeft];
        }
      }

      // Return the node found (might be ETL_NULLPTR)
      return found;
    }

    //*************************************************************************
    /// Find the value matching the node provided
    //*************************************************************************
    const Node* find_node(const Node* position, key_parameter_t key) const
    {
      const Node* found = ETL_NULLPTR;
      while (position)
      {
        // Downcast found to Data_Node class for comparison and other operations
        const Data_Node& data_node = imultimap::data_cast(*position);
        // Compare the node value to the current position value
        if (node_comp(key, data_node))
        {
          // Keep searching for the node on the left
          position = position->children[(uint_least8_t) kLeft];
        }
        else if (node_comp(data_node, key))
        {
          // Keep searching for the node on the right
          position = position->children[(uint_least8_t) kRight];
        }
        else
        {
          // We found one, keep looking for more on the left
          found = position;
          position = position->children[(uint_least8_t) kLeft];
        }
      }

      // Return the node found (might be ETL_NULLPTR)
      return found;
    }

    //*************************************************************************
    /// Find the node whose key is not considered to go before the key provided
    //*************************************************************************
    Node* find_lower_node(Node* position, key_parameter_t key) const
    {
      // Something at this position? keep going
      Node* lower_node = ETL_NULLPTR;
      while (position)
      {
        // Downcast lower node to Data_Node reference for key comparisons
        Data_Node& data_node = imultimap::data_cast(*position);
        // Compare the key value to the current lower node key value
        if (node_comp(key, data_node))
        {
          lower_node = position;
          if (position->children[(uint_least8_t) kLeft])
          {
            position = position->children[(uint_least8_t) kLeft];
          }
          else
          {
            // Found lowest node
            break;
          }
        }
        else if (node_comp(data_node, key))
        {
          position = position->children[(uint_least8_t) kRight];
        }
        else
        {
          // Make note of current position, but keep looking to left for more
          lower_node = position;
          position = position->children[(uint_least8_t) kLeft];
        }
      }

      // Return the lower_node position found
      return lower_node;
    }

    //*************************************************************************
    /// Find the node whose key is considered to go after the key provided
    //*************************************************************************
    Node* find_upper_node(Node* position, key_parameter_t key) const
    {
      // Keep track of parent of last upper node
      Node* upper_node = ETL_NULLPTR;
      // Has an equal node been found? start with no
      bool found = false;
      while (position)
      {
        // Downcast position to Data_Node reference for key comparisons
        Data_Node& data_node = imultimap::data_cast(*position);
        // Compare the key value to the current upper node key value
        if (node_comp(data_node, key))
        {
          position = position->children[(uint_least8_t) kRight];
        }
        else if (node_comp(key, data_node))
        {
          upper_node = position;
          // If a node equal to key hasn't been found go left
          if (!found && position->children[(uint_least8_t) kLeft])
          {
            position = position->children[(uint_least8_t) kLeft];
          }
          else
          {
            break;
          }
        }
        else
        {
          // We found an equal item, break on next bigger item
          found = true;
          next_node(position);
        }
      }

      // Return the upper node position found (might be ETL_NULLPTR)
      return upper_node;
    }

    //*************************************************************************
    /// Insert a node.
    //*************************************************************************
    Node* insert_node(Node*& position, Data_Node& node)
    {
      // Find the location where the node belongs
      Node* found = position;

      // Was position provided not empty? then find where the node belongs
      if (position)
      {
        // Find the critical parent node (default to ETL_NULLPTR)
        Node* critical_parent_node = ETL_NULLPTR;
        Node* critical_node = root_node;

        while (found)
        {
          // Search for critical weight node (all nodes whose weight factor
          // is set to (uint_least8_t) kNeither (balanced)
          if ((uint_least8_t) kNeither != found->weight)
          {
            critical_node = found;
          }

          // Downcast found to Data_Node class for comparison and other operations
          Data_Node& found_data_node = imultimap::data_cast(*found);

          // Is the node provided to the left of the current position?
          if (node_comp(node, found_data_node))
          {
            // Update direction taken to insert new node in parent node
            found->dir = (uint_least8_t) kLeft;
          }
          // Is the node provided to the right of the current position?
          else if (node_comp(found_data_node, node))
          {
            // Update direction taken to insert new node in parent node
            found->dir = (uint_least8_t) kRight;
          }
          else
          {
            // Update direction taken to insert new node in parent (and
            // duplicate) node to the right.
            found->dir = (uint_least8_t) kRight;
          }

          // Is there a child of this parent node?
          if (found->children[found->dir])
          {
            // Will this node be the parent of the next critical node whose
            // weight factor is set to (uint_least8_t) kNeither (balanced)?
            if ((uint_least8_t) kNeither != found->children[found->dir]->weight)
            {
              critical_parent_node = found;
            }

            // Keep looking for empty spot to insert new node
            found = found->children[found->dir];
          }
          else
          {
            // Attach node as a child of the parent node found
            attach_node(found, found->children[found->dir], node);

            // Return newly added node
            found = found->children[found->dir];

            // Exit loop
            break;
          }
        }

        // Was a critical node found that should be checked for balance?
        if (critical_node)
        {
          if (critical_parent_node == ETL_NULLPTR && critical_node == root_node)
          {
            balance_node(root_node);
          }
          else if (critical_parent_node == ETL_NULLPTR && critical_node == position)
          {
            balance_node(position);
          }
          else
          {
            if (critical_parent_node != ETL_NULLPTR)
            {
              balance_node(critical_parent_node->children[critical_parent_node->dir]);
            }
          }
        }
      }
      else
      {
        // Attach node to current position (which is assumed to be root)
        attach_node(ETL_NULLPTR, position, node);

        // Return newly added node at current position
        found = position;
      }

      // Return the node found (might be ETL_NULLPTR)
      return found;
    }

    //*************************************************************************
    /// Remove the node specified from somewhere starting at the position
    /// provided
    //*************************************************************************
    void remove_node(Node* node)
    {
      // If valid found node was provided then proceed with steps 1 through 5
      if (node)
      {
        // Downcast found node provided to Data_Node class
        Data_Node& data_node = imultimap::data_cast(*node);

        // Keep track of node as found node
        Node* found = node;

        // Step 1: Mark path from node provided back to the root node using the
        // internal temporary dir member value and using the parent pointer. This
        // will allow us to avoid recursion in finding the node in a tree that
        //might contain duplicate keys to be found.
        while (node)
        {
          if (node->parent)
          {
            // Which direction does parent use to get to this node?
            node->parent->dir =
              node->parent->children[(uint_least8_t) kLeft] == node ? (uint_least8_t) kLeft : (uint_least8_t) kRight;

            // Make this nodes parent the next node
            node = node->parent;
          }
          else
          {
            // Root node found - break loop
            break;
          }
        }

        // Step 2: Follow the path provided above until we reach the node
        // provided and look for the balance node to start rebalancing the tree
        // from (up to the replacement node that will be found in step 3)
        Node* balance = root_node;
        while (node)
        {
          // Did we reach the node provided originally (found) then go to step 3
          if (node == found)
          {
            // Update the direction towards a replacement node at the found node
            node->dir = node->children[(uint_least8_t) kLeft] ? (uint_least8_t) kLeft : (uint_least8_t) kRight;

            // Exit loop and proceed with step 3
            break;
          }
          else
          {
            // If this nodes weight is (uint_least8_t) kNeither or we are taking the shorter path
            // to the next node and our sibling (on longer path) is balanced then
            // we need to update the balance node to this node but all our
            // ancestors will not require rebalancing
            if ((node->weight == (uint_least8_t) kNeither) ||
              (node->weight == (1 - node->dir) &&
                node->children[1 - node->dir]->weight == (uint_least8_t) kNeither))
            {
              // Update balance node to this node
              balance = node;
            }

            // Keep searching for found in the direction provided in step 1
            node = node->children[node->dir];
          }
        }
        // The value for node should not be ETL_NULLPTR at this point otherwise
        // step 1 failed to provide the correct path to found. Step 5 will fail
        // (probably subtly) if node should be ETL_NULLPTR at this point

        // Step 3: Find the node (node should be equal to found at this point)
        // to replace found with (might end up equal to found) while also
        // continuing to update balance the same as in step 2 above.
        while (node)
        {
          // Replacement node found if its missing a child in the replace->dir
          // value set at the end of step 2 above
          if (node->children[node->dir] == ETL_NULLPTR)
          {
            // Exit loop once node to replace found is determined
            break;
          }

          // If this nodes weight is (uint_least8_t) kNeither or we are taking the shorter path
          // to the next node and our sibling (on longer path) is balanced then
          // we need to update the balance node to this node but all our
          // ancestors will not require rebalancing
          if ((node->weight == (uint_least8_t) kNeither) ||
            (node->weight == (1 - node->dir) &&
              node->children[1 - node->dir]->weight == (uint_least8_t) kNeither))
          {
            // Update balance node to this node
            balance = node;
          }

          // Keep searching for replacement node in the direction specified above
          node = node->children[node->dir];

          // Downcast node to Data_Node class for comparison operations
          Data_Node& replace_data_node = imultimap::data_cast(*node);

          // Compare the key provided to the replace data node key
          if (node_comp(data_node, replace_data_node))
          {
            // Update the direction to the replace node
            node->dir = (uint_least8_t) kLeft;
          }
          else if (node_comp(replace_data_node, data_node))
          {
            // Update the direction to the replace node
            node->dir = (uint_least8_t) kRight;
          }
          else
          {
            // Update the direction to the replace node
            node->dir = node->children[(uint_least8_t) kLeft] ? (uint_least8_t) kLeft : (uint_least8_t) kRight;
          }
        } // while(node)

          // Step 4: Update weights from balance to parent of node determined
          // in step 3 above rotating (2 or 3 node rotations) as needed.
        while (balance)
        {
          // Break when balance node reaches the parent of replacement node
          if (balance->children[balance->dir] == ETL_NULLPTR)
          {
            break;
          }

          // If balance node is balanced already ((uint_least8_t) kNeither) then just imbalance
          // the node in the opposite direction of the node being removed
          if (balance->weight == (uint_least8_t) kNeither)
          {
            balance->weight = 1 - balance->dir;
          }
          // If balance node is imbalanced in the opposite direction of the
          // node being removed then the node now becomes balanced
          else if (balance->weight == balance->dir)
          {
            balance->weight = (uint_least8_t) kNeither;
          }
          // Otherwise a rotation is required at this node
          else
          {
            int weight = balance->children[1 - balance->dir]->weight;
            // Perform a 3 node rotation if weight is same as balance->dir
            if (weight == balance->dir)
            {
              // Is the root node being rebalanced (no parent)
              if (balance->parent == ETL_NULLPTR)
              {
                rotate_3node(root_node, 1 - balance->dir,
                  balance->children[1 - balance->dir]->children[balance->dir]->weight);
              }
              else
              {
                rotate_3node(balance->parent->children[balance->parent->dir], 1 - balance->dir,
                  balance->children[1 - balance->dir]->children[balance->dir]->weight);
              }
            }
            // Already balanced, rebalance and make it heavy in opposite
            // direction of the node being removed
            else if (weight == (uint_least8_t) kNeither)
            {
              // Is the root node being rebalanced (no parent)
              if (balance->parent == ETL_NULLPTR)
              {
                rotate_2node(root_node, 1 - balance->dir);
                root_node->weight = balance->dir;
              }
              else
              {
                // Balance parent might change during rotate, keep local copy
                // to old parent so its weight can be updated after the 2 node
                // rotate is completed
                Node* old_parent = balance->parent;
                rotate_2node(balance->parent->children[balance->parent->dir], 1 - balance->dir);
                old_parent->children[old_parent->dir]->weight = balance->dir;
              }
              // Update balance node weight in opposite direction of node removed
              balance->weight = 1 - balance->dir;
            }
            // Rebalance and leave it balanced
            else
            {
              // Is the root node being rebalanced (no parent)
              if (balance->parent == ETL_NULLPTR)
              {
                rotate_2node(root_node, 1 - balance->dir);
              }
              else
              {
                rotate_2node(balance->parent->children[balance->parent->dir], 1 - balance->dir);
              }
            }
          }

          // Next balance node to consider
          balance = balance->children[balance->dir];
        } // while(balance)

          // Step 5: Swap found with node (replacement)
        if (found->parent)
        {
          // Handle traditional case
          detach_node(found->parent->children[found->parent->dir],
            node->parent->children[node->parent->dir]);
        }
        // Handle root node removal
        else
        {
          // Valid replacement node for root node being removed?
          if (node->parent)
          {
            detach_node(root_node, node->parent->children[node->parent->dir]);
          }
          else
          {
            // Found node and replacement node are both root node
            detach_node(root_node, root_node);
          }
        }

        // One less.
        --current_size;

        // Destroy the node detached above
        destroy_data_node(data_node);
      } // if(found)
    }

    // Disable copy construction.
    imultimap(const imultimap&);

    //*************************************************************************
    /// Destructor.
    //*************************************************************************
#if defined(ETL_POLYMORPHIC_MULTIMAP) || defined(ETL_POLYMORPHIC_CONTAINERS)
  public:
    virtual ~imultimap()
    {
    }
#else
  protected:
    ~imultimap()
    {
    }
#endif

  };

  //*************************************************************************
  /// A templated multimap implementation that uses a fixed size buffer.
  //*************************************************************************
<<<<<<< HEAD
  template <typename TKey, typename TValue, const size_t MAX_SIZE_, typename TCompare = ETL_STD::less<TKey> >
=======
  template <typename TKey, typename TValue, const size_t MAX_SIZE_, typename TCompare = etl::less<TKey> >
>>>>>>> 575a0fee
  class multimap : public etl::imultimap<TKey, TValue, TCompare>
  {
  public:

    static const size_t MAX_SIZE = MAX_SIZE_;

    //*************************************************************************
    /// Default constructor.
    //*************************************************************************
    multimap()
      : etl::imultimap<TKey, TValue, TCompare>(node_pool, MAX_SIZE)
    {
      this->initialise();
    }

    //*************************************************************************
    /// Copy constructor.
    //*************************************************************************
    multimap(const multimap& other)
      : etl::imultimap<TKey, TValue, TCompare>(node_pool, MAX_SIZE)
    {
      if (this != &other)
      {
        this->assign(other.cbegin(), other.cend());
      }
    }

#if ETL_CPP11_SUPPORTED
    //*************************************************************************
    /// Move constructor.
    //*************************************************************************
    multimap(multimap&& other)
      : etl::imultimap<TKey, TValue, TCompare>(node_pool, MAX_SIZE)
    {
      if (this != &other)
      {
        typename etl::imultimap<TKey, TValue, TCompare>::iterator from = other.begin();

        while (from != other.end())
        {
          this->insert(etl::move(*from++));
        }
      }
    }
#endif

    //*************************************************************************
    /// Constructor, from an iterator range.
    ///\tparam TIterator The iterator type.
    ///\param first The iterator to the first element.
    ///\param last  The iterator to the last element + 1.
    //*************************************************************************
    template <typename TIterator>
    multimap(TIterator first, TIterator last)
      : etl::imultimap<TKey, TValue, TCompare>(node_pool, MAX_SIZE)
    {
      this->assign(first, last);
    }

#if ETL_CPP11_SUPPORTED && ETL_NOT_USING_STLPORT && ETL_USING_STL
    //*************************************************************************
    /// Constructor, from an initializer_list.
    //*************************************************************************
    multimap(std::initializer_list<typename etl::imultimap<TKey, TValue, TCompare>::value_type> init)
      : etl::imultimap<TKey, TValue, TCompare>(node_pool, MAX_SIZE)
    {
      this->assign(init.begin(), init.end());
    }
#endif

    //*************************************************************************
    /// Destructor.
    //*************************************************************************
    ~multimap()
    {
      this->initialise();
    }

    //*************************************************************************
    /// Assignment operator.
    //*************************************************************************
    multimap& operator = (const multimap& rhs)
    {
      // Skip if doing self assignment
      if (this != &rhs)
      {
        this->assign(rhs.cbegin(), rhs.cend());
      }

      return *this;
    }

#if ETL_CPP11_SUPPORTED
    //*************************************************************************
    /// Move assignment operator.
    //*************************************************************************
    multimap& operator = (multimap&& rhs)
    {
      if (this != &rhs)
      {
        typename etl::imultimap<TKey, TValue, TCompare>::iterator from = rhs.begin();

        while (from != rhs.end())
        {
          this->insert(etl::move(*from++));
        }
      }

      return *this;
    }
#endif

  private:

    /// The pool of data nodes used for the multimap.
    etl::pool<typename etl::imultimap<TKey, TValue, TCompare>::Data_Node, MAX_SIZE> node_pool;
  };

  //***************************************************************************
  /// Equal operator.
  ///\param lhs Reference to the first lookup.
  ///\param rhs Reference to the second lookup.
  ///\return <b>true</b> if the arrays are equal, otherwise <b>false</b>
  ///\ingroup lookup
  //***************************************************************************
  template <typename TKey, typename TMapped, typename TKeyCompare>
  bool operator ==(const etl::imultimap<TKey, TMapped, TKeyCompare>& lhs, const etl::imultimap<TKey, TMapped, TKeyCompare>& rhs)
  {
<<<<<<< HEAD
    return (lhs.size() == rhs.size()) && ETL_STD::equal(lhs.begin(), lhs.end(), rhs.begin());
=======
    return (lhs.size() == rhs.size()) && etl::equal(lhs.begin(), lhs.end(), rhs.begin());
>>>>>>> 575a0fee
  }

  //***************************************************************************
  /// Not equal operator.
  ///\param lhs Reference to the first lookup.
  ///\param rhs Reference to the second lookup.
  ///\return <b>true</b> if the arrays are not equal, otherwise <b>false</b>
  ///\ingroup lookup
  //***************************************************************************
  template <typename TKey, typename TMapped, typename TKeyCompare>
  bool operator !=(const etl::imultimap<TKey, TMapped, TKeyCompare>& lhs, const etl::imultimap<TKey, TMapped, TKeyCompare>& rhs)
  {
    return !(lhs == rhs);
  }

  //*************************************************************************
  /// Less than operator.
  ///\param lhs Reference to the first list.
  ///\param rhs Reference to the second list.
  ///\return <b>true</b> if the first list is lexicographically less than the
  /// second, otherwise <b>false</b>.
  //*************************************************************************
  template <typename TKey, typename TMapped, typename TKeyCompare>
  bool operator <(const etl::imultimap<TKey, TMapped, TKeyCompare>& lhs, const etl::imultimap<TKey, TMapped, TKeyCompare>& rhs)
  {
<<<<<<< HEAD
    return ETL_STD::lexicographical_compare(lhs.begin(),
      lhs.end(),
      rhs.begin(),
      rhs.end());
=======
    return etl::lexicographical_compare(lhs.begin(), lhs.end(), rhs.begin(), rhs.end());
>>>>>>> 575a0fee
  }

  //*************************************************************************
  /// Greater than operator.
  ///\param lhs Reference to the first list.
  ///\param rhs Reference to the second list.
  ///\return <b>true</b> if the first list is lexicographically greater than the
  /// second, otherwise <b>false</b>.
  //*************************************************************************
  template <typename TKey, typename TMapped, typename TKeyCompare>
  bool operator >(const etl::imultimap<TKey, TMapped, TKeyCompare>& lhs, const etl::imultimap<TKey, TMapped, TKeyCompare>& rhs)
  {
    return (rhs < lhs);
  }

  //*************************************************************************
  /// Less than or equal operator.
  ///\param lhs Reference to the first list.
  ///\param rhs Reference to the second list.
  ///\return <b>true</b> if the first list is lexicographically less than or equal
  /// to the second, otherwise <b>false</b>.
  //*************************************************************************
  template <typename TKey, typename TMapped, typename TKeyCompare>
  bool operator <=(const etl::imultimap<TKey, TMapped, TKeyCompare>& lhs, const etl::imultimap<TKey, TMapped, TKeyCompare>& rhs)
  {
    return !(lhs > rhs);
  }

  //*************************************************************************
  /// Greater than or equal operator.
  ///\param lhs Reference to the first list.
  ///\param rhs Reference to the second list.
  ///\return <b>true</b> if the first list is lexicographically greater than or
  /// equal to the second, otherwise <b>false</b>.
  //*************************************************************************
  template <typename TKey, typename TMapped, typename TKeyCompare>
  bool operator >=(const etl::imultimap<TKey, TMapped, TKeyCompare>& lhs, const etl::imultimap<TKey, TMapped, TKeyCompare>& rhs)
  {
    return !(lhs < rhs);
  }
}

#include "private/minmax_pop.h"

#undef ETL_FILE

#endif<|MERGE_RESOLUTION|>--- conflicted
+++ resolved
@@ -50,10 +50,7 @@
 #include "type_traits.h"
 #include "parameter_type.h"
 #include "iterator.h"
-<<<<<<< HEAD
-=======
 #include "utility.h"
->>>>>>> 575a0fee
 
 #if ETL_CPP11_SUPPORTED && ETL_NOT_USING_STLPORT && ETL_USING_STL
   #include <initializer_list>
@@ -598,11 +595,7 @@
       // otherwise we might lose the other child of the swap node
       replacement = swap->children[1 - swap->dir];
 
-<<<<<<< HEAD
-      if (replacement != nullptr)
-=======
       if (replacement != ETL_NULLPTR)
->>>>>>> 575a0fee
       {
         replacement->parent = swap->parent;
       }
@@ -632,20 +625,12 @@
   /// A templated base for all etl::multimap types.
   ///\ingroup map
   //***************************************************************************
-<<<<<<< HEAD
-  template <typename TKey, typename TMapped, typename TKeyCompare = ETL_STD::less<TKey> >
-=======
   template <typename TKey, typename TMapped, typename TKeyCompare = etl::less<TKey> >
->>>>>>> 575a0fee
   class imultimap : public etl::multimap_base
   {
   public:
 
-<<<<<<< HEAD
-    typedef ETL_PAIR<const TKey, TMapped> value_type;
-=======
     typedef ETL_OR_STD::pair<const TKey, TMapped> value_type;
->>>>>>> 575a0fee
     typedef const TKey                     key_type;
     typedef TMapped                        mapped_type;
     typedef TKeyCompare                    key_compare;
@@ -752,11 +737,7 @@
     //*************************************************************************
     /// iterator.
     //*************************************************************************
-<<<<<<< HEAD
-    class iterator : public etl::iterator<ETL_BIDIRECTIONAL_ITERATOR_TAG, value_type>
-=======
     class iterator : public etl::iterator<ETL_OR_STD::bidirectional_iterator_tag, value_type>
->>>>>>> 575a0fee
     {
     public:
 
@@ -877,11 +858,7 @@
     //*************************************************************************
     /// const_iterator
     //*************************************************************************
-<<<<<<< HEAD
-    class const_iterator : public etl::iterator<ETL_BIDIRECTIONAL_ITERATOR_TAG, const value_type>
-=======
     class const_iterator : public etl::iterator<ETL_OR_STD::bidirectional_iterator_tag, const value_type>
->>>>>>> 575a0fee
     {
     public:
 
@@ -988,17 +965,10 @@
     };
     friend class const_iterator;
 
-<<<<<<< HEAD
-    typedef typename ETL_STD::iterator_traits<iterator>::difference_type difference_type;
-
-    typedef ETL_STD::reverse_iterator<iterator>       reverse_iterator;
-    typedef ETL_STD::reverse_iterator<const_iterator> const_reverse_iterator;
-=======
     typedef typename etl::iterator_traits<iterator>::difference_type difference_type;
 
     typedef ETL_OR_STD::reverse_iterator<iterator>       reverse_iterator;
     typedef ETL_OR_STD::reverse_iterator<const_iterator> const_reverse_iterator;
->>>>>>> 575a0fee
 
     //*************************************************************************
     /// Gets the beginning of the multimap.
@@ -1132,15 +1102,9 @@
     /// Returns two iterators with bounding (lower bound, upper bound) the key
     /// provided
     //*************************************************************************
-<<<<<<< HEAD
-    ETL_PAIR<iterator, iterator> equal_range(key_parameter_t key)
-    {
-      return ETL_MAKE_PAIR<iterator, iterator>(
-=======
     ETL_OR_STD::pair<iterator, iterator> equal_range(key_parameter_t key)
     {
       return ETL_OR_STD::make_pair<iterator, iterator>(
->>>>>>> 575a0fee
         iterator(*this, find_lower_node(root_node, key)),
         iterator(*this, find_upper_node(root_node, key)));
     }
@@ -1149,15 +1113,9 @@
     /// Returns two const iterators with bounding (lower bound, upper bound)
     /// the key provided.
     //*************************************************************************
-<<<<<<< HEAD
-    ETL_PAIR<const_iterator, const_iterator> equal_range(key_parameter_t key) const
-    {
-      return ETL_MAKE_PAIR<const_iterator, const_iterator>(
-=======
     ETL_OR_STD::pair<const_iterator, const_iterator> equal_range(key_parameter_t key) const
     {
       return ETL_OR_STD::make_pair<const_iterator, const_iterator>(
->>>>>>> 575a0fee
         const_iterator(*this, find_lower_node(root_node, key)),
         const_iterator(*this, find_upper_node(root_node, key)));
     }
@@ -2081,11 +2039,7 @@
   //*************************************************************************
   /// A templated multimap implementation that uses a fixed size buffer.
   //*************************************************************************
-<<<<<<< HEAD
-  template <typename TKey, typename TValue, const size_t MAX_SIZE_, typename TCompare = ETL_STD::less<TKey> >
-=======
   template <typename TKey, typename TValue, const size_t MAX_SIZE_, typename TCompare = etl::less<TKey> >
->>>>>>> 575a0fee
   class multimap : public etl::imultimap<TKey, TValue, TCompare>
   {
   public:
@@ -2214,11 +2168,7 @@
   template <typename TKey, typename TMapped, typename TKeyCompare>
   bool operator ==(const etl::imultimap<TKey, TMapped, TKeyCompare>& lhs, const etl::imultimap<TKey, TMapped, TKeyCompare>& rhs)
   {
-<<<<<<< HEAD
-    return (lhs.size() == rhs.size()) && ETL_STD::equal(lhs.begin(), lhs.end(), rhs.begin());
-=======
     return (lhs.size() == rhs.size()) && etl::equal(lhs.begin(), lhs.end(), rhs.begin());
->>>>>>> 575a0fee
   }
 
   //***************************************************************************
@@ -2244,14 +2194,7 @@
   template <typename TKey, typename TMapped, typename TKeyCompare>
   bool operator <(const etl::imultimap<TKey, TMapped, TKeyCompare>& lhs, const etl::imultimap<TKey, TMapped, TKeyCompare>& rhs)
   {
-<<<<<<< HEAD
-    return ETL_STD::lexicographical_compare(lhs.begin(),
-      lhs.end(),
-      rhs.begin(),
-      rhs.end());
-=======
     return etl::lexicographical_compare(lhs.begin(), lhs.end(), rhs.begin(), rhs.end());
->>>>>>> 575a0fee
   }
 
   //*************************************************************************
