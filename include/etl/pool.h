--- conflicted
+++ resolved
@@ -138,11 +138,7 @@
       return reinterpret_cast<T*>(allocate_item());
     }
 
-<<<<<<< HEAD
-#if !ETL_CPP11_SUPPORTED || ETL_POOL_CPP03_CODE || defined(ETL_STLPORT)
-=======
 #if ETL_CPP11_NOT_SUPPORTED || ETL_POOL_CPP03_CODE || ETL_USING_STLPORT
->>>>>>> 575a0fee
     //*************************************************************************
     /// Allocate storage for an object from the pool and create default.
     /// If asserts or exceptions are enabled and there are no more free items an
@@ -228,11 +224,7 @@
 
       if (p)
       {
-<<<<<<< HEAD
-        ::new (p) T(ETL_STD::forward<Args>(args)...);
-=======
         ::new (p) T(etl::forward<Args>(args)...);
->>>>>>> 575a0fee
       }
 
       return p;
@@ -505,11 +497,7 @@
       return ipool::allocate<U>();
     }
 
-<<<<<<< HEAD
-#if !ETL_CPP11_SUPPORTED || ETL_POOL_CPP03_CODE || defined(ETL_STLPORT)
-=======
 #if ETL_CPP11_NOT_SUPPORTED || ETL_POOL_CPP03_CODE || ETL_USING_STLPORT
->>>>>>> 575a0fee
     //*************************************************************************
     /// Allocate storage for an object from the pool and create with default.
     /// If asserts or exceptions are enabled and there are no more free items an
@@ -583,11 +571,7 @@
     {
       ETL_STATIC_ASSERT(etl::alignment_of<U>::value <= ALIGNMENT_, "Type has incompatible alignment");
       ETL_STATIC_ASSERT(sizeof(U) <= TYPE_SIZE, "Type too large for pool");
-<<<<<<< HEAD
-      return ipool::create<U>(ETL_STD::forward<Args>(args)...);
-=======
       return ipool::create<U>(etl::forward<Args>(args)...);
->>>>>>> 575a0fee
     }
 #endif
 
@@ -661,11 +645,7 @@
       return base_t::template allocate<T>();
     }
 
-<<<<<<< HEAD
-#if !ETL_CPP11_SUPPORTED || ETL_POOL_CPP03_CODE || defined(ETL_STLPORT)
-=======
 #if ETL_CPP11_NOT_SUPPORTED || ETL_POOL_CPP03_CODE || ETL_USING_STLPORT
->>>>>>> 575a0fee
     //*************************************************************************
     /// Allocate storage for an object from the pool and create with default.
     /// If asserts or exceptions are enabled and there are no more free items an
@@ -728,13 +708,7 @@
     template <typename... Args>
     T* create(Args&&... args)
     {
-<<<<<<< HEAD
-      ETL_STATIC_ASSERT(etl::alignment_of<U>::value <= ALIGNMENT, "Type has incompatible alignment");
-      ETL_STATIC_ASSERT(sizeof(U) <= TYPE_SIZE, "Type too large for pool");
-      return base_t::template create<U>(ETL_STD::forward<Args>(args)...);
-=======
       return base_t::template create<T>(etl::forward<Args>(args)...);
->>>>>>> 575a0fee
     }
 #endif
 
