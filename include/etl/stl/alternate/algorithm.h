--- conflicted
+++ resolved
@@ -73,15 +73,11 @@
     copy(TIterator1 sb, TIterator1 se, TIterator2 db)
   {
     typedef typename ETLSTD::iterator_traits<TIterator1>::value_type value_t;
-<<<<<<< HEAD
-    return TIterator2(memcpy(db, sb, sizeof(value_t) * (se - sb)) + (se - sb));
-=======
     typedef typename ETLSTD::iterator_traits<TIterator1>::difference_type difference_t;
 
     difference_t count = (se - sb);
 
     return TIterator2(memcpy(db, sb, sizeof(value_t) * count)) + count;
->>>>>>> 906a56aa
   }
 
   // Other iterator
