///\file

/******************************************************************************
The MIT License(MIT)

Embedded Template Library.
https://github.com/ETLCPP/etl
https://www.etlcpp.com

Copyright(c) 2014 jwellbelove

Permission is hereby granted, free of charge, to any person obtaining a copy
of this software and associated documentation files(the "Software"), to deal
in the Software without restriction, including without limitation the rights
to use, copy, modify, merge, publish, distribute, sublicense, and / or sell
copies of the Software, and to permit persons to whom the Software is
furnished to do so, subject to the following conditions :

The above copyright notice and this permission notice shall be included in all
copies or substantial portions of the Software.

THE SOFTWARE IS PROVIDED "AS IS", WITHOUT WARRANTY OF ANY KIND, EXPRESS OR
IMPLIED, INCLUDING BUT NOT LIMITED TO THE WARRANTIES OF MERCHANTABILITY,
FITNESS FOR A PARTICULAR PURPOSE AND NONINFRINGEMENT.IN NO EVENT SHALL THE
AUTHORS OR COPYRIGHT HOLDERS BE LIABLE FOR ANY CLAIM, DAMAGES OR OTHER
LIABILITY, WHETHER IN AN ACTION OF CONTRACT, TORT OR OTHERWISE, ARISING FROM,
OUT OF OR IN CONNECTION WITH THE SOFTWARE OR THE USE OR OTHER DEALINGS IN THE
SOFTWARE.
******************************************************************************/

#ifndef ETL_FORWARD_LIST_INCLUDED
#define ETL_FORWARD_LIST_INCLUDED

#include <stddef.h>

#include <new>

#include "platform.h"

#include "algorithm.h"
#include "iterator.h"
#include "functional.h"
#include "utility.h"

#include "pool.h"
#include "container.h"
#include "exception.h"
#include "error_handler.h"
#include "debug_count.h"
#include "nullptr.h"
#include "type_traits.h"
#include "memory.h"
#include "iterator.h"

#if ETL_CPP11_SUPPORTED && ETL_NOT_USING_STLPORT && ETL_USING_STL
  #include <initializer_list>
#endif

#include "private/minmax_push.h"

#undef ETL_FILE
#define ETL_FILE "6"

//*****************************************************************************
///\defgroup forward_list forward_list
/// A linked forward_list with the capacity defined at compile time.
///\ingroup containers
//*****************************************************************************

namespace etl
{
  //***************************************************************************
  /// Exception for the forward_list.
  ///\ingroup forward_list
  //***************************************************************************
  class forward_list_exception : public etl::exception
  {
  public:

    forward_list_exception(string_type reason_, string_type file_name_, numeric_type line_number_)
      : exception(reason_, file_name_, line_number_)
    {
    }
  };

  //***************************************************************************
  /// Full exception for the forward_list.
  ///\ingroup forward_list
  //***************************************************************************
  class forward_list_full : public etl::forward_list_exception
  {
  public:

    forward_list_full(string_type file_name_, numeric_type line_number_)
      : etl::forward_list_exception(ETL_ERROR_TEXT("forward_list:full", ETL_FILE"A"), file_name_, line_number_)
    {
    }
  };

  //***************************************************************************
  /// Empty exception for the forward_list.
  ///\ingroup forward_list
  //***************************************************************************
  class forward_list_empty : public etl::forward_list_exception
  {
  public:

    forward_list_empty(string_type file_name_, numeric_type line_number_)
      : etl::forward_list_exception(ETL_ERROR_TEXT("forward_list:empty", ETL_FILE"B"), file_name_, line_number_)
    {
    }
  };

  //***************************************************************************
  /// Iterator exception for the forward_list.
  ///\ingroup forward_list
  //***************************************************************************
  class forward_list_iterator : public etl::forward_list_exception
  {
  public:

    forward_list_iterator(string_type file_name_, numeric_type line_number_)
      : etl::forward_list_exception(ETL_ERROR_TEXT("forward_list:iterator", ETL_FILE"C"), file_name_, line_number_)
    {
    }
  };

  //***************************************************************************
  /// Unsorted exception for the list.
  ///\ingroup list
  //***************************************************************************
  class forward_list_no_pool : public forward_list_exception
  {
  public:

    forward_list_no_pool(string_type file_name_, numeric_type line_number_)
      : forward_list_exception(ETL_ERROR_TEXT("list:no pool", ETL_FILE"D"), file_name_, line_number_)
    {
    }
  };

  //***************************************************************************
  /// The base class for all forward_lists.
  ///\ingroup forward_list
  //***************************************************************************
  class forward_list_base
  {
  protected:

    //*************************************************************************
    /// The node element in the forward_list.
    //*************************************************************************
    struct node_t
    {
      node_t()
        : next(ETL_NULLPTR)
      {
      }

      node_t* next;
    };

  public:

    typedef size_t size_type; ///< The type used for determining the size of forward_list.

    //*************************************************************************
    /// <b>true</b> if the list has a shared pool.
    //*************************************************************************
    bool has_shared_pool() const
    {
      return pool_is_shared;
    }

    //*************************************************************************
    /// Gets the size of the forward_list.
    //*************************************************************************
    size_type size() const
    {
      if (has_shared_pool())
      {
        // We have to count what we actually own.
        size_type count = 0;

        node_t* p_node = start_node.next;

        while (p_node != ETL_NULLPTR)
        {
          ++count;
          p_node = p_node->next;
        }

        return count;
      }
      else
      {
        ETL_ASSERT(p_node_pool != ETL_NULLPTR, ETL_ERROR(forward_list_no_pool));
        return p_node_pool->size();
      }
    }

    //*************************************************************************
    /// Gets the maximum possible size of the forward_list.
    //*************************************************************************
    size_type max_size() const
    {
      return MAX_SIZE;
    }

    //*************************************************************************
    /// Checks to see if the forward_list is empty.
    //*************************************************************************
    bool empty() const
    {
      if (has_shared_pool())
      {
        return (size() == 0);
      }
      else
      {
        ETL_ASSERT(p_node_pool != ETL_NULLPTR, ETL_ERROR(forward_list_no_pool));
        return p_node_pool->empty();
      }
    }

    //*************************************************************************
    /// Checks to see if the forward_list is full.
    //*************************************************************************
    bool full() const
    {
      ETL_ASSERT(p_node_pool != ETL_NULLPTR, ETL_ERROR(forward_list_no_pool));
      return p_node_pool->full();
    }

    //*************************************************************************
    /// Returns the remaining capacity.
    ///\return The remaining capacity.
    //*************************************************************************
    size_t available() const
    {
      ETL_ASSERT(p_node_pool != ETL_NULLPTR, ETL_ERROR(forward_list_no_pool));
      return p_node_pool->available();
    }

    //*************************************************************************
    /// Reverses the forward_list.
    //*************************************************************************
    void reverse()
    {
      if (is_trivial_list())
      {
        return;
      }

      node_t* p_last = &start_node;
      node_t* p_current = p_last->next;
      node_t* p_next = p_current->next;

      p_current->next = ETL_NULLPTR;

      while (p_next != ETL_NULLPTR)
      {
        p_last = p_current;
        p_current = p_next;
        p_next = p_current->next;

        p_current->next = p_last;
      }

      join(&start_node, p_current);
    }

  protected:

    //*************************************************************************
    /// The constructor that is called from derived classes.
    //*************************************************************************
    forward_list_base(bool pool_is_shared_)
      : p_node_pool(ETL_NULLPTR),
        MAX_SIZE(0),
        pool_is_shared(pool_is_shared_)
    {
    }

    //*************************************************************************
    /// The constructor that is called from derived classes.
    //*************************************************************************
    forward_list_base(etl::ipool& node_pool_, size_type max_size_, bool pool_is_shared_)
      : p_node_pool(&node_pool_),
        MAX_SIZE(max_size_),
        pool_is_shared(pool_is_shared_)
    {
    }

    //*************************************************************************
    /// Destructor.
    //*************************************************************************
    ~forward_list_base()
    {
    }

    //*************************************************************************
    /// Get the head node.
    //*************************************************************************
    node_t* get_head()
    {
      return start_node.next;
    }

    //*************************************************************************
    /// Get the head node.
    //*************************************************************************
    const node_t* get_head() const
    {
      return start_node.next;
    }

    //*************************************************************************
    /// Insert a node.
    //*************************************************************************
    inline void insert_node_after(node_t& position, node_t& node)
    {
      // Connect to the forward_list.
      join(&node, position.next);
      join(&position, &node);
    }

    //*************************************************************************
    /// Is the forward_list a trivial length?
    //*************************************************************************
    bool is_trivial_list() const
    {
      return (size() < 2);
    }

    //*************************************************************************
    /// Join two nodes.
    //*************************************************************************
    void join(node_t* left, node_t* right)
    {
      left->next = right;
    }

    //*************************************************************************
    /// Set the node pool instance.
    //*************************************************************************
    void set_node_pool(etl::ipool& node_pool_)
    {
      p_node_pool = &node_pool_;
      MAX_SIZE    = p_node_pool->max_size();
    }

    //*************************************************************************
    /// Get the node pool instance.
    //*************************************************************************
    etl::ipool* get_node_pool()
    {
      return p_node_pool;
    }

    node_t      start_node;     ///< The node that acts as the forward_list start.
    etl::ipool* p_node_pool;    ///< The pool of data nodes used in the list.
    size_type   MAX_SIZE;       ///< The maximum size of the forward_list.
    bool        pool_is_shared; ///< If <b>true</b> then the pool is shared between lists.
    ETL_DECLARE_DEBUG_COUNT     ///< Internal debugging.
  };

  //***************************************************************************
  /// A templated base for all etl::forward_list types.
  ///\ingroup forward_list
  //***************************************************************************
  template <typename T>
  class iforward_list : public etl::forward_list_base
  {
  public:

    typedef T        value_type;
    typedef T*       pointer;
    typedef const T* const_pointer;
    typedef T&       reference;
    typedef const T& const_reference;
    typedef size_t   size_type;

#if ETL_CPP11_SUPPORTED
    typedef T&&      rvalue_reference;
#endif

  protected:

    //*************************************************************************
    /// The data node element in the forward_list.
    //*************************************************************************
    struct data_node_t : public node_t
    {
      explicit data_node_t(const T& value_)
        : value(value_)
      {}

      T value;
    };

  public:

    //*************************************************************************
    /// iterator.
    //*************************************************************************
<<<<<<< HEAD
    class iterator : public etl::iterator<ETL_FORWARD_ITERATOR_TAG, T>
=======
    class iterator : public etl::iterator<ETL_OR_STD::forward_iterator_tag, T>
>>>>>>> 575a0fee
    {
    public:

      friend class iforward_list;
      friend class const_iterator;

      iterator()
        : p_node(ETL_NULLPTR)
      {
      }

      iterator(node_t* node)
        : p_node(node)
      {
      }

      iterator(const iterator& other)
        : p_node(other.p_node)
      {
      }

      iterator& operator ++()
      {
        p_node = p_node->next;
        return *this;
      }

      iterator operator ++(int)
      {
        iterator temp(*this);
        p_node = p_node->next;
        return temp;
      }

      iterator operator =(const iterator& other)
      {
        p_node = other.p_node;
        return *this;
      }

      reference operator *()
      {
        return iforward_list::data_cast(p_node)->value;
      }

      const_reference operator *() const
      {
        return iforward_list::data_cast(p_node)->value;
      }

      pointer operator &()
      {
        return &(iforward_list::data_cast(p_node)->value);
      }

      const_pointer operator &() const
      {
        return &(iforward_list::data_cast(p_node)->value);
      }

      pointer operator ->()
      {
        return &(iforward_list::data_cast(p_node)->value);
      }

      const_pointer operator ->() const
      {
        return &(iforward_list::data_cast(p_node)->value);
      }

      friend bool operator == (const iterator& lhs, const iterator& rhs)
      {
        return lhs.p_node == rhs.p_node;
      }

      friend bool operator != (const iterator& lhs, const iterator& rhs)
      {
        return !(lhs == rhs);
      }

    private:

      node_t* p_node;
    };

    //*************************************************************************
    /// const_iterator
    //*************************************************************************
<<<<<<< HEAD
    class const_iterator : public etl::iterator<ETL_FORWARD_ITERATOR_TAG, const T>
=======
    class const_iterator : public etl::iterator<ETL_OR_STD::forward_iterator_tag, const T>
>>>>>>> 575a0fee
    {
    public:

      friend class iforward_list;

      const_iterator()
        : p_node(ETL_NULLPTR)
      {
      }

      const_iterator(node_t* node)
        : p_node(node)
      {
      }

      const_iterator(const node_t* node)
        : p_node(node)
      {
      }

      const_iterator(const typename iforward_list::iterator& other)
        : p_node(other.p_node)
      {
      }

      const_iterator(const const_iterator& other)
        : p_node(other.p_node)
      {
      }

      const_iterator& operator ++()
      {
        p_node = p_node->next;
        return *this;
      }

      const_iterator operator ++(int)
      {
        const_iterator temp(*this);
        p_node = p_node->next;
        return temp;
      }

      const_iterator operator =(const const_iterator& other)
      {
        p_node = other.p_node;
        return *this;
      }

      const_reference operator *() const
      {
        return iforward_list::data_cast(p_node)->value;
      }

      const_pointer operator &() const
      {
        return &(iforward_list::data_cast(p_node)->value);
      }

      const_pointer operator ->() const
      {
        return &(iforward_list::data_cast(p_node)->value);
      }

      friend bool operator == (const const_iterator& lhs, const const_iterator& rhs)
      {
        return lhs.p_node == rhs.p_node;
      }

      friend bool operator != (const const_iterator& lhs, const const_iterator& rhs)
      {
        return !(lhs == rhs);
      }

    private:

      const node_t* p_node;
    };

<<<<<<< HEAD
    typedef typename ETL_STD::iterator_traits<iterator>::difference_type difference_type;
=======
    typedef typename etl::iterator_traits<iterator>::difference_type difference_type;
>>>>>>> 575a0fee

    //*************************************************************************
    /// Gets the beginning of the forward_list.
    //*************************************************************************
    iterator begin()
    {
      return iterator(get_head());
    }

    //*************************************************************************
    /// Gets the beginning of the forward_list.
    //*************************************************************************
    const_iterator begin() const
    {
      return const_iterator(get_head());
    }

    //*************************************************************************
    /// Gets before the beginning of the forward_list.
    //*************************************************************************
    iterator before_begin()
    {
      return iterator(&start_node);
    }

    //*************************************************************************
    /// Gets before the beginning of the forward_list.
    //*************************************************************************
    const_iterator before_begin() const
    {
      return const_iterator(&start_node);
    }

    //*************************************************************************
    /// Gets the beginning of the forward_list.
    //*************************************************************************
    const_iterator cbegin() const
    {
      return const_iterator(get_head());
    }

    //*************************************************************************
    /// Gets the end of the forward_list.
    //*************************************************************************
    iterator end()
    {
      return iterator();
    }

    //*************************************************************************
    /// Gets the end of the forward_list.
    //*************************************************************************
    const_iterator end() const
    {
      return const_iterator();
    }

    //*************************************************************************
    /// Gets the end of the forward_list.
    //*************************************************************************
    const_iterator cend() const
    {
      return const_iterator();
    }

    //*************************************************************************
    /// Clears the forward_list.
    //*************************************************************************
    void clear()
    {
      initialise();
    }

    //*************************************************************************
    /// Gets a reference to the first element.
    //*************************************************************************
    reference front()
    {
      return data_cast(*get_head()).value;
    }

    //*************************************************************************
    /// Gets a const reference to the first element.
    //*************************************************************************
    const_reference front() const
    {
      return data_cast(*get_head()).value;
    }

    //*************************************************************************
    /// Assigns a range of values to the forward_list.
    /// If asserts or exceptions are enabled throws etl::forward_list_full if the forward_list does not have enough free space.
    /// If ETL_THROW_EXCEPTIONS & ETL_DEBUG are defined throws forward_list_iterator if the iterators are reversed.
    //*************************************************************************
    template <typename TIterator>
    void assign(TIterator first, TIterator last)
    {
#if defined(ETL_DEBUG)
<<<<<<< HEAD
      difference_type d = ETL_STD::distance(first, last);
=======
      difference_type d = etl::distance(first, last);
>>>>>>> 575a0fee
      ETL_ASSERT(d >= 0, ETL_ERROR(forward_list_iterator));
#endif

      initialise();

      node_t* p_last_node = &start_node;

      // Add all of the elements.
      while (first != last)
      {
        ETL_ASSERT(!full(), ETL_ERROR(forward_list_full));

        data_node_t& data_node = allocate_data_node(*first++);
        join(p_last_node, &data_node);
        data_node.next = ETL_NULLPTR;
        p_last_node = &data_node;
      }
    }

    //*************************************************************************
    /// Assigns 'n' copies of a value to the forward_list.
    //*************************************************************************
    void assign(size_t n, const T& value)
    {
      ETL_ASSERT(n <= MAX_SIZE, ETL_ERROR(forward_list_full));

      initialise();

      node_t* p_last_node = &start_node;

      // Add all of the elements.
      while (size() < n)
      {
        data_node_t& data_node = allocate_data_node(value);
        join(p_last_node, &data_node);
        data_node.next = ETL_NULLPTR;
        p_last_node = &data_node;
      }
    }

    //*************************************************************************
    /// Pushes a value to the front of the forward_list.
    //*************************************************************************
    void push_front(const T& value)
    {
#if defined(ETL_CHECK_PUSH_POP)
      ETL_ASSERT(!full(), ETL_ERROR(forward_list_full));
#endif

      data_node_t& data_node = allocate_data_node(value);
      insert_node_after(start_node, data_node);
    }

#if ETL_CPP11_SUPPORTED
    //*************************************************************************
    /// Pushes a value to the front of the forward_list.
    //*************************************************************************
    void push_front(rvalue_reference value)
    {
#if defined(ETL_CHECK_PUSH_POP)
      ETL_ASSERT(!full(), ETL_ERROR(forward_list_full));
#endif

<<<<<<< HEAD
      data_node_t& data_node = allocate_data_node(ETL_STD::move(value));
=======
      data_node_t& data_node = allocate_data_node(etl::move(value));
>>>>>>> 575a0fee
      insert_node_after(start_node, data_node);
    }
#endif

#if ETL_CPP11_SUPPORTED && ETL_NOT_USING_STLPORT
    //*************************************************************************
    /// Emplaces a value to the front of the list..
    //*************************************************************************
    template <typename ... Args>
    void emplace_front(Args && ... args)
    {
#if defined(ETL_CHECK_PUSH_POP)
      ETL_ASSERT(!full(), ETL_ERROR(forward_list_full));
#endif
<<<<<<< HEAD
      data_node_t* p_data_node = p_node_pool->allocate<data_node_t>();
      ::new (&(p_data_node->value)) T(ETL_STD::forward<Args>(args)...);
=======
      data_node_t* p_data_node = create_data_node();
      ::new (&(p_data_node->value)) T(etl::forward<Args>(args)...);
>>>>>>> 575a0fee
      ETL_INCREMENT_DEBUG_COUNT
      insert_node_after(start_node, *p_data_node);
    }
#else
    //*************************************************************************
    /// Emplaces a value to the front of the list..
    //*************************************************************************
    template <typename T1>
    void emplace_front(const T1& value1)
    {
#if defined(ETL_CHECK_PUSH_POP)
      ETL_ASSERT(!full(), ETL_ERROR(forward_list_full));
#endif
      data_node_t* p_data_node = create_data_node();
      ::new (&(p_data_node->value)) T(value1);
      ETL_INCREMENT_DEBUG_COUNT
      insert_node_after(start_node, *p_data_node);
    }

    //*************************************************************************
    /// Emplaces a value to the front of the list..
    //*************************************************************************
    template <typename T1, typename T2>
    void emplace_front(const T1& value1, const T2& value2)
    {
#if defined(ETL_CHECK_PUSH_POP)
      ETL_ASSERT(!full(), ETL_ERROR(forward_list_full));
#endif
      data_node_t* p_data_node = create_data_node();
      ::new (&(p_data_node->value)) T(value1, value2);
      ETL_INCREMENT_DEBUG_COUNT
      insert_node_after(start_node, *p_data_node);
    }

    //*************************************************************************
    /// Emplaces a value to the front of the list..
    //*************************************************************************
    template <typename T1, typename T2, typename T3>
    void emplace_front(const T1& value1, const T2& value2, const T3& value3)
    {
#if defined(ETL_CHECK_PUSH_POP)
      ETL_ASSERT(!full(), ETL_ERROR(forward_list_full));
#endif
      data_node_t* p_data_node = create_data_node();
      ::new (&(p_data_node->value)) T(value1, value2, value3);
      ETL_INCREMENT_DEBUG_COUNT
      insert_node_after(start_node, *p_data_node);
    }

    //*************************************************************************
    /// Emplaces a value to the front of the list..
    //*************************************************************************
    template <typename T1, typename T2, typename T3, typename T4>
    void emplace_front(const T1& value1, const T2& value2, const T3& value3, const T4& value4)
    {
#if defined(ETL_CHECK_PUSH_POP)
      ETL_ASSERT(!full(), ETL_ERROR(forward_list_full));
#endif
      data_node_t* p_data_node = create_data_node();
      ::new (&(p_data_node->value)) T(value1, value2, value3, value4);
      ETL_INCREMENT_DEBUG_COUNT
      insert_node_after(start_node, *p_data_node);
    }
#endif // ETL_CPP11_SUPPORTED && ETL_NOT_USING_STLPORT

    //*************************************************************************
    /// Removes a value from the front of the forward_list.
    //*************************************************************************
    void pop_front()
    {
#if defined(ETL_CHECK_PUSH_POP)
      ETL_ASSERT(!empty(), ETL_ERROR(forward_list_empty));
#endif
      remove_node_after(start_node);
    }

    //*************************************************************************
    /// Resizes the forward_list.
    //*************************************************************************
    void resize(size_t n)
    {
      resize(n, T());
    }

    //*************************************************************************
    /// Resizes the forward_list.
    /// If asserts or exceptions are enabled, will throw an etl::forward_list_full
    /// if <b>n</b> is larger than the maximum size.
    //*************************************************************************
    void resize(size_t n, T value)
    {
      ETL_ASSERT(n <= MAX_SIZE, ETL_ERROR(forward_list_full));

      if (n == 0U)
      {
        clear();
      }
      else if (empty())
      {
        assign(n, value);
      }
      else
      {
        size_t i = 0;
        iterator i_node = begin();
        iterator i_last_node;

        // Find where we're currently at.
        while ((i < n) && (i_node != end()))
        {
          ++i;
          i_last_node = i_node;
          ++i_node;
        }

        if (i_node != end())
        {
          // Reduce.
          erase_after(i_last_node, end());
        }
        else if (i_node == end())
        {
          // Increase.
          while (i < n)
          {
            i_last_node = insert_after(i_last_node, value);
            ++i;
          }
        }
      }
    }

    //*************************************************************************
    /// Inserts a value to the forward_list after the specified position.
    //*************************************************************************
    iterator insert_after(iterator position, const T& value)
    {
      ETL_ASSERT(!full(), ETL_ERROR(forward_list_full));

      data_node_t& data_node = allocate_data_node(value);
      insert_node_after(*position.p_node, data_node);

      return iterator(&data_node);
    }

#if ETL_CPP11_SUPPORTED && ETL_NOT_USING_STLPORT
    //*************************************************************************
    /// Emplaces a value to the forward_list after the specified position.
    //*************************************************************************
    template <typename ... Args>
    iterator emplace_after(iterator position, Args && ... args)
    {
      ETL_ASSERT(!full(), ETL_ERROR(forward_list_full));

<<<<<<< HEAD
      data_node_t* p_data_node = p_node_pool->allocate<data_node_t>();
      ::new (&(p_data_node->value)) T(ETL_STD::forward<Args>(args)...);
=======
      data_node_t* p_data_node = create_data_node();
      ::new (&(p_data_node->value)) T(etl::forward<Args>(args)...);
>>>>>>> 575a0fee
      ETL_INCREMENT_DEBUG_COUNT
      insert_node_after(*position.p_node, *p_data_node);

      return iterator(p_data_node);
    }
#else
    //*************************************************************************
    /// Emplaces a value to the forward_list after the specified position.
    //*************************************************************************
    template <typename T1>
    iterator emplace_after(iterator position, const T1& value1)
    {
      ETL_ASSERT(!full(), ETL_ERROR(forward_list_full));

      data_node_t* p_data_node = create_data_node();
      ::new (&(p_data_node->value)) T(value1);
      ETL_INCREMENT_DEBUG_COUNT
      insert_node_after(*position.p_node, *p_data_node);

      return iterator(p_data_node);
    }

    //*************************************************************************
    /// Emplaces a value to the forward_list after the specified position.
    //*************************************************************************
    template <typename T1, typename T2>
    iterator emplace_after(iterator position, const T1& value1, const T2& value2)
    {
      ETL_ASSERT(!full(), ETL_ERROR(forward_list_full));

      data_node_t* p_data_node = create_data_node();
      ::new (&(p_data_node->value)) T(value1, value2);
      ETL_INCREMENT_DEBUG_COUNT
      insert_node_after(*position.p_node, *p_data_node);

      return iterator(p_data_node);
    }

    //*************************************************************************
    /// Emplaces a value to the forward_list after the specified position.
    //*************************************************************************
    template <typename T1, typename T2, typename T3>
    iterator emplace_after(iterator position, const T1& value1, const T2& value2, const T3& value3)
    {
      ETL_ASSERT(!full(), ETL_ERROR(forward_list_full));

      data_node_t* p_data_node = create_data_node();
      ::new (&(p_data_node->value)) T(value1, value2, value3);
      ETL_INCREMENT_DEBUG_COUNT
      insert_node_after(*position.p_node, *p_data_node);

      return iterator(p_data_node);
    }

    //*************************************************************************
    /// Emplaces a value to the forward_list after the specified position.
    //*************************************************************************
    template <typename T1, typename T2, typename T3, typename T4>
    iterator emplace_after(iterator position, const T1& value1, const T2& value2, const T3& value3, const T4& value4)
    {
      ETL_ASSERT(!full(), ETL_ERROR(forward_list_full));

      data_node_t* p_data_node = create_data_node();
      ::new (&(p_data_node->value)) T(value1, value2, value3, value4);
      ETL_INCREMENT_DEBUG_COUNT
      insert_node_after(*position.p_node, *p_data_node);

      return iterator(p_data_node);
    }
#endif // ETL_CPP11_SUPPORTED && ETL_NOT_USING_STLPORT

    //*************************************************************************
    /// Inserts 'n' copies of a value to the forward_list after the specified position.
    //*************************************************************************
    void insert_after(iterator position, size_t n, const T& value)
    {
      ETL_ASSERT(!full(), ETL_ERROR(forward_list_full));

      for (size_t i = 0; !full() && (i < n); ++i)
      {
        // Set up the next free node.
        data_node_t& data_node = allocate_data_node(value);
        insert_node_after(*position.p_node, data_node);
      }
    }

    //*************************************************************************
    /// Inserts a range of values to the forward_list after the specified position.
    //*************************************************************************
    template <typename TIterator>
    void insert_after(iterator position, TIterator first, TIterator last)
    {
#if defined(ETL_DEBUG)
<<<<<<< HEAD
      difference_type d = ETL_STD::distance(first, last);
=======
      difference_type d = etl::distance(first, last);
>>>>>>> 575a0fee
      ETL_ASSERT((d + size()) <= MAX_SIZE, ETL_ERROR(forward_list_full));
#endif

      while (first != last)
      {
        // Set up the next free node.
        data_node_t& data_node = allocate_data_node(*first++);
        insert_node_after(*position.p_node, data_node);
        ++position;
      }
    }

    //*************************************************************************
    /// Erases the value at the specified position.
    //*************************************************************************
    iterator erase_after(iterator position)
    {
      iterator next(position);
      if (next != end())
      {
        ++next;
        if (next != end())
        {
          ++next;
          remove_node_after(*position.p_node);
        }
      }

      return next;
    }

    //*************************************************************************
    /// Erases a range of elements.
    //*************************************************************************
    iterator erase_after(iterator first, iterator last)
    {
      if (first != end() && (first != last))
      {
        node_t* p_first = first.p_node;
        node_t* p_last = last.p_node;
        node_t* p_next = p_first->next;

        // Join the ends.
        join(p_first, p_last);

        p_first = p_next;

        // Erase the ones in between.
        while (p_first != p_last)
        {
          p_next = p_first->next;                                 // Remember the next node.
          destroy_data_node(static_cast<data_node_t&>(*p_first)); // Destroy the pool object.
          p_first = p_next;                                       // Move to the next node.
        }

        if (p_next == ETL_NULLPTR)
        {
          return end();
        }
        else
        {
          return iterator(p_last);
        }
      }
      else
      {
        return end();
      }
    }

    //*************************************************************************
    /// Moves a range from one position to another within the list.
    /// Moves a range at position 'first_before' to the position before 'to_before'.
    //*************************************************************************
    void move_after(const_iterator from_before, const_iterator to_before)
    {
      if (from_before == to_before) // Can't move to after yourself!
      {
        return;
      }

      node_t* p_from_before = const_cast<node_t*>(from_before.p_node); // We're not changing the value, just it's position.
      node_t* p_to_before = const_cast<node_t*>(to_before.p_node);   // We're not changing the value, just it's position.

      node_t* p_from = p_from_before->next;

      // Disconnect from the list.
      join(p_from_before, p_from->next);

      // Attach it to the new position.
      join(p_from, p_to_before->next);
      join(p_to_before, p_from);
    }

    //*************************************************************************
    /// Moves a range from one position to another within the list.
    /// Moves a range at position 'first_before'/'last' to the position before 'to_before'.
    //*************************************************************************
    void move_after(const_iterator first_before, const_iterator last, const_iterator to_before)
    {
      if ((first_before == to_before) || (last == to_before))
      {
        return; // Can't more to before yourself!
      }

#if defined(ETL_DEBUG)
      // Check that we are not doing an illegal move!
      for (const_iterator item = first_before; item != last; ++item)
      {
        ETL_ASSERT(item != to_before, ETL_ERROR(forward_list_iterator));
      }
#endif

      node_t* p_first_before = const_cast<node_t*>(first_before.p_node); // We're not changing the value, just it's position.
      node_t* p_last = const_cast<node_t*>(last.p_node);         // We're not changing the value, just it's position.
      node_t* p_to_before = const_cast<node_t*>(to_before.p_node);    // We're not changing the value, just it's position.
      node_t* p_first = p_first_before->next;
      node_t* p_final = p_first_before;

      // Find the last node that will be moved.
      while (p_final->next != p_last)
      {
        p_final = p_final->next;
      }

      // Disconnect from the list.
      join(p_first_before, p_final->next);

      // Attach it to the new position.
      join(p_final, p_to_before->next);
      join(p_to_before, p_first);
    }

    //*************************************************************************
    /// Removes all but the first element from every consecutive group of equal
    /// elements in the container.
    //*************************************************************************
    void unique()
    {
<<<<<<< HEAD
      unique(ETL_STD::equal_to<T>());
=======
      unique(etl::equal_to<T>());
>>>>>>> 575a0fee
    }

    //*************************************************************************
    /// Removes all but the one element from every consecutive group of equal
    /// elements in the container.
    //*************************************************************************
    template <typename TIsEqual>
    void unique(TIsEqual isEqual)
    {
      if (empty())
      {
        return;
      }

      node_t* last = get_head();
      node_t* current = last->next;

      while (current != ETL_NULLPTR)
      {
        // Is this value the same as the last?
        if (isEqual(data_cast(current)->value, data_cast(last)->value))
        {
          remove_node_after(*last);
        }
        else
        {
          // Move on one.
          last = current;
        }

        current = last->next;
      }
    }

    //*************************************************************************
    /// Sort using in-place merge sort algorithm.
    /// Uses 'less-than operator as the predicate.
    //*************************************************************************
    void sort()
    {
<<<<<<< HEAD
      sort(ETL_STD::less<T>());
=======
      sort(etl::less<T>());
>>>>>>> 575a0fee
    }

    //*************************************************************************
    /// Stable sort using in-place merge sort algorithm.
    /// Copyright 2001 Simon Tatham.
    ///
    /// Permission is hereby granted, free of charge, to any person
    /// obtaining a copy of this software and associated documentation
    /// files (the "Software"), to deal in the Software without
    /// restriction, including without limitation the rights to use,
    /// copy, modify, merge, publish, distribute, sublicense, and/or
    /// sell copies of the Software, and to permit persons to whom the
    /// Software is furnished to do so, subject to the following
    /// conditions:
    ///
    /// The above copyright notice and this permission notice shall be
    /// included in all copies or substantial portions of the Software.
    ///
    /// THE SOFTWARE IS PROVIDED "AS IS", WITHOUT WARRANTY OF ANY KIND,
    /// EXPRESS OR IMPLIED, INCLUDING BUT NOT LIMITED TO THE WARRANTIES
    /// OF MERCHANTABILITY, FITNESS FOR A PARTICULAR PURPOSE AND
    /// NONINFRINGEMENT.  IN NO EVENT SHALL SIMON TATHAM BE LIABLE FOR
    /// ANY CLAIM, DAMAGES OR OTHER LIABILITY, WHETHER IN AN ACTION OF
    /// CONTRACT, TORT OR OTHERWISE, ARISING FROM, OUT OF OR IN
    /// CONNECTION WITH THE SOFTWARE OR THE USE OR OTHER DEALINGS IN THE
    /// SOFTWARE.
    //*************************************************************************
    template <typename TCompare>
    void sort(TCompare compare)
    {
      iterator p_left;
      iterator p_right;
      iterator p_node;
      iterator p_head;
      iterator p_tail;
      int      list_size = 1;
      int      number_of_merges;
      int      left_size;
      int      right_size;

      if (is_trivial_list())
      {
        return;
      }

      while (true)
      {
        p_left = begin();
        p_head = before_begin();
        p_tail = before_begin();

        number_of_merges = 0;  // Count the number of merges we do in this pass.

        while (p_left != end())
        {
          ++number_of_merges;  // There exists a merge to be done.
          p_right = p_left;
          left_size = 0;

          // Step 'list_size' places along from left
          for (int i = 0; i < list_size; ++i)
          {
            ++left_size;

            ++p_right;

            if (p_right == end())
            {
              break;
            }
          }

          // If right hasn't fallen off end, we have two lists to merge.
          right_size = list_size;

          // Now we have two lists. Merge them.
          while (left_size > 0 || (right_size > 0 && p_right != end()))
          {
            // Decide whether the next node of merge comes from left or right.
            if (left_size == 0)
            {
              // Left is empty. The node must come from right.
              p_node = p_right;
              ++p_right;
              --right_size;
            }
            else if (right_size == 0 || p_right == end())
            {
              // Right is empty. The node must come from left.
              p_node = p_left;
              ++p_left;
              --left_size;
            }
            else if (!compare(*p_right, *p_left))
            {
              // First node of left is lower or same. The node must come from left.
              p_node = p_left;
              ++p_left;
              --left_size;
            }
            else
            {
              // First node of right is lower. The node must come from right.
              p_node = p_right;
              ++p_right;
              --right_size;
            }

            // Add the next node to the merged head.
            if (p_head == before_begin())
            {
              join(p_head.p_node, p_node.p_node);
              p_head = p_node;
              p_tail = p_node;
            }
            else
            {
              join(p_tail.p_node, p_node.p_node);
              p_tail = p_node;
            }

            p_tail.p_node->next = ETL_NULLPTR;
          }

          // Now left has stepped `list_size' places along, and right has too.
          p_left = p_right;
        }

        // If we have done only one merge, we're finished.
        if (number_of_merges <= 1)   // Allow for number_of_merges == 0, the empty head case
        {
          return;
        }

        // Otherwise repeat, merging lists twice the size
        list_size *= 2;
      }
    }

    //*************************************************************************
    // Removes the values specified.
    //*************************************************************************
    void remove(const T& value)
    {
      iterator i_item = begin();
      iterator i_last_item = before_begin();

      while (i_item != end())
      {
        if (*i_item == value)
        {
          i_item = erase_after(i_last_item);
        }
        else
        {
          ++i_item;
          ++i_last_item;
        }
      }
    }

    //*************************************************************************
    /// Removes according to a predicate.
    //*************************************************************************
    template <typename TPredicate>
    void remove_if(TPredicate predicate)
    {
      iterator i_item = begin();
      iterator i_last_item = before_begin();

      while (i_item != end())
      {
        if (predicate(*i_item))
        {
          i_item = erase_after(i_last_item);
        }
        else
        {
          ++i_item;
          ++i_last_item;
        }
      }
    }

    //*************************************************************************
    /// Assignment operator.
    //*************************************************************************
    iforward_list& operator = (const iforward_list& rhs)
    {
      if (&rhs != this)
      {
        assign(rhs.cbegin(), rhs.cend());
      }

      return *this;
    }

#if ETL_CPP11_SUPPORTED
    //*************************************************************************
    /// Move assignment operator.
    //*************************************************************************
    iforward_list& operator = (iforward_list&& rhs)
    {
<<<<<<< HEAD
      move_container(ETL_STD::move(rhs));
=======
      move_container(etl::move(rhs));
>>>>>>> 575a0fee

      return *this;
    }
#endif

  protected:

    //*************************************************************************
    /// Constructor.
    //*************************************************************************
    iforward_list(bool pool_is_shared_)
      : forward_list_base(pool_is_shared_)
    {
    }

    //*************************************************************************
    /// Constructor.
    //*************************************************************************
    iforward_list(etl::ipool& node_pool, size_t max_size_, bool pool_is_shared_)
      : forward_list_base(node_pool, max_size_, pool_is_shared_)
    {
    }

    //*************************************************************************
    /// Initialise the forward_list.
    //*************************************************************************
    void initialise()
    {
      if (!empty())
      {
        if (etl::is_trivially_destructible<T>::value && !has_shared_pool())
        {
          ETL_ASSERT(p_node_pool != ETL_NULLPTR, ETL_ERROR(forward_list_no_pool));
          p_node_pool->release_all();
          ETL_RESET_DEBUG_COUNT
        }
        else
        {
          node_t* p_first = start_node.next;
          node_t* p_next;

          // Erase the ones in between.
          while (p_first != ETL_NULLPTR)
          {
            p_next = p_first->next;                                 // Remember the next node.
            destroy_data_node(static_cast<data_node_t&>(*p_first)); // Destroy the pool object.
            p_first = p_next;                                       // Move to the next node.
          }
        }
      }

      start_node.next = ETL_NULLPTR;
    }

    //*************************************************************************
    /// Allocate a data_node_t.
    //*************************************************************************
    data_node_t& allocate_data_node(const_reference value)
    {
      data_node_t* p_node = create_data_node();
      ::new (&(p_node->value)) T(value);
      ETL_INCREMENT_DEBUG_COUNT

      return *p_node;
    }

#if ETL_CPP11_SUPPORTED
    //*************************************************************************
    /// Allocate a data_node_t.
    //*************************************************************************
    data_node_t& allocate_data_node(rvalue_reference value)
    {
<<<<<<< HEAD
      data_node_t* p_node = p_node_pool->allocate<data_node_t>();
      ::new (&(p_node->value)) T(ETL_STD::move(value));
=======
      data_node_t* p_node = create_data_node();
      ::new (&(p_node->value)) T(etl::move(value));
>>>>>>> 575a0fee
      ETL_INCREMENT_DEBUG_COUNT

      return *p_node;
    }
#endif

#if ETL_CPP11_SUPPORTED
    //*************************************************************************
    /// Move a forward list
    //*************************************************************************
    void move_container(iforward_list&& rhs)
    {
      if (&rhs != this)
      {
        this->initialise();

        node_t* p_last_node = &start_node;

        etl::iforward_list<T>::iterator first = rhs.begin();
        etl::iforward_list<T>::iterator last = rhs.end();

        // Add all of the elements.
        while (first != last)
        {
          ETL_ASSERT(!full(), ETL_ERROR(forward_list_full));

<<<<<<< HEAD
          data_node_t& data_node = this->allocate_data_node(ETL_STD::move(*first++));
=======
          data_node_t& data_node = this->allocate_data_node(etl::move(*first++));
>>>>>>> 575a0fee
          join(p_last_node, &data_node);
          data_node.next = ETL_NULLPTR;
          p_last_node = &data_node;
        }

        rhs.initialise();
      }
    }
#endif

  private:

    //*************************************************************************
    /// Downcast a node_t* to a data_node_t*
    //*************************************************************************
    static data_node_t* data_cast(node_t* p_node)
    {
      return static_cast<data_node_t*>(p_node);
    }

    //*************************************************************************
    /// Downcast a node_t& to a data_node_t&
    //*************************************************************************
    static data_node_t& data_cast(node_t& node)
    {
      return static_cast<data_node_t&>(node);
    }

    //*************************************************************************
    /// Downcast a const node_t* to a const data_node_t*
    //*************************************************************************
    static const data_node_t* data_cast(const node_t* p_node)
    {
      return static_cast<const data_node_t*>(p_node);
    }

    //*************************************************************************
    /// Downcast a const node_t& to a const data_node_t&
    //*************************************************************************
    static const data_node_t& data_cast(const node_t& node)
    {
      return static_cast<const data_node_t&>(node);
    }

    //*************************************************************************
    /// Remove a node.
    //*************************************************************************
    void remove_node_after(node_t& node)
    {
      // The node to erase.
      node_t* p_node = node.next;

      if (p_node != ETL_NULLPTR)
      {
        // Disconnect the node from the forward_list.
        join(&node, p_node->next);

        // Destroy the pool object.
        destroy_data_node(static_cast<data_node_t&>(*p_node));
      }
    }

    //*************************************************************************
    /// Create a node.
    //*************************************************************************
    data_node_t* create_data_node()
    {
      data_node_t* (etl::ipool::*func)() = &etl::ipool::allocate<data_node_t>;
      return (p_node_pool->*func)();
    }

    //*************************************************************************
    /// Destroy a data_node_t.
    //*************************************************************************
    void destroy_data_node(data_node_t& node)
    {
      node.value.~T();
      p_node_pool->release(&node);
      ETL_DECREMENT_DEBUG_COUNT
    }

    // Disable copy construction.
    iforward_list(const iforward_list&);

    //*************************************************************************
    /// Destructor.
    //*************************************************************************
#if defined(ETL_POLYMORPHIC_FORWARD_LIST) || defined(ETL_POLYMORPHIC_CONTAINERS)
  public:
    virtual ~iforward_list()
    {
    }
#else
  protected:
    ~iforward_list()
    {
    }
#endif
  };

  //*************************************************************************
  /// A templated forward_list implementation that uses a fixed size pool.
  ///\note 'merge' and 'splice_after' and are not supported.
  //*************************************************************************
  template <typename T, const size_t MAX_SIZE_>
  class forward_list : public etl::iforward_list<T>
  {
  public:

    static const size_t MAX_SIZE = MAX_SIZE_;

  public:

    typedef T        value_type;
    typedef T*       pointer;
    typedef const T* const_pointer;
    typedef T&       reference;
    typedef const T& const_reference;
    typedef size_t   size_type;

    //*************************************************************************
    /// Default constructor.
    //*************************************************************************
    forward_list()
      : etl::iforward_list<T>(node_pool, MAX_SIZE, false)
    {
      this->initialise();
    }

    //*************************************************************************
    /// Construct from size and value.
    //*************************************************************************
    explicit forward_list(size_t initial_size, const T& value = T())
      : etl::iforward_list<T>(node_pool, MAX_SIZE, false)
    {
      this->assign(initial_size, value);
    }

    //*************************************************************************
    /// Copy constructor.
    //*************************************************************************
    forward_list(const forward_list& other)
      : etl::iforward_list<T>(node_pool, MAX_SIZE, false)
    {
      this->assign(other.cbegin(), other.cend());
    }

#if ETL_CPP11_SUPPORTED
    //*************************************************************************
    /// Move constructor.
    //*************************************************************************
    forward_list(forward_list&& other)
      : etl::iforward_list<T>(node_pool, MAX_SIZE, false)
    {
<<<<<<< HEAD
      this->move_container(ETL_STD::move(other));
=======
      this->move_container(etl::move(other));
>>>>>>> 575a0fee
    }
#endif

    //*************************************************************************
    /// Construct from range.
    //*************************************************************************
    template <typename TIterator>
    forward_list(TIterator first, TIterator last)
      : etl::iforward_list<T>(node_pool, MAX_SIZE, false)
    {
      this->assign(first, last);
    }

#if ETL_CPP11_SUPPORTED && ETL_NOT_USING_STLPORT && ETL_USING_STL
    //*************************************************************************
    /// Construct from initializer_list.
    //*************************************************************************
    forward_list(std::initializer_list<T> init)
      : etl::iforward_list<T>(node_pool, MAX_SIZE, false)
    {
      this->assign(init.begin(), init.end());
    }
#endif

    //*************************************************************************
    /// Destructor.
    //*************************************************************************
    ~forward_list()
    {
      this->initialise();
    }

    //*************************************************************************
    /// Assignment operator.
    //*************************************************************************
    forward_list& operator = (const forward_list& rhs)
    {
      if (&rhs != this)
      {
        this->assign(rhs.cbegin(), rhs.cend());
      }

      return *this;
    }

#if ETL_CPP11_SUPPORTED
    //*************************************************************************
    /// Move assignment operator.
    //*************************************************************************
    forward_list& operator = (forward_list&& rhs)
    {

<<<<<<< HEAD
      this->move_container(ETL_STD::move(rhs));
=======
      this->move_container(etl::move(rhs));
>>>>>>> 575a0fee

      return *this;
    }
#endif

  private:

    /// The pool of nodes used in the list.
    etl::pool<typename etl::iforward_list<T>::data_node_t, MAX_SIZE> node_pool;
  };

  //*************************************************************************
  /// A templated forward_list implementation that uses a fixed size pool.
  ///\note 'merge' and 'splice_after' and are not supported.
  //*************************************************************************
  template <typename T>
  class forward_list<T, 0> : public etl::iforward_list<T>
  {
  public:

    typedef T        value_type;
    typedef T*       pointer;
    typedef const T* const_pointer;
    typedef T&       reference;
    typedef const T& const_reference;
    typedef size_t   size_type;

    typedef typename etl::iforward_list<T>::data_node_t pool_type;

    //*************************************************************************
    /// Default constructor.
    //*************************************************************************
    forward_list()
      : etl::iforward_list<T>(true)
    {
    }

    //*************************************************************************
    /// Default constructor.
    //*************************************************************************
    explicit forward_list(etl::ipool& node_pool)
      : etl::iforward_list<T>(node_pool, node_pool.max_size(), true)
    {
      this->initialise();
    }

    //*************************************************************************
    /// Construct from size.
    //*************************************************************************
    explicit forward_list(size_t initial_size, etl::ipool& node_pool)
      : etl::iforward_list<T>(node_pool, node_pool.max_size(), true)
    {
      this->assign(initial_size, T());
    }

    //*************************************************************************
    /// Construct from size and value.
    //*************************************************************************
    explicit forward_list(size_t initial_size, const T& value, etl::ipool& node_pool)
      : etl::iforward_list<T>(node_pool, node_pool.max_size(), true)
    {
      this->assign(initial_size, value);
    }

    //*************************************************************************
    /// Copy constructor.
    //*************************************************************************
    forward_list(const forward_list& other)
      : etl::iforward_list<T>(*other.p_node_pool, other.p_node_pool->max_size(), true)
    {
      this->assign(other.cbegin(), other.cend());
    }

#if ETL_CPP11_SUPPORTED
    //*************************************************************************
    /// Move constructor.
    //*************************************************************************
    forward_list(forward_list&& other)
      : etl::iforward_list<T>(*other.p_node_pool, other.p_node_pool->max_size(), true)
    {
      if (this != &other)
      {
        this->initialise();

        typename etl::iforward_list<T>::iterator itr = other.begin();
        while (itr != other.end())
        {
<<<<<<< HEAD
          this->push_back(ETL_STD::move(*itr));
=======
          this->push_back(etl::move(*itr));
>>>>>>> 575a0fee
          ++itr;
        }

        other.initialise();
      }
    }
#endif

    //*************************************************************************
    /// Construct from range.
    //*************************************************************************
    template <typename TIterator>
    forward_list(TIterator first, TIterator last, etl::ipool& node_pool)
      : etl::iforward_list<T>(node_pool, node_pool.max_size(), true)
    {
      this->assign(first, last);
    }

#if ETL_CPP11_SUPPORTED && ETL_NOT_USING_STLPORT && ETL_USING_STL
    //*************************************************************************
    /// Construct from initializer_list.
    //*************************************************************************
    forward_list(std::initializer_list<T> init, etl::ipool& node_pool)
      : etl::iforward_list<T>(node_pool, node_pool.max_size(), true)
    {
      this->assign(init.begin(), init.end());
    }
#endif

    //*************************************************************************
    /// Destructor.
    //*************************************************************************
    ~forward_list()
    {
      this->initialise();
    }

    //*************************************************************************
    /// Assignment operator.
    //*************************************************************************
    forward_list& operator = (const forward_list& rhs)
    {
      if (&rhs != this)
      {
        this->assign(rhs.cbegin(), rhs.cend());
      }

      return *this;
    }

#if ETL_CPP11_SUPPORTED
    //*************************************************************************
    /// Move assignment operator.
    //*************************************************************************
    forward_list& operator = (forward_list&& rhs)
    {
<<<<<<< HEAD
      this->move_container(ETL_STD::move(rhs));
=======
      this->move_container(etl::move(rhs));
>>>>>>> 575a0fee

      return *this;
    }
#endif

    //*************************************************************************
    /// Set the pool instance.
    //*************************************************************************
    void set_pool(etl::ipool& pool)
    {
      // Clear the list of any current elements.
      if (this->get_node_pool() != ETL_NULLPTR)
      {
        this->clear();
      }

      this->set_node_pool(pool);
    }
  };

  //*************************************************************************
  /// Equal operator.
  ///\param lhs Reference to the first forward_list.
  ///\param rhs Reference to the second forward_list.
  ///\return <b>true</b> if the arrays are equal, otherwise <b>false</b>.
  //*************************************************************************
  template <typename T>
  bool operator ==(const etl::iforward_list<T>& lhs, const etl::iforward_list<T>& rhs)
  {
    return (lhs.size() == rhs.size()) &&
<<<<<<< HEAD
      ETL_STD::equal(lhs.begin(), lhs.end(), rhs.begin());
=======
      etl::equal(lhs.begin(), lhs.end(), rhs.begin());
>>>>>>> 575a0fee
  }

  //*************************************************************************
  /// Not equal operator.
  ///\param lhs Reference to the first forward_list.
  ///\param rhs Reference to the second forward_list.
  ///\return <b>true</b> if the arrays are not equal, otherwise <b>false</b>.
  //*************************************************************************
  template <typename T>
  bool operator !=(const etl::iforward_list<T>& lhs, const etl::iforward_list<T>& rhs)
  {
    return !(lhs == rhs);
  }

  //*************************************************************************
  /// Less than operator.
  ///\param lhs Reference to the first forward_list.
  ///\param rhs Reference to the second forward_list.
  ///\return <b>true</b> if the first forward_list is lexicographically less than the
  /// second, otherwise <b>false</b>.
  //*************************************************************************
  template <typename T>
  bool operator <(const etl::iforward_list<T>& lhs, const etl::iforward_list<T>& rhs)
  {
<<<<<<< HEAD
    return ETL_STD::lexicographical_compare(lhs.begin(),
      lhs.end(),
      rhs.begin(),
      rhs.end());
=======
    return etl::lexicographical_compare(lhs.begin(), lhs.end(), rhs.begin(), rhs.end());
>>>>>>> 575a0fee
  }

  //*************************************************************************
  /// Greater than operator.
  ///\param lhs Reference to the first forward_list.
  ///\param rhs Reference to the second forward_list.
  ///\return <b>true</b> if the first forward_list is lexicographically greater than the
  /// second, otherwise <b>false</b>.
  //*************************************************************************
  template <typename T>
  bool operator >(const etl::iforward_list<T>& lhs, const etl::iforward_list<T>& rhs)
  {
    return (rhs < lhs);
  }

  //*************************************************************************
  /// Less than or equal operator.
  ///\param lhs Reference to the first forward_list.
  ///\param rhs Reference to the second forward_list.
  ///\return <b>true</b> if the first forward_list is lexicographically less than or equal
  /// to the second, otherwise <b>false</b>.
  //*************************************************************************
  template <typename T>
  bool operator <=(const etl::iforward_list<T>& lhs, const etl::iforward_list<T>& rhs)
  {
    return !(lhs > rhs);
  }

  //*************************************************************************
  /// Greater than or equal operator.
  ///\param lhs Reference to the first forward_list.
  ///\param rhs Reference to the second forward_list.
  ///\return <b>true</b> if the first forward_list is lexicographically greater than or
  /// equal to the second, otherwise <b>false</b>.
  //*************************************************************************
  template <typename T>
  bool operator >=(const etl::iforward_list<T>& lhs, const etl::iforward_list<T>& rhs)
  {
    return !(lhs < rhs);
  }
}

#include "private/minmax_pop.h"

#undef ETL_FILE

#endif<|MERGE_RESOLUTION|>--- conflicted
+++ resolved
@@ -404,11 +404,7 @@
     //*************************************************************************
     /// iterator.
     //*************************************************************************
-<<<<<<< HEAD
-    class iterator : public etl::iterator<ETL_FORWARD_ITERATOR_TAG, T>
-=======
     class iterator : public etl::iterator<ETL_OR_STD::forward_iterator_tag, T>
->>>>>>> 575a0fee
     {
     public:
 
@@ -497,11 +493,7 @@
     //*************************************************************************
     /// const_iterator
     //*************************************************************************
-<<<<<<< HEAD
-    class const_iterator : public etl::iterator<ETL_FORWARD_ITERATOR_TAG, const T>
-=======
     class const_iterator : public etl::iterator<ETL_OR_STD::forward_iterator_tag, const T>
->>>>>>> 575a0fee
     {
     public:
 
@@ -581,11 +573,7 @@
       const node_t* p_node;
     };
 
-<<<<<<< HEAD
-    typedef typename ETL_STD::iterator_traits<iterator>::difference_type difference_type;
-=======
     typedef typename etl::iterator_traits<iterator>::difference_type difference_type;
->>>>>>> 575a0fee
 
     //*************************************************************************
     /// Gets the beginning of the forward_list.
@@ -684,11 +672,7 @@
     void assign(TIterator first, TIterator last)
     {
 #if defined(ETL_DEBUG)
-<<<<<<< HEAD
-      difference_type d = ETL_STD::distance(first, last);
-=======
       difference_type d = etl::distance(first, last);
->>>>>>> 575a0fee
       ETL_ASSERT(d >= 0, ETL_ERROR(forward_list_iterator));
 #endif
 
@@ -752,11 +736,7 @@
       ETL_ASSERT(!full(), ETL_ERROR(forward_list_full));
 #endif
 
-<<<<<<< HEAD
-      data_node_t& data_node = allocate_data_node(ETL_STD::move(value));
-=======
       data_node_t& data_node = allocate_data_node(etl::move(value));
->>>>>>> 575a0fee
       insert_node_after(start_node, data_node);
     }
 #endif
@@ -771,13 +751,8 @@
 #if defined(ETL_CHECK_PUSH_POP)
       ETL_ASSERT(!full(), ETL_ERROR(forward_list_full));
 #endif
-<<<<<<< HEAD
-      data_node_t* p_data_node = p_node_pool->allocate<data_node_t>();
-      ::new (&(p_data_node->value)) T(ETL_STD::forward<Args>(args)...);
-=======
       data_node_t* p_data_node = create_data_node();
       ::new (&(p_data_node->value)) T(etl::forward<Args>(args)...);
->>>>>>> 575a0fee
       ETL_INCREMENT_DEBUG_COUNT
       insert_node_after(start_node, *p_data_node);
     }
@@ -932,13 +907,8 @@
     {
       ETL_ASSERT(!full(), ETL_ERROR(forward_list_full));
 
-<<<<<<< HEAD
-      data_node_t* p_data_node = p_node_pool->allocate<data_node_t>();
-      ::new (&(p_data_node->value)) T(ETL_STD::forward<Args>(args)...);
-=======
       data_node_t* p_data_node = create_data_node();
       ::new (&(p_data_node->value)) T(etl::forward<Args>(args)...);
->>>>>>> 575a0fee
       ETL_INCREMENT_DEBUG_COUNT
       insert_node_after(*position.p_node, *p_data_node);
 
@@ -1032,11 +1002,7 @@
     void insert_after(iterator position, TIterator first, TIterator last)
     {
 #if defined(ETL_DEBUG)
-<<<<<<< HEAD
-      difference_type d = ETL_STD::distance(first, last);
-=======
       difference_type d = etl::distance(first, last);
->>>>>>> 575a0fee
       ETL_ASSERT((d + size()) <= MAX_SIZE, ETL_ERROR(forward_list_full));
 #endif
 
@@ -1176,11 +1142,7 @@
     //*************************************************************************
     void unique()
     {
-<<<<<<< HEAD
-      unique(ETL_STD::equal_to<T>());
-=======
       unique(etl::equal_to<T>());
->>>>>>> 575a0fee
     }
 
     //*************************************************************************
@@ -1221,11 +1183,7 @@
     //*************************************************************************
     void sort()
     {
-<<<<<<< HEAD
-      sort(ETL_STD::less<T>());
-=======
       sort(etl::less<T>());
->>>>>>> 575a0fee
     }
 
     //*************************************************************************
@@ -1429,11 +1387,7 @@
     //*************************************************************************
     iforward_list& operator = (iforward_list&& rhs)
     {
-<<<<<<< HEAD
-      move_container(ETL_STD::move(rhs));
-=======
       move_container(etl::move(rhs));
->>>>>>> 575a0fee
 
       return *this;
     }
@@ -1506,13 +1460,8 @@
     //*************************************************************************
     data_node_t& allocate_data_node(rvalue_reference value)
     {
-<<<<<<< HEAD
-      data_node_t* p_node = p_node_pool->allocate<data_node_t>();
-      ::new (&(p_node->value)) T(ETL_STD::move(value));
-=======
       data_node_t* p_node = create_data_node();
       ::new (&(p_node->value)) T(etl::move(value));
->>>>>>> 575a0fee
       ETL_INCREMENT_DEBUG_COUNT
 
       return *p_node;
@@ -1539,11 +1488,7 @@
         {
           ETL_ASSERT(!full(), ETL_ERROR(forward_list_full));
 
-<<<<<<< HEAD
-          data_node_t& data_node = this->allocate_data_node(ETL_STD::move(*first++));
-=======
           data_node_t& data_node = this->allocate_data_node(etl::move(*first++));
->>>>>>> 575a0fee
           join(p_last_node, &data_node);
           data_node.next = ETL_NULLPTR;
           p_last_node = &data_node;
@@ -1698,11 +1643,7 @@
     forward_list(forward_list&& other)
       : etl::iforward_list<T>(node_pool, MAX_SIZE, false)
     {
-<<<<<<< HEAD
-      this->move_container(ETL_STD::move(other));
-=======
       this->move_container(etl::move(other));
->>>>>>> 575a0fee
     }
 #endif
 
@@ -1755,11 +1696,7 @@
     forward_list& operator = (forward_list&& rhs)
     {
 
-<<<<<<< HEAD
-      this->move_container(ETL_STD::move(rhs));
-=======
       this->move_container(etl::move(rhs));
->>>>>>> 575a0fee
 
       return *this;
     }
@@ -1847,11 +1784,7 @@
         typename etl::iforward_list<T>::iterator itr = other.begin();
         while (itr != other.end())
         {
-<<<<<<< HEAD
-          this->push_back(ETL_STD::move(*itr));
-=======
           this->push_back(etl::move(*itr));
->>>>>>> 575a0fee
           ++itr;
         }
 
@@ -1908,11 +1841,7 @@
     //*************************************************************************
     forward_list& operator = (forward_list&& rhs)
     {
-<<<<<<< HEAD
-      this->move_container(ETL_STD::move(rhs));
-=======
       this->move_container(etl::move(rhs));
->>>>>>> 575a0fee
 
       return *this;
     }
@@ -1943,11 +1872,7 @@
   bool operator ==(const etl::iforward_list<T>& lhs, const etl::iforward_list<T>& rhs)
   {
     return (lhs.size() == rhs.size()) &&
-<<<<<<< HEAD
-      ETL_STD::equal(lhs.begin(), lhs.end(), rhs.begin());
-=======
       etl::equal(lhs.begin(), lhs.end(), rhs.begin());
->>>>>>> 575a0fee
   }
 
   //*************************************************************************
@@ -1972,14 +1897,7 @@
   template <typename T>
   bool operator <(const etl::iforward_list<T>& lhs, const etl::iforward_list<T>& rhs)
   {
-<<<<<<< HEAD
-    return ETL_STD::lexicographical_compare(lhs.begin(),
-      lhs.end(),
-      rhs.begin(),
-      rhs.end());
-=======
     return etl::lexicographical_compare(lhs.begin(), lhs.end(), rhs.begin(), rhs.end());
->>>>>>> 575a0fee
   }
 
   //*************************************************************************
