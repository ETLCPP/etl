--- conflicted
+++ resolved
@@ -430,18 +430,11 @@
   /// 'Bad variant access' exception for the variant class.
   ///\ingroup variant
   //***************************************************************************
-<<<<<<< HEAD
-  class bad_variant_access : public variant_exception {
-  public:
-    bad_variant_access(string_type file_name_, numeric_type line_number_)
-    : variant_exception(ETL_ERROR_TEXT("variant:bad variant access", ETL_VARIANT_FILE_ID"A"), file_name_, line_number_)
-=======
   class bad_variant_access : public variant_exception 
   {
   public:
     bad_variant_access(string_type file_name_, numeric_type line_number_)
     : variant_exception(ETL_ERROR_TEXT("variant:bad variant access", ETL_VARIANT_FILE_ID"B"), file_name_, line_number_)
->>>>>>> dd89f1c7
     {}
   };
 
@@ -1290,7 +1283,6 @@
   //***************************************************************************
   namespace private_variant
   {
-<<<<<<< HEAD
     template <typename TRet, typename TCallable, typename TVariant, size_t tIndex, typename TNext, typename... TVariants>
     ETL_CONSTEXPR14 static TRet do_visit_single(TCallable&& f, TVariant&& v, TNext&&, TVariants&&... vs);
 
@@ -1303,8 +1295,6 @@
     {
     };
 
-=======
->>>>>>> dd89f1c7
     //***************************************************************************
     /// Deduces return type of a call to TCallable with arguments Ts.
     /// A lite version of std::invoke_result.
@@ -1312,14 +1302,8 @@
     template <typename TCallable, typename... Ts>
     struct single_visit_result_type
     {
-<<<<<<< HEAD
       using type = decltype(declval<TCallable>()(declval<Ts>()...));
     };
-=======
-      using type = decltype(etl::declval<TCallable>()(etl::declval<Ts>()...));
-    };
-
->>>>>>> dd89f1c7
     template <typename TCallable, typename... Ts>
     using single_visit_result_type_t = typename single_visit_result_type<TCallable, Ts...>::type;
 
@@ -1340,10 +1324,6 @@
     //***************************************************************************
     template <template <typename...> typename, typename...>
     struct visit_result_helper;
-<<<<<<< HEAD
-=======
-
->>>>>>> dd89f1c7
     template <template <typename...> typename TToInject, size_t... tAltIndices, typename TCur>
     struct visit_result_helper<TToInject, index_sequence<tAltIndices...>, TCur>
     {
@@ -1353,10 +1333,6 @@
 
       using type = common_type_t<TToInject<var_type<tAltIndices> >...>;
     };
-<<<<<<< HEAD
-=======
-
->>>>>>> dd89f1c7
     template <template <typename...> typename TToInject, size_t... tAltIndices, typename TCur, typename TNext, typename... TVs>
     struct visit_result_helper<TToInject, index_sequence<tAltIndices...>, TCur, TNext, TVs...>
     {
@@ -1370,15 +1346,10 @@
         using next_inject = TToInject<var_type<tIndex>, TNextInj...>;
         using recursive_result = typename visit_result_helper<next_inject, make_index_sequence<variant_size<remove_reference_t<TNext> >::value>, TNext, TVs...>::type;
       };
-<<<<<<< HEAD
-=======
-
->>>>>>> dd89f1c7
       using type = common_type_t<typename next_inject_wrap<tAltIndices>::recursive_result...>;
     };
 
     //***************************************************************************
-<<<<<<< HEAD
     /// Generates the result type for visit by applying 'common_type' on the return
     /// type from calls to function object with all possible permutations of variant
     /// alternatives. Shortcuts to first argument unless it is 'visit_auto_return'.
@@ -1400,26 +1371,6 @@
 
     template <typename... Ts>
     using visit_result_t = typename visit_result<Ts...>::type;
-=======
-    /// Used to create a template alias that has the TCallable embedded into the
-    /// first argument.
-    //***************************************************************************
-    template <typename TCallable>
-    struct visit_result_single_wrapper
-    {
-      template <typename... Ts>
-      using ttype = single_visit_result_type_t<TCallable, Ts...>;
-    };
-
-    template <typename TCallable, typename T1, typename... Ts>
-    struct visit_result
-    {
-      using type = typename visit_result_helper<typename visit_result_single_wrapper<TCallable>::ttype, make_index_sequence<variant_size<remove_reference_t<T1> >::value>, T1, Ts...>::type;
-    };
-
-    template <typename TCallable, typename... Ts>
-    using visit_result_t = typename visit_result<TCallable, Ts...>::type;
->>>>>>> dd89f1c7
 
     //***************************************************************************
     /// Makes a call to TCallable using tIndex alternative to the variant.
@@ -1428,11 +1379,7 @@
     template <typename TRet, typename TCallable, typename TVariant, size_t tIndex>
     constexpr TRet do_visit_single(TCallable&& f, TVariant&& v)
     {
-<<<<<<< HEAD
       return static_cast<TCallable&&>(f)(etl::get<tIndex>(static_cast<TVariant&&>(v)));
-=======
-      return static_cast<TCallable&&>(f)(etl::get<tIndex>(etl::forward<TVariant>(v)));
->>>>>>> dd89f1c7
     }
 
     //***************************************************************************
@@ -1445,10 +1392,6 @@
     {
       using function_pointer = add_pointer_t<TRet(TCallable&&, TCurVariant&&, TVarRest&&...)>;
       template <size_t tIndex>
-<<<<<<< HEAD
-=======
-      
->>>>>>> dd89f1c7
       static constexpr function_pointer fptr() noexcept
       {
         return &do_visit_single<TRet, TCallable, TCurVariant, tIndex, TVarRest...>;
@@ -1462,22 +1405,10 @@
     ETL_CONSTEXPR14 static TRet do_visit(TCallable&& f, TVariant&& v, index_sequence<tIndices...>, TVarRest&&... variants)
     {
       ETL_ASSERT(!v.valueless_by_exception(), ETL_ERROR(bad_variant_access));
-<<<<<<< HEAD
       using helper_t = do_visit_helper<TRet, TCallable, TVariant, TVarRest...>;
       using func_ptr = typename helper_t::function_pointer;
       constexpr func_ptr jmp_table[]{
         helper_t::template fptr<tIndices>()...};
-=======
-
-      using helper_t = do_visit_helper<TRet, TCallable, TVariant, TVarRest...>;
-      using func_ptr = typename helper_t::function_pointer;
-
-      constexpr func_ptr jmp_table[]
-      {
-        helper_t::template fptr<tIndices>()...
-      };
-      
->>>>>>> dd89f1c7
       return jmp_table[v.index()](static_cast<TCallable&&>(f), static_cast<TVariant&&>(v), static_cast<TVarRest&&>(variants)...);
     }
 
@@ -1485,10 +1416,6 @@
     ETL_CONSTEXPR14 static TRet visit(TCallable&& f, TVariant&& v, TVs&&... vs)
     {
       constexpr size_t variants = etl::variant_size<typename remove_reference<TVariant>::type>::value;
-<<<<<<< HEAD
-=======
-      
->>>>>>> dd89f1c7
       return private_variant::do_visit<TRet>(static_cast<TCallable&&>(f),
                                              static_cast<TVariant&&>(v),
                                              make_index_sequence<variants>{},
@@ -1506,10 +1433,6 @@
       add_pointer_t<TVariant>  variant_;
 
     public:
-<<<<<<< HEAD
-=======
-
->>>>>>> dd89f1c7
       constexpr constexpr_visit_closure(TCallable&& c, TVariant&& v)
         : callable_(&c), variant_(&v)
       {
@@ -1522,7 +1445,6 @@
       }
     };
 
-<<<<<<< HEAD
     template <typename TRet, typename TCallable, typename TVariant, size_t tIndex, typename TNext, typename... TVariants>
     ETL_CONSTEXPR14 static TRet do_visit_single(TCallable&& f, TVariant&& v, TNext&& next, TVariants&&... vs)
     {
@@ -1530,40 +1452,13 @@
                                           static_cast<TNext&&>(next), static_cast<TVariants&&>(vs)...);
     }
 
-=======
-    template <typename TRet, typename TCallable, typename TVariant, size_t tIndex, typename... TVariants>
-    ETL_CONSTEXPR14 static TRet do_visit_single(TCallable&& f, TVariant&& v, TVariants&&... vs)
-    {
-      return private_variant::visit<TRet>(constexpr_visit_closure<TRet, TCallable, TVariant, tIndex>(static_cast<TCallable&&>(f), static_cast<TVariant&&>(v)),
-                                          static_cast<TVariants&&>(vs)...);
-    }
-
-    //***************************************************************************
-    /// Dummy-struct used to indicate that the return type should be auto-deduced
-    /// from the callable object and the alternatives in the variants passed to
-    /// a visit. Should never explicitly be used by an user.
-    //***************************************************************************
-    struct visit_auto_return
-    {
-    };
-
-    template <typename TRet, typename TCallable, typename... TVariants>
-    using visit_return = conditional_t<is_same<TRet, visit_auto_return>::value, visit_result_t<TCallable&&, TVariants&&...>, TRet>;
-
->>>>>>> dd89f1c7
   }  // namespace private_variant
 
   //***************************************************************************
   /// c++11/14 compatible etl::visit for etl::variant. Supports both c++17
-<<<<<<< HEAD
   /// "auto return type" signature and c++20 explicit template return type.
   //***************************************************************************
   template <typename TRet = private_variant::visit_auto_return, typename... TVariants, typename TCallable, typename TDeducedReturn = private_variant::visit_result_t<TRet, TCallable, TVariants...> >
-=======
-  /// "auto return type" signature
-  //***************************************************************************
-  template <typename TRet = private_variant::visit_auto_return, typename... TVariants, typename TCallable, typename TDeducedReturn = private_variant::visit_return<TRet, TCallable, TVariants...> >
->>>>>>> dd89f1c7
   ETL_CONSTEXPR14 static TDeducedReturn visit(TCallable&& f, TVariants&&... vs)
   {
     return private_variant::visit<TDeducedReturn>(static_cast<TCallable&&>(f), static_cast<TVariants&&>(vs)...);
