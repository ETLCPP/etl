--- conflicted
+++ resolved
@@ -98,18 +98,11 @@
   /// 'Bad variant access' exception for the variant class.
   ///\ingroup variant
   //***************************************************************************
-<<<<<<< HEAD
-  class bad_variant_access : public variant_exception {
-  public:
-    bad_variant_access(string_type file_name_, numeric_type line_number_)
-      : variant_exception(ETL_ERROR_TEXT("variant:bad variant access", ETL_VARIANT_FILE_ID"A"), file_name_, line_number_)
-=======
   class bad_variant_access : public variant_exception 
   {
   public:
     bad_variant_access(string_type file_name_, numeric_type line_number_)
       : variant_exception(ETL_ERROR_TEXT("variant:bad variant access", ETL_VARIANT_FILE_ID"B"), file_name_, line_number_)
->>>>>>> dd89f1c7
     {}
   };
 
@@ -1081,20 +1074,6 @@
   {
     template <size_t, typename>
     struct variant_alternative_helper;
-<<<<<<< HEAD
-#define ETL_VARIANT_HELPER(INDEX, TYPE)                                             \
-  template <typename T1,                                                            \
-            typename T2,                                                            \
-            typename T3,                                                            \
-            typename T4,                                                            \
-            typename T5,                                                            \
-            typename T6,                                                            \
-            typename T7,                                                            \
-            typename T8>                                                            \
-  struct variant_alternative_helper<INDEX, variant<T1, T2, T3, T4, T5, T6, T7, T8>> \
-  {                                                                                 \
-    typedef TYPE type;                                                              \
-=======
 #define ETL_VARIANT_HELPER(INDEX, TYPE)                                              \
   template <typename T1,                                                             \
             typename T2,                                                             \
@@ -1107,7 +1086,6 @@
   struct variant_alternative_helper<INDEX, variant<T1, T2, T3, T4, T5, T6, T7, T8> > \
   {                                                                                  \
     typedef TYPE type;                                                               \
->>>>>>> dd89f1c7
   };
     ETL_VARIANT_HELPER(0, T1)
     ETL_VARIANT_HELPER(1, T2)
@@ -1119,73 +1097,49 @@
     ETL_VARIANT_HELPER(7, T8)
 #undef ETL_VARIANT_HELPER
   }  // namespace private_variant
-<<<<<<< HEAD
-=======
   
->>>>>>> dd89f1c7
   template <size_t tIndex, typename TVariant>
   struct variant_alternative
   {
     typedef typename private_variant::variant_alternative_helper<tIndex, TVariant>::type type;
   };
-<<<<<<< HEAD
-=======
   
->>>>>>> dd89f1c7
   template <size_t tIndex, typename TVariant>
   struct variant_alternative<tIndex, TVariant const>
   {
     typedef typename private_variant::variant_alternative_helper<tIndex, TVariant>::type const type;
   };
-<<<<<<< HEAD
-=======
   
->>>>>>> dd89f1c7
   template <size_t tIndex, typename TVariant>
   struct variant_alternative<tIndex, TVariant volatile>
   {
     typedef typename private_variant::variant_alternative_helper<tIndex, TVariant>::type volatile type;
   };
-<<<<<<< HEAD
-=======
   
->>>>>>> dd89f1c7
   template <size_t tIndex, typename TVariant>
   struct variant_alternative<tIndex, TVariant const volatile>
   {
     typedef typename private_variant::variant_alternative_helper<tIndex, TVariant>::type const volatile type;
   };
-<<<<<<< HEAD
-=======
   
->>>>>>> dd89f1c7
   template <typename T, typename TVariant>
   inline T& get(TVariant& variant)
   {
     return variant.template get<T>();
   }
-<<<<<<< HEAD
-=======
   
->>>>>>> dd89f1c7
   template <typename T, typename TVariant>
   inline T const& get(TVariant const& variant)
   {
     return variant.template get<T>();
   }
-<<<<<<< HEAD
-=======
   
->>>>>>> dd89f1c7
   template <size_t tIndex, typename TVariant>
   inline typename variant_alternative<tIndex, TVariant>::type& get(TVariant& variant)
   {
     return get<typename variant_alternative<tIndex, TVariant>::type>(variant);
   }
-<<<<<<< HEAD
-=======
-
->>>>>>> dd89f1c7
+
   template <size_t tIndex, typename TVariant>
   inline typename variant_alternative<tIndex, TVariant const>::type& get(TVariant const& variant)
   {
@@ -1198,17 +1152,6 @@
   {                                                                           \
     switch (variant.index())                                                  \
     {                                                                         \
-<<<<<<< HEAD
-    case 0: return static_cast<TRet>(visitor(get<0>(variant)));               \
-    case 1: return static_cast<TRet>(visitor(get<1>(variant)));               \
-    case 2: return static_cast<TRet>(visitor(get<2>(variant)));               \
-    case 3: return static_cast<TRet>(visitor(get<3>(variant)));               \
-    case 4: return static_cast<TRet>(visitor(get<4>(variant)));               \
-    case 5: return static_cast<TRet>(visitor(get<5>(variant)));               \
-    case 6: return static_cast<TRet>(visitor(get<6>(variant)));               \
-    case 7: return static_cast<TRet>(visitor(get<7>(variant)));               \
-    default: ETL_ASSERT(false, ETL_ERROR(bad_variant_access));                \
-=======
       case 0: return static_cast<TRet>(visitor(get<0>(variant)));             \
       case 1: return static_cast<TRet>(visitor(get<1>(variant)));             \
       case 2: return static_cast<TRet>(visitor(get<2>(variant)));             \
@@ -1218,7 +1161,6 @@
       case 6: return static_cast<TRet>(visitor(get<6>(variant)));             \
       case 7: return static_cast<TRet>(visitor(get<7>(variant)));             \
       default: ETL_ASSERT(false, ETL_ERROR(bad_variant_access));              \
->>>>>>> dd89f1c7
     }                                                                         \
   }
 
