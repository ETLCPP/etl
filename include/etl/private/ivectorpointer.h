///\file

/******************************************************************************
The MIT License(MIT)

Embedded Template Library.
https://github.com/ETLCPP/etl
https://www.etlcpp.com

Copyright(c) 2016 jwellbelove

Permission is hereby granted, free of charge, to any person obtaining a copy
of this software and associated documentation files(the "Software"), to deal
in the Software without restriction, including without limitation the rights
to use, copy, modify, merge, publish, distribute, sublicense, and / or sell
copies of the Software, and to permit persons to whom the Software is
furnished to do so, subject to the following conditions :

The above copyright notice and this permission notice shall be included in all
copies or substantial portions of the Software.

THE SOFTWARE IS PROVIDED "AS IS", WITHOUT WARRANTY OF ANY KIND, EXPRESS OR
IMPLIED, INCLUDING BUT NOT LIMITED TO THE WARRANTIES OF MERCHANTABILITY,
FITNESS FOR A PARTICULAR PURPOSE AND NONINFRINGEMENT.IN NO EVENT SHALL THE
AUTHORS OR COPYRIGHT HOLDERS BE LIABLE FOR ANY CLAIM, DAMAGES OR OTHER
LIABILITY, WHETHER IN AN ACTION OF CONTRACT, TORT OR OTHERWISE, ARISING FROM,
OUT OF OR IN CONNECTION WITH THE SOFTWARE OR THE USE OR OTHER DEALINGS IN THE
SOFTWARE.
******************************************************************************/

#ifndef ETL_IVECTOR_POINTER_INCLUDED
#define ETL_IVECTOR_POINTER_INCLUDED

#ifndef ETL_IN_VECTOR_H
#error  This header is a private element of etl::ivector
#endif

#include "pvoidvector.h"

namespace etl
{
  //***************************************************************************
  /// The base class for specifically sized vectors.
  /// Can be used as a reference type for all vectors containing a specific pointer type.
  ///\ingroup vector
  //***************************************************************************
  template <typename T>
  class ivector<T*> : public pvoidvector
  {
  public:

    typedef T*                                    value_type;
    typedef value_type&                           reference;
    typedef const value_type&                     const_reference;
    typedef value_type*                           pointer;
    typedef const value_type*                     const_pointer;
    typedef value_type*                           iterator;
    typedef const value_type*                     const_iterator;
<<<<<<< HEAD
    typedef ETL_STD::reverse_iterator<iterator>       reverse_iterator;
    typedef ETL_STD::reverse_iterator<const_iterator> const_reverse_iterator;
    typedef size_t                                size_type;
    typedef typename ETL_STD::iterator_traits<iterator>::difference_type difference_type;
=======
    typedef ETL_OR_STD::reverse_iterator<iterator>       reverse_iterator;
    typedef ETL_OR_STD::reverse_iterator<const_iterator> const_reverse_iterator;
    typedef size_t                                size_type;
    typedef typename etl::iterator_traits<iterator>::difference_type difference_type;
>>>>>>> 575a0fee

  protected:

    typedef value_type parameter_t;

  private:

    typedef pvoidvector base_t;

  public:

    //*********************************************************************
    /// Returns an iterator to the beginning of the vector.
    ///\return An iterator to the beginning of the vector.
    //*********************************************************************
    iterator begin()
    {
      return iterator(base_t::begin());
    }

    //*********************************************************************
    /// Returns a const_iterator to the beginning of the vector.
    ///\return A const iterator to the beginning of the vector.
    //*********************************************************************
    const_iterator begin() const
    {
      return const_iterator(base_t::begin());
    }

    //*********************************************************************
    /// Returns an iterator to the end of the vector.
    ///\return An iterator to the end of the vector.
    //*********************************************************************
    iterator end()
    {
      return iterator(base_t::end());
    }

    //*********************************************************************
    /// Returns a const_iterator to the end of the vector.
    ///\return A const iterator to the end of the vector.
    //*********************************************************************
    const_iterator end() const
    {
      return const_iterator(base_t::end());
    }

    //*********************************************************************
    /// Returns a const_iterator to the beginning of the vector.
    ///\return A const iterator to the beginning of the vector.
    //*********************************************************************
    const_iterator cbegin() const
    {
      return const_iterator(base_t::cbegin());
    }

    //*********************************************************************
    /// Returns a const_iterator to the end of the vector.
    ///\return A const iterator to the end of the vector.
    //*********************************************************************
    const_iterator cend() const
    {
      return const_iterator(base_t::cend());
    }

    //*********************************************************************
    /// Returns an reverse iterator to the reverse beginning of the vector.
    ///\return Iterator to the reverse beginning of the vector.
    //*********************************************************************
    reverse_iterator rbegin()
    {
      return reverse_iterator(iterator(base_t::end()));
    }

    //*********************************************************************
    /// Returns a const reverse iterator to the reverse beginning of the vector.
    ///\return Const iterator to the reverse beginning of the vector.
    //*********************************************************************
    const_reverse_iterator rbegin() const
    {
      return const_reverse_iterator(const_iterator(base_t::end()));
    }

    //*********************************************************************
    /// Returns a reverse iterator to the end + 1 of the vector.
    ///\return Reverse iterator to the end + 1 of the vector.
    //*********************************************************************
    reverse_iterator rend()
    {
      return reverse_iterator(iterator(base_t::begin()));
    }

    //*********************************************************************
    /// Returns a const reverse iterator to the end + 1 of the vector.
    ///\return Const reverse iterator to the end + 1 of the vector.
    //*********************************************************************
    const_reverse_iterator rend() const
    {
      return const_reverse_iterator(const_iterator(base_t::begin()));
    }

    //*********************************************************************
    /// Returns a const reverse iterator to the reverse beginning of the vector.
    ///\return Const reverse iterator to the reverse beginning of the vector.
    //*********************************************************************
    const_reverse_iterator crbegin() const
    {
      return const_reverse_iterator(const_iterator(base_t::cend()));
    }

    //*********************************************************************
    /// Returns a const reverse iterator to the end + 1 of the vector.
    ///\return Const reverse iterator to the end + 1 of the vector.
    //*********************************************************************
    const_reverse_iterator crend() const
    {
      return const_reverse_iterator(const_iterator(base_t::cbegin()));
    }

    //*********************************************************************
    /// Resizes the vector.
    /// If asserts or exceptions are enabled and the new size is larger than the
    /// maximum then a vector_full is thrown.
    ///\param new_size The new size.
    //*********************************************************************
    void resize(size_t new_size)
    {
      base_t::resize(new_size);
    }

    //*********************************************************************
    /// Resizes the vector.
    /// If asserts or exceptions are enabled and the new size is larger than the
    /// maximum then a vector_full is thrown.
    ///\param new_size The new size.
    ///\param value   The value to fill new elements with. Default = default constructed value.
    //*********************************************************************
    void resize(size_t new_size, value_type value)
    {
      base_t::resize(new_size, value);
    }

    //*********************************************************************
    /// Returns a reference to the value at index 'i'
    ///\param i The index.
    ///\return A reference to the value at index 'i'
    //*********************************************************************
    reference operator [](size_t i)
    {
      return reference(base_t::operator[](i));
    }

    //*********************************************************************
    /// Returns a const reference to the value at index 'i'
    ///\param i The index.
    ///\return A const reference to the value at index 'i'
    //*********************************************************************
    const_reference operator [](size_t i) const
    {
      return const_reference(base_t::operator[](i));
    }

    //*********************************************************************
    /// Returns a reference to the value at index 'i'
    /// If asserts or exceptions are enabled, emits an etl::vector_out_of_bounds if the index is out of range.
    ///\param i The index.
    ///\return A reference to the value at index 'i'
    //*********************************************************************
    reference at(size_t i)
    {
      return reference(base_t::at(i));
    }

    //*********************************************************************
    /// Returns a const reference to the value at index 'i'
    /// If asserts or exceptions are enabled, emits an etl::vector_out_of_bounds if the index is out of range.
    ///\param i The index.
    ///\return A const reference to the value at index 'i'
    //*********************************************************************
    const_reference at(size_t i) const
    {
      return const_reference(base_t::at(i));
    }

    //*********************************************************************
    /// Returns a reference to the first element.
    ///\return A reference to the first element.
    //*********************************************************************
    reference front()
    {
      return reference(base_t::front());
    }

    //*********************************************************************
    /// Returns a const reference to the first element.
    ///\return A const reference to the first element.
    //*********************************************************************
    const_reference front() const
    {
      return const_reference(base_t::front());
    }

    //*********************************************************************
    /// Returns a reference to the last element.
    ///\return A reference to the last element.
    //*********************************************************************
    reference back()
    {
      return reference(base_t::back());
    }

    //*********************************************************************
    /// Returns a const reference to the last element.
    ///\return A const reference to the last element.
    //*********************************************************************
    const_reference back() const
    {
      return const_reference(base_t::back());
    }

    //*********************************************************************
    /// Returns a pointer to the beginning of the vector data.
    ///\return A pointer to the beginning of the vector data.
    //*********************************************************************
    pointer data()
    {
      return pointer(base_t::data());
    }

    //*********************************************************************
    /// Returns a const pointer to the beginning of the vector data.
    ///\return A const pointer to the beginning of the vector data.
    //*********************************************************************
    const_pointer data() const
    {
      return const_pointer(base_t::data());
    }

    //*********************************************************************
    /// Assigns values to the vector.
    /// If asserts or exceptions are enabled, emits vector_full if the vector does not have enough free space.
    /// If asserts or exceptions are enabled, emits vector_iterator if the iterators are reversed.
    ///\param first The iterator to the first element.
    ///\param last  The iterator to the last element + 1.
    //*********************************************************************
    template <typename TIterator>
    void assign(TIterator first, TIterator last)
    {
      base_t::initialise();

      while (first != last)
      {
        *p_end++ = (void*)*first++;
      }
    }

    //*********************************************************************
    /// Assigns values to the vector.
    /// If asserts or exceptions are enabled, emits vector_full if the vector does not have enough free space.
    ///\param n     The number of elements to add.
    ///\param value The value to insert for each element.
    //*********************************************************************
    void assign(size_t n, parameter_t value)
    {
      base_t::assign(n, value);
    }

    //*************************************************************************
    /// Clears the vector.
    //*************************************************************************
    void clear()
    {
      base_t::clear();
    }

    //*********************************************************************
    /// Inserts a value at the end of the vector.
    /// If asserts or exceptions are enabled, emits vector_full if the vector is already full.
    ///\param value The value to add.
    //*********************************************************************
    void push_back(parameter_t value)
    {
      base_t::push_back(value);
    }

    //*************************************************************************
    /// Removes an element from the end of the vector.
    /// Does nothing if the vector is empty.
    //*************************************************************************
    void pop_back()
    {
      base_t::pop_back();
    }

    //*********************************************************************
    /// Inserts a value to the vector.
    /// If asserts or exceptions are enabled, emits vector_full if the vector is already full.
    ///\param position The position to insert before.
    ///\param value    The value to insert.
    //*********************************************************************
    iterator insert(iterator position, parameter_t value)
    {
      return iterator(base_t::insert(base_t::iterator(position), value));
    }

    //*********************************************************************
    /// Inserts 'n' values to the vector.
    /// If asserts or exceptions are enabled, emits vector_full if the vector does not have enough free space.
    ///\param position The position to insert before.
    ///\param n        The number of elements to add.
    ///\param value    The value to insert.
    //*********************************************************************
    void insert(iterator position, size_t n, parameter_t value)
    {
      base_t::insert(base_t::iterator(position), n, value);
    }

    //*********************************************************************
    /// Inserts a range of values to the vector.
    /// If asserts or exceptions are enabled, emits vector_full if the vector does not have enough free space.
    ///\param position The position to insert before.
    ///\param first    The first element to add.
    ///\param last     The last + 1 element to add.
    //*********************************************************************
    template <class TIterator>
    void insert(iterator position, TIterator first, TIterator last)
    {
      base_t::insert(base_t::iterator(position), first, last);
    }

    //*********************************************************************
    /// Erases an element.
    ///\param i_element Iterator to the element.
    ///\return An iterator pointing to the element that followed the erased element.
    //*********************************************************************
    iterator erase(iterator i_element)
    {
      return iterator(base_t::erase(base_t::iterator(i_element)));
    }

    //*********************************************************************
    /// Erases a range of elements.
    /// The range includes all the elements between first and last, including the
    /// element pointed by first, but not the one pointed by last.
    ///\param first Iterator to the first element.
    ///\param last  Iterator to the last element.
    ///\return An iterator pointing to the element that followed the erased element.
    //*********************************************************************
    iterator erase(iterator first, iterator last)
    {
      return iterator(base_t::erase(base_t::iterator(first), base_t::iterator(last)));
    }

    //*************************************************************************
    /// Assignment operator.
    //*************************************************************************
    ivector& operator = (const ivector& rhs)
    {
      if (&rhs != this)
      {
        assign(rhs.cbegin(), rhs.cend());
      }

      return *this;
    }

#ifdef ETL_IVECTOR_REPAIR_ENABLE
    //*************************************************************************
    /// Fix the internal pointers after a low level memory copy.
    //*************************************************************************
    virtual void repair() = 0;
#endif

  protected:

    //*********************************************************************
    /// Constructor.
    //*********************************************************************
    ivector(T** p_buffer_, size_t MAX_SIZE_)
      : pvoidvector(reinterpret_cast<void**>(p_buffer_), MAX_SIZE_)
    {
    }

    //*********************************************************************
    /// Initialise the source vector after a move.
    //*********************************************************************
    void initialise_source_external_buffer_after_move()
    {
<<<<<<< HEAD
      ETL_SUBTRACT_DEBUG_COUNT(int32_t(ETL_STD::distance(p_buffer, p_end)))
=======
      ETL_SUBTRACT_DEBUG_COUNT(int32_t(etl::distance(p_buffer, p_end)))
>>>>>>> 575a0fee

        p_end = p_buffer;
    }

    //*********************************************************************
    /// Initialise the destination vector after a move.
    //*********************************************************************
    void initialise_destination_external_buffer_after_move()
    {
<<<<<<< HEAD
      ETL_ADD_DEBUG_COUNT(int32_t(ETL_STD::distance(p_buffer, p_end)))
=======
      ETL_ADD_DEBUG_COUNT(int32_t(etl::distance(p_buffer, p_end)))
>>>>>>> 575a0fee
    }
  };

  template <typename T>
  class ivector<const T*> : public pvoidvector
  {
  public:

    typedef const T*                              value_type;
    typedef value_type&                           reference;
    typedef const value_type&                     const_reference;
    typedef value_type*                           pointer;
    typedef const value_type*                     const_pointer;
    typedef value_type*                           iterator;
    typedef const value_type*                     const_iterator;
<<<<<<< HEAD
    typedef ETL_STD::reverse_iterator<iterator>       reverse_iterator;
    typedef ETL_STD::reverse_iterator<const_iterator> const_reverse_iterator;
    typedef size_t                                size_type;
    typedef typename ETL_STD::iterator_traits<iterator>::difference_type difference_type;
=======
    typedef ETL_OR_STD::reverse_iterator<iterator>       reverse_iterator;
    typedef ETL_OR_STD::reverse_iterator<const_iterator> const_reverse_iterator;
    typedef size_t                                size_type;
    typedef typename etl::iterator_traits<iterator>::difference_type difference_type;
>>>>>>> 575a0fee

  protected:

    typedef value_type parameter_t;

  private:

    typedef pvoidvector base_t;

  public:

    //*********************************************************************
    /// Returns an iterator to the beginning of the vector.
    ///\return An iterator to the beginning of the vector.
    //*********************************************************************
    iterator begin()
    {
      return iterator(base_t::begin());
    }

    //*********************************************************************
    /// Returns a const_iterator to the beginning of the vector.
    ///\return A const iterator to the beginning of the vector.
    //*********************************************************************
    const_iterator begin() const
    {
      return const_iterator(base_t::begin());
    }

    //*********************************************************************
    /// Returns an iterator to the end of the vector.
    ///\return An iterator to the end of the vector.
    //*********************************************************************
    iterator end()
    {
      return iterator(base_t::end());
    }

    //*********************************************************************
    /// Returns a const_iterator to the end of the vector.
    ///\return A const iterator to the end of the vector.
    //*********************************************************************
    const_iterator end() const
    {
      return const_iterator(base_t::end());
    }

    //*********************************************************************
    /// Returns a const_iterator to the beginning of the vector.
    ///\return A const iterator to the beginning of the vector.
    //*********************************************************************
    const_iterator cbegin() const
    {
      return const_iterator(base_t::cbegin());
    }

    //*********************************************************************
    /// Returns a const_iterator to the end of the vector.
    ///\return A const iterator to the end of the vector.
    //*********************************************************************
    const_iterator cend() const
    {
      return const_iterator(base_t::cend());
    }

    //*********************************************************************
    /// Returns an reverse iterator to the reverse beginning of the vector.
    ///\return Iterator to the reverse beginning of the vector.
    //*********************************************************************
    reverse_iterator rbegin()
    {
      return reverse_iterator(iterator(base_t::end()));
    }

    //*********************************************************************
    /// Returns a const reverse iterator to the reverse beginning of the vector.
    ///\return Const iterator to the reverse beginning of the vector.
    //*********************************************************************
    const_reverse_iterator rbegin() const
    {
      return const_reverse_iterator(const_iterator(base_t::end()));
    }

    //*********************************************************************
    /// Returns a reverse iterator to the end + 1 of the vector.
    ///\return Reverse iterator to the end + 1 of the vector.
    //*********************************************************************
    reverse_iterator rend()
    {
      return reverse_iterator(iterator(base_t::begin()));
    }

    //*********************************************************************
    /// Returns a const reverse iterator to the end + 1 of the vector.
    ///\return Const reverse iterator to the end + 1 of the vector.
    //*********************************************************************
    const_reverse_iterator rend() const
    {
      return const_reverse_iterator(const_iterator(base_t::begin()));
    }

    //*********************************************************************
    /// Returns a const reverse iterator to the reverse beginning of the vector.
    ///\return Const reverse iterator to the reverse beginning of the vector.
    //*********************************************************************
    const_reverse_iterator crbegin() const
    {
      return const_reverse_iterator(const_iterator(base_t::cend()));
    }

    //*********************************************************************
    /// Returns a const reverse iterator to the end + 1 of the vector.
    ///\return Const reverse iterator to the end + 1 of the vector.
    //*********************************************************************
    const_reverse_iterator crend() const
    {
      return const_reverse_iterator(const_iterator(base_t::cbegin()));
    }

    //*********************************************************************
    /// Resizes the vector.
    /// If asserts or exceptions are enabled and the new size is larger than the
    /// maximum then a vector_full is thrown.
    ///\param new_size The new size.
    //*********************************************************************
    void resize(size_t new_size)
    {
      base_t::resize(new_size);
    }

    //*********************************************************************
    /// Resizes the vector.
    /// If asserts or exceptions are enabled and the new size is larger than the
    /// maximum then a vector_full is thrown.
    ///\param new_size The new size.
    ///\param value   The value to fill new elements with. Default = default constructed value.
    //*********************************************************************
    void resize(size_t new_size, value_type value)
    {
      base_t::resize(new_size, const_cast<T*>(value));
    }

    //*********************************************************************
    /// Returns a reference to the value at index 'i'
    ///\param i The index.
    ///\return A reference to the value at index 'i'
    //*********************************************************************
    reference operator [](size_t i)
    {
      return reference(base_t::operator[](i));
    }

    //*********************************************************************
    /// Returns a const reference to the value at index 'i'
    ///\param i The index.
    ///\return A const reference to the value at index 'i'
    //*********************************************************************
    const_reference operator [](size_t i) const
    {
      return const_reference(base_t::operator[](i));
    }

    //*********************************************************************
    /// Returns a reference to the value at index 'i'
    /// If asserts or exceptions are enabled, emits an etl::vector_out_of_bounds if the index is out of range.
    ///\param i The index.
    ///\return A reference to the value at index 'i'
    //*********************************************************************
    reference at(size_t i)
    {
      return reference(base_t::at(i));
    }

    //*********************************************************************
    /// Returns a const reference to the value at index 'i'
    /// If asserts or exceptions are enabled, emits an etl::vector_out_of_bounds if the index is out of range.
    ///\param i The index.
    ///\return A const reference to the value at index 'i'
    //*********************************************************************
    const_reference at(size_t i) const
    {
      return const_reference(base_t::at(i));
    }

    //*********************************************************************
    /// Returns a reference to the first element.
    ///\return A reference to the first element.
    //*********************************************************************
    reference front()
    {
      return reference(base_t::front());
    }

    //*********************************************************************
    /// Returns a const reference to the first element.
    ///\return A const reference to the first element.
    //*********************************************************************
    const_reference front() const
    {
      return const_reference(base_t::front());
    }

    //*********************************************************************
    /// Returns a reference to the last element.
    ///\return A reference to the last element.
    //*********************************************************************
    reference back()
    {
      return reference(base_t::back());
    }

    //*********************************************************************
    /// Returns a const reference to the last element.
    ///\return A const reference to the last element.
    //*********************************************************************
    const_reference back() const
    {
      return const_reference(base_t::back());
    }

    //*********************************************************************
    /// Returns a pointer to the beginning of the vector data.
    ///\return A pointer to the beginning of the vector data.
    //*********************************************************************
    pointer data()
    {
      return pointer(base_t::data());
    }

    //*********************************************************************
    /// Returns a const pointer to the beginning of the vector data.
    ///\return A const pointer to the beginning of the vector data.
    //*********************************************************************
    const_pointer data() const
    {
      return const_pointer(base_t::data());
    }

    //*********************************************************************
    /// Assigns values to the vector.
    /// If asserts or exceptions are enabled, emits vector_full if the vector does not have enough free space.
    /// If asserts or exceptions are enabled, emits vector_iterator if the iterators are reversed.
    ///\param first The iterator to the first element.
    ///\param last  The iterator to the last element + 1.
    //*********************************************************************
    template <typename TIterator>
    void assign(TIterator first, TIterator last)
    {
      base_t::initialise();

      while (first != last)
      {
        *p_end++ = (void*)*first++;
      }
    }

    //*********************************************************************
    /// Assigns values to the vector.
    /// If asserts or exceptions are enabled, emits vector_full if the vector does not have enough free space.
    ///\param n     The number of elements to add.
    ///\param value The value to insert for each element.
    //*********************************************************************
    void assign(size_t n, parameter_t value)
    {
      base_t::assign(n, const_cast<T*>(value));
    }

    //*************************************************************************
    /// Clears the vector.
    //*************************************************************************
    void clear()
    {
      base_t::clear();
    }

    //*********************************************************************
    /// Inserts a value at the end of the vector.
    /// If asserts or exceptions are enabled, emits vector_full if the vector is already full.
    ///\param value The value to add.
    //*********************************************************************
    void push_back(parameter_t value)
    {
      base_t::push_back(const_cast<T*>(value));
    }

    //*************************************************************************
    /// Removes an element from the end of the vector.
    /// Does nothing if the vector is empty.
    //*************************************************************************
    void pop_back()
    {
      base_t::pop_back();
    }

    //*********************************************************************
    /// Inserts a value to the vector.
    /// If asserts or exceptions are enabled, emits vector_full if the vector is already full.
    ///\param position The position to insert before.
    ///\param value    The value to insert.
    //*********************************************************************
    iterator insert(iterator position, parameter_t value)
    {
      return iterator(base_t::insert(base_t::iterator(position), const_cast<T*>(value)));
    }

    //*********************************************************************
    /// Inserts 'n' values to the vector.
    /// If asserts or exceptions are enabled, emits vector_full if the vector does not have enough free space.
    ///\param position The position to insert before.
    ///\param n        The number of elements to add.
    ///\param value    The value to insert.
    //*********************************************************************
    void insert(iterator position, size_t n, parameter_t value)
    {
      base_t::insert(base_t::iterator(position), n, const_cast<T*>(value));
    }

    //*********************************************************************
    /// Inserts a range of values to the vector.
    /// If asserts or exceptions are enabled, emits vector_full if the vector does not have enough free space.
    ///\param position The position to insert before.
    ///\param first    The first element to add.
    ///\param last     The last + 1 element to add.
    //*********************************************************************
    template <class TIterator>
    void insert(iterator position, TIterator first, TIterator last)
    {
      base_t::insert(base_t::iterator(position), first, last);
    }

    //*********************************************************************
    /// Erases an element.
    ///\param i_element Iterator to the element.
    ///\return An iterator pointing to the element that followed the erased element.
    //*********************************************************************
    iterator erase(iterator i_element)
    {
      return iterator(base_t::erase(base_t::iterator(i_element)));
    }

    //*********************************************************************
    /// Erases a range of elements.
    /// The range includes all the elements between first and last, including the
    /// element pointed by first, but not the one pointed by last.
    ///\param first Iterator to the first element.
    ///\param last  Iterator to the last element.
    ///\return An iterator pointing to the element that followed the erased element.
    //*********************************************************************
    iterator erase(iterator first, iterator last)
    {
      return iterator(base_t::erase(base_t::iterator(first), base_t::iterator(last)));
    }

    //*************************************************************************
    /// Assignment operator.
    //*************************************************************************
    ivector& operator = (const ivector& rhs)
    {
      if (&rhs != this)
      {
        assign(rhs.cbegin(), rhs.cend());
      }

      return *this;
    }

#ifdef ETL_IVECTOR_REPAIR_ENABLE
    //*************************************************************************
    /// Fix the internal pointers after a low level memory copy.
    //*************************************************************************
    virtual void repair() = 0;
#endif

  protected:

    //*********************************************************************
    /// Constructor.
    //*********************************************************************
    ivector(const T** p_buffer_, size_t MAX_SIZE_)
      : pvoidvector(reinterpret_cast<void**>(const_cast<T**>(p_buffer_)), MAX_SIZE_)
    {
    }

    //*********************************************************************
    /// Initialise the source vector after a move.
    //*********************************************************************
    void initialise_source_external_buffer_after_move()
    {
<<<<<<< HEAD
      ETL_SUBTRACT_DEBUG_COUNT(int32_t(ETL_STD::distance(p_buffer, p_end)))
=======
      ETL_SUBTRACT_DEBUG_COUNT(int32_t(etl::distance(p_buffer, p_end)))
>>>>>>> 575a0fee

        p_end = p_buffer;
    }

    //*********************************************************************
    /// Initialise the destination vector after a move.
    //*********************************************************************
    void initialise_destination_external_buffer_after_move()
    {
<<<<<<< HEAD
      ETL_ADD_DEBUG_COUNT(int32_t(ETL_STD::distance(p_buffer, p_end)))
=======
      ETL_ADD_DEBUG_COUNT(int32_t(etl::distance(p_buffer, p_end)))
>>>>>>> 575a0fee
    }
  };

  //***************************************************************************
  /// Equal operator.
  ///\param lhs Reference to the first vector.
  ///\param rhs Reference to the second vector.
  ///\return <b>true</b> if the arrays are equal, otherwise <b>false</b>
  ///\ingroup vector
  //***************************************************************************
  template <typename T>
  bool operator ==(const etl::ivector<T*>& lhs, const etl::ivector<T*>& rhs)
  {
    return pvoidvector_equal(lhs, rhs);
  }

  //***************************************************************************
  /// Not equal operator.
  ///\param lhs Reference to the first vector.
  ///\param rhs Reference to the second vector.
  ///\return <b>true</b> if the arrays are not equal, otherwise <b>false</b>
  ///\ingroup vector
  //***************************************************************************
  template <typename T>
  bool operator !=(const etl::ivector<T*>& lhs, const etl::ivector<T*>& rhs)
  {
    return pvoidvector_not_equal(lhs, rhs);
  }

  //***************************************************************************
  /// Less than operator.
  ///\param lhs Reference to the first vector.
  ///\param rhs Reference to the second vector.
  ///\return <b>true</b> if the first vector is lexicographically less than the second, otherwise <b>false</b>
  ///\ingroup vector
  //***************************************************************************
  template <typename T>
  bool operator <(const etl::ivector<T*>& lhs, const etl::ivector<T*>& rhs)
  {
    return pvoidvector_less_than(lhs, rhs);
  }

  //***************************************************************************
  /// Greater than operator.
  ///\param lhs Reference to the first vector.
  ///\param rhs Reference to the second vector.
  ///\return <b>true</b> if the first vector is lexicographically greater than the second, otherwise <b>false</b>
  ///\ingroup vector
  //***************************************************************************
  template <typename T>
  bool operator >(const etl::ivector<T*>& lhs, const etl::ivector<T*>& rhs)
  {
    return pvoidvector_greater_than(lhs, rhs);
  }

  //***************************************************************************
  /// Less than or equal operator.
  ///\param lhs Reference to the first vector.
  ///\param rhs Reference to the second vector.
  ///\return <b>true</b> if the first vector is lexigraphically less than or equal to the second, otherwise <b>false</b>
  ///\ingroup vector
  //***************************************************************************
  template <typename T>
  bool operator <=(const etl::ivector<T*>& lhs, const etl::ivector<T*>& rhs)
  {
    return pvoidvector_less_than_equal(lhs, rhs);
  }

  //***************************************************************************
  /// Greater than or equal operator.
  ///\param lhs Reference to the first vector.
  ///\param rhs Reference to the second vector.
  ///\return <b>true</b> if the first vector is lexigraphically greater than or equal to the second, otherwise <b>false</b>
  ///\ingroup vector
  //***************************************************************************
  template <typename T>
  bool operator >=(const etl::ivector<T*>& lhs, const etl::ivector<T*>& rhs)
  {
    return pvoidvector_greater_than_equal(lhs, rhs);
  }

  //***************************************************************************
  // Helper functions
  //***************************************************************************
  inline bool pvoidvector_equal(const etl::pvoidvector& lhs, const etl::pvoidvector& rhs)
  {
    return operator ==(lhs, rhs);
  }

  inline bool pvoidvector_not_equal(const etl::pvoidvector& lhs, const etl::pvoidvector& rhs)
  {
    return operator !=(lhs, rhs);
  }

  inline bool pvoidvector_less_than(const etl::pvoidvector& lhs, const etl::pvoidvector& rhs)
  {
    return operator <(lhs, rhs);
  }

  inline bool pvoidvector_greater_than(const etl::pvoidvector& lhs, const etl::pvoidvector& rhs)
  {
    return operator >(lhs, rhs);
  }

  inline bool pvoidvector_less_than_equal(const etl::pvoidvector& lhs, const etl::pvoidvector& rhs)
  {
    return operator <=(lhs, rhs);
  }

  inline bool pvoidvector_greater_than_equal(const etl::pvoidvector& lhs, const etl::pvoidvector& rhs)
  {
    return operator >=(lhs, rhs);
  }
}

#endif<|MERGE_RESOLUTION|>--- conflicted
+++ resolved
@@ -56,17 +56,10 @@
     typedef const value_type*                     const_pointer;
     typedef value_type*                           iterator;
     typedef const value_type*                     const_iterator;
-<<<<<<< HEAD
-    typedef ETL_STD::reverse_iterator<iterator>       reverse_iterator;
-    typedef ETL_STD::reverse_iterator<const_iterator> const_reverse_iterator;
-    typedef size_t                                size_type;
-    typedef typename ETL_STD::iterator_traits<iterator>::difference_type difference_type;
-=======
     typedef ETL_OR_STD::reverse_iterator<iterator>       reverse_iterator;
     typedef ETL_OR_STD::reverse_iterator<const_iterator> const_reverse_iterator;
     typedef size_t                                size_type;
     typedef typename etl::iterator_traits<iterator>::difference_type difference_type;
->>>>>>> 575a0fee
 
   protected:
 
@@ -455,11 +448,7 @@
     //*********************************************************************
     void initialise_source_external_buffer_after_move()
     {
-<<<<<<< HEAD
-      ETL_SUBTRACT_DEBUG_COUNT(int32_t(ETL_STD::distance(p_buffer, p_end)))
-=======
       ETL_SUBTRACT_DEBUG_COUNT(int32_t(etl::distance(p_buffer, p_end)))
->>>>>>> 575a0fee
 
         p_end = p_buffer;
     }
@@ -469,11 +458,7 @@
     //*********************************************************************
     void initialise_destination_external_buffer_after_move()
     {
-<<<<<<< HEAD
-      ETL_ADD_DEBUG_COUNT(int32_t(ETL_STD::distance(p_buffer, p_end)))
-=======
       ETL_ADD_DEBUG_COUNT(int32_t(etl::distance(p_buffer, p_end)))
->>>>>>> 575a0fee
     }
   };
 
@@ -489,17 +474,10 @@
     typedef const value_type*                     const_pointer;
     typedef value_type*                           iterator;
     typedef const value_type*                     const_iterator;
-<<<<<<< HEAD
-    typedef ETL_STD::reverse_iterator<iterator>       reverse_iterator;
-    typedef ETL_STD::reverse_iterator<const_iterator> const_reverse_iterator;
-    typedef size_t                                size_type;
-    typedef typename ETL_STD::iterator_traits<iterator>::difference_type difference_type;
-=======
     typedef ETL_OR_STD::reverse_iterator<iterator>       reverse_iterator;
     typedef ETL_OR_STD::reverse_iterator<const_iterator> const_reverse_iterator;
     typedef size_t                                size_type;
     typedef typename etl::iterator_traits<iterator>::difference_type difference_type;
->>>>>>> 575a0fee
 
   protected:
 
@@ -888,11 +866,7 @@
     //*********************************************************************
     void initialise_source_external_buffer_after_move()
     {
-<<<<<<< HEAD
-      ETL_SUBTRACT_DEBUG_COUNT(int32_t(ETL_STD::distance(p_buffer, p_end)))
-=======
       ETL_SUBTRACT_DEBUG_COUNT(int32_t(etl::distance(p_buffer, p_end)))
->>>>>>> 575a0fee
 
         p_end = p_buffer;
     }
@@ -902,11 +876,7 @@
     //*********************************************************************
     void initialise_destination_external_buffer_after_move()
     {
-<<<<<<< HEAD
-      ETL_ADD_DEBUG_COUNT(int32_t(ETL_STD::distance(p_buffer, p_end)))
-=======
       ETL_ADD_DEBUG_COUNT(int32_t(etl::distance(p_buffer, p_end)))
->>>>>>> 575a0fee
     }
   };
 
