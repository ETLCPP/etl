///\file

/******************************************************************************
The MIT License(MIT)

Embedded Template Library.
https://github.com/ETLCPP/etl
https://www.etlcpp.com

Copyright(c) 2016 jwellbelove

Permission is hereby granted, free of charge, to any person obtaining a copy
of this software and associated documentation files(the "Software"), to deal
in the Software without restriction, including without limitation the rights
to use, copy, modify, merge, publish, distribute, sublicense, and / or sell
copies of the Software, and to permit persons to whom the Software is
furnished to do so, subject to the following conditions :

The above copyright notice and this permission notice shall be included in all
copies or substantial portions of the Software.

THE SOFTWARE IS PROVIDED "AS IS", WITHOUT WARRANTY OF ANY KIND, EXPRESS OR
IMPLIED, INCLUDING BUT NOT LIMITED TO THE WARRANTIES OF MERCHANTABILITY,
FITNESS FOR A PARTICULAR PURPOSE AND NONINFRINGEMENT.IN NO EVENT SHALL THE
AUTHORS OR COPYRIGHT HOLDERS BE LIABLE FOR ANY CLAIM, DAMAGES OR OTHER
LIABILITY, WHETHER IN AN ACTION OF CONTRACT, TORT OR OTHERWISE, ARISING FROM,
OUT OF OR IN CONNECTION WITH THE SOFTWARE OR THE USE OR OTHER DEALINGS IN THE
SOFTWARE.
******************************************************************************/

#ifndef ETL_PVOIDVECTOR_INCLUDED
#define ETL_PVOIDVECTOR_INCLUDED

#define ETL_IN_PVOIDVECTOR

#include <stddef.h>

#include "../platform.h"
#include "../algorithm.h"
#include "vector_base.h"
#include "../type_traits.h"
#include "../error_handler.h"

#include "../functional.h"
#include "../iterator.h"

#ifdef ETL_COMPILER_GCC
#pragma GCC diagnostic ignored "-Wunused-variable"
#endif

#include "minmax_push.h"

namespace etl
{
  //***************************************************************************
  /// The base class for void* vectors.
  ///\ingroup vector
  //***************************************************************************
  class pvoidvector : public vector_base
  {
  public:

    typedef void*                                 value_type;
    typedef value_type&                           reference;
    typedef const value_type&                     const_reference;
    typedef value_type*                           pointer;
    typedef const value_type*                     const_pointer;
    typedef value_type*                           iterator;
    typedef const value_type*                     const_iterator;
<<<<<<< HEAD
    typedef ETL_STD::reverse_iterator<iterator>       reverse_iterator;
    typedef ETL_STD::reverse_iterator<const_iterator> const_reverse_iterator;
    typedef size_t                                size_type;
    typedef ETL_STD::iterator_traits<iterator>::difference_type difference_type;
=======
    typedef ETL_OR_STD::reverse_iterator<iterator>       reverse_iterator;
    typedef ETL_OR_STD::reverse_iterator<const_iterator> const_reverse_iterator;
    typedef size_t                                size_type;
    typedef etl::iterator_traits<iterator>::difference_type difference_type;
>>>>>>> 575a0fee

  public:

    //*********************************************************************
    /// Returns an iterator to the beginning of the vector.
    ///\return An iterator to the beginning of the vector.
    //*********************************************************************
    iterator begin()
    {
      return p_buffer;
    }

    //*********************************************************************
    /// Returns a const_iterator to the beginning of the vector.
    ///\return A const iterator to the beginning of the vector.
    //*********************************************************************
    const_iterator begin() const
    {
      return const_iterator(p_buffer);
    }

    //*********************************************************************
    /// Returns an iterator to the end of the vector.
    ///\return An iterator to the end of the vector.
    //*********************************************************************
    iterator end()
    {
      return p_end;
    }

    //*********************************************************************
    /// Returns a const_iterator to the end of the vector.
    ///\return A const iterator to the end of the vector.
    //*********************************************************************
    const_iterator end() const
    {
      return const_iterator(p_end);
    }

    //*********************************************************************
    /// Returns a const_iterator to the beginning of the vector.
    ///\return A const iterator to the beginning of the vector.
    //*********************************************************************
    const_iterator cbegin() const
    {
      return const_iterator(p_buffer);
    }

    //*********************************************************************
    /// Returns a const_iterator to the end of the vector.
    ///\return A const iterator to the end of the vector.
    //*********************************************************************
    const_iterator cend() const
    {
      return const_iterator(p_end);
    }

    //*********************************************************************
    /// Returns an reverse iterator to the reverse beginning of the vector.
    ///\return Iterator to the reverse beginning of the vector.
    //*********************************************************************
    reverse_iterator rbegin()
    {
      return reverse_iterator(end());
    }

    //*********************************************************************
    /// Returns a const reverse iterator to the reverse beginning of the vector.
    ///\return Const iterator to the reverse beginning of the vector.
    //*********************************************************************
    const_reverse_iterator rbegin() const
    {
      return const_reverse_iterator(end());
    }

    //*********************************************************************
    /// Returns a reverse iterator to the end + 1 of the vector.
    ///\return Reverse iterator to the end + 1 of the vector.
    //*********************************************************************
    reverse_iterator rend()
    {
      return reverse_iterator(begin());
    }

    //*********************************************************************
    /// Returns a const reverse iterator to the end + 1 of the vector.
    ///\return Const reverse iterator to the end + 1 of the vector.
    //*********************************************************************
    const_reverse_iterator rend() const
    {
      return const_reverse_iterator(begin());
    }

    //*********************************************************************
    /// Returns a const reverse iterator to the reverse beginning of the vector.
    ///\return Const reverse iterator to the reverse beginning of the vector.
    //*********************************************************************
    const_reverse_iterator crbegin() const
    {
      return const_reverse_iterator(cend());
    }

    //*********************************************************************
    /// Returns a const reverse iterator to the end + 1 of the vector.
    ///\return Const reverse iterator to the end + 1 of the vector.
    //*********************************************************************
    const_reverse_iterator crend() const
    {
      return const_reverse_iterator(cbegin());
    }

    //*********************************************************************
    /// Resizes the vector.
    /// If asserts or exceptions are enabled and the new size is larger than the
    /// maximum then a vector_full is thrown.
    ///\param new_size The new size.
    //*********************************************************************
    void resize(size_t new_size)
    {
      ETL_ASSERT(new_size <= CAPACITY, ETL_ERROR(vector_full));

      p_end = p_buffer + new_size;
    }

    //*********************************************************************
    /// Resizes the vector.
    /// If asserts or exceptions are enabled and the new size is larger than the
    /// maximum then a vector_full is thrown.
    ///\param new_size The new size.
    ///\param value   The value to fill new elements with. Default = default constructed value.
    //*********************************************************************
    void resize(size_t new_size, value_type value)
    {
      ETL_ASSERT(new_size <= CAPACITY, ETL_ERROR(vector_full));

      pointer p_new_end = p_buffer + new_size;

      // Size up if necessary.
      if (p_end < p_new_end)
      {
<<<<<<< HEAD
        ETL_STD::fill(p_end, p_new_end, value);
=======
        etl::fill(p_end, p_new_end, value);
>>>>>>> 575a0fee
      }

      p_end = p_new_end;
    }

    //*********************************************************************
    /// Returns a reference to the value at index 'i'
    ///\param i The index.
    ///\return A reference to the value at index 'i'
    //*********************************************************************
    reference operator [](size_t i)
    {
      return reference(p_buffer[i]);
    }

    //*********************************************************************
    /// Returns a const reference to the value at index 'i'
    ///\param i The index.
    ///\return A const reference to the value at index 'i'
    //*********************************************************************
    const_reference operator [](size_t i) const
    {
      return const_reference(p_buffer[i]);
    }

    //*********************************************************************
    /// Returns a reference to the value at index 'i'
    /// If asserts or exceptions are enabled, emits an etl::vector_out_of_bounds if the index is out of range.
    ///\param i The index.
    ///\return A reference to the value at index 'i'
    //*********************************************************************
    reference at(size_t i)
    {
      ETL_ASSERT(i < size(), ETL_ERROR(vector_out_of_bounds));
      return reference(p_buffer[i]);
    }

    //*********************************************************************
    /// Returns a const reference to the value at index 'i'
    /// If asserts or exceptions are enabled, emits an etl::vector_out_of_bounds if the index is out of range.
    ///\param i The index.
    ///\return A const reference to the value at index 'i'
    //*********************************************************************
    const_reference at(size_t i) const
    {
      ETL_ASSERT(i < size(), ETL_ERROR(vector_out_of_bounds));
      return const_reference(p_buffer[i]);
    }

    //*********************************************************************
    /// Returns a reference to the first element.
    ///\return A reference to the first element.
    //*********************************************************************
    reference front()
    {
      return reference(p_buffer[0]);
    }

    //*********************************************************************
    /// Returns a const reference to the first element.
    ///\return A const reference to the first element.
    //*********************************************************************
    const_reference front() const
    {
      return const_reference(p_buffer[0]);
    }

    //*********************************************************************
    /// Returns a reference to the last element.
    ///\return A reference to the last element.
    //*********************************************************************
    reference back()
    {
      return reference(*(p_end - 1));
    }

    //*********************************************************************
    /// Returns a const reference to the last element.
    ///\return A const reference to the last element.
    //*********************************************************************
    const_reference back() const
    {
      return const_reference(*(p_end - 1));
    }

    //*********************************************************************
    /// Returns a pointer to the beginning of the vector data.
    ///\return A pointer to the beginning of the vector data.
    //*********************************************************************
    pointer data()
    {
      return pointer(p_buffer);
    }

    //*********************************************************************
    /// Returns a const pointer to the beginning of the vector data.
    ///\return A const pointer to the beginning of the vector data.
    //*********************************************************************
    const_pointer data() const
    {
      return const_pointer(p_buffer);
    }

    //*********************************************************************
    /// Assigns values to the vector.
    /// If asserts or exceptions are enabled, emits vector_full if the vector does not have enough free space.
    /// If asserts or exceptions are enabled, emits vector_iterator if the iterators are reversed.
    ///\param first The iterator to the first element.
    ///\param last  The iterator to the last element + 1.
    //*********************************************************************
    template <typename TIterator>
    void assign(TIterator first, TIterator last)
    {
#if defined(ETL_DEBUG)
<<<<<<< HEAD
      difference_type d = ETL_STD::distance(first, last);
=======
      difference_type d = etl::distance(first, last);
>>>>>>> 575a0fee
      ETL_ASSERT(static_cast<size_t>(d) <= CAPACITY, ETL_ERROR(vector_full));
#endif

      initialise();

      while (first != last)
      {
        *p_end++ = const_cast<void*>(*first++);
      }
    }

    //*********************************************************************
    /// Assigns values to the vector.
    /// If asserts or exceptions are enabled, emits vector_full if the vector does not have enough free space.
    ///\param n     The number of elements to add.
    ///\param value The value to insert for each element.
    //*********************************************************************
    void assign(size_t n, value_type value)
    {
      initialise();

      ETL_ASSERT(n <= CAPACITY, ETL_ERROR(vector_full));

      for (size_t current_size = 0; current_size < n; ++current_size)
      {
        *p_end++ = value;
      }
    }

    //*************************************************************************
    /// Clears the vector.
    //*************************************************************************
    void clear()
    {
      initialise();
    }

    //*********************************************************************
    /// Inserts a value at the end of the vector.
    /// If asserts or exceptions are enabled, emits vector_full if the vector is already full.
    ///\param value The value to add.
    //*********************************************************************
    void push_back(value_type value)
    {
#if defined(ETL_CHECK_PUSH_POP)
      ETL_ASSERT(size() != CAPACITY, ETL_ERROR(vector_full));
#endif
      *p_end++ = value;
    }

    //*************************************************************************
    /// Removes an element from the end of the vector.
    /// Does nothing if the vector is empty.
    //*************************************************************************
    void pop_back()
    {
#if defined(ETL_CHECK_PUSH_POP)
      ETL_ASSERT(size() > 0, ETL_ERROR(vector_empty));
#endif
      --p_end;
    }

    //*********************************************************************
    /// Inserts a value to the vector.
    /// If asserts or exceptions are enabled, emits vector_full if the vector is already full.
    ///\param position The position to insert before.
    ///\param value    The value to insert.
    //*********************************************************************
    iterator insert(iterator position, value_type value)
    {
      ETL_ASSERT(size() + 1 <= CAPACITY, ETL_ERROR(vector_full));

      if (position != end())
      {
        ++p_end;
<<<<<<< HEAD
        ETL_STD::copy_backward(position, end() - 1, end());
=======
        etl::copy_backward(position, end() - 1, end());
>>>>>>> 575a0fee
        *position = value;
      }
      else
      {
        *p_end++ = value;
      }

      return position;
    }

    //*********************************************************************
    /// Inserts 'n' values to the vector.
    /// If asserts or exceptions are enabled, emits vector_full if the vector does not have enough free space.
    ///\param position The position to insert before.
    ///\param n        The number of elements to add.
    ///\param value    The value to insert.
    //*********************************************************************
    void insert(iterator position, size_t n, value_type value)
    {
      ETL_ASSERT((size() + 1) <= CAPACITY, ETL_ERROR(vector_full));

<<<<<<< HEAD
      ETL_STD::copy_backward(position, p_end, p_end + n);
      ETL_STD::fill_n(position, n, value);
=======
      etl::copy_backward(position, p_end, p_end + n);
      etl::fill_n(position, n, value);
>>>>>>> 575a0fee

      p_end += n;
    }

    //*********************************************************************
    /// Inserts a range of values to the vector.
    /// If asserts or exceptions are enabled, emits vector_full if the vector does not have enough free space.
    /// For fundamental and pointer types.
    ///\param position The position to insert before.
    ///\param first    The first element to add.
    ///\param last     The last + 1 element to add.
    //*********************************************************************
    template <typename TIterator>
    void insert(iterator position, TIterator first, TIterator last)
    {
<<<<<<< HEAD
      size_t count = ETL_STD::distance(first, last);

      ETL_ASSERT((size() + count) <= CAPACITY, ETL_ERROR(vector_full));

      ETL_STD::copy_backward(position, p_end, p_end + count);
      ETL_STD::copy(first, last, position);
=======
      size_t count = etl::distance(first, last);

      ETL_ASSERT((size() + count) <= CAPACITY, ETL_ERROR(vector_full));

      etl::copy_backward(position, p_end, p_end + count);
      etl::copy(first, last, position);
>>>>>>> 575a0fee
      p_end += count;
    }

    //*********************************************************************
    /// Erases an element.
    ///\param i_element Iterator to the element.
    ///\return An iterator pointing to the element that followed the erased element.
    //*********************************************************************
    iterator erase(iterator i_element)
    {
<<<<<<< HEAD
      ETL_STD::copy(i_element + 1, end(), i_element);
=======
      etl::copy(i_element + 1, end(), i_element);
>>>>>>> 575a0fee
      --p_end;

      return i_element;
    }

    //*********************************************************************
    /// Erases a range of elements.
    /// The range includes all the elements between first and last, including the
    /// element pointed by first, but not the one pointed by last.
    ///\param first Iterator to the first element.
    ///\param last  Iterator to the last element.
    ///\return An iterator pointing to the element that followed the erased element.
    //*********************************************************************
    iterator erase(iterator first, iterator last)
    {
<<<<<<< HEAD
      ETL_STD::copy(last, end(), first);
      size_t n_delete = ETL_STD::distance(first, last);
=======
      etl::copy(last, end(), first);
      size_t n_delete = etl::distance(first, last);
>>>>>>> 575a0fee

      // Just adjust the count.
      p_end -= n_delete;

      return first;
    }

    //*************************************************************************
    /// Assignment operator.
    //*************************************************************************
    etl::pvoidvector& operator = (const etl::pvoidvector& rhs)
    {
      if (&rhs != this)
      {
        assign(rhs.cbegin(), rhs.cend());
      }

      return *this;
    }

    //*************************************************************************
    /// Gets the current size of the vector.
    ///\return The current size of the vector.
    //*************************************************************************
    size_type size() const
    {
      return size_t(p_end - p_buffer);
    }

    //*************************************************************************
    /// Checks the 'empty' state of the vector.
    ///\return <b>true</b> if empty.
    //*************************************************************************
    bool empty() const
    {
      return (p_end == p_buffer);
    }

    //*************************************************************************
    /// Checks the 'full' state of the vector.
    ///\return <b>true</b> if full.
    //*************************************************************************
    bool full() const
    {
      return size() == CAPACITY;
    }

    //*************************************************************************
    /// Returns the remaining capacity.
    ///\return The remaining capacity.
    //*************************************************************************
    size_t available() const
    {
      return max_size() - size();
    }

  protected:

    //*********************************************************************
    /// Constructor.
    //*********************************************************************
    pvoidvector(void** p_buffer_, size_t MAX_SIZE)
      : vector_base(MAX_SIZE),
      p_buffer(p_buffer_),
      p_end(p_buffer_)
    {
    }

    //*********************************************************************
    /// Initialise the vector.
    //*********************************************************************
    void initialise()
    {
      p_end = p_buffer;
    }

    //*************************************************************************
    /// Fix the internal pointers after a low level memory copy.
    //*************************************************************************
    void repair_buffer(void** p_buffer_)
    {
      uintptr_t length = p_end - p_buffer;

      p_buffer = p_buffer_;
      p_end = p_buffer_ + length;
    }

    void** p_buffer;
    void** p_end;

  private:

    // Disable copy construction.
    pvoidvector(const pvoidvector&);
  };

  //***************************************************************************
  /// Equal operator.
  ///\param lhs Reference to the first vector.
  ///\param rhs Reference to the second vector.
  ///\return <b>true</b> if the arrays are equal, otherwise <b>false</b>
  ///\ingroup vector
  //***************************************************************************
  inline bool operator ==(const etl::pvoidvector& lhs, const etl::pvoidvector& rhs)
  {
<<<<<<< HEAD
    return (lhs.size() == rhs.size()) && ETL_STD::equal(lhs.begin(), lhs.end(), rhs.begin());
=======
    return (lhs.size() == rhs.size()) && etl::equal(lhs.begin(), lhs.end(), rhs.begin());
>>>>>>> 575a0fee
  }

  //***************************************************************************
  /// Not equal operator.
  ///\param lhs Reference to the first vector.
  ///\param rhs Reference to the second vector.
  ///\return <b>true</b> if the arrays are not equal, otherwise <b>false</b>
  ///\ingroup vector
  //***************************************************************************
  inline bool operator !=(const etl::pvoidvector& lhs, const etl::pvoidvector& rhs)
  {
    return !(lhs == rhs);
  }

  //***************************************************************************
  /// Less than operator.
  ///\param lhs Reference to the first vector.
  ///\param rhs Reference to the second vector.
  ///\return <b>true</b> if the first vector is lexicographically less than the second, otherwise <b>false</b>
  ///\ingroup vector
  //***************************************************************************
  inline bool operator <(const etl::pvoidvector& lhs, const etl::pvoidvector& rhs)
  {
<<<<<<< HEAD
    return ETL_STD::lexicographical_compare(lhs.begin(), lhs.end(), rhs.begin(), rhs.end());
=======
    return etl::lexicographical_compare(lhs.begin(), lhs.end(), rhs.begin(), rhs.end());
>>>>>>> 575a0fee
  }

  //***************************************************************************
  /// Greater than operator.
  ///\param lhs Reference to the first vector.
  ///\param rhs Reference to the second vector.
  ///\return <b>true</b> if the first vector is lexicographically greater than the second, otherwise <b>false</b>
  ///\ingroup vector
  //***************************************************************************
  inline bool operator >(const etl::pvoidvector& lhs, const etl::pvoidvector& rhs)
  {
    return (rhs < lhs);
  }

  //***************************************************************************
  /// Less than or equal operator.
  ///\param lhs Reference to the first vector.
  ///\param rhs Reference to the second vector.
  ///\return <b>true</b> if the first vector is lexicographically less than or equal to the second, otherwise <b>false</b>
  ///\ingroup vector
  //***************************************************************************
  inline bool operator <=(const etl::pvoidvector& lhs, const etl::pvoidvector& rhs)
  {
    return !(lhs > rhs);
  }

  //***************************************************************************
  /// Greater than or equal operator.
  ///\param lhs Reference to the first vector.
  ///\param rhs Reference to the second vector.
  ///\return <b>true</b> if the first vector is lexicographically greater than or equal to the second, otherwise <b>false</b>
  ///\ingroup vector
  //***************************************************************************
  inline bool operator >=(const etl::pvoidvector& lhs, const etl::pvoidvector& rhs)
  {
    return !(lhs < rhs);
  }
}

#include "minmax_pop.h"

#undef ETL_IN_PVOIDVECTOR

#endif<|MERGE_RESOLUTION|>--- conflicted
+++ resolved
@@ -67,17 +67,10 @@
     typedef const value_type*                     const_pointer;
     typedef value_type*                           iterator;
     typedef const value_type*                     const_iterator;
-<<<<<<< HEAD
-    typedef ETL_STD::reverse_iterator<iterator>       reverse_iterator;
-    typedef ETL_STD::reverse_iterator<const_iterator> const_reverse_iterator;
-    typedef size_t                                size_type;
-    typedef ETL_STD::iterator_traits<iterator>::difference_type difference_type;
-=======
     typedef ETL_OR_STD::reverse_iterator<iterator>       reverse_iterator;
     typedef ETL_OR_STD::reverse_iterator<const_iterator> const_reverse_iterator;
     typedef size_t                                size_type;
     typedef etl::iterator_traits<iterator>::difference_type difference_type;
->>>>>>> 575a0fee
 
   public:
 
@@ -218,11 +211,7 @@
       // Size up if necessary.
       if (p_end < p_new_end)
       {
-<<<<<<< HEAD
-        ETL_STD::fill(p_end, p_new_end, value);
-=======
         etl::fill(p_end, p_new_end, value);
->>>>>>> 575a0fee
       }
 
       p_end = p_new_end;
@@ -337,11 +326,7 @@
     void assign(TIterator first, TIterator last)
     {
 #if defined(ETL_DEBUG)
-<<<<<<< HEAD
-      difference_type d = ETL_STD::distance(first, last);
-=======
       difference_type d = etl::distance(first, last);
->>>>>>> 575a0fee
       ETL_ASSERT(static_cast<size_t>(d) <= CAPACITY, ETL_ERROR(vector_full));
 #endif
 
@@ -417,11 +402,7 @@
       if (position != end())
       {
         ++p_end;
-<<<<<<< HEAD
-        ETL_STD::copy_backward(position, end() - 1, end());
-=======
         etl::copy_backward(position, end() - 1, end());
->>>>>>> 575a0fee
         *position = value;
       }
       else
@@ -443,13 +424,8 @@
     {
       ETL_ASSERT((size() + 1) <= CAPACITY, ETL_ERROR(vector_full));
 
-<<<<<<< HEAD
-      ETL_STD::copy_backward(position, p_end, p_end + n);
-      ETL_STD::fill_n(position, n, value);
-=======
       etl::copy_backward(position, p_end, p_end + n);
       etl::fill_n(position, n, value);
->>>>>>> 575a0fee
 
       p_end += n;
     }
@@ -465,21 +441,12 @@
     template <typename TIterator>
     void insert(iterator position, TIterator first, TIterator last)
     {
-<<<<<<< HEAD
-      size_t count = ETL_STD::distance(first, last);
-
-      ETL_ASSERT((size() + count) <= CAPACITY, ETL_ERROR(vector_full));
-
-      ETL_STD::copy_backward(position, p_end, p_end + count);
-      ETL_STD::copy(first, last, position);
-=======
       size_t count = etl::distance(first, last);
 
       ETL_ASSERT((size() + count) <= CAPACITY, ETL_ERROR(vector_full));
 
       etl::copy_backward(position, p_end, p_end + count);
       etl::copy(first, last, position);
->>>>>>> 575a0fee
       p_end += count;
     }
 
@@ -490,11 +457,7 @@
     //*********************************************************************
     iterator erase(iterator i_element)
     {
-<<<<<<< HEAD
-      ETL_STD::copy(i_element + 1, end(), i_element);
-=======
       etl::copy(i_element + 1, end(), i_element);
->>>>>>> 575a0fee
       --p_end;
 
       return i_element;
@@ -510,13 +473,8 @@
     //*********************************************************************
     iterator erase(iterator first, iterator last)
     {
-<<<<<<< HEAD
-      ETL_STD::copy(last, end(), first);
-      size_t n_delete = ETL_STD::distance(first, last);
-=======
       etl::copy(last, end(), first);
       size_t n_delete = etl::distance(first, last);
->>>>>>> 575a0fee
 
       // Just adjust the count.
       p_end -= n_delete;
@@ -622,11 +580,7 @@
   //***************************************************************************
   inline bool operator ==(const etl::pvoidvector& lhs, const etl::pvoidvector& rhs)
   {
-<<<<<<< HEAD
-    return (lhs.size() == rhs.size()) && ETL_STD::equal(lhs.begin(), lhs.end(), rhs.begin());
-=======
     return (lhs.size() == rhs.size()) && etl::equal(lhs.begin(), lhs.end(), rhs.begin());
->>>>>>> 575a0fee
   }
 
   //***************************************************************************
@@ -650,11 +604,7 @@
   //***************************************************************************
   inline bool operator <(const etl::pvoidvector& lhs, const etl::pvoidvector& rhs)
   {
-<<<<<<< HEAD
-    return ETL_STD::lexicographical_compare(lhs.begin(), lhs.end(), rhs.begin(), rhs.end());
-=======
     return etl::lexicographical_compare(lhs.begin(), lhs.end(), rhs.begin(), rhs.end());
->>>>>>> 575a0fee
   }
 
   //***************************************************************************
