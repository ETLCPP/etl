--- conflicted
+++ resolved
@@ -1,8 +1,3 @@
-<<<<<<< HEAD
-///\file
-
-=======
->>>>>>> 875d78d0
 /******************************************************************************
 The MIT License(MIT)
 
@@ -10,13 +5,7 @@
 https://github.com/ETLCPP/etl
 https://www.etlcpp.com
 
-<<<<<<< HEAD
-Documentation: https://www.etlcpp.com/algorithm.html
-
-Copyright(c) 2024 John Wellbelove
-=======
 Copyright(c) 2014 John Wellbelove
->>>>>>> 875d78d0
 
 Permission is hereby granted, free of charge, to any person obtaining a copy
 of this software and associated documentation files(the "Software"), to deal
@@ -42,19 +31,11 @@
 
 #include "platform.h"
 
-<<<<<<< HEAD
-#if ETL_NOT_USING_CPP11
-  #if !defined(ETL_IN_UNIT_TEST)
-    #error NOT SUPPORTED FOR C++03 OR BELOW
-  #endif
-#else
-=======
 #if ETL_NOT_USING_CPP11 && !defined(ETL_IN_UNIT_TEST)
   #error NOT SUPPORTED FOR C++03 OR BELOW
 #endif
 
 #if ETL_USING_CPP11
->>>>>>> 875d78d0
 
 #if ETL_USING_STL
   #include <tuple>
@@ -1313,9 +1294,6 @@
     using type = typename etl::nth_type_t<I, Types...>;
   };
 }
-<<<<<<< HEAD
-=======
-
->>>>>>> 875d78d0
+
 #endif
 #endif