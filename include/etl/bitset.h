--- conflicted
+++ resolved
@@ -608,11 +608,7 @@
         }
         else
         {
-<<<<<<< HEAD
           position += (BITS_PER_ELEMENT - bit);
-=======
-          position += BITS_PER_ELEMENT - bit;
->>>>>>> 604bcdcf
         }
 
         // Start at the beginning for all other elements.
