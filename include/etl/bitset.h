///\file

/******************************************************************************
The MIT License(MIT)

Embedded Template Library.
https://github.com/ETLCPP/etl
https://www.etlcpp.com

Copyright(c) 2014 jwellbelove

Permission is hereby granted, free of charge, to any person obtaining a copy
of this software and associated documentation files(the "Software"), to deal
in the Software without restriction, including without limitation the rights
to use, copy, modify, merge, publish, distribute, sublicense, and / or sell
copies of the Software, and to permit persons to whom the Software is
furnished to do so, subject to the following conditions :

The above copyright notice and this permission notice shall be included in all
copies or substantial portions of the Software.

THE SOFTWARE IS PROVIDED "AS IS", WITHOUT WARRANTY OF ANY KIND, EXPRESS OR
IMPLIED, INCLUDING BUT NOT LIMITED TO THE WARRANTIES OF MERCHANTABILITY,
FITNESS FOR A PARTICULAR PURPOSE AND NONINFRINGEMENT.IN NO EVENT SHALL THE
AUTHORS OR COPYRIGHT HOLDERS BE LIABLE FOR ANY CLAIM, DAMAGES OR OTHER
LIABILITY, WHETHER IN AN ACTION OF CONTRACT, TORT OR OTHERWISE, ARISING FROM,
OUT OF OR IN CONNECTION WITH THE SOFTWARE OR THE USE OR OTHER DEALINGS IN THE
SOFTWARE.
******************************************************************************/

#ifndef ETL_BITSET_INCLUDED
#define ETL_BITSET_INCLUDED

#include <string.h>
#include <stddef.h>
#include <stdint.h>

#include "platform.h"

#include "algorithm.h"
#include "iterator.h"

#include "integral_limits.h"
#include "algorithm.h"
#include "nullptr.h"
#include "log.h"
#include "exception.h"
#include "integral_limits.h"
#include "binary.h"
#include "char_traits.h"
#include "static_assert.h"
#include "error_handler.h"

#include "private/minmax_push.h"

#undef ETL_FILE
#define ETL_FILE "52"

#if defined(ETL_COMPILER_KEIL)
#pragma diag_suppress 1300
#endif

//*****************************************************************************
///\defgroup bitset bitset
/// Similar to std::bitset but without requiring std::string.
///\ingroup containers
//*****************************************************************************

namespace etl
{
  //***************************************************************************
  /// Exception base for bitset
  ///\ingroup bitset
  //***************************************************************************
  class bitset_exception : public etl::exception
  {
  public:

    bitset_exception(string_type reason_, string_type file_name_, numeric_type line_number_)
      : exception(reason_, file_name_, line_number_)
    {
    }
  };

  //***************************************************************************
  /// Bitset null pointer exception.
  ///\ingroup bitset
  //***************************************************************************
  class bitset_nullptr : public bitset_exception
  {
  public:

    bitset_nullptr(string_type file_name_, numeric_type line_number_)
<<<<<<< HEAD
      : bitset_exception(ETL_ERROR_TEXT("bitset:nullptr", ETL_FILE"A"), file_name_, line_number_)
=======
      : bitset_exception(ETL_ERROR_TEXT("bitset:null pointer", ETL_FILE"A"), file_name_, line_number_)
>>>>>>> 575a0fee
    {
    }
  };

  //***************************************************************************
  /// Bitset type_too_small exception.
  ///\ingroup bitset
  //***************************************************************************
  class bitset_type_too_small : public bitset_exception
  {
  public:

    bitset_type_too_small(string_type file_name_, numeric_type line_number_)
      : bitset_exception(ETL_ERROR_TEXT("bitset:type_too_small", ETL_FILE"B"), file_name_, line_number_)
    {
    }
  };

  //*************************************************************************
  /// The base class for etl::bitset
  ///\ingroup bitset
  //*************************************************************************
  class ibitset
  {
  protected:

    // The type used for each element in the array.
#if !defined(ETL_BITSET_ELEMENT_TYPE)
    typedef uint_least8_t element_t;
#else
    typedef ETL_BITSET_ELEMENT_TYPE element_t;
#endif

  public:

    static const element_t ALL_SET = etl::integral_limits<element_t>::max;
    static const element_t ALL_CLEAR = 0;

    static const size_t    BITS_PER_ELEMENT = etl::integral_limits<element_t>::bits;

    enum
    {
      npos = etl::integral_limits<size_t>::max
    };

    //*************************************************************************
    /// The reference type returned.
    //*************************************************************************
    class bit_reference
    {
    public:

      friend class ibitset;

      //*******************************
      /// Conversion operator.
      //*******************************
      operator bool() const
      {
        return p_bitset->test(position);
      }

      //*******************************
      /// Assignment operator.
      //*******************************
      bit_reference& operator = (bool b)
      {
        p_bitset->set(position, b);
        return *this;
      }

      //*******************************
      /// Assignment operator.
      //*******************************
      bit_reference& operator = (const bit_reference& r)
      {
        p_bitset->set(position, bool(r));
        return *this;
      }

      //*******************************
      /// Flip the bit.
      //*******************************
      bit_reference& flip()
      {
        p_bitset->flip(position);
        return *this;
      }

      //*******************************
      /// Return the logical inverse of the bit.
      //*******************************
      bool operator~() const
      {
        return !p_bitset->test(position);
      }

    private:

      //*******************************
      /// Default constructor.
      //*******************************
      bit_reference()
        : p_bitset(ETL_NULLPTR),
        position(0)
      {
      }

      //*******************************
      /// Constructor.
      //*******************************
      bit_reference(ibitset& r_bitset, size_t position_)
        : p_bitset(&r_bitset),
        position(position_)
      {
      }

      ibitset* p_bitset; ///< The bitset.
      size_t   position; ///< The position in the bitset.
    };

    //*************************************************************************
    /// The size of the bitset.
    //*************************************************************************
    size_t size() const
    {
      return NBITS;
    }

    //*************************************************************************
    /// Count the number of bits set.
    //*************************************************************************
    size_t count() const
    {
      size_t n = 0;

      for (size_t i = 0; i < SIZE; ++i)
      {
        n += etl::count_bits(pdata[i]);
      }

      return n;
    }

    //*************************************************************************
    /// Tests a bit at a position.
    /// Positions greater than the number of configured bits will return <b>false</b>.
    //*************************************************************************
    bool test(size_t position) const
    {
      size_t    index;
      element_t mask;

      if (SIZE == 1)
      {
        index = 0;
        mask = element_t(1) << position;
      }
      else
      {
        index = position >> etl::log2<BITS_PER_ELEMENT>::value;
        mask = element_t(1) << (position & (BITS_PER_ELEMENT - 1));
      }

      return (pdata[index] & mask) != 0;
    }

    //*************************************************************************
    /// Set the bit at the position.
    //*************************************************************************
    ibitset& set()
    {
      for (size_t i = 0; i < SIZE; ++i)
      {
        pdata[i] = ALL_SET;
      }

      pdata[SIZE - 1] &= TOP_MASK;

      return *this;
    }

    //*************************************************************************
    /// Set the bit at the position.
    //*************************************************************************
    ibitset& set(size_t position, bool value = true)
    {
      size_t    index;
      element_t bit;

      if (SIZE == 1)
      {
        index = 0;
        bit = element_t(1) << position;
      }
      else
      {
        index = position >> etl::log2<BITS_PER_ELEMENT>::value;
        bit = element_t(1) << (position & (BITS_PER_ELEMENT - 1));
      }

      if (value)
      {
        pdata[index] |= bit;
      }
      else
      {
        pdata[index] &= ~bit;
      }

      return *this;
    }

    //*************************************************************************
    /// Set from a string.
    //*************************************************************************
    ibitset& set(const char* text)
    {
      reset();

<<<<<<< HEAD
      size_t i = ETL_STD::min(NBITS, etl::strlen(text));
=======
      size_t i = etl::min(NBITS, etl::strlen(text));
>>>>>>> 575a0fee

      while (i > 0)
      {
        set(--i, *text++ == '1');
      }

      return *this;
    }

    //*************************************************************************
    /// Set from a string.
    //*************************************************************************
    ibitset& from_string(const char* text)
    {
      reset();

<<<<<<< HEAD
      size_t i = ETL_STD::min(NBITS, etl::strlen(text));
=======
      size_t i = etl::min(NBITS, etl::strlen(text));
>>>>>>> 575a0fee

      while (i > 0)
      {
        set(--i, *text++ == L'1');
      }

      return *this;
    }

    //*************************************************************************
    /// Set from a wide string.
    //*************************************************************************
    ibitset& from_string(const wchar_t* text)
    {
      reset();

<<<<<<< HEAD
      size_t i = ETL_STD::min(NBITS, etl::strlen(text));
=======
      size_t i = etl::min(NBITS, etl::strlen(text));
>>>>>>> 575a0fee

      while (i > 0)
      {
        set(--i, *text++ == L'1');
      }

      return *this;
    }

    //*************************************************************************
    /// Set from a u16 string.
    //*************************************************************************
    ibitset& from_string(const char16_t* text)
    {
      reset();

<<<<<<< HEAD
      size_t i = ETL_STD::min(NBITS, etl::strlen(text));
=======
      size_t i = etl::min(NBITS, etl::strlen(text));
>>>>>>> 575a0fee

      while (i > 0)
      {
        set(--i, *text++ == u'1');
      }

      return *this;
    }

    //*************************************************************************
    /// Set from a u32 string.
    //*************************************************************************
    ibitset& from_string(const char32_t* text)
    {
      reset();

<<<<<<< HEAD
      size_t i = ETL_STD::min(NBITS, etl::strlen(text));
=======
      size_t i = etl::min(NBITS, etl::strlen(text));
>>>>>>> 575a0fee

      while (i > 0)
      {
        set(--i, *text++ == U'1');
      }

      return *this;
    }

    //*************************************************************************
    /// Put to a value.
    //*************************************************************************
    template <typename T>
    typename etl::enable_if<etl::is_integral<T>::value, T>::type
      value() const
    {
      T v = T(0);

      const bool OK = (sizeof(T) * CHAR_BIT) >= (SIZE * BITS_PER_ELEMENT);

      ETL_ASSERT(OK, ETL_ERROR(etl::bitset_type_too_small));

      if (OK)
      {
        T shift = T(0);

        for (size_t i = 0; i < SIZE; ++i)
        {
          v |= T(pdata[i]) << shift;
          shift += T(BITS_PER_ELEMENT);
        }
      }

      return v;
    }

    //*************************************************************************
    /// Resets the bitset.
    //*************************************************************************
    ibitset& reset()
    {
      for (size_t i = 0; i < SIZE; ++i)
      {
        pdata[i] = ALL_CLEAR;
      }

      return *this;
    }

    //*************************************************************************
    /// Reset the bit at the position.
    //*************************************************************************
    ibitset& reset(size_t position)
    {
      size_t       index;
      element_t bit;

      if (SIZE == 1)
      {
        index = 0;
        bit = element_t(1) << position;
      }
      else
      {
        index = position >> etl::log2<BITS_PER_ELEMENT>::value;
        bit = element_t(1) << (position & (BITS_PER_ELEMENT - 1));
      }

      pdata[index] &= ~bit;

      return *this;
    }

    //*************************************************************************
    /// Flip all of the bits.
    //*************************************************************************
    ibitset& flip()
    {
      for (size_t i = 0; i < SIZE; ++i)
      {
        pdata[i] = ~pdata[i];
      }

      pdata[SIZE - 1] &= TOP_MASK;

      return *this;
    }

    //*************************************************************************
    /// Flip the bit at the position.
    //*************************************************************************
    ibitset& flip(size_t position)
    {
      if (position < NBITS)
      {
        size_t    index;
        element_t bit;

        if (SIZE == 1)
        {
          index = 0;
          bit = element_t(1) << position;
        }
        else
        {
          index = position >> log2<BITS_PER_ELEMENT>::value;
          bit = element_t(1) << (position & (BITS_PER_ELEMENT - 1));
        }

        pdata[index] ^= bit;
      }

      return *this;
    }

    //*************************************************************************
    // Are all the bits sets?
    //*************************************************************************
    bool all() const
    {
      // All but the last.
      for (size_t i = 0; i < (SIZE - 1); ++i)
      {
        if (pdata[i] != ALL_SET)
        {
          return false;
        }
      }

      // The last.
      if (pdata[SIZE - 1] != (ALL_SET & TOP_MASK))
      {
        return false;
      }

      return true;
    }

    //*************************************************************************
    /// Are any of the bits set?
    //*************************************************************************
    bool any() const
    {
      return !none();
    }

    //*************************************************************************
    /// Are none of the bits set?
    //*************************************************************************
    bool none() const
    {
      for (size_t i = 0; i < SIZE; ++i)
      {
        if (pdata[i] != 0)
        {
          return false;
        }
      }

      return true;
    }

    //*************************************************************************
    /// Finds the first bit in the specified state.
    ///\param state The state to search for.
    ///\returns The position of the bit or SIZE if none were found.
    //*************************************************************************
    size_t find_first(bool state) const
    {
      return find_next(state, 0);
    }

    //*************************************************************************
    /// Finds the next bit in the specified state.
    ///\param state    The state to search for.
    ///\param position The position to start from.
    ///\returns The position of the bit or SIZE if none were found.
    //*************************************************************************
    size_t find_next(bool state, size_t position) const
    {
      // Where to start.
      size_t index;
      size_t bit;

      if (SIZE == 1)
      {
        index = 0;
        bit = position;
      }
      else
      {
        index = position >> log2<BITS_PER_ELEMENT>::value;
        bit = position & (BITS_PER_ELEMENT - 1);
      }

      element_t mask = 1 << bit;

      // For each element in the bitset...
      while (index < SIZE)
      {
        element_t value = pdata[index];

        // Needs checking?
        if ((state && (value != ALL_CLEAR)) ||
          (!state && (value != ALL_SET)))
        {
          // For each bit in the element...
          while ((bit < BITS_PER_ELEMENT) && (position < NBITS))
          {
            // Equal to the required state?
            if (((value & mask) != 0) == state)
            {
              return position;
            }

            // Move on to the next bit.
            mask <<= 1;
            ++position;
            ++bit;
          }
        }
        else
        {
          position += BITS_PER_ELEMENT;
        }

        // Start at the beginning for all other elements.
        bit = 0;
        mask = 1;

        ++index;
      }

      return ibitset::npos;
    }

    //*************************************************************************
    /// Read [] operator.
    //*************************************************************************
    bool operator[] (size_t position) const
    {
      return test(position);
    }

    //*************************************************************************
    /// Write [] operator.
    //*************************************************************************
    bit_reference operator [] (size_t position)
    {
      return bit_reference(*this, position);
    }

    //*************************************************************************
    /// operator &=
    //*************************************************************************
    ibitset& operator &=(const ibitset& other)
    {
      for (size_t i = 0; i < SIZE; ++i)
      {
        pdata[i] &= other.pdata[i];
      }

      return *this;
    }

    //*************************************************************************
    /// operator |=
    //*************************************************************************
    ibitset& operator |=(const ibitset& other)
    {
      for (size_t i = 0; i < SIZE; ++i)
      {
        pdata[i] |= other.pdata[i];
      }

      return *this;
    }

    //*************************************************************************
    /// operator ^=
    //*************************************************************************
    ibitset& operator ^=(const ibitset& other)
    {
      for (size_t i = 0; i < SIZE; ++i)
      {
        pdata[i] ^= other.pdata[i];
      }

      return *this;
    }

    //*************************************************************************
    /// operator <<=
    //*************************************************************************
    ibitset& operator<<=(size_t shift)
    {
      if (SIZE == 1)
      {
        pdata[0] <<= shift;
      }
      else
      {
        size_t source = NBITS - shift - 1;
        size_t destination = NBITS - 1;

        for (size_t i = 0; i < (NBITS - shift); ++i)
        {
          set(destination--, test(source--));
        }

        for (size_t i = 0; i < shift; ++i)
        {
          reset(destination--);
        }
      }

      return *this;
    }

    //*************************************************************************
    /// operator >>=
    //*************************************************************************
    ibitset& operator>>=(size_t shift)
    {
      if (SIZE == 1)
      {
        pdata[0] >>= shift;
      }
      else
      {
        size_t source = shift;
        size_t destination = 0;

        for (size_t i = 0; i < (NBITS - shift); ++i)
        {
          set(destination++, test(source++));
        }

        for (size_t i = 0; i < shift; ++i)
        {
          reset(destination++);
        }
      }

      return *this;
    }

    //*************************************************************************
    /// operator =
    //*************************************************************************
    ibitset& operator =(const ibitset& other)
    {
      if (this != &other)
      {
        etl::copy_n(other.pdata, SIZE, pdata);
      }

      return *this;
    }

    //*************************************************************************
    /// swap
    //*************************************************************************
    void swap(ibitset& other)
    {
<<<<<<< HEAD
      ETL_STD::swap_ranges(pdata, pdata + SIZE, other.pdata);
=======
      etl::swap_ranges(pdata, pdata + SIZE, other.pdata);
>>>>>>> 575a0fee
    }

  protected:

    //*************************************************************************
    /// Initialise from an unsigned long long.
    //*************************************************************************
    ibitset& initialise(unsigned long long value)
    {
      reset();

      const size_t SHIFT = (integral_limits<unsigned long long>::bits <= (int)BITS_PER_ELEMENT) ? 0 : BITS_PER_ELEMENT;

      // Can we do it in one hit?
      if (SHIFT == 0)
      {
        pdata[0] = element_t(value);
      }
      else
      {
        size_t i = 0;

        while ((value != 0) && (i < SIZE))
        {
          pdata[i++] = value & ALL_SET;
          value = value >> SHIFT;
        }
      }

      pdata[SIZE - 1] &= TOP_MASK;

      return *this;
    }

    //*************************************************************************
    /// Invert
    //*************************************************************************
    void invert()
    {
      for (size_t i = 0; i < SIZE; ++i)
      {
        pdata[i] = ~pdata[i];
      }
    }

    //*************************************************************************
    /// Gets a reference to the specified bit.
    //*************************************************************************
    bit_reference get_bit_reference(size_t position)
    {
      return bit_reference(*this, position);
    }

    //*************************************************************************
    /// Constructor.
    //*************************************************************************
    ibitset(size_t nbits_, size_t size_, element_t* pdata_)
      : NBITS(nbits_),
        SIZE(size_),
        pdata(pdata_)
    {
      size_t allocated_bits = SIZE * BITS_PER_ELEMENT;
      size_t top_mask_shift = ((BITS_PER_ELEMENT - (allocated_bits - NBITS)) % BITS_PER_ELEMENT);
      TOP_MASK = element_t(top_mask_shift == 0 ? ALL_SET : ~(ALL_SET << top_mask_shift));
    }

    //*************************************************************************
    /// Compare bitsets.
    //*************************************************************************
    static bool is_equal(const ibitset& lhs, const ibitset&rhs)
    {
<<<<<<< HEAD
      return ETL_STD::equal(lhs.pdata, lhs.pdata + lhs.SIZE, rhs.pdata);
=======
      return etl::equal(lhs.pdata, lhs.pdata + lhs.SIZE, rhs.pdata);
>>>>>>> 575a0fee
    }

    element_t TOP_MASK;

  private:

    // Disable copy construction.
    ibitset(const ibitset&);

    const size_t NBITS;
    const size_t SIZE;
    element_t*   pdata;

    //*************************************************************************
    /// Destructor.
    //*************************************************************************
#if defined(ETL_POLYMORPHIC_BITSET) || defined(ETL_POLYMORPHIC_CONTAINERS)
  public:
    virtual ~ibitset()
    {
    }
#else
  protected:
    ~ibitset()
    {
    }
#endif
  };

  //*************************************************************************
  /// The class emulates an array of bool elements, but optimized for space allocation.
  /// Will accommodate any number of bits.
  /// Does not use std::string.
  ///\tparam N The number of bits.
  ///\ingroup bitset
  //*************************************************************************
  template <const size_t MAXN>
  class bitset : public etl::ibitset
  {

    static const size_t ARRAY_SIZE = (MAXN % BITS_PER_ELEMENT == 0) ? MAXN / BITS_PER_ELEMENT : MAXN / BITS_PER_ELEMENT + 1;

  public:

    static const size_t ALLOCATED_BITS = ARRAY_SIZE * BITS_PER_ELEMENT;

  public:

    //*************************************************************************
    /// Default constructor.
    //*************************************************************************
    bitset()
      : etl::ibitset(MAXN, ARRAY_SIZE, data)
    {
      reset();
    }

    //*************************************************************************
    /// Copy constructor.
    //*************************************************************************
    bitset(const bitset<MAXN>& other)
      : etl::ibitset(MAXN, ARRAY_SIZE, data)
    {
      etl::copy_n(other.data, ARRAY_SIZE, data);
    }

    //*************************************************************************
    /// Construct from a value.
    //*************************************************************************
    bitset(unsigned long long value)
      : etl::ibitset(MAXN, ARRAY_SIZE, data)
    {
      initialise(value);
    }

    //*************************************************************************
    /// Construct from a string.
    //*************************************************************************
    bitset(const char* text)
      : etl::ibitset(MAXN, ARRAY_SIZE, data)
    {
      set(text);
    }

    //*************************************************************************
    /// Set all of the bits.
    //*************************************************************************
    bitset<MAXN>& set()
    {
      etl::ibitset::set();
      return *this;
    }

    //*************************************************************************
    /// Set the bit at the position.
    //*************************************************************************
    bitset<MAXN>& set(size_t position, bool value = true)
    {
      etl::ibitset::set(position, value);
      return *this;
    }

    //*************************************************************************
    /// Set from a string.
    //*************************************************************************
    bitset<MAXN>& set(const char* text)
    {
      ETL_ASSERT(text != 0, ETL_ERROR(bitset_nullptr));
      etl::ibitset::set(text);

      return *this;
    }

    //*************************************************************************
    /// Set from a string.
    //*************************************************************************
    bitset<MAXN>& from_string(const char* text)
    {
      ibitset::from_string(text);

      return *this;
    }

    //*************************************************************************
    /// Set from a wide string.
    //*************************************************************************
    bitset<MAXN>& from_string(const wchar_t* text)
    {
      ibitset::from_string(text);

      return *this;
    }

    //*************************************************************************
    /// Set from a u16 string.
    //*************************************************************************
    bitset<MAXN>& from_string(const char16_t* text)
    {
      ibitset::from_string(text);

      return *this;
    }

    //*************************************************************************
    /// Set from a u32 string.
    //*************************************************************************
    bitset<MAXN>& from_string(const char32_t* text)
    {
      ibitset::from_string(text);

      return *this;
    }

    //*************************************************************************
    /// Put to a value.
    //*************************************************************************
    template <typename T>
    typename etl::enable_if<etl::is_integral<T>::value, T>::type
      value() const
    {
      ETL_STATIC_ASSERT((sizeof(T) * CHAR_BIT) >= (ARRAY_SIZE * BITS_PER_ELEMENT), "Type too small");

      return ibitset::value<T>();
    }

    //*************************************************************************
    /// Reset all of the bits.
    //*************************************************************************
    bitset<MAXN>& reset()
    {
      ibitset::reset();
      return *this;
    }

    //*************************************************************************
    /// Reset the bit at the position.
    //*************************************************************************
    bitset<MAXN>& reset(size_t position)
    {
      etl::ibitset::reset(position);
      return *this;
    }

    //*************************************************************************
    /// Flip all of the bits.
    //*************************************************************************
    bitset<MAXN>& flip()
    {
      ibitset::flip();
      return *this;
    }

    //*************************************************************************
    /// Flip the bit at the position.
    //*************************************************************************
    bitset<MAXN>& flip(size_t position)
    {
      etl::ibitset::flip(position);
      return *this;
    }

    //*************************************************************************
    /// operator =
    //*************************************************************************
    bitset<MAXN>& operator =(const bitset<MAXN>& other)
    {
      if (this != &other)
      {
        etl::copy_n(other.data, ARRAY_SIZE, data);
      }

      return *this;
    }

    //*************************************************************************
    /// operator &=
    //*************************************************************************
    bitset<MAXN>& operator &=(const bitset<MAXN>& other)
    {
      etl::ibitset::operator &=(other);
      return *this;
    }

    //*************************************************************************
    /// operator |=
    //*************************************************************************
    bitset<MAXN>& operator |=(const bitset<MAXN>& other)
    {
      etl::ibitset::operator |=(other);
      return *this;
    }

    //*************************************************************************
    /// operator ^=
    //*************************************************************************
    bitset<MAXN>& operator ^=(const bitset<MAXN>& other)
    {
      ibitset::operator ^=(other);
      return *this;
    }

    //*************************************************************************
    /// operator ~
    //*************************************************************************
    bitset<MAXN> operator ~() const
    {
      etl::bitset<MAXN> temp(*this);

      temp.invert();

      return temp;
    }

    //*************************************************************************
    /// operator <<
    //*************************************************************************
    bitset<MAXN> operator<<(size_t shift) const
    {
      etl::bitset<MAXN> temp(*this);

      temp <<= shift;

      return temp;
    }

    //*************************************************************************
    /// operator <<=
    //*************************************************************************
    bitset<MAXN>& operator<<=(size_t shift)
    {
      etl::ibitset::operator <<=(shift);
      return *this;
    }

    //*************************************************************************
    /// operator >>
    //*************************************************************************
    bitset<MAXN> operator>>(size_t shift) const
    {
      bitset<MAXN> temp(*this);

      temp >>= shift;

      return temp;
    }

    //*************************************************************************
    /// operator >>=
    //*************************************************************************
    bitset<MAXN>& operator>>=(size_t shift)
    {
      etl::ibitset::operator >>=(shift);
      return *this;
    }

    //*************************************************************************
    /// operator ==
    //*************************************************************************
    friend bool operator == (const bitset<MAXN>& lhs, const bitset<MAXN>& rhs)
    {
      return etl::ibitset::is_equal(lhs, rhs);
    }

  private:

    element_t data[ARRAY_SIZE];
  };

  //***************************************************************************
  /// operator &
  ///\ingroup bitset
  //***************************************************************************
  template <const size_t MAXN>
  bitset<MAXN> operator & (const bitset<MAXN>& lhs, const bitset<MAXN>& rhs)
  {
    bitset<MAXN> temp(lhs);
    temp &= rhs;
    return temp;
  }

  //***************************************************************************
  /// operator |
  ///\ingroup bitset
  //***************************************************************************
  template<const size_t MAXN>
  bitset<MAXN> operator | (const bitset<MAXN>& lhs, const bitset<MAXN>& rhs)
  {
    bitset<MAXN> temp(lhs);
    temp |= rhs;
    return temp;
  }

  //***************************************************************************
  /// operator ^
  ///\ingroup bitset
  //***************************************************************************
  template<const size_t MAXN>
  bitset<MAXN> operator ^ (const bitset<MAXN>& lhs, const bitset<MAXN>& rhs)
  {
    bitset<MAXN> temp(lhs);
    temp ^= rhs;
    return temp;
  }

  //***************************************************************************
  /// operator !=
  ///\ingroup bitset
  //***************************************************************************
  template<const size_t MAXN>
  bool operator != (const bitset<MAXN>& lhs, const bitset<MAXN>& rhs)
  {
    return !(lhs == rhs);
  }
}

//*************************************************************************
/// swap
//*************************************************************************
template <const size_t MAXN>
void swap(etl::bitset<MAXN>& lhs, etl::bitset<MAXN>& rhs)
{
  lhs.swap(rhs);
}

#include "private/minmax_pop.h"

#undef ETL_FILE

#endif<|MERGE_RESOLUTION|>--- conflicted
+++ resolved
@@ -91,11 +91,7 @@
   public:
 
     bitset_nullptr(string_type file_name_, numeric_type line_number_)
-<<<<<<< HEAD
-      : bitset_exception(ETL_ERROR_TEXT("bitset:nullptr", ETL_FILE"A"), file_name_, line_number_)
-=======
       : bitset_exception(ETL_ERROR_TEXT("bitset:null pointer", ETL_FILE"A"), file_name_, line_number_)
->>>>>>> 575a0fee
     {
     }
   };
@@ -316,11 +312,7 @@
     {
       reset();
 
-<<<<<<< HEAD
-      size_t i = ETL_STD::min(NBITS, etl::strlen(text));
-=======
       size_t i = etl::min(NBITS, etl::strlen(text));
->>>>>>> 575a0fee
 
       while (i > 0)
       {
@@ -337,11 +329,7 @@
     {
       reset();
 
-<<<<<<< HEAD
-      size_t i = ETL_STD::min(NBITS, etl::strlen(text));
-=======
       size_t i = etl::min(NBITS, etl::strlen(text));
->>>>>>> 575a0fee
 
       while (i > 0)
       {
@@ -358,11 +346,7 @@
     {
       reset();
 
-<<<<<<< HEAD
-      size_t i = ETL_STD::min(NBITS, etl::strlen(text));
-=======
       size_t i = etl::min(NBITS, etl::strlen(text));
->>>>>>> 575a0fee
 
       while (i > 0)
       {
@@ -379,11 +363,7 @@
     {
       reset();
 
-<<<<<<< HEAD
-      size_t i = ETL_STD::min(NBITS, etl::strlen(text));
-=======
       size_t i = etl::min(NBITS, etl::strlen(text));
->>>>>>> 575a0fee
 
       while (i > 0)
       {
@@ -400,11 +380,7 @@
     {
       reset();
 
-<<<<<<< HEAD
-      size_t i = ETL_STD::min(NBITS, etl::strlen(text));
-=======
       size_t i = etl::min(NBITS, etl::strlen(text));
->>>>>>> 575a0fee
 
       while (i > 0)
       {
@@ -770,11 +746,7 @@
     //*************************************************************************
     void swap(ibitset& other)
     {
-<<<<<<< HEAD
-      ETL_STD::swap_ranges(pdata, pdata + SIZE, other.pdata);
-=======
       etl::swap_ranges(pdata, pdata + SIZE, other.pdata);
->>>>>>> 575a0fee
     }
 
   protected:
@@ -846,11 +818,7 @@
     //*************************************************************************
     static bool is_equal(const ibitset& lhs, const ibitset&rhs)
     {
-<<<<<<< HEAD
-      return ETL_STD::equal(lhs.pdata, lhs.pdata + lhs.SIZE, rhs.pdata);
-=======
       return etl::equal(lhs.pdata, lhs.pdata + lhs.SIZE, rhs.pdata);
->>>>>>> 575a0fee
     }
 
     element_t TOP_MASK;
