project('etl',
    ['cpp'],
    default_options : [
        'warning_level=2',
        'werror=false',
        # `build.*` options affect `native: true targets`
        # plain options affect `native: false` targets.
        'cpp_std=c++17', 'build.cpp_std=c++17',
    ],
    meson_version: '>=0.54.0',
<<<<<<< HEAD
    version: '20.19.0'
=======
    version: '20.20.0'
>>>>>>> bb2ef1b2
)

compile_args = []
if get_option('use_stl')
    compile_args += '-DETL_NO_STL=0'
elif
    compile_args += '-DETL_NO_STL=1'
endif

etl_dep = declare_dependency(
    include_directories: include_directories('include'),
    extra_files: ['meson.build'],
    compile_args: compile_args
)

# Only register tests with the test runner when built as a primary project
if meson.is_subproject() == false
    subdir('test')
endif<|MERGE_RESOLUTION|>--- conflicted
+++ resolved
@@ -8,11 +8,7 @@
         'cpp_std=c++17', 'build.cpp_std=c++17',
     ],
     meson_version: '>=0.54.0',
-<<<<<<< HEAD
-    version: '20.19.0'
-=======
     version: '20.20.0'
->>>>>>> bb2ef1b2
 )
 
 compile_args = []
