--- conflicted
+++ resolved
@@ -8,11 +8,7 @@
 		'cpp_std=c++17', 'build.cpp_std=c++17',
 	],
 	meson_version: '>=0.54.0',
-<<<<<<< HEAD
-	version: '20.14.0'
-=======
 	version: '20.14.1'
->>>>>>> 78239ec2
 )
 
 ######################
