<<<<<<< HEAD
project('PROJECT_NAME',
	['cpp'],
	default_options : [
		'warning_level=2',
		'werror=false',
		# `build.*` options affect `native: true targets`
		# plain options affect `native: false` targets.
		'cpp_std=c++17', 'build.cpp_std=c++17',
	],
	meson_version: '>=0.54.0',
	version: '20.10.4'
=======
project('etl',
    ['cpp'],
    default_options : [
        'warning_level=2',
        'werror=false',
        # `build.*` options affect `native: true targets`
        # plain options affect `native: false` targets.
        'cpp_std=c++17', 'build.cpp_std=c++17',
    ],
    meson_version: '>=0.57.0',
    version: files('version.txt')
>>>>>>> 868329f9
)

compile_args = []
if get_option('use_stl')
    compile_args += '-DETL_NO_STL=0'
elif
    compile_args += '-DETL_NO_STL=1'
endif

etl_dep = declare_dependency(
    include_directories: include_directories('include'),
    compile_args: compile_args
)

# Only register tests with the test runner when built as a primary project
if meson.is_subproject() == false
    subdir('test')
endif<|MERGE_RESOLUTION|>--- conflicted
+++ resolved
@@ -1,16 +1,3 @@
-<<<<<<< HEAD
-project('PROJECT_NAME',
-	['cpp'],
-	default_options : [
-		'warning_level=2',
-		'werror=false',
-		# `build.*` options affect `native: true targets`
-		# plain options affect `native: false` targets.
-		'cpp_std=c++17', 'build.cpp_std=c++17',
-	],
-	meson_version: '>=0.54.0',
-	version: '20.10.4'
-=======
 project('etl',
     ['cpp'],
     default_options : [
@@ -22,7 +9,6 @@
     ],
     meson_version: '>=0.57.0',
     version: files('version.txt')
->>>>>>> 868329f9
 )
 
 compile_args = []
