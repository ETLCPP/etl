/******************************************************************************
The MIT License(MIT)

Embedded Template Library.
https://github.com/ETLCPP/etl
https://www.etlcpp.com

Copyright(c) 2014 jwellbelove

Permission is hereby granted, free of charge, to any person obtaining a copy
of this software and associated documentation files(the "Software"), to deal
in the Software without restriction, including without limitation the rights
to use, copy, modify, merge, publish, distribute, sublicense, and / or sell
copies of the Software, and to permit persons to whom the Software is
furnished to do so, subject to the following conditions :

The above copyright notice and this permission notice shall be included in all
copies or substantial portions of the Software.

THE SOFTWARE IS PROVIDED "AS IS", WITHOUT WARRANTY OF ANY KIND, EXPRESS OR
IMPLIED, INCLUDING BUT NOT LIMITED TO THE WARRANTIES OF MERCHANTABILITY,
FITNESS FOR A PARTICULAR PURPOSE AND NONINFRINGEMENT.IN NO EVENT SHALL THE
AUTHORS OR COPYRIGHT HOLDERS BE LIABLE FOR ANY CLAIM, DAMAGES OR OTHER
LIABILITY, WHETHER IN AN ACTION OF CONTRACT, TORT OR OTHERWISE, ARISING FROM,
OUT OF OR IN CONNECTION WITH THE SOFTWARE OR THE USE OR OTHER DEALINGS IN THE
SOFTWARE.
******************************************************************************/

<<<<<<< HEAD
#include "UnitTest++.h"

#define IN_TYPE_TRAITS_TEST

#if defined(ETL_COMPILER_GCC)
namespace std
{
  template <typename T>
  struct add_reference : public std::add_lvalue_reference<T>
  {
  };
}
#endif
=======
#include "UnitTest++/UnitTest++.h"
>>>>>>> 575a0fee

#include "etl/type_traits.h"
#include <type_traits>

namespace
{
  struct TestData { };
}

namespace etl
{
  template <>
  struct size_of<TestData> : integral_constant<size_t, 20U> {};
}

namespace
{
  // A class to test non-fundamental types.
  struct Test
  {
    int a;
  };

  // A class to test etl::is_one_of
  template <const int I>
  struct Type
  {
  };

  SUITE(test_type_traits)
  {
    //*************************************************************************
    TEST(test_is_integral)
    {
      CHECK(etl::is_integral<bool>::value               == std::is_integral<bool>::value);
      CHECK(etl::is_integral<char>::value               == std::is_integral<char>::value);
      CHECK(etl::is_integral<signed char>::value        == std::is_integral<signed char>::value);
      CHECK(etl::is_integral<unsigned char>::value      == std::is_integral<unsigned char>::value);
      CHECK(etl::is_integral<wchar_t>::value            == std::is_integral<wchar_t>::value);
      CHECK(etl::is_integral<short>::value              == std::is_integral<short>::value);
      CHECK(etl::is_integral<signed short>::value       == std::is_integral<signed short>::value);
      CHECK(etl::is_integral<unsigned short>::value     == std::is_integral<unsigned short>::value);
      CHECK(etl::is_integral<int>::value                == std::is_integral<int>::value);
      CHECK(etl::is_integral<signed int>::value         == std::is_integral<signed int>::value);
      CHECK(etl::is_integral<unsigned int>::value       == std::is_integral<unsigned int>::value);
      CHECK(etl::is_integral<long>::value               == std::is_integral<long>::value);
      CHECK(etl::is_integral<signed long>::value        == std::is_integral<signed long>::value);
      CHECK(etl::is_integral<unsigned long>::value      == std::is_integral<unsigned long>::value);
      CHECK(etl::is_integral<long long>::value          == std::is_integral<long long>::value);
      CHECK(etl::is_integral<signed long long>::value   == std::is_integral<signed long long>::value);
      CHECK(etl::is_integral<unsigned long long>::value == std::is_integral<unsigned long long>::value);
      CHECK(etl::is_integral<const int>::value          == std::is_integral<const int>::value);
      CHECK(etl::is_integral<volatile int>::value       == std::is_integral<volatile int>::value);
      CHECK(etl::is_integral<const int>::value          == std::is_integral<const int>::value);
      CHECK(etl::is_integral<const volatile int>::value == std::is_integral<const volatile int>::value);
      CHECK(etl::is_integral<float>::value              == std::is_integral<float>::value);
      CHECK(etl::is_integral<double>::value             == std::is_integral<double>::value);
      CHECK(etl::is_integral<long double>::value        == std::is_integral<long double>::value);
      CHECK(etl::is_integral<Test>::value               == std::is_integral<Test>::value);
    }

    //*************************************************************************
    TEST(test_is_signed)
    {
      CHECK(etl::is_signed<bool>::value               == std::is_signed<bool>::value);
      CHECK(etl::is_signed<char>::value               == std::is_signed<char>::value);
      CHECK(etl::is_signed<signed char>::value        == std::is_signed<signed char>::value);
      CHECK(etl::is_signed<unsigned char>::value      == std::is_signed<unsigned char>::value);
      CHECK(etl::is_signed<wchar_t>::value            == std::is_signed<wchar_t>::value);
      CHECK(etl::is_signed<short>::value              == std::is_signed<short>::value);
      CHECK(etl::is_signed<signed short>::value       == std::is_signed<signed short>::value);
      CHECK(etl::is_signed<unsigned short>::value     == std::is_signed<unsigned short>::value);
      CHECK(etl::is_signed<int>::value                == std::is_signed<int>::value);
      CHECK(etl::is_signed<signed int>::value         == std::is_signed<signed int>::value);
      CHECK(etl::is_signed<unsigned int>::value       == std::is_signed<unsigned int>::value);
      CHECK(etl::is_signed<long>::value               == std::is_signed<long>::value);
      CHECK(etl::is_signed<signed long>::value        == std::is_signed<signed long>::value);
      CHECK(etl::is_signed<unsigned long>::value      == std::is_signed<unsigned long>::value);
      CHECK(etl::is_signed<long long>::value          == std::is_signed<long long>::value);
      CHECK(etl::is_signed<signed long long>::value   == std::is_signed<signed long long>::value);
      CHECK(etl::is_signed<unsigned long long>::value == std::is_signed<unsigned long long>::value);
      CHECK(etl::is_signed<const int>::value          == std::is_signed<const int>::value);
      CHECK(etl::is_signed<volatile int>::value       == std::is_signed<volatile int>::value);
      CHECK(etl::is_signed<const int>::value          == std::is_signed<const int>::value);
      CHECK(etl::is_signed<const volatile int>::value == std::is_signed<const volatile int>::value);
      CHECK(etl::is_signed<float>::value              == std::is_signed<float>::value);
      CHECK(etl::is_signed<double>::value             == std::is_signed<double>::value);
      CHECK(etl::is_signed<long double>::value        == std::is_signed<long double>::value);
      CHECK(etl::is_signed<Test>::value               == std::is_signed<Test>::value);
    }

    //*************************************************************************
    TEST(test_is_unsigned)
    {
      CHECK(etl::is_unsigned<bool>::value               == std::is_unsigned<bool>::value);
      CHECK(etl::is_unsigned<char>::value               == std::is_unsigned<char>::value);
      CHECK(etl::is_unsigned<signed char>::value        == std::is_unsigned<signed char>::value);
      CHECK(etl::is_unsigned<unsigned char>::value      == std::is_unsigned<unsigned char>::value);
      CHECK(etl::is_unsigned<signed char>::value        == std::is_unsigned<signed char>::value);
      CHECK(etl::is_unsigned<wchar_t>::value            == std::is_unsigned<wchar_t>::value);
      CHECK(etl::is_unsigned<short>::value              == std::is_unsigned<short>::value);
      CHECK(etl::is_unsigned<signed short>::value       == std::is_unsigned<signed short>::value);
      CHECK(etl::is_unsigned<unsigned short>::value     == std::is_unsigned<unsigned short>::value);
      CHECK(etl::is_unsigned<int>::value                == std::is_unsigned<int>::value);
      CHECK(etl::is_unsigned<signed int>::value         == std::is_unsigned<signed int>::value);
      CHECK(etl::is_unsigned<unsigned int>::value       == std::is_unsigned<unsigned int>::value);
      CHECK(etl::is_unsigned<long>::value               == std::is_unsigned<long>::value);
      CHECK(etl::is_unsigned<signed long>::value        == std::is_unsigned<signed long>::value);
      CHECK(etl::is_unsigned<unsigned long>::value      == std::is_unsigned<unsigned long>::value);
      CHECK(etl::is_unsigned<long long>::value          == std::is_unsigned<long long>::value);
      CHECK(etl::is_unsigned<signed long long>::value   == std::is_unsigned<signed long long>::value);
      CHECK(etl::is_unsigned<unsigned long long>::value == std::is_unsigned<unsigned long long>::value);
      CHECK(etl::is_unsigned<const int>::value          == std::is_unsigned<const int>::value);
      CHECK(etl::is_unsigned<volatile int>::value       == std::is_unsigned<volatile int>::value);
      CHECK(etl::is_unsigned<const int>::value          == std::is_unsigned<const int>::value);
      CHECK(etl::is_unsigned<const volatile int>::value == std::is_unsigned<const volatile int>::value);
      CHECK(etl::is_unsigned<float>::value              == std::is_unsigned<float>::value);
      CHECK(etl::is_unsigned<double>::value             == std::is_unsigned<double>::value);
      CHECK(etl::is_unsigned<long double>::value        == std::is_unsigned<long double>::value);
      CHECK(etl::is_unsigned<Test>::value               == std::is_unsigned<Test>::value);
    }

    //*************************************************************************
    TEST(test_is_floating_point)
    {
      CHECK(etl::is_floating_point<bool>::value               == std::is_floating_point<bool>::value);
      CHECK(etl::is_floating_point<char>::value               == std::is_floating_point<char>::value);
      CHECK(etl::is_floating_point<signed char>::value        == std::is_floating_point<signed char>::value);
      CHECK(etl::is_floating_point<unsigned char>::value      == std::is_floating_point<unsigned char>::value);
      CHECK(etl::is_floating_point<wchar_t>::value            == std::is_floating_point<wchar_t>::value);
      CHECK(etl::is_floating_point<short>::value              == std::is_floating_point<short>::value);
      CHECK(etl::is_floating_point<signed short>::value       == std::is_floating_point<signed short>::value);
      CHECK(etl::is_floating_point<unsigned short>::value     == std::is_floating_point<unsigned short>::value);
      CHECK(etl::is_floating_point<int>::value                == std::is_floating_point<int>::value);
      CHECK(etl::is_floating_point<signed int>::value         == std::is_floating_point<signed int>::value);
      CHECK(etl::is_floating_point<unsigned int>::value       == std::is_floating_point<unsigned int>::value);
      CHECK(etl::is_floating_point<long>::value               == std::is_floating_point<long>::value);
      CHECK(etl::is_floating_point<signed long>::value        == std::is_floating_point<signed long>::value);
      CHECK(etl::is_floating_point<unsigned long>::value      == std::is_floating_point<unsigned long>::value);
      CHECK(etl::is_floating_point<long long>::value          == std::is_floating_point<long long>::value);
      CHECK(etl::is_floating_point<signed long long>::value   == std::is_floating_point<signed long long>::value);
      CHECK(etl::is_floating_point<unsigned long long>::value == std::is_floating_point<unsigned long long>::value);
      CHECK(etl::is_floating_point<const int>::value          == std::is_floating_point<const int>::value);
      CHECK(etl::is_floating_point<volatile int>::value       == std::is_floating_point<volatile int>::value);
      CHECK(etl::is_floating_point<const int>::value          == std::is_floating_point<const int>::value);
      CHECK(etl::is_floating_point<const volatile int>::value == std::is_floating_point<const volatile int>::value);
      CHECK(etl::is_floating_point<float>::value              == std::is_floating_point<float>::value);
      CHECK(etl::is_floating_point<double>::value             == std::is_floating_point<double>::value);
      CHECK(etl::is_floating_point<long double>::value        == std::is_floating_point<long double>::value);
      CHECK(etl::is_floating_point<Test>::value               == std::is_signed<Test>::value);
    }

    //*************************************************************************
    TEST(test_is_pointer)
    {
      CHECK(etl::is_pointer<int>::value                 == std::is_pointer<int>::value);
      CHECK(etl::is_pointer<int*>::value                == std::is_pointer<int*>::value);
      CHECK(etl::is_pointer<const int*>::value          == std::is_pointer<const int*>::value);
      CHECK(etl::is_pointer<volatile int*>::value       == std::is_pointer<volatile int*>::value);
      CHECK(etl::is_pointer<const volatile int*>::value == std::is_pointer<const volatile int*>::value);
    }

    //*************************************************************************
    TEST(test_is_reference)
    {
      CHECK(etl::is_reference<int>::value                 == std::is_reference<int>::value);
      CHECK(etl::is_reference<int&>::value                == std::is_reference<int&>::value);
      CHECK(etl::is_reference<const int&>::value          == std::is_reference<const int&>::value);
      CHECK(etl::is_reference<volatile int&>::value       == std::is_reference<volatile int&>::value);
      CHECK(etl::is_reference<const volatile int&>::value == std::is_reference<const volatile int&>::value);
    }

    //*************************************************************************
    TEST(test_is_same)
    {
      CHECK((etl::is_same<int, int>::value  == etl::is_same<int, int>::value));
      CHECK((etl::is_same<char, int>::value == etl::is_same<char, int>::value));
    }

    //*************************************************************************
    TEST(test_is_array)
    {
      CHECK(etl::is_array<int>::value     == std::is_array<int>::value);
      CHECK(etl::is_array<int[10]>::value == std::is_array<int[10]>::value);
    }

    //*************************************************************************
    TEST(test_remove_pointer)
    {
      CHECK((etl::is_same<etl::remove_pointer<int>::type,                       std::remove_pointer<int>::type>::value));
      CHECK((etl::is_same<etl::remove_pointer<const int>::type,                 std::remove_pointer<const int>::type>::value));
      CHECK((etl::is_same<etl::remove_pointer<int*>::type,                      std::remove_pointer<int*>::type>::value));
      CHECK((etl::is_same<etl::remove_pointer<int* const>::type,                std::remove_pointer<int*>::type>::value));
      CHECK((etl::is_same<etl::remove_pointer<const int*>::type,                std::remove_pointer<const int*>::type>::value));
      CHECK((etl::is_same<etl::remove_pointer<const int* const>::type,          std::remove_pointer<const int* const>::type>::value));

      CHECK((etl::is_same<etl::remove_pointer<volatile int>::type,              std::remove_pointer<volatile int>::type>::value));
      CHECK((etl::is_same<etl::remove_pointer<volatile const int>::type,        std::remove_pointer<volatile const int>::type>::value));
      CHECK((etl::is_same<etl::remove_pointer<volatile int*>::type,             std::remove_pointer<volatile int*>::type>::value));
      CHECK((etl::is_same<etl::remove_pointer<volatile int*const >::type,       std::remove_pointer<volatile int*>::type>::value));
      CHECK((etl::is_same<etl::remove_pointer<const volatile int*>::type,       std::remove_pointer<const volatile int*>::type>::value));
      CHECK((etl::is_same<etl::remove_pointer<const volatile int* const>::type, std::remove_pointer<const volatile int* const>::type>::value));
    }

    //*************************************************************************
    TEST(test_add_pointer)
    {
      CHECK((etl::is_same<etl::add_pointer<int>::type,                       std::add_pointer<int>::type>::value));
      CHECK((etl::is_same<etl::add_pointer<const int>::type,                 std::add_pointer<const int>::type>::value));
      CHECK((etl::is_same<etl::add_pointer<int*>::type,                      std::add_pointer<int*>::type>::value));
      CHECK((etl::is_same<etl::add_pointer<int* const >::type,               std::add_pointer<int* const>::type>::value));
      CHECK((etl::is_same<etl::add_pointer<const int*>::type,                std::add_pointer<const int*>::type>::value));
      CHECK((etl::is_same<etl::add_pointer<const int* const>::type,          std::add_pointer<const int* const>::type>::value));
      CHECK((etl::is_same<etl::add_pointer<volatile int*>::type,             std::add_pointer<volatile int*>::type>::value));
      CHECK((etl::is_same<etl::add_pointer<const volatile int*>::type,       std::add_pointer<const volatile int*>::type>::value));
      CHECK((etl::is_same<etl::add_pointer<volatile int* const>::type,       std::add_pointer<volatile int* const>::type>::value));
      CHECK((etl::is_same<etl::add_pointer<const volatile int* const>::type, std::add_pointer<const volatile int* const>::type>::value));

    }

    //*************************************************************************
    TEST(test_remove_reference)
    {
      CHECK((etl::is_same<etl::remove_reference<int>::type,                 std::remove_reference<int>::type>::value));
      CHECK((etl::is_same<etl::remove_reference<int&>::type,                std::remove_reference<int&>::type>::value));
      CHECK((etl::is_same<etl::remove_reference<const int&>::type,          std::remove_reference<const int&>::type>::value));
      CHECK((etl::is_same<etl::remove_reference<volatile int&>::type,       std::remove_reference<volatile int&>::type>::value));
      CHECK((etl::is_same<etl::remove_reference<const volatile int&>::type, std::remove_reference<const volatile int&>::type>::value));
    }

    //*************************************************************************
    TEST(test_remove_const)
    {
      CHECK((etl::is_same<etl::remove_const<int>::type,                std::remove_const<int>::type>::value));
      CHECK((etl::is_same<etl::remove_const<const int>::type,          std::remove_const<const int>::type>::value));
      CHECK((etl::is_same<etl::remove_const<const volatile int>::type, std::remove_const<const volatile int>::type>::value));
    }

    //*************************************************************************
    TEST(test_add_const)
    {
      CHECK((etl::is_same<etl::add_const<int>::type,                std::add_const<int>::type>::value));
      CHECK((etl::is_same<etl::add_const<const int>::type,          std::add_const<const int>::type>::value));
      CHECK((etl::is_same<etl::add_const<const volatile int>::type, std::add_const<const volatile int>::type>::value));
    }

    //*************************************************************************
    TEST(test_is_const)
    {
      CHECK(etl::is_const<int>::value                == std::is_const<int>::value);
      CHECK(etl::is_const<const int>::value          == std::is_const<const int>::value);
      CHECK(etl::is_const<const volatile int>::value == std::is_const<const volatile int>::value);
    }

    //*************************************************************************
    TEST(test_is_volatile)
    {
      CHECK(etl::is_volatile<int>::value                == std::is_volatile<int>::value);
      CHECK(etl::is_volatile<volatile int>::value       == std::is_volatile<volatile int>::value);
      CHECK(etl::is_volatile<const volatile int>::value == std::is_volatile<const volatile int>::value);
    }

    //*************************************************************************
    TEST(test_remove_volatile)
    {
      CHECK((etl::is_same<etl::remove_volatile<int>::type,                std::remove_volatile<int>::type>::value));
      CHECK((etl::is_same<etl::remove_volatile<volatile int>::type,       std::remove_volatile<volatile int>::type>::value));
      CHECK((etl::is_same<etl::remove_volatile<const volatile int>::type, std::remove_volatile<const volatile int>::type>::value));
    }

    //*************************************************************************
    TEST(test_add_volatile)
    {
      CHECK((etl::is_same<etl::add_volatile<int>::type,                std::add_volatile<int>::type>::value));
      CHECK((etl::is_same<etl::add_volatile<volatile int>::type,       std::add_volatile<volatile int>::type>::value));
      CHECK((etl::is_same<etl::add_volatile<const volatile int>::type, std::add_volatile<const volatile int>::type>::value));
    }

    //*************************************************************************
    TEST(test_remove_cv)
    {
      CHECK((etl::is_same<etl::remove_cv<int>::type,                std::remove_cv<int>::type>::value));
      CHECK((etl::is_same<etl::remove_cv<const int>::type,          std::remove_cv<const int>::type>::value));
      CHECK((etl::is_same<etl::remove_cv<volatile int>::type,       std::remove_cv<volatile int>::type>::value));
      CHECK((etl::is_same<etl::remove_cv<const volatile int>::type, std::remove_cv<const volatile int>::type>::value));
    }

    //*************************************************************************
    TEST(test_add_cv)
    {

      typedef etl::add_cv<int>::type t1;
      typedef std::add_cv<int>::type t2;

      bool pass = etl::is_same<t1, t2>::value;
        //etl::is_same<etl::add_cv<int>::type,                std::add_cv<int>::type>::value;

      CHECK(pass);
      CHECK((etl::is_same<etl::add_cv<const int>::type,          std::add_cv<const int>::type>::value));
      CHECK((etl::is_same<etl::add_cv<volatile int>::type,       std::add_cv<volatile int>::type>::value));
      CHECK((etl::is_same<etl::add_cv<const volatile int>::type, std::add_cv<const volatile int>::type>::value));
    }

    //*************************************************************************
    TEST(test_is_arithmetic)
    {
      CHECK(etl::is_arithmetic<bool>::value               == std::is_arithmetic<bool>::value);
      CHECK(etl::is_arithmetic<char>::value               == std::is_arithmetic<char>::value);
      CHECK(etl::is_arithmetic<signed char>::value        == std::is_arithmetic<signed char>::value);
      CHECK(etl::is_arithmetic<unsigned char>::value      == std::is_arithmetic<unsigned char>::value);
      CHECK(etl::is_arithmetic<wchar_t>::value            == std::is_arithmetic<wchar_t>::value);
      CHECK(etl::is_arithmetic<short>::value              == std::is_arithmetic<short>::value);
      CHECK(etl::is_arithmetic<signed short>::value       == std::is_arithmetic<signed short>::value);
      CHECK(etl::is_arithmetic<unsigned short>::value     == std::is_arithmetic<unsigned short>::value);
      CHECK(etl::is_arithmetic<int>::value                == std::is_arithmetic<int>::value);
      CHECK(etl::is_arithmetic<signed int>::value         == std::is_arithmetic<signed int>::value);
      CHECK(etl::is_arithmetic<unsigned int>::value       == std::is_arithmetic<unsigned int>::value);
      CHECK(etl::is_arithmetic<long>::value               == std::is_arithmetic<long>::value);
      CHECK(etl::is_arithmetic<signed long>::value        == std::is_arithmetic<signed long>::value);
      CHECK(etl::is_arithmetic<unsigned long>::value      == std::is_arithmetic<unsigned long>::value);
      CHECK(etl::is_arithmetic<long long>::value          == std::is_arithmetic<long long>::value);
      CHECK(etl::is_arithmetic<signed long long>::value   == std::is_arithmetic<signed long long>::value);
      CHECK(etl::is_arithmetic<unsigned long long>::value == std::is_arithmetic<unsigned long long>::value);
      CHECK(etl::is_arithmetic<const int>::value          == std::is_arithmetic<const int>::value);
      CHECK(etl::is_arithmetic<volatile int>::value       == std::is_arithmetic<volatile int>::value);
      CHECK(etl::is_arithmetic<const int>::value          == std::is_arithmetic<const int>::value);
      CHECK(etl::is_arithmetic<const volatile int>::value == std::is_arithmetic<const volatile int>::value);
      CHECK(etl::is_arithmetic<float>::value              == std::is_arithmetic<float>::value);
      CHECK(etl::is_arithmetic<double>::value             == std::is_arithmetic<double>::value);
      CHECK(etl::is_arithmetic<long double>::value        == std::is_arithmetic<long double>::value);
      CHECK(etl::is_arithmetic<Test>::value               == std::is_arithmetic<Test>::value);
    }

    //*************************************************************************
    TEST(test_is_fundamental)
    {
      CHECK(etl::is_fundamental<void>::value               == std::is_fundamental<void>::value);
      CHECK(etl::is_fundamental<bool>::value               == std::is_fundamental<bool>::value);
      CHECK(etl::is_fundamental<char>::value               == std::is_fundamental<char>::value);
      CHECK(etl::is_fundamental<signed char>::value        == std::is_fundamental<signed char>::value);
      CHECK(etl::is_fundamental<unsigned char>::value      == std::is_fundamental<unsigned char>::value);
      CHECK(etl::is_fundamental<wchar_t>::value            == std::is_fundamental<wchar_t>::value);
      CHECK(etl::is_fundamental<short>::value              == std::is_fundamental<short>::value);
      CHECK(etl::is_fundamental<signed short>::value       == std::is_fundamental<signed short>::value);
      CHECK(etl::is_fundamental<unsigned short>::value     == std::is_fundamental<unsigned short>::value);
      CHECK(etl::is_fundamental<int>::value                == std::is_fundamental<int>::value);
      CHECK(etl::is_fundamental<signed int>::value         == std::is_fundamental<signed int>::value);
      CHECK(etl::is_fundamental<unsigned int>::value       == std::is_fundamental<unsigned int>::value);
      CHECK(etl::is_fundamental<long>::value               == std::is_fundamental<long>::value);
      CHECK(etl::is_fundamental<signed long>::value        == std::is_fundamental<signed long>::value);
      CHECK(etl::is_fundamental<unsigned long>::value      == std::is_fundamental<unsigned long>::value);
      CHECK(etl::is_fundamental<long long>::value          == std::is_fundamental<long long>::value);
      CHECK(etl::is_fundamental<signed long long>::value   == std::is_fundamental<signed long long>::value);
      CHECK(etl::is_fundamental<unsigned long long>::value == std::is_fundamental<unsigned long long>::value);
      CHECK(etl::is_fundamental<const int>::value          == std::is_fundamental<const int>::value);
      CHECK(etl::is_fundamental<volatile int>::value       == std::is_fundamental<volatile int>::value);
      CHECK(etl::is_fundamental<const int>::value          == std::is_fundamental<const int>::value);
      CHECK(etl::is_fundamental<const volatile int>::value == std::is_fundamental<const volatile int>::value);
      CHECK(etl::is_fundamental<float>::value              == std::is_fundamental<float>::value);
      CHECK(etl::is_fundamental<double>::value             == std::is_fundamental<double>::value);
      CHECK(etl::is_fundamental<long double>::value        == std::is_fundamental<long double>::value);
      CHECK(etl::is_fundamental<Test>::value               == std::is_fundamental<Test>::value);
#if ETL_USING_STL
      CHECK(etl::is_fundamental<std::nullptr_t>::value     == std::is_fundamental<std::nullptr_t>::value);
#endif
    }

    //*************************************************************************
    TEST(test_is_compound)
    {
      CHECK(etl::is_compound<void>::value               == std::is_compound<void>::value);
      CHECK(etl::is_compound<bool>::value               == std::is_compound<bool>::value);
      CHECK(etl::is_compound<char>::value               == std::is_compound<char>::value);
      CHECK(etl::is_compound<signed char>::value        == std::is_compound<signed char>::value);
      CHECK(etl::is_compound<unsigned char>::value      == std::is_compound<unsigned char>::value);
      CHECK(etl::is_compound<wchar_t>::value            == std::is_compound<wchar_t>::value);
      CHECK(etl::is_compound<short>::value              == std::is_compound<short>::value);
      CHECK(etl::is_compound<signed short>::value       == std::is_compound<signed short>::value);
      CHECK(etl::is_compound<unsigned short>::value     == std::is_compound<unsigned short>::value);
      CHECK(etl::is_compound<int>::value                == std::is_compound<int>::value);
      CHECK(etl::is_compound<signed int>::value         == std::is_compound<signed int>::value);
      CHECK(etl::is_compound<unsigned int>::value       == std::is_compound<unsigned int>::value);
      CHECK(etl::is_compound<long>::value               == std::is_compound<long>::value);
      CHECK(etl::is_compound<signed long>::value        == std::is_compound<signed long>::value);
      CHECK(etl::is_compound<unsigned long>::value      == std::is_compound<unsigned long>::value);
      CHECK(etl::is_compound<long long>::value          == std::is_compound<long long>::value);
      CHECK(etl::is_compound<signed long long>::value   == std::is_compound<signed long long>::value);
      CHECK(etl::is_compound<unsigned long long>::value == std::is_compound<unsigned long long>::value);
      CHECK(etl::is_compound<const int>::value          == std::is_compound<const int>::value);
      CHECK(etl::is_compound<volatile int>::value       == std::is_compound<volatile int>::value);
      CHECK(etl::is_compound<const int>::value          == std::is_compound<const int>::value);
      CHECK(etl::is_compound<const volatile int>::value == std::is_compound<const volatile int>::value);
      CHECK(etl::is_compound<float>::value              == std::is_compound<float>::value);
      CHECK(etl::is_compound<double>::value             == std::is_compound<double>::value);
      CHECK(etl::is_compound<long double>::value        == std::is_compound<long double>::value);
      CHECK(etl::is_compound<Test>::value               == std::is_compound<Test>::value);
    }

    //*************************************************************************
    TEST(test_is_void)
    {
      CHECK(etl::is_void<int>::value  == std::is_void<int>::value);
      CHECK(etl::is_void<void>::value == std::is_void<void>::value);
    }

    //*************************************************************************
    TEST(test_make_signed)
    {
      CHECK((etl::is_same<etl::make_signed<char>::type,               std::make_signed<char>::type>::value));
      CHECK((etl::is_same<etl::make_signed<signed char>::type,        std::make_signed<signed char>::type>::value));
      CHECK((etl::is_same<etl::make_signed<unsigned char>::type,      std::make_signed<unsigned char>::type>::value));
      CHECK(etl::is_signed<etl::make_signed<wchar_t>::type>::value && (sizeof(wchar_t) == sizeof(etl::make_signed<wchar_t>::type)));
      CHECK((etl::is_same<etl::make_signed<short>::type,              std::make_signed<short>::type>::value));
      CHECK((etl::is_same<etl::make_signed<signed short>::type,       std::make_signed<signed short>::type>::value));
      CHECK((etl::is_same<etl::make_signed<unsigned short>::type,     std::make_signed<unsigned short>::type>::value));
      CHECK((etl::is_same<etl::make_signed<int>::type,                std::make_signed<int>::type>::value));
      CHECK((etl::is_same<etl::make_signed<signed int>::type,         std::make_signed<signed int>::type>::value));
      CHECK((etl::is_same<etl::make_signed<unsigned int>::type,       std::make_signed<unsigned int>::type>::value));
      CHECK((etl::is_same<etl::make_signed<long>::type,               std::make_signed<long>::type>::value));
      CHECK((etl::is_same<etl::make_signed<signed long>::type,        std::make_signed<signed long>::type>::value));
      CHECK((etl::is_same<etl::make_signed<unsigned long>::type,      std::make_signed<unsigned long>::type>::value));
      CHECK((etl::is_same<etl::make_signed<long long>::type,          std::make_signed<long long>::type>::value));
      CHECK((etl::is_same<etl::make_signed<signed long long>::type,   std::make_signed<signed long long>::type>::value));
      CHECK((etl::is_same<etl::make_signed<unsigned long long>::type, std::make_signed<unsigned long long>::type>::value));
      CHECK((etl::is_same<etl::make_signed<const int>::type,          std::make_signed<const int>::type>::value));
      CHECK((etl::is_same<etl::make_signed<volatile int>::type,       std::make_signed<volatile int>::type>::value));
      CHECK((etl::is_same<etl::make_signed<const int>::type,          std::make_signed<const int>::type>::value));
      CHECK((etl::is_same<etl::make_signed<const volatile int>::type, std::make_signed<const volatile int>::type>::value));
      CHECK((etl::is_same<etl::make_signed<size_t>::type,             std::make_signed<size_t>::type>::value));
    }

    //*************************************************************************
    TEST(test_make_unsigned)
    {
      CHECK((etl::is_same<etl::make_unsigned<char>::type,               std::make_unsigned<char>::type>::value));
      CHECK((etl::is_same<etl::make_unsigned<signed char>::type,        std::make_unsigned<signed char>::type>::value));
      CHECK((etl::is_same<etl::make_unsigned<unsigned char>::type,      std::make_unsigned<unsigned char>::type>::value));
      CHECK(etl::is_unsigned<etl::make_unsigned<wchar_t>::type>::value && (sizeof(wchar_t) == sizeof(etl::make_unsigned<wchar_t>::type)));
      CHECK((etl::is_same<etl::make_unsigned<short>::type,              std::make_unsigned<short>::type>::value));
      CHECK((etl::is_same<etl::make_unsigned<signed short>::type,       std::make_unsigned<signed short>::type>::value));
      CHECK((etl::is_same<etl::make_unsigned<unsigned short>::type,     std::make_unsigned<unsigned short>::type>::value));
      CHECK((etl::is_same<etl::make_unsigned<int>::type,                std::make_unsigned<int>::type>::value));
      CHECK((etl::is_same<etl::make_unsigned<signed int>::type,         std::make_unsigned<signed int>::type>::value));
      CHECK((etl::is_same<etl::make_unsigned<unsigned int>::type,       std::make_unsigned<unsigned int>::type>::value));
      CHECK((etl::is_same<etl::make_unsigned<long>::type,               std::make_unsigned<long>::type>::value));
      CHECK((etl::is_same<etl::make_unsigned<signed long>::type,        std::make_unsigned<signed long>::type>::value));
      CHECK((etl::is_same<etl::make_unsigned<unsigned long>::type,      std::make_unsigned<unsigned long>::type>::value));
      CHECK((etl::is_same<etl::make_unsigned<long long>::type,          std::make_unsigned<long long>::type>::value));
      CHECK((etl::is_same<etl::make_unsigned<signed long long>::type,   std::make_unsigned<signed long long>::type>::value));
      CHECK((etl::is_same<etl::make_unsigned<unsigned long long>::type, std::make_unsigned<unsigned long long>::type>::value));
      CHECK((etl::is_same<etl::make_unsigned<const int>::type,          std::make_unsigned<const int>::type>::value));
      CHECK((etl::is_same<etl::make_unsigned<volatile int>::type,       std::make_unsigned<volatile int>::type>::value));
      CHECK((etl::is_same<etl::make_unsigned<const int>::type,          std::make_unsigned<const int>::type>::value));
      CHECK((etl::is_same<etl::make_unsigned<const volatile int>::type, std::make_unsigned<const volatile int>::type>::value));
      CHECK((etl::is_same<etl::make_unsigned<size_t>::type,             std::make_unsigned<size_t>::type>::value));
    }

    //*************************************************************************
    TEST(test_extent)
    {
      CHECK(std::extent<int>::value     == etl::extent<int>::value);
      CHECK(std::extent<int[]>::value   == etl::extent<int[]>::value);
      CHECK(std::extent<int[10]>::value == etl::extent<int[10]>::value);
    }

    //*************************************************************************
    TEST(test_remove_extent)
    {
      CHECK((etl::is_same<etl::remove_extent<int>::type,     std::remove_extent<int>::type>::value));
      CHECK((etl::is_same<etl::remove_extent<int[]>::type,   std::remove_extent<int[]>::type>::value));
      CHECK((etl::is_same<etl::remove_extent<int[10]>::type, std::remove_extent<int[10]>::type>::value));
    }

    //*************************************************************************
    TEST(test_remove_all_extents)
    {
      CHECK((etl::is_same<etl::remove_all_extents<int>::type,         std::remove_all_extents<int>::type>::value));
      CHECK((etl::is_same<etl::remove_all_extents<int[10]>::type,     std::remove_all_extents<int[10]>::type>::value));
      CHECK((etl::is_same<etl::remove_all_extents<int[10][10]>::type, std::remove_all_extents<int[10][10]>::type>::value));
    }

    //*************************************************************************
    TEST(test_rank)
    {
      CHECK(etl::rank<int>::value         == std::rank<int>::value);
      CHECK(etl::rank<int[10]>::value     == std::rank<int[10]>::value);
      CHECK(etl::rank<int[10][10]>::value == std::rank<int[10][10]>::value);
    }

    //*************************************************************************
    TEST(test_alignment_of)
    {
      struct Test
      {
        int   a;
        char  b;
        float c;
      };

      CHECK(std::alignment_of<char>::value               == etl::alignment_of<char>::value);
      CHECK(std::alignment_of<unsigned char>::value      == etl::alignment_of<unsigned char>::value);
      CHECK(std::alignment_of<short>::value              == etl::alignment_of<short>::value);
      CHECK(std::alignment_of<unsigned short>::value     == etl::alignment_of<unsigned short>::value);
      CHECK(std::alignment_of<int>::value                == etl::alignment_of<int>::value);
      CHECK(std::alignment_of<unsigned int>::value       == etl::alignment_of<unsigned int>::value);
      CHECK(std::alignment_of<long>::value               == etl::alignment_of<long>::value);
      CHECK(std::alignment_of<unsigned long>::value      == etl::alignment_of<unsigned long>::value);
      CHECK(std::alignment_of<long long>::value          == etl::alignment_of<long long>::value);
      CHECK(std::alignment_of<unsigned long long>::value == etl::alignment_of<unsigned long long>::value);
      CHECK(std::alignment_of<float>::value              == etl::alignment_of<float>::value);
      CHECK(std::alignment_of<double>::value             == etl::alignment_of<double>::value);
      CHECK(std::alignment_of<Test>::value               == etl::alignment_of<Test>::value);
    }

    //*************************************************************************
    TEST(test_is_one_of)
    {
      typedef Type<0> T0;
      typedef Type<1> T1;
      typedef Type<2> T2;
      typedef Type<3> T3;
      typedef Type<4> T4;

      CHECK(bool(etl::is_one_of<char, char>::value));
      CHECK(!(etl::is_one_of<char, T0>::value));

      CHECK(bool(etl::is_one_of<char, T0, char>::value));
      CHECK(!(etl::is_one_of<char, T0, T1>::value));

      CHECK(bool(etl::is_one_of<char, T0, T1, char>::value));
      CHECK(!(etl::is_one_of<char, T0, T1, T2>::value));

      CHECK(bool(etl::is_one_of<char, T0, T1, T2, char>::value));
      CHECK(!(etl::is_one_of<char, T0, T1, T2, T3>::value));

      CHECK(bool(etl::is_one_of<char, T0, T1, T2, char>::value));
      CHECK(!(etl::is_one_of<char, T0, T1, T2, T3>::value));

      CHECK(bool(etl::is_one_of<char, char, T0, T1, T2, T3>::value));
      CHECK(bool(etl::is_one_of<char, T0, char, T1, T2, T3>::value));
      CHECK(bool(etl::is_one_of<char, T0, T1, char, T2, T3>::value));
      CHECK(bool(etl::is_one_of<char, T0, T1, T2, char, T3>::value));
      CHECK(bool(etl::is_one_of<char, T0, T1, T2, T3, char>::value));
      CHECK(!(etl::is_one_of<char, T0, T1, T2, T3, T4>::value));
    }

    //*************************************************************************
    TEST(test_is_base_of)
    {
      struct A { };
      struct B : public A { };
      struct C { };

      CHECK((std::is_base_of<A, A>::value) == (etl::is_base_of<A, A>::value));
      CHECK((std::is_base_of<A, B>::value) == (etl::is_base_of<A, B>::value));
      CHECK((std::is_base_of<A, C>::value) == (etl::is_base_of<A, C>::value));
      CHECK((std::is_base_of<B, A>::value) == (etl::is_base_of<B, A>::value));
      CHECK((std::is_base_of<B, B>::value) == (etl::is_base_of<B, B>::value));
      CHECK((std::is_base_of<B, C>::value) == (etl::is_base_of<B, C>::value));
      CHECK((std::is_base_of<C, A>::value) == (etl::is_base_of<C, A>::value));
      CHECK((std::is_base_of<C, B>::value) == (etl::is_base_of<C, B>::value));
      CHECK((std::is_base_of<C, C>::value) == (etl::is_base_of<C, C>::value));

      CHECK((std::is_base_of<char, char>::value) == (etl::is_base_of<char, char>::value));
      CHECK((std::is_base_of<char, int>::value)  == (etl::is_base_of<char, int>::value));
      CHECK((std::is_base_of<int,  char>::value) == (etl::is_base_of<int,  char>::value));
    }

    //*************************************************************************
    TEST(test_types)
    {
      CHECK((etl::is_same<int,              etl::types<int>::type>::value));
      CHECK((etl::is_same<int&,             etl::types<int>::reference>::value));
      CHECK((etl::is_same<const int&,       etl::types<int>::const_reference>::value));
      CHECK((etl::is_same<int&&,            etl::types<int>::rvalue_reference>::value));
      CHECK((etl::is_same<int*,             etl::types<int>::pointer>::value));
      CHECK((etl::is_same<const int*,       etl::types<int>::const_pointer>::value));
      CHECK((etl::is_same<const int* const, etl::types<int>::const_pointer_const>::value));

      CHECK((etl::is_same<int,              etl::types<const int>::type>::value));
      CHECK((etl::is_same<int&,             etl::types<const int>::reference>::value));
      CHECK((etl::is_same<const int&,       etl::types<const int>::const_reference>::value));
      CHECK((etl::is_same<int&&,            etl::types<const int>::rvalue_reference>::value));
      CHECK((etl::is_same<int*,             etl::types<const int>::pointer>::value));
      CHECK((etl::is_same<const int*,       etl::types<const int>::const_pointer>::value));
      CHECK((etl::is_same<const int* const, etl::types<const int>::const_pointer_const>::value));

      CHECK((etl::is_same<int,              etl::types<int*>::type>::value));
      CHECK((etl::is_same<int&,             etl::types<int*>::reference>::value));
      CHECK((etl::is_same<const int&,       etl::types<int*>::const_reference>::value));
      CHECK((etl::is_same<int&&,            etl::types<int*>::rvalue_reference>::value));
      CHECK((etl::is_same<int*,             etl::types<int*>::pointer>::value));
      CHECK((etl::is_same<const int*,       etl::types<int*>::const_pointer>::value));
      CHECK((etl::is_same<const int* const, etl::types<int*>::const_pointer_const>::value));

      CHECK((etl::is_same<int,              etl::types<int* const>::type>::value));
      CHECK((etl::is_same<int&,             etl::types<int* const>::reference>::value));
      CHECK((etl::is_same<const int&,       etl::types<int* const>::const_reference>::value));
      CHECK((etl::is_same<int&&,            etl::types<int* const>::rvalue_reference>::value));
      CHECK((etl::is_same<int*,             etl::types<int* const>::pointer>::value));
      CHECK((etl::is_same<const int*,       etl::types<int* const>::const_pointer>::value));
      CHECK((etl::is_same<const int* const, etl::types<int* const>::const_pointer_const>::value));

      CHECK((etl::is_same<int,              etl::types<const int*>::type>::value));
      CHECK((etl::is_same<int&,             etl::types<const int*>::reference>::value));
      CHECK((etl::is_same<const int&,       etl::types<const int*>::const_reference>::value));
      CHECK((etl::is_same<int&&,            etl::types<const int*>::rvalue_reference>::value));
      CHECK((etl::is_same<int*,             etl::types<const int*>::pointer>::value));
      CHECK((etl::is_same<const int*,       etl::types<const int*>::const_pointer>::value));
      CHECK((etl::is_same<const int* const, etl::types<const int*>::const_pointer_const>::value));

      CHECK((etl::is_same<int,              etl::types<const int* const>::type>::value));
      CHECK((etl::is_same<int&,             etl::types<const int* const>::reference>::value));
      CHECK((etl::is_same<const int&,       etl::types<const int* const>::const_reference>::value));
      CHECK((etl::is_same<int&&,            etl::types<const int* const>::rvalue_reference>::value));
      CHECK((etl::is_same<int*,             etl::types<const int* const>::pointer>::value));
      CHECK((etl::is_same<const int*,       etl::types<const int* const>::const_pointer>::value));
      CHECK((etl::is_same<const int* const, etl::types<const int* const>::const_pointer_const>::value));

      CHECK((etl::is_same<int,              etl::types<int&>::type>::value));
      CHECK((etl::is_same<int&,             etl::types<int&>::reference>::value));
      CHECK((etl::is_same<const int&,       etl::types<int&>::const_reference>::value));
      CHECK((etl::is_same<int&&,            etl::types<int&>::rvalue_reference>::value));
      CHECK((etl::is_same<int*,             etl::types<int&>::pointer>::value));
      CHECK((etl::is_same<const int*,       etl::types<int&>::const_pointer>::value));
      CHECK((etl::is_same<const int* const, etl::types<int&>::const_pointer_const>::value));

      CHECK((etl::is_same<int,              etl::types<const int&>::type>::value));
      CHECK((etl::is_same<int&,             etl::types<const int&>::reference>::value));
      CHECK((etl::is_same<const int&,       etl::types<const int&>::const_reference>::value));
      CHECK((etl::is_same<int&&,            etl::types<const int&>::rvalue_reference>::value));
      CHECK((etl::is_same<int*,             etl::types<const int&>::pointer>::value));
      CHECK((etl::is_same<const int*,       etl::types<const int&>::const_pointer>::value));
      CHECK((etl::is_same<const int* const, etl::types<const int&>::const_pointer_const>::value));

      CHECK((etl::is_same<int,              etl::types<int&&>::type>::value));
      CHECK((etl::is_same<int&,             etl::types<int&&>::reference>::value));
      CHECK((etl::is_same<const int&,       etl::types<int&&>::const_reference>::value));
      CHECK((etl::is_same<int&&,            etl::types<int&&>::rvalue_reference>::value));
      CHECK((etl::is_same<int*,             etl::types<int&&>::pointer>::value));
      CHECK((etl::is_same<const int*,       etl::types<int&&>::const_pointer>::value));
      CHECK((etl::is_same<const int* const, etl::types<int&&>::const_pointer_const>::value));

      CHECK((etl::is_same<int,              etl::types<volatile int>::type>::value));
      CHECK((etl::is_same<int&,             etl::types<volatile int>::reference>::value));
      CHECK((etl::is_same<const int&,       etl::types<volatile int>::const_reference>::value));
      CHECK((etl::is_same<int&&,            etl::types<volatile int>::rvalue_reference>::value));
      CHECK((etl::is_same<int*,             etl::types<volatile int>::pointer>::value));
      CHECK((etl::is_same<const int*,       etl::types<volatile int>::const_pointer>::value));
      CHECK((etl::is_same<const int* const, etl::types<volatile int>::const_pointer_const>::value));

      CHECK((etl::is_same<int,              etl::types<const volatile int>::type>::value));
      CHECK((etl::is_same<int&,             etl::types<const volatile int>::reference>::value));
      CHECK((etl::is_same<const int&,       etl::types<const volatile int>::const_reference>::value));
      CHECK((etl::is_same<int&&,            etl::types<const volatile int>::rvalue_reference>::value));
      CHECK((etl::is_same<int*,             etl::types<const volatile int>::pointer>::value));
      CHECK((etl::is_same<const int*,       etl::types<const volatile int>::const_pointer>::value));
      CHECK((etl::is_same<const int* const, etl::types<const volatile int>::const_pointer_const>::value));

      CHECK((etl::is_same<int,              etl::types<volatile int*>::type>::value));
      CHECK((etl::is_same<int&,             etl::types<volatile int*>::reference>::value));
      CHECK((etl::is_same<const int&,       etl::types<volatile int*>::const_reference>::value));
      CHECK((etl::is_same<int&&,            etl::types<volatile int*>::rvalue_reference>::value));
      CHECK((etl::is_same<int*,             etl::types<volatile int*>::pointer>::value));
      CHECK((etl::is_same<const int*,       etl::types<volatile int*>::const_pointer>::value));
      CHECK((etl::is_same<const int* const, etl::types<volatile int*>::const_pointer_const>::value));

      CHECK((etl::is_same<int,              etl::types<volatile int* const>::type>::value));
      CHECK((etl::is_same<int&,             etl::types<volatile int* const>::reference>::value));
      CHECK((etl::is_same<const int&,       etl::types<volatile int* const>::const_reference>::value));
      CHECK((etl::is_same<int&&,            etl::types<volatile int* const>::rvalue_reference>::value));
      CHECK((etl::is_same<int*,             etl::types<volatile int* const>::pointer>::value));
      CHECK((etl::is_same<const int*,       etl::types<volatile int* const>::const_pointer>::value));
      CHECK((etl::is_same<const int* const, etl::types<volatile int* const>::const_pointer_const>::value));

      CHECK((etl::is_same<int,              etl::types<const volatile int*>::type>::value));
      CHECK((etl::is_same<int&,             etl::types<const volatile int*>::reference>::value));
      CHECK((etl::is_same<const int&,       etl::types<const volatile int*>::const_reference>::value));
      CHECK((etl::is_same<int&&,            etl::types<const volatile int*>::rvalue_reference>::value));
      CHECK((etl::is_same<int*,             etl::types<const volatile int*>::pointer>::value));
      CHECK((etl::is_same<const int*,       etl::types<const volatile int*>::const_pointer>::value));
      CHECK((etl::is_same<const int* const, etl::types<const volatile int*>::const_pointer_const>::value));

      CHECK((etl::is_same<int,              etl::types<const volatile int* const>::type>::value));
      CHECK((etl::is_same<int&,             etl::types<const volatile int* const>::reference>::value));
      CHECK((etl::is_same<const int&,       etl::types<const volatile int* const>::const_reference>::value));
      CHECK((etl::is_same<int&&,            etl::types<const volatile int* const>::rvalue_reference>::value));
      CHECK((etl::is_same<int*,             etl::types<const volatile int* const>::pointer>::value));
      CHECK((etl::is_same<const int*,       etl::types<const volatile int* const>::const_pointer>::value));
      CHECK((etl::is_same<const int* const, etl::types<const volatile int* const>::const_pointer_const>::value));

      CHECK((etl::is_same<int,              etl::types<volatile int&>::type>::value));
      CHECK((etl::is_same<int&,             etl::types<volatile int&>::reference>::value));
      CHECK((etl::is_same<const int&,       etl::types<volatile int&>::const_reference>::value));
      CHECK((etl::is_same<int&&,            etl::types<volatile int&>::rvalue_reference>::value));
      CHECK((etl::is_same<int*,             etl::types<volatile int&>::pointer>::value));
      CHECK((etl::is_same<const int*,       etl::types<volatile int&>::const_pointer>::value));
      CHECK((etl::is_same<const int* const, etl::types<volatile int&>::const_pointer_const>::value));

      CHECK((etl::is_same<int,              etl::types<const volatile int&>::type>::value));
      CHECK((etl::is_same<int&,             etl::types<const volatile int&>::reference>::value));
      CHECK((etl::is_same<const int&,       etl::types<const volatile int&>::const_reference>::value));
      CHECK((etl::is_same<int&&,            etl::types<const volatile int&>::rvalue_reference>::value));
      CHECK((etl::is_same<int*,             etl::types<const volatile int&>::pointer>::value));
      CHECK((etl::is_same<const int*,       etl::types<const volatile int&>::const_pointer>::value));
      CHECK((etl::is_same<const int* const, etl::types<const volatile int&>::const_pointer_const>::value));
    }
  };

  //*************************************************************************
  TEST(test_conditional_integral_constant)
  {
    int v1 = etl::conditional_integral_constant<true,  int, 1, 2>::value;
    int v2 = etl::conditional_integral_constant<false, int, 1, 2>::value;

    CHECK_EQUAL(1, v1);
    CHECK_EQUAL(2, v2);
  }

  //*************************************************************************
  TEST(test_size_of)
  {
    CHECK_EQUAL(1, etl::size_of<void>::value);
    CHECK_EQUAL(1, etl::size_of<char>::value);
    CHECK_EQUAL(2, etl::size_of<short>::value);
    CHECK_EQUAL(4, etl::size_of<int>::value);
    CHECK_EQUAL(20, etl::size_of<TestData>::value);

    CHECK_EQUAL(1, etl::size_of_v<void>);
    CHECK_EQUAL(1, etl::size_of_v<char>);
    CHECK_EQUAL(2, etl::size_of_v<short>);
    CHECK_EQUAL(4, etl::size_of_v<int>);
    CHECK_EQUAL(20, etl::size_of_v<TestData>);
  }

  //*************************************************************************
  TEST(test_is_convertible)
  {
    CHECK((etl::is_convertible<char, int>::value));
    CHECK((etl::is_convertible<int,  char>::value));
    CHECK((etl::is_convertible<unsigned char, int>::value));
    CHECK((etl::is_convertible<int, unsigned char>::value));
    CHECK((etl::is_convertible<double, int>::value));
    CHECK((etl::is_convertible<int, double>::value));
    CHECK((etl::is_convertible<int*,  void*>::value));
    CHECK(!(etl::is_convertible<int(*)(), void(*)()>::value));
    CHECK(!(etl::is_convertible<int(*)(), int*>::value));
    CHECK(!(etl::is_convertible<int*, int(*)()>::value));
    CHECK(!(etl::is_convertible<void*, int*>::value));
  }

  //*************************************************************************
  TEST(test_add_lvalue_reference)
  {
    CHECK(!std::is_lvalue_reference_v<etl::add_lvalue_reference<void>::type>);
    CHECK(std::is_lvalue_reference_v<etl::add_lvalue_reference<int>::type>);
    CHECK(std::is_lvalue_reference_v<etl::add_lvalue_reference<int*>::type>);
    CHECK(std::is_lvalue_reference_v<etl::add_lvalue_reference<int&>::type>);
    CHECK(std::is_lvalue_reference_v<etl::add_lvalue_reference<int&&>::type>);
  }

  //*************************************************************************
  TEST(test_add_rvalue_reference)
  {
    CHECK(!std::is_rvalue_reference_v<etl::add_rvalue_reference<void>::type>);
    CHECK(std::is_rvalue_reference_v<etl::add_rvalue_reference<int>::type>);
    CHECK(std::is_rvalue_reference_v<etl::add_rvalue_reference<int*>::type>);
    CHECK(!std::is_rvalue_reference_v<etl::add_rvalue_reference<int&>::type>);
    CHECK(std::is_rvalue_reference_v<etl::add_rvalue_reference<int&&>::type>);
  }

  //*************************************************************************
  TEST(test_is_lvalue_reference)
  {
    CHECK_EQUAL(std::is_lvalue_reference_v<void>,  etl::is_lvalue_reference_v<void>);
    CHECK_EQUAL(std::is_lvalue_reference_v<int>,   etl::is_lvalue_reference_v<int>);
    CHECK_EQUAL(std::is_lvalue_reference_v<int*>,  etl::is_lvalue_reference_v<int*>);
    CHECK_EQUAL(std::is_lvalue_reference_v<int&>,  etl::is_lvalue_reference_v<int&>);
    CHECK_EQUAL(std::is_lvalue_reference_v<int&&>, etl::is_lvalue_reference_v<int&&>);
  }

  //*************************************************************************
  TEST(test_is_rvalue_reference)
  {
    CHECK_EQUAL(std::is_rvalue_reference_v<void>,  etl::is_rvalue_reference_v<void>);
    CHECK_EQUAL(std::is_rvalue_reference_v<int>,   etl::is_rvalue_reference_v<int>);
    CHECK_EQUAL(std::is_rvalue_reference_v<int*>,  etl::is_rvalue_reference_v<int*>);
    CHECK_EQUAL(std::is_rvalue_reference_v<int&>,  etl::is_rvalue_reference_v<int&>);
    CHECK_EQUAL(std::is_rvalue_reference_v<int&&>, etl::is_rvalue_reference_v<int&&>);
  }

  //*************************************************************************
  TEST(test_integral_constants)
  {
    CHECK_EQUAL(1, (etl::integral_constant<int, 1>::value));
    CHECK((std::is_same_v<int, etl::integral_constant<int, 1>::value_type>));

    CHECK_EQUAL(false, (etl::bool_constant<false>::value));
    CHECK_EQUAL(true, (etl::bool_constant<true>::value));
    CHECK((std::is_same_v<bool, etl::bool_constant<true>::value_type>));

    CHECK_EQUAL(true, etl::negation_v<etl::bool_constant<false>>);
    CHECK_EQUAL(false, etl::negation_v<etl::bool_constant<true>>);
    CHECK((std::is_same_v<bool, etl::bool_constant<true>::value_type>));
  }
}<|MERGE_RESOLUTION|>--- conflicted
+++ resolved
@@ -26,23 +26,7 @@
 SOFTWARE.
 ******************************************************************************/
 
-<<<<<<< HEAD
-#include "UnitTest++.h"
-
-#define IN_TYPE_TRAITS_TEST
-
-#if defined(ETL_COMPILER_GCC)
-namespace std
-{
-  template <typename T>
-  struct add_reference : public std::add_lvalue_reference<T>
-  {
-  };
-}
-#endif
-=======
 #include "UnitTest++/UnitTest++.h"
->>>>>>> 575a0fee
 
 #include "etl/type_traits.h"
 #include <type_traits>
