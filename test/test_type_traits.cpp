--- conflicted
+++ resolved
@@ -166,10 +166,7 @@
     int fnv(int) volatile noexcept               { return 0; }
     int fncv(int) const volatile noexcept        { return 0; }
 
-<<<<<<< HEAD
-=======
 #if ETL_USING_CPP11
->>>>>>> 5152b609
     int fnl(int) & noexcept                      { return 0; }
     int fnlc(int) const & noexcept               { return 0; }
     int fnlv(int) volatile & noexcept            { return 0; }
@@ -180,16 +177,10 @@
     int fnrv(int) volatile && noexcept           { return 0; }
     int fnrcv(int) const volatile && noexcept    { return 0; }
 #endif
-<<<<<<< HEAD
-
-    int fvar(int, ...)                 { return 0; }
-    int fvarc(int, ...) const          { return 0; }
-=======
 #endif
 
     int var(int, ...)                 { return 0; }
     int varc(int, ...) const          { return 0; }
->>>>>>> 5152b609
   };
 
   struct MO
@@ -197,7 +188,6 @@
     int data;
   };
 
-<<<<<<< HEAD
   static int f(int) { return 0; }
   static int fvar(...) { return 0; }
   static int fvar2(int, ...) { return 0; }
@@ -213,9 +203,6 @@
   template <typename T, typename... TArgs>
   static T fnt(TArgs...) noexcept { return T(); }
 #endif
-=======
-  int free_fn(int) { return 0; }
->>>>>>> 5152b609
 }
 
 // Definitions for when the STL and compiler built-ins are not available.
@@ -1569,7 +1556,6 @@
 
   //*************************************************************************
   // Basic cv for member function pointers
-<<<<<<< HEAD
   TEST(test_is_member_function_pointer)
   {
     CHECK_TRUE((etl::is_member_function_pointer<decltype(&MF::f)>::value));
@@ -1606,82 +1592,16 @@
 
     CHECK_TRUE((etl::is_member_function_pointer<decltype(&MF::fvar)>::value));
     CHECK_TRUE((etl::is_member_function_pointer<decltype(&MF::fvarc)>::value));
-=======
-  TEST(test_is_member_function_pointer_cv)
-  {
-    CHECK_TRUE((etl::is_member_function_pointer<int (MF::*)(int)>::value));
-    CHECK_TRUE((etl::is_member_function_pointer<int (MF::*)(int) const>::value));
-    CHECK_TRUE((etl::is_member_function_pointer<int (MF::*)(int) volatile>::value));
-    CHECK_TRUE((etl::is_member_function_pointer<int (MF::*)(int) const volatile>::value));
-  }
-
-  //*************************************************************************
-  // Ref-qualified member function pointers
-  TEST(test_is_member_function_pointer_ref_qualified)
-  {
-    CHECK_TRUE((etl::is_member_function_pointer<int (MF::*)(int) &>::value));
-    CHECK_TRUE((etl::is_member_function_pointer<int (MF::*)(int) const &>::value));
-    CHECK_TRUE((etl::is_member_function_pointer<int (MF::*)(int) volatile &>::value));
-    CHECK_TRUE((etl::is_member_function_pointer<int (MF::*)(int) const volatile &>::value));
-
-    CHECK_TRUE((etl::is_member_function_pointer<int (MF::*)(int) &&>::value));
-    CHECK_TRUE((etl::is_member_function_pointer<int (MF::*)(int) const &&>::value));
-    CHECK_TRUE((etl::is_member_function_pointer<int (MF::*)(int) volatile &&>::value));
-    CHECK_TRUE((etl::is_member_function_pointer<int (MF::*)(int) const volatile &&>::value));
-  }
-
-#if ETL_HAS_NOEXCEPT_FUNCTION_TYPE
-  //*************************************************************************
-  // noexcept member function pointers (and ref-qualified if supported)
-  TEST(test_is_member_function_pointer_noexcept)
-  {
-    CHECK_TRUE((etl::is_member_function_pointer<int (MF::*)(int) noexcept>::value));
-    CHECK_TRUE((etl::is_member_function_pointer<int (MF::*)(int) const noexcept>::value));
-    CHECK_TRUE((etl::is_member_function_pointer<int (MF::*)(int) volatile noexcept>::value));
-    CHECK_TRUE((etl::is_member_function_pointer<int (MF::*)(int) const volatile noexcept>::value));
-  }
-
-  //*************************************************************************
-  TEST(test_is_member_function_pointer_ref_noexcept)
-  {
-    CHECK_TRUE((etl::is_member_function_pointer<int (MF::*)(int) & noexcept>::value));
-    CHECK_TRUE((etl::is_member_function_pointer<int (MF::*)(int) const & noexcept>::value));
-    CHECK_TRUE((etl::is_member_function_pointer<int (MF::*)(int) volatile & noexcept>::value));
-    CHECK_TRUE((etl::is_member_function_pointer<int (MF::*)(int) const volatile & noexcept>::value));
-
-    CHECK_TRUE((etl::is_member_function_pointer<int (MF::*)(int) && noexcept>::value));
-    CHECK_TRUE((etl::is_member_function_pointer<int (MF::*)(int) const && noexcept>::value));
-    CHECK_TRUE((etl::is_member_function_pointer<int (MF::*)(int) volatile && noexcept>::value));
-    CHECK_TRUE((etl::is_member_function_pointer<int (MF::*)(int) const volatile && noexcept>::value));
-  }
-#endif
-
-  //*************************************************************************
-  // Variadic member function pointers
-  TEST(test_is_member_function_pointer_variadic)
-  {
-    CHECK_TRUE((etl::is_member_function_pointer<int (MF::*)(int, ...)>::value));
-    CHECK_TRUE((etl::is_member_function_pointer<int (MF::*)(int, ...) const>::value));
-    CHECK_TRUE((etl::is_member_function_pointer<int (MF::*)(int, ...) volatile>::value));
-    CHECK_TRUE((etl::is_member_function_pointer<int (MF::*)(int, ...) const volatile>::value));
->>>>>>> 5152b609
   }
 
   //*************************************************************************
   // Negative tests for member function pointer trait
   TEST(test_is_member_function_pointer_negative)
   {
-<<<<<<< HEAD
     (void)f(0);
 
     // Free function pointer
     CHECK_FALSE((etl::is_member_function_pointer<decltype(&f)>::value));
-=======
-    (void)free_fn(0);
-
-    // Free function pointer
-    CHECK_FALSE((etl::is_member_function_pointer<decltype(&free_fn)>::value));
->>>>>>> 5152b609
 
     // Member object pointer
     CHECK_FALSE((etl::is_member_function_pointer<int MF::*>::value));
@@ -1713,18 +1633,13 @@
 
     // Not member pointers
     CHECK_FALSE((etl::is_member_pointer<int*>::value));
-<<<<<<< HEAD
     CHECK_FALSE((etl::is_member_pointer<decltype(f)>::value));
-=======
-    CHECK_FALSE((etl::is_member_pointer<decltype(&free_fn)>::value));
->>>>>>> 5152b609
   }
 
   //*************************************************************************
   // Function type detection
   TEST(test_is_function)
   {
-<<<<<<< HEAD
     (void)f(0);
     (void)fvar();
     (void)fvar2(0); 
@@ -1786,49 +1701,4 @@
     CHECK_TRUE((etl::is_function<const volatile void(int, ...) noexcept>::value));
   }
 #endif
-=======
-    CHECK_TRUE((etl::is_function<int(int)>::value));
-    CHECK_TRUE((etl::is_function<void()>::value));
-
-    CHECK_TRUE((etl::is_function<int(...)>::value));
-    CHECK_TRUE((etl::is_function<void(...)>::value));
-
-    CHECK_TRUE((etl::is_function<int(int, ...)>::value));
-    CHECK_TRUE((etl::is_function<void(int, ...)>::value));
-
-    CHECK_TRUE((etl::is_function<int(int) volatile>::value));
-    CHECK_TRUE((etl::is_function<void() volatile>::value));
-
-    CHECK_TRUE((etl::is_function<int(...) volatile>::value));
-    CHECK_TRUE((etl::is_function<void(...) volatile>::value));
-
-    CHECK_TRUE((etl::is_function<int(int, ...) volatile>::value));
-    CHECK_TRUE((etl::is_function<void(int, ...) volatile>::value));
-
-#if ETL_HAS_NOEXCEPT_FUNCTION_TYPE
-    CHECK_TRUE((etl::is_function<int(int) noexcept>::value));
-    CHECK_TRUE((etl::is_function<void() noexcept>::value));
-
-    CHECK_TRUE((etl::is_function<int(...) noexcept>::value));
-    CHECK_TRUE((etl::is_function<void(...) noexcept>::value));
-
-    CHECK_TRUE((etl::is_function<int(int, ...) noexcept>::value));
-    CHECK_TRUE((etl::is_function<void(int, ...) noexcept>::value));
-
-    CHECK_TRUE((etl::is_function<int(int) volatile noexcept>::value));
-    CHECK_TRUE((etl::is_function<void() volatile noexcept>::value));
-
-    CHECK_TRUE((etl::is_function<int(...) volatile noexcept>::value));
-    CHECK_TRUE((etl::is_function<void(...) volatile noexcept>::value));
-
-    CHECK_TRUE((etl::is_function<int(int, ...) volatile noexcept>::value));
-    CHECK_TRUE((etl::is_function<void(int, ...) volatile noexcept>::value));
-#endif
-
-    CHECK_FALSE((etl::is_function<int>::value));
-    CHECK_FALSE((etl::is_function<int*>::value));
-    CHECK_FALSE((etl::is_function<int MF::*>::value));
-    CHECK_FALSE((etl::is_function<int (MF::*)(int)>::value)); // pointer, not function
-  }
->>>>>>> 5152b609
 }