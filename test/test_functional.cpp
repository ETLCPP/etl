--- conflicted
+++ resolved
@@ -207,13 +207,9 @@
     //*************************************************************************
     TEST(test_modulus)
     {
-<<<<<<< HEAD
-      etl::pre_decrement<int> pd;
-=======
       auto f = etl::modulus<int>();
       CHECK_EQUAL(5 % 2, f(5, 2));
     }
->>>>>>> 92c68b13
 
     //*************************************************************************
     TEST(test_logical_and)
@@ -225,10 +221,6 @@
       CHECK_EQUAL(true &&  true,  f(true,  true));
     }
 
-<<<<<<< HEAD
-      pd(i);
-      j = pd(i);
-=======
     //*************************************************************************
     TEST(test_logical_or)
     {
@@ -238,7 +230,6 @@
       CHECK_EQUAL(true  || false, f(true, false));
       CHECK_EQUAL(true  || true,  f(true, true));
     }
->>>>>>> 92c68b13
 
     //*************************************************************************
     TEST(test_logical_not)
@@ -251,16 +242,12 @@
     //*************************************************************************
     TEST(test_bit_and)
     {
-<<<<<<< HEAD
-      etl::post_decrement<int> pd;
-=======
       auto f = etl::bit_and<uint8_t>();
       CHECK_EQUAL(0x00 & 0xFF, f(0x00, 0xFF));
       CHECK_EQUAL(0xAA & 0xFF, f(0xAA, 0xFF));
       CHECK_EQUAL(0x55 & 0xFF, f(0x55, 0xFF));
       CHECK_EQUAL(0xFF & 0xFF, f(0xFF, 0xFF));
     }
->>>>>>> 92c68b13
 
     //*************************************************************************
     TEST(test_bit_or)
@@ -272,10 +259,6 @@
       CHECK_EQUAL(0x55 | 0xAA, f(0x55, 0xAA));
     }
 
-<<<<<<< HEAD
-      pd(i);
-      j = pd(i);
-=======
     //*************************************************************************
     TEST(test_bit_xor)
     {
@@ -285,7 +268,6 @@
       CHECK_EQUAL(0x55 ^ 0x00, f(0x55, 0x00));
       CHECK_EQUAL(0x55 ^ 0xAA, f(0x55, 0xAA));
     }
->>>>>>> 92c68b13
 
     //*************************************************************************
     TEST(test_bit_not)
@@ -296,115 +278,5 @@
       CHECK_EQUAL(uint8_t(~0xAA), f(0xAA));
       CHECK_EQUAL(uint8_t(~0xFF), f(0xFF));
     }
-
-    //*************************************************************************
-    TEST(test_plus)
-    {
-      auto f = etl::plus<int>();
-      CHECK_EQUAL(2 + 4, f(2, 4));
-    }
-
-    //*************************************************************************
-    TEST(test_minus)
-    {
-      auto f = etl::minus<int>();
-      CHECK_EQUAL(2 - 4, f(2, 4));
-    }
-
-    //*************************************************************************
-    TEST(test_negate)
-    {
-      auto f = etl::negate<int>();
-      CHECK_EQUAL(-2, f(2));
-    }
-
-    //*************************************************************************
-    TEST(test_multiplies)
-    {
-      auto f = etl::multiplies<int>();
-      CHECK_EQUAL(2 * 4, f(2, 4));
-    }
-
-    //*************************************************************************
-    TEST(test_divides)
-    {
-      auto f = etl::divides<int>();
-      CHECK_EQUAL(4 / 2, f(4, 2));
-    }
-
-    //*************************************************************************
-    TEST(test_modulus)
-    {
-      auto f = etl::modulus<int>();
-      CHECK_EQUAL(5 % 2, f(5, 2));
-    }
-
-    //*************************************************************************
-    TEST(test_logical_and)
-    {
-      auto f = etl::logical_and<bool>();
-      CHECK_EQUAL(false && false, f(false, false));
-      CHECK_EQUAL(false && true,  f(false, true));
-      CHECK_EQUAL(true  && false, f(true,  false));
-      CHECK_EQUAL(true &&  true,  f(true,  true));
-    }
-
-    //*************************************************************************
-    TEST(test_logical_or)
-    {
-      auto f = etl::logical_or<bool>();
-      CHECK_EQUAL(false || false, f(false, false));
-      CHECK_EQUAL(false || true,  f(false, true));
-      CHECK_EQUAL(true  || false, f(true, false));
-      CHECK_EQUAL(true  || true,  f(true, true));
-    }
-
-    //*************************************************************************
-    TEST(test_logical_not)
-    {
-      auto f = etl::logical_not<bool>();
-      CHECK_EQUAL(!false, f(false));
-      CHECK_EQUAL(!true, f(true));
-    }
-
-    //*************************************************************************
-    TEST(test_bit_and)
-    {
-      auto f = etl::bit_and<uint8_t>();
-      CHECK_EQUAL(0x00 & 0xFF, f(0x00, 0xFF));
-      CHECK_EQUAL(0xAA & 0xFF, f(0xAA, 0xFF));
-      CHECK_EQUAL(0x55 & 0xFF, f(0x55, 0xFF));
-      CHECK_EQUAL(0xFF & 0xFF, f(0xFF, 0xFF));
-    }
-
-    //*************************************************************************
-    TEST(test_bit_or)
-    {
-      auto f = etl::bit_or<uint8_t>();
-      CHECK_EQUAL(0xFF | 0x00, f(0xFF, 0x00));
-      CHECK_EQUAL(0xAA | 0x00, f(0xAA, 0x00));
-      CHECK_EQUAL(0x55 | 0x00, f(0x55, 0x00));
-      CHECK_EQUAL(0x55 | 0xAA, f(0x55, 0xAA));
-    }
-
-    //*************************************************************************
-    TEST(test_bit_xor)
-    {
-      auto f = etl::bit_xor<uint8_t>();
-      CHECK_EQUAL(0xFF ^ 0x00, f(0xFF, 0x00));
-      CHECK_EQUAL(0xAA ^ 0x00, f(0xAA, 0x00));
-      CHECK_EQUAL(0x55 ^ 0x00, f(0x55, 0x00));
-      CHECK_EQUAL(0x55 ^ 0xAA, f(0x55, 0xAA));
-    }
-
-    //*************************************************************************
-    TEST(test_bit_not)
-    {
-      auto f = etl::bit_not<uint8_t>();
-      CHECK_EQUAL(uint8_t(~0x00), f(0x00));
-      CHECK_EQUAL(uint8_t(~0x55), f(0x55));
-      CHECK_EQUAL(uint8_t(~0xAA), f(0xAA));
-      CHECK_EQUAL(uint8_t(~0xFF), f(0xFF));
-    }
   };
 }