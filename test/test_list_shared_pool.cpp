/******************************************************************************
The MIT License(MIT)

Embedded Template Library.
https://github.com/ETLCPP/etl
https://www.etlcpp.com

Copyright(c) 2018 jwellbelove

Permission is hereby granted, free of charge, to any person obtaining a copy
of this software and associated documentation files(the "Software"), to deal
in the Software without restriction, including without limitation the rights
to use, copy, modify, merge, publish, distribute, sublicense, and / or sell
copies of the Software, and to permit persons to whom the Software is
furnished to do so, subject to the following conditions :

The above copyright notice and this permission notice shall be included in all
copies or substantial portions of the Software.

THE SOFTWARE IS PROVIDED "AS IS", WITHOUT WARRANTY OF ANY KIND, EXPRESS OR
IMPLIED, INCLUDING BUT NOT LIMITED TO THE WARRANTIES OF MERCHANTABILITY,
FITNESS FOR A PARTICULAR PURPOSE AND NONINFRINGEMENT.IN NO EVENT SHALL THE
AUTHORS OR COPYRIGHT HOLDERS BE LIABLE FOR ANY CLAIM, DAMAGES OR OTHER
LIABILITY, WHETHER IN AN ACTION OF CONTRACT, TORT OR OTHERWISE, ARISING FROM,
OUT OF OR IN CONNECTION WITH THE SOFTWARE OR THE USE OR OTHER DEALINGS IN THE
SOFTWARE.
******************************************************************************/

#include "UnitTest++/UnitTest++.h"
#include "ExtraCheckMacros.h"

#include "etl/list.h"
#include "etl/pool.h"

#include "data.h"
#include "etl/container.h"

#include <algorithm>
#include <array>
#include <list>
#include <vector>
#include <functional>

namespace
{
  SUITE(test_list)
  {
    typedef TestDataDC<std::string> ItemDC;
    typedef TestDataNDC<std::string> ItemNDC;

    const size_t SIZE = 10;

    typedef etl::list<ItemDC, 0>  DataDC;
    typedef etl::list<ItemNDC, 0> DataNDC;
    typedef etl::ilist<ItemNDC>   IDataNDC;

    typedef std::list<ItemNDC>   CompareData;
    typedef std::vector<ItemNDC> InitialData;

    typedef etl::list<int, 0> DataInt;

    typedef etl::pool<DataNDC::pool_type, SIZE> Pool;
    typedef etl::pool<DataNDC::pool_type, SIZE * 2> Pool2;
    typedef etl::pool<DataNDC::pool_type, SIZE * 4> Pool4;

    InitialData stable_sort_data;
    InitialData unsorted_data;
    InitialData unsorted_data2;
    InitialData sorted_data;
    InitialData non_unique_data;
    InitialData small_data;
    InitialData half_data;

    InitialData merge_data0;
    InitialData merge_data1;
    InitialData merge_data2;
    InitialData merge_data3;
    InitialData merge_data4;

    bool are_equal;

    //*************************************************************************
    struct SetupFixture
    {
      SetupFixture()
      {
        stable_sort_data = { ItemNDC("1", 1), ItemNDC("2", 2), ItemNDC("1", 3), ItemNDC("2", 4), ItemNDC("1", 5) };
        unsorted_data    = { ItemNDC("1"), ItemNDC("0"), ItemNDC("3"), ItemNDC("2"), ItemNDC("5") };
        unsorted_data2   = { ItemNDC("1"), ItemNDC("0"), ItemNDC("3"), ItemNDC("2"), ItemNDC("5"), ItemNDC("4"), ItemNDC("7"), ItemNDC("6"), ItemNDC("9"), ItemNDC("8") };
        sorted_data      = { ItemNDC("0"), ItemNDC("1"), ItemNDC("2"), ItemNDC("3"), ItemNDC("4") };
        non_unique_data  = { ItemNDC("0"), ItemNDC("0"), ItemNDC("1"), ItemNDC("1"), ItemNDC("2") };
        small_data       = { ItemNDC("0"), ItemNDC("1"), ItemNDC("2"), ItemNDC("3"), ItemNDC("4"), ItemNDC("5") };
        half_data        = { ItemNDC("0"), ItemNDC("1"), ItemNDC("2"), ItemNDC("3"), ItemNDC("4") };

        merge_data0 = { ItemNDC("1"), ItemNDC("1"), ItemNDC("3"), ItemNDC("3"), ItemNDC("5"), ItemNDC("7"), ItemNDC("8") };
        merge_data1 = { ItemNDC("1"), ItemNDC("2"), ItemNDC("3"), ItemNDC("3"), ItemNDC("6"), ItemNDC("9"), ItemNDC("9") };
        merge_data2 = { ItemNDC("0"), ItemNDC("2"), ItemNDC("3"), ItemNDC("3"), ItemNDC("6"), ItemNDC("7"), ItemNDC("7") };
        merge_data3 = { ItemNDC("0"), ItemNDC("2"), ItemNDC("3"), ItemNDC("3"), ItemNDC("6"), ItemNDC("7") };
        merge_data4 = { ItemNDC("0"), ItemNDC("2"), ItemNDC("3"), ItemNDC("3"), ItemNDC("6"), ItemNDC("7"), ItemNDC("8"), ItemNDC("9") };
      }
    };

    //*************************************************************************
    TEST_FIXTURE(SetupFixture, test_default_constructor)
    {
      DataNDC data;

      CHECK_EQUAL(data.max_size(), 0U);
      CHECK(data.has_shared_pool());
    }

    //*************************************************************************
    TEST_FIXTURE(SetupFixture, test_no_pool_exception)
    {
      DataNDC data;

      CHECK_THROW(data.push_back(ItemNDC("1")), etl::list_no_pool);
    }

    //*************************************************************************
    TEST_FIXTURE(SetupFixture, test_default_constructor_pool)
    {
      Pool pool;
      DataNDC data(pool);

      CHECK_EQUAL(data.size(), size_t(0));
      CHECK(data.empty());
      CHECK_EQUAL(data.max_size(), SIZE);
      CHECK(data.begin() == data.end());

      CHECK(pool.empty());
    }

    //*************************************************************************
    TEST_FIXTURE(SetupFixture, test_default_constructor_shared_pool)
    {
      Pool pool;
      DataNDC data1(pool);
      DataNDC data2(pool);

      CHECK_EQUAL(data1.size(), size_t(0));
      CHECK(data1.empty());
      CHECK_EQUAL(data1.max_size(), SIZE);
      CHECK(data1.begin() == data1.end());

      CHECK_EQUAL(data2.size(), size_t(0));
      CHECK(data2.empty());
      CHECK_EQUAL(data2.max_size(), SIZE);
      CHECK(data2.begin() == data2.end());

      CHECK(pool.empty());
    }

    //*************************************************************************
    TEST_FIXTURE(SetupFixture, test_constructor_size_shared_pool)
    {
      Pool pool;
      const size_t INITIAL_SIZE = SIZE / 2;
      DataDC data1(INITIAL_SIZE, pool);
      DataDC data2(INITIAL_SIZE, pool);

      CHECK_EQUAL(INITIAL_SIZE, data1.size());
      CHECK(!data1.empty());

      CHECK_EQUAL(INITIAL_SIZE, data2.size());
      CHECK(!data2.empty());

      CHECK_EQUAL(SIZE - (INITIAL_SIZE * 2), data1.available());
      CHECK_EQUAL(SIZE - (INITIAL_SIZE * 2), data2.available());

      CHECK(pool.full());
    }

    //*************************************************************************
    TEST_FIXTURE(SetupFixture, test_constructor_size_excess)
    {
      Pool pool;
      CHECK_THROW(DataDC data(SIZE + 1, pool), etl::list_full);

      CHECK(pool.empty());
    }

    //*************************************************************************
    TEST_FIXTURE(SetupFixture, test_constructor_size_value)
    {
      Pool pool;
      const size_t INITIAL_SIZE = SIZE / 2;
      const ItemNDC INITIAL_VALUE = ItemNDC("1");

      std::array<ItemNDC, INITIAL_SIZE> compare_data = { ItemNDC("1"), ItemNDC("1"), ItemNDC("1"), ItemNDC("1"), ItemNDC("1") };

      DataNDC data1(INITIAL_SIZE, INITIAL_VALUE, pool);
      DataNDC data2(INITIAL_SIZE, INITIAL_VALUE, pool);

      CHECK(data1.size() == INITIAL_SIZE);
      CHECK(!data1.empty());

      are_equal = std::equal(data1.begin(), data1.end(), compare_data.begin());
      CHECK(are_equal);

      CHECK(data2.size() == INITIAL_SIZE);
      CHECK(!data2.empty());

      are_equal = std::equal(data2.begin(), data2.end(), compare_data.begin());
      CHECK(are_equal);

      CHECK(pool.full());
    }

    //*************************************************************************
    TEST_FIXTURE(SetupFixture, test_constructor_size_value_excess)
    {
      Pool pool;
      CHECK_THROW(DataNDC data(SIZE + 1, ItemNDC("1"), pool), etl::list_full);

      CHECK(pool.empty());
    }

    //*************************************************************************
    TEST_FIXTURE(SetupFixture, test_constructor_range)
    {
      Pool pool;
      DataNDC data1(half_data.begin(), half_data.end(), pool);
      DataNDC data2(half_data.begin(), half_data.end(), pool);

      CHECK_EQUAL(SIZE / 2, data1.size());
      CHECK(!data1.empty());

      CHECK_EQUAL(SIZE / 2, data2.size());
      CHECK(!data2.empty());

      CHECK(pool.full());
    }

<<<<<<< HEAD
#if !defined(ETL_NO_STL)
=======
#if ETL_USING_STL
>>>>>>> 575a0fee
    //*************************************************************************
    TEST_FIXTURE(SetupFixture, test_constructor_initializer_list)
    {
      Pool pool;
      DataNDC data1({ ItemNDC("0"), ItemNDC("1"), ItemNDC("2"), ItemNDC("3"), ItemNDC("4") }, pool);
      DataNDC data2({ ItemNDC("0"), ItemNDC("1"), ItemNDC("2"), ItemNDC("3"), ItemNDC("4") }, pool);

      CHECK_EQUAL(5U, data1.size());
      CHECK_EQUAL(5U, data2.size());

      DataNDC::const_iterator i_item = data1.begin();

      CHECK_EQUAL(ItemNDC("0"), *i_item++);
      CHECK_EQUAL(ItemNDC("1"), *i_item++);
      CHECK_EQUAL(ItemNDC("2"), *i_item++);
      CHECK_EQUAL(ItemNDC("3"), *i_item++);
      CHECK_EQUAL(ItemNDC("4"), *i_item++);

      i_item = data2.begin();

      CHECK_EQUAL(ItemNDC("0"), *i_item++);
      CHECK_EQUAL(ItemNDC("1"), *i_item++);
      CHECK_EQUAL(ItemNDC("2"), *i_item++);
      CHECK_EQUAL(ItemNDC("3"), *i_item++);
      CHECK_EQUAL(ItemNDC("4"), *i_item++);

      CHECK(pool.full());
    }
#endif

    //*************************************************************************
    TEST_FIXTURE(SetupFixture, test_copy_constructor)
    {
      CompareData compare_data(half_data.begin(), half_data.end());

      Pool pool;
      DataNDC data(half_data.begin(), half_data.end(), pool);
      DataNDC other_data(data);

      CHECK_EQUAL(data.size(), other_data.size());

      CHECK(std::equal(data.begin(), data.end(), other_data.begin()));

      CHECK(pool.full());

      other_data.pop_front();
      CHECK_EQUAL(compare_data.size(), data.size());
      CHECK_EQUAL(compare_data.size() - 1, other_data.size());

      other_data.pop_back();
      CHECK_EQUAL(compare_data.size(), data.size());
      CHECK_EQUAL(compare_data.size() - 2, other_data.size());
    }

    //*************************************************************************
    TEST_FIXTURE(SetupFixture, test_iterator)
    {
      Pool pool;
      CompareData compare_data(sorted_data.begin(), sorted_data.end());
      DataNDC data(compare_data.begin(), compare_data.end(), pool);

      are_equal = std::equal(data.begin(), data.end(), compare_data.begin());

      CHECK(are_equal);
    }

    //*************************************************************************
    TEST_FIXTURE(SetupFixture, test_const_iterator)
    {
      Pool pool;
      CompareData compare_data(sorted_data.begin(), sorted_data.end());
      DataNDC data(compare_data.begin(), compare_data.end(), pool);

      are_equal = std::equal(data.cbegin(), data.cend(), compare_data.cbegin());

      CHECK(are_equal);
    }

    //*************************************************************************
    TEST_FIXTURE(SetupFixture, test_reverse_iterator)
    {
      Pool pool;
      CompareData compare_data(sorted_data.begin(), sorted_data.end());
      DataNDC data(compare_data.begin(), compare_data.end(), pool);

      are_equal = std::equal(data.rbegin(), data.rend(), compare_data.rbegin());

      CHECK(are_equal);
    }

    //*************************************************************************
    TEST_FIXTURE(SetupFixture, test_const_reverse_iterator)
    {
      Pool pool;
      CompareData compare_data(sorted_data.begin(), sorted_data.end());
      DataNDC data(compare_data.begin(), compare_data.end(), pool);

      are_equal = std::equal(data.crbegin(), data.crend(), compare_data.crbegin());

      CHECK(are_equal);
    }

    //*************************************************************************
    TEST_FIXTURE(SetupFixture, test_resize_up)
    {
      Pool pool;
      const size_t INITIAL_SIZE = 4;
      const size_t NEW_SIZE     = 8;

      DataDC data(INITIAL_SIZE, pool);
      data.resize(NEW_SIZE);

      CHECK_EQUAL(data.size(), NEW_SIZE);
    }

    //*************************************************************************
    TEST_FIXTURE(SetupFixture, test_resize_up_value)
    {
      Pool pool;
      const size_t INITIAL_SIZE = 4;
      const size_t NEW_SIZE     = 8;
      const ItemNDC VALUE = ItemNDC("1");

      DataNDC data(INITIAL_SIZE, VALUE, pool);
      data.resize(NEW_SIZE, VALUE);

      CompareData compare_data(INITIAL_SIZE, VALUE);
      compare_data.resize(NEW_SIZE, VALUE);

      CHECK_EQUAL(compare_data.size(), data.size());

      are_equal = std::equal(data.begin(), data.end(), compare_data.begin());

      CHECK(are_equal);
    }

    //*************************************************************************
    TEST_FIXTURE(SetupFixture, test_resize_excess)
    {
      Pool pool;
      const size_t INITIAL_SIZE = 5;
      const ItemNDC VALUE = ItemNDC("1");

      DataNDC data(INITIAL_SIZE, VALUE, pool);

      CHECK_THROW(data.resize(data.max_size() + 1, VALUE), etl::list_full);
    }

    //*************************************************************************
    TEST_FIXTURE(SetupFixture, test_resize_down)
    {
      Pool pool;
      const size_t INITIAL_SIZE = 4;
      const size_t NEW_SIZE     = 2;
      const ItemNDC VALUE = ItemNDC("1");

      DataNDC data(INITIAL_SIZE, VALUE, pool);
      data.resize(NEW_SIZE, VALUE);

      CHECK_EQUAL(data.size(), NEW_SIZE);
    }

    //*************************************************************************
    TEST_FIXTURE(SetupFixture, test_clear)
    {
      Pool pool;
      DataNDC data1(half_data.begin(), half_data.end(), pool);
      DataNDC data2(half_data.begin(), half_data.end(), pool);

      data1.clear();
      CHECK_EQUAL(0U, data1.size());
      CHECK_EQUAL(half_data.size(), data2.size());

      are_equal = std::equal(data2.begin(), data2.end(), half_data.begin());
      CHECK(are_equal);

      // Do it again to check that clear() didn't screw up the internals.
      data1.assign(half_data.begin(), half_data.end());
      CHECK_EQUAL(SIZE / 2, data1.size());
      data1.clear();
      CHECK_EQUAL(0U, data1.size());
      CHECK_EQUAL(half_data.size(), data2.size());

      are_equal = std::equal(data2.begin(), data2.end(), half_data.begin());
      CHECK(are_equal);
    }

    //*************************************************************************
    TEST_FIXTURE(SetupFixture, test_clear_pod)
    {
      Pool pool;
      DataInt data1(SIZE / 2, 1, pool);
      DataInt data2(SIZE / 2, 2, pool);

      data1.clear();
      CHECK_EQUAL(size_t(0), data1.size());
      CHECK_EQUAL(SIZE / 2, data2.size());

      // Do it again to check that clear() didn't screw up the internals.
      data1.resize(SIZE / 2);
      CHECK_EQUAL(SIZE / 2, data1.size());
      CHECK_EQUAL(SIZE / 2, data2.size());
      data1.clear();
      CHECK_EQUAL(size_t(0), data1.size());
      CHECK_EQUAL(SIZE / 2, data2.size());
    }

    //*************************************************************************
    TEST_FIXTURE(SetupFixture, test_assign_range)
    {
      Pool pool;
      CompareData compare_data(half_data.begin(), half_data.end());
      DataNDC data1(pool);
      DataNDC data2(pool);

      data1.assign(compare_data.begin(), compare_data.end());
      CHECK(!data1.empty());
      CHECK(data2.empty());
      data2.assign(compare_data.begin(), compare_data.end());
      CHECK(!data1.empty());
      CHECK(!data2.empty());

      CHECK_EQUAL(compare_data.size(), data1.size());
      CHECK_EQUAL(compare_data.size(), data2.size());

      are_equal = std::equal(data1.begin(), data1.end(), compare_data.begin());
      CHECK(are_equal);

      are_equal = std::equal(data2.begin(), data2.end(), compare_data.begin());
      CHECK(are_equal);

      CHECK(pool.full());
    }

    //*************************************************************************
    TEST_FIXTURE(SetupFixture, test_assign_size_value)
    {
      Pool pool;
      const size_t INITIAL_SIZE = SIZE / 2;
      const ItemNDC VALUE = ItemNDC("1");

      CompareData compare_data(INITIAL_SIZE, VALUE);
      DataNDC data1(pool);
      DataNDC data2(pool);

      data1.assign(INITIAL_SIZE, VALUE);
      data2.assign(INITIAL_SIZE, VALUE);

      CHECK_EQUAL(compare_data.size(), data1.size());
      CHECK_EQUAL(compare_data.size(), data2.size());

      are_equal = std::equal(data1.begin(), data1.end(), compare_data.begin());
      CHECK(are_equal);

      are_equal = std::equal(data2.begin(), data2.end(), compare_data.begin());
      CHECK(are_equal);

      CHECK(pool.full());
    }

    //*************************************************************************
    TEST_FIXTURE(SetupFixture, test_assign_size_value_excess)
    {
      Pool pool;
      const ItemNDC VALUE = ItemNDC("1");

      DataNDC data1(pool);
      DataNDC data2(pool);

      data1.assign(SIZE / 2, VALUE);

      CHECK_THROW(data2.assign((SIZE / 2) + 1, VALUE), etl::list_full);
    }

    //*************************************************************************
    TEST_FIXTURE(SetupFixture, test_insert_position_value)
    {
      Pool pool;
      const size_t INITIAL_SIZE  = (SIZE / 2) - 3;
      const ItemNDC VALUE        = ItemNDC("1");
      const ItemNDC INSERT_VALUE = ItemNDC("2");

      CompareData compare_data(INITIAL_SIZE, VALUE);
      DataNDC data1(INITIAL_SIZE, VALUE, pool);
      DataNDC data2(INITIAL_SIZE, VALUE, pool);

      size_t offset = 2;

      DataNDC::iterator i_data1 = data1.begin();
      std::advance(i_data1, offset);

      DataNDC::iterator i_data2 = data2.begin();
      std::advance(i_data2, offset);

      CompareData::iterator i_compare_data = compare_data.begin();
      std::advance(i_compare_data, offset);

      data1.insert(i_data1, INSERT_VALUE);
      data2.insert(i_data2, INSERT_VALUE);
      compare_data.insert(i_compare_data, INSERT_VALUE);
      CHECK_EQUAL(compare_data.size(), data1.size());
      CHECK_EQUAL(compare_data.size(), data2.size());

      are_equal = std::equal(data1.begin(), data1.end(), compare_data.begin());
      CHECK(are_equal);

      are_equal = std::equal(data2.begin(), data2.end(), compare_data.begin());
      CHECK(are_equal);

      offset = 0;

      i_data1 = data1.begin();
      std::advance(i_data1, offset);

      i_data2 = data2.begin();
      std::advance(i_data2, offset);

      i_compare_data = compare_data.begin();
      std::advance(i_compare_data, offset);

      data1.insert(i_data1, INSERT_VALUE);
      data2.insert(i_data2, INSERT_VALUE);
      compare_data.insert(i_compare_data, INSERT_VALUE);

      are_equal = std::equal(data1.begin(), data1.end(), compare_data.begin());
      CHECK(are_equal);

      are_equal = std::equal(data2.begin(), data2.end(), compare_data.begin());
      CHECK(are_equal);

      i_data1        = data1.end();
      i_data2        = data2.end();
      i_compare_data = compare_data.end();

      data1.insert(i_data1, VALUE);
      data2.insert(i_data2, VALUE);
      compare_data.insert(i_compare_data, VALUE);

      are_equal = std::equal(data1.begin(), data1.end(), compare_data.begin());
      CHECK(are_equal);

      are_equal = std::equal(data1.begin(), data1.end(), compare_data.begin());
      CHECK(are_equal);
    }

    //*************************************************************************
    TEST_FIXTURE(SetupFixture, test_emplace_position_value)
    {
      Pool pool;
      const size_t INITIAL_SIZE = 4;
      const ItemNDC VALUE = ItemNDC("1");
      const std::string INSERT_VALUE = "2";

      CompareData compare_data(INITIAL_SIZE, VALUE);
      DataNDC data(INITIAL_SIZE, VALUE, pool);

      size_t offset = 2;

      DataNDC::iterator i_data = data.begin();
      std::advance(i_data, offset);

      CompareData::iterator i_compare_data = compare_data.begin();
      std::advance(i_compare_data, offset);

      data.emplace(i_data, INSERT_VALUE);
      compare_data.emplace(i_compare_data, INSERT_VALUE);

      CHECK_EQUAL(compare_data.size(), data.size());

      are_equal = std::equal(data.begin(), data.end(), compare_data.begin());

      CHECK(are_equal);

      offset = 0;

      i_data = data.begin();
      std::advance(i_data, offset);

      i_compare_data = compare_data.begin();
      std::advance(i_compare_data, offset);

      data.emplace(i_data, INSERT_VALUE);
      compare_data.emplace(i_compare_data, INSERT_VALUE);

      are_equal = std::equal(data.begin(), data.end(), compare_data.begin());

      CHECK(are_equal);

      i_data = data.end();
      i_compare_data = compare_data.end();

      data.emplace(i_data, VALUE);
      compare_data.emplace(i_compare_data, VALUE);

      are_equal = std::equal(data.begin(), data.end(), compare_data.begin());

      CHECK(are_equal);
    }

    //*************************************************************************
    TEST_FIXTURE(SetupFixture, test_insert_range)
    {
      Pool pool;
      std::vector<ItemNDC> test1 = { ItemNDC("1"), ItemNDC("2"), ItemNDC("3"), ItemNDC("4"), ItemNDC("5") };
      std::vector<ItemNDC> test2 = { ItemNDC("6"), ItemNDC("7"), ItemNDC("8"), ItemNDC("9"), ItemNDC("10") };

      CompareData compare_data(test1.begin(), test1.end());
      DataNDC data(test1.begin(), test1.end(), pool);

      compare_data.insert(compare_data.begin(), test2.begin(), test2.end());
      data.insert(data.begin(), test2.begin(), test2.end());

      CHECK_EQUAL(compare_data.size(), data.size());

      are_equal = std::equal(data.begin(), data.end(), compare_data.begin());
      CHECK(are_equal);

      compare_data.assign(test1.begin(), test1.end());
      data.assign(test1.begin(), test1.end());

      compare_data.insert(compare_data.end(), test2.begin(), test2.end());
      data.insert(data.end(), test2.begin(), test2.end());

      CHECK_EQUAL(compare_data.size(), data.size());

      are_equal = std::equal(data.begin(), data.end(), compare_data.begin());
      CHECK(are_equal);

      compare_data.assign(test1.begin(), test1.end());
      data.assign(test1.begin(), test1.end());

      CompareData::iterator icd = compare_data.begin();
      DataNDC::iterator         id = data.begin();

      std::advance(icd, 3);
      std::advance(id, 3);

      compare_data.insert(icd, test2.begin(), test2.end());
      data.insert(id, test2.begin(), test2.end());

      CHECK_EQUAL(compare_data.size(), data.size());

      are_equal = std::equal(data.begin(), data.end(), compare_data.begin());
      CHECK(are_equal);
    }

    //*************************************************************************
    TEST_FIXTURE(SetupFixture, test_push_front)
    {
      Pool pool;
      CompareData compare_data1;
      CompareData compare_data2;
      DataNDC data1(pool);
      DataNDC data2(pool);

      compare_data1.push_front(ItemNDC("0"));
      compare_data1.push_front(ItemNDC("1"));
      compare_data1.push_front(ItemNDC("2"));
      compare_data1.push_front(ItemNDC("3"));
      compare_data1.push_front(ItemNDC("4"));

      compare_data2.push_front(ItemNDC("5"));
      compare_data2.push_front(ItemNDC("6"));
      compare_data2.push_front(ItemNDC("7"));
      compare_data2.push_front(ItemNDC("8"));
      compare_data2.push_front(ItemNDC("9"));

      CHECK_NO_THROW(data1.push_front(ItemNDC("0")));
      CHECK_NO_THROW(data1.push_front(ItemNDC("1")));
      CHECK_NO_THROW(data1.push_front(ItemNDC("2")));
      CHECK_NO_THROW(data1.push_front(ItemNDC("3")));
      CHECK_NO_THROW(data1.push_front(ItemNDC("4")));

      CHECK_NO_THROW(data2.push_front(ItemNDC("5")));
      CHECK_NO_THROW(data2.push_front(ItemNDC("6")));
      CHECK_NO_THROW(data2.push_front(ItemNDC("7")));
      CHECK_NO_THROW(data2.push_front(ItemNDC("8")));
      CHECK_NO_THROW(data2.push_front(ItemNDC("9")));

      CHECK_EQUAL(compare_data1.size(), data1.size());
      CHECK_EQUAL(compare_data2.size(), data2.size());

      are_equal = std::equal(data1.begin(), data1.end(), compare_data1.begin());
      CHECK(are_equal);

      are_equal = std::equal(data2.begin(), data2.end(), compare_data2.begin());
      CHECK(are_equal);

      CHECK(pool.full());
    }

    //*************************************************************************
    TEST_FIXTURE(SetupFixture, test_emplace_front)
    {
      Pool pool;
      CompareData compare_data1;
      CompareData compare_data2;
      DataNDC data1(pool);
      DataNDC data2(pool);

      compare_data1.emplace_front("0");
      compare_data1.emplace_front("1");
      compare_data1.emplace_front("2");
      compare_data1.emplace_front("3");
      compare_data1.emplace_front("4");

      compare_data2.emplace_front("5");
      compare_data2.emplace_front("6");
      compare_data2.emplace_front("7");
      compare_data2.emplace_front("8");
      compare_data2.emplace_front("9");

      CHECK_NO_THROW(data1.emplace_front("0"));
      CHECK_NO_THROW(data1.emplace_front("1"));
      CHECK_NO_THROW(data1.emplace_front("2"));
      CHECK_NO_THROW(data1.emplace_front("3"));
      CHECK_NO_THROW(data1.emplace_front("4"));

      CHECK_NO_THROW(data2.emplace_front("5"));
      CHECK_NO_THROW(data2.emplace_front("6"));
      CHECK_NO_THROW(data2.emplace_front("7"));
      CHECK_NO_THROW(data2.emplace_front("8"));
      CHECK_NO_THROW(data2.emplace_front("9"));

      CHECK_EQUAL(compare_data1.size(), data1.size());
      CHECK_EQUAL(compare_data2.size(), data2.size());

      are_equal = std::equal(data1.begin(), data1.end(), compare_data1.begin());
      CHECK(are_equal);

      are_equal = std::equal(data2.begin(), data2.end(), compare_data2.begin());
      CHECK(are_equal);

      CHECK(pool.full());
    }

    //*************************************************************************
    TEST_FIXTURE(SetupFixture, test_push_front_excess)
    {
      Pool pool;
      DataNDC data1(pool);
      DataNDC data2(pool);

      CHECK_NO_THROW(data1.push_front(ItemNDC("0")));
      CHECK_NO_THROW(data1.push_front(ItemNDC("1")));
      CHECK_NO_THROW(data1.push_front(ItemNDC("2")));
      CHECK_NO_THROW(data1.push_front(ItemNDC("3")));
      CHECK_NO_THROW(data1.push_front(ItemNDC("4")));

      CHECK_NO_THROW(data2.push_front(ItemNDC("5")));
      CHECK_NO_THROW(data2.push_front(ItemNDC("6")));
      CHECK_NO_THROW(data2.push_front(ItemNDC("7")));
      CHECK_NO_THROW(data2.push_front(ItemNDC("8")));
      CHECK_NO_THROW(data2.push_front(ItemNDC("9")));

      CHECK_THROW(data1.push_front(ItemNDC("10")) , etl::list_full);
      CHECK_THROW(data2.push_front(ItemNDC("10")) , etl::list_full);

      CHECK(pool.full());
    }

    //*************************************************************************
    TEST_FIXTURE(SetupFixture, test_push_front_pop_front)
    {
      Pool pool;
      DataNDC data1(pool);
      DataNDC data2(pool);

      for (size_t i = 0; i < data1.max_size(); ++i)
      {
        CHECK_NO_THROW(data1.push_front(ItemNDC("1")));
        CHECK_NO_THROW(data2.push_front(ItemNDC("2")));
        data1.pop_front();
        data2.pop_front();
      }

      CHECK(data1.empty());
      CHECK(data2.empty());
    }

    //*************************************************************************
    TEST_FIXTURE(SetupFixture, test_push_front_pop_back)
    {
      Pool pool;
      DataNDC data1(pool);
      DataNDC data2(pool);

      for (size_t i = 0; i < data1.max_size(); ++i)
      {
        CHECK_NO_THROW(data1.push_front(ItemNDC("1")));
        CHECK_NO_THROW(data2.push_front(ItemNDC("2")));
        data1.pop_back();
        data2.pop_back();
      }

      CHECK(data1.empty());
      CHECK(data2.empty());
    }

    //*************************************************************************
    TEST_FIXTURE(SetupFixture, test_push_back_pop_front)
    {
      Pool pool;
      DataNDC data1(pool);
      DataNDC data2(pool);

      for (size_t i = 0; i < data1.max_size(); ++i)
      {
        CHECK_NO_THROW(data1.push_front(ItemNDC("1")));
        CHECK_NO_THROW(data2.push_front(ItemNDC("2")));
        data1.pop_front();
        data2.pop_front();
      }

      CHECK(data1.empty());
      CHECK(data2.empty());
    }

    //*************************************************************************
    TEST_FIXTURE(SetupFixture, test_push_back_pop_back)
    {
      Pool pool;
      DataNDC data1(pool);
      DataNDC data2(pool);

      for (size_t i = 0; i < data1.max_size(); ++i)
      {
        CHECK_NO_THROW(data1.push_front(ItemNDC("1")));
        CHECK_NO_THROW(data2.push_front(ItemNDC("2")));
        data1.pop_back();
        data2.pop_back();
      }

      CHECK(data1.empty());
      CHECK(data2.empty());
    }

    //*************************************************************************
    TEST_FIXTURE(SetupFixture, test_push_back)
    {
      Pool pool;
      CompareData compare_data1;
      CompareData compare_data2;
      DataNDC data1(pool);
      DataNDC data2(pool);

      compare_data1.push_back(ItemNDC("0"));
      compare_data1.push_back(ItemNDC("1"));
      compare_data1.push_back(ItemNDC("2"));
      compare_data1.push_back(ItemNDC("3"));
      compare_data1.push_back(ItemNDC("4"));

      compare_data2.push_back(ItemNDC("5"));
      compare_data2.push_back(ItemNDC("6"));
      compare_data2.push_back(ItemNDC("7"));
      compare_data2.push_back(ItemNDC("8"));
      compare_data2.push_back(ItemNDC("9"));

      CHECK_NO_THROW(data1.push_back(ItemNDC("0")));
      CHECK_NO_THROW(data1.push_back(ItemNDC("1")));
      CHECK_NO_THROW(data1.push_back(ItemNDC("2")));
      CHECK_NO_THROW(data1.push_back(ItemNDC("3")));
      CHECK_NO_THROW(data1.push_back(ItemNDC("4")));

      CHECK_NO_THROW(data2.push_back(ItemNDC("5")));
      CHECK_NO_THROW(data2.push_back(ItemNDC("6")));
      CHECK_NO_THROW(data2.push_back(ItemNDC("7")));
      CHECK_NO_THROW(data2.push_back(ItemNDC("8")));
      CHECK_NO_THROW(data2.push_back(ItemNDC("9")));

      CHECK_EQUAL(compare_data1.size(), data1.size());
      CHECK_EQUAL(compare_data2.size(), data2.size());

      are_equal = std::equal(data1.begin(), data1.end(), compare_data1.begin());
      CHECK(are_equal);

      are_equal = std::equal(data1.begin(), data1.end(), compare_data1.begin());
      CHECK(are_equal);

      CHECK(pool.full());
    }

    //*************************************************************************
    TEST_FIXTURE(SetupFixture, test_emplace_back)
    {
      Pool pool;
      CompareData compare_data1;
      CompareData compare_data2;
      DataNDC data1(pool);
      DataNDC data2(pool);

      compare_data1.emplace_back(ItemNDC("0"));
      compare_data1.emplace_back(ItemNDC("1"));
      compare_data1.emplace_back(ItemNDC("2"));
      compare_data1.emplace_back(ItemNDC("3"));
      compare_data1.emplace_back(ItemNDC("4"));

      compare_data2.emplace_back(ItemNDC("5"));
      compare_data2.emplace_back(ItemNDC("6"));
      compare_data2.emplace_back(ItemNDC("7"));
      compare_data2.emplace_back(ItemNDC("8"));
      compare_data2.emplace_back(ItemNDC("9"));

      CHECK_NO_THROW(data1.emplace_back(ItemNDC("0")));
      CHECK_NO_THROW(data1.emplace_back(ItemNDC("1")));
      CHECK_NO_THROW(data1.emplace_back(ItemNDC("2")));
      CHECK_NO_THROW(data1.emplace_back(ItemNDC("3")));
      CHECK_NO_THROW(data1.emplace_back(ItemNDC("4")));

      CHECK_NO_THROW(data2.emplace_back(ItemNDC("5")));
      CHECK_NO_THROW(data2.emplace_back(ItemNDC("6")));
      CHECK_NO_THROW(data2.emplace_back(ItemNDC("7")));
      CHECK_NO_THROW(data2.emplace_back(ItemNDC("8")));
      CHECK_NO_THROW(data2.emplace_back(ItemNDC("9")));

      CHECK_EQUAL(compare_data1.size(), data1.size());
      CHECK_EQUAL(compare_data2.size(), data2.size());

      are_equal = std::equal(data1.begin(), data1.end(), compare_data1.begin());
      CHECK(are_equal);

      are_equal = std::equal(data1.begin(), data1.end(), compare_data1.begin());
      CHECK(are_equal);

      CHECK(pool.full());
    }

    //*************************************************************************
    TEST_FIXTURE(SetupFixture, test_push_back_excess)
    {
      Pool pool;
      DataNDC data1(pool);
      DataNDC data2(pool);

      data1.push_back(ItemNDC("0"));
      data1.push_back(ItemNDC("1"));
      data1.push_back(ItemNDC("2"));
      data1.push_back(ItemNDC("3"));
      data1.push_back(ItemNDC("4"));
      data1.push_back(ItemNDC("5"));
      data1.push_back(ItemNDC("6"));
      data1.push_back(ItemNDC("7"));
      data1.push_back(ItemNDC("8"));
      data1.push_back(ItemNDC("9"));

      CHECK_THROW(data1.push_back(ItemNDC("10")), etl::list_full);
      CHECK_THROW(data2.push_back(ItemNDC("11")), etl::list_full);

      CHECK(pool.full());
    }

    //*************************************************************************
    TEST_FIXTURE(SetupFixture, test_pop_back)
    {
      Pool pool;
      CompareData compare_data(half_data.begin(), half_data.end());
      DataNDC data1(half_data.begin(), half_data.end(), pool);
      DataNDC data2(half_data.begin(), half_data.end(), pool);

      compare_data.pop_back();
      compare_data.pop_back();

      data1.pop_back();
      data1.pop_back();

      data2.pop_back();
      data2.pop_back();

      CHECK_EQUAL(compare_data.size(), data1.size());
      CHECK_EQUAL(compare_data.size(), data2.size());

      are_equal = std::equal(data1.begin(), data1.end(), compare_data.begin());
      CHECK(are_equal);

      are_equal = std::equal(data2.begin(), data2.end(), compare_data.begin());
      CHECK(are_equal);
    }

    //*************************************************************************
    TEST_FIXTURE(SetupFixture, test_pop_front_exception)
    {
      Pool pool;
      DataNDC data1(pool);
      DataNDC data2(pool);

      CHECK_THROW(data1.pop_front(), etl::list_empty);
      CHECK_THROW(data2.pop_front(), etl::list_empty);

      CHECK(pool.empty());
    }

    //*************************************************************************
    TEST_FIXTURE(SetupFixture, test_pop_back_exception)
    {
      Pool pool;
      DataNDC data1(pool);
      DataNDC data2(pool);

      CHECK_THROW(data1.pop_back(), etl::list_empty);
      CHECK_THROW(data2.pop_back(), etl::list_empty);

      CHECK(pool.empty());
    }

    //*************************************************************************
    TEST_FIXTURE(SetupFixture, test_erase_single)
    {
      Pool pool;
      CompareData compare_data(sorted_data.begin(), sorted_data.end());
      DataNDC data(sorted_data.begin(), sorted_data.end(), pool);

      DataNDC::iterator i_data = data.begin();
      std::advance(i_data, 2);

      CompareData::iterator i_compare_data = compare_data.begin();
      std::advance(i_compare_data, 2);

      i_compare_data = compare_data.erase(i_compare_data);
      i_data         = data.erase(i_data);

      CHECK_EQUAL(compare_data.size(), data.size());

      are_equal = std::equal(data.begin(), data.end(), compare_data.begin());

      CHECK(are_equal);
      CHECK(*i_compare_data == *i_data);

      i_compare_data = compare_data.erase(compare_data.begin());
      i_data         = data.erase(data.begin());

      CHECK_EQUAL(compare_data.size(), data.size());

      are_equal = std::equal(data.begin(), data.end(), compare_data.begin());

      CHECK(are_equal);

      are_equal = i_data == data.begin();
      CHECK(are_equal);

      // Move to the last value and erase.
      i_compare_data = compare_data.begin();
      std::advance(i_compare_data, compare_data.size() - 1);
      i_compare_data = compare_data.erase(i_compare_data);

      i_data = data.begin();
      std::advance(i_data, data.size() - 1);
      i_data = data.erase(i_data);

      CHECK_EQUAL(compare_data.size(), data.size());

      are_equal = std::equal(data.begin(), data.end(), compare_data.begin());

      CHECK(are_equal);
      are_equal = i_data == data.end();
      CHECK(are_equal);
    }

    //*************************************************************************
    TEST_FIXTURE(SetupFixture, test_erase_range)
    {
      Pool pool;
      CompareData compare_data(sorted_data.begin(), sorted_data.end());
      DataNDC data(sorted_data.begin(), sorted_data.end(), pool);

      DataNDC::iterator i_data_1 = data.begin();
      std::advance(i_data_1, 2);

      DataNDC::iterator i_data_2 = data.begin();
      std::advance(i_data_2, 4);

      CompareData::iterator i_compare_data_1 = compare_data.begin();
      std::advance(i_compare_data_1, 2);

      CompareData::iterator i_compare_data_2 = compare_data.begin();
      std::advance(i_compare_data_2, 4);

      compare_data.erase(i_compare_data_1, i_compare_data_2);

      data.erase(i_data_1, i_data_2);

      CHECK_EQUAL(compare_data.size(), data.size());

      are_equal = std::equal(data.begin(), data.end(), compare_data.begin());
      CHECK(are_equal);
    }

    //*************************************************************************
    TEST_FIXTURE(SetupFixture, test_erase_all)
    {
      Pool pool;
      DataNDC data1(half_data.begin(), half_data.end(), pool);
      DataNDC data2(half_data.begin(), half_data.end(), pool);

      data1.erase(data1.begin(), data1.end());

      CHECK(data1.empty());
      CHECK(!data2.empty());

      data2.erase(data2.begin(), data2.end());

      CHECK(data1.empty());
      CHECK(data2.empty());

      CHECK(pool.empty());

      // Check that it is still in a valid state.
      data1.push_back(ItemNDC("1"));
      CHECK(!data1.empty());
      CHECK_EQUAL(1U, data1.size());

      data2.push_back(ItemNDC("2"));
      CHECK(!data2.empty());
      CHECK_EQUAL(1U, data2.size());
    }

    //*************************************************************************
    TEST_FIXTURE(SetupFixture, test_front)
    {
      Pool pool;
      DataNDC data1(half_data.begin(), half_data.end(), pool);
      DataNDC data2(half_data.begin(), half_data.end(), pool);
      CompareData compare_data(half_data.begin(), half_data.end());

      CHECK_EQUAL(compare_data.front(), data1.front());
      CHECK_EQUAL(compare_data.front(), data2.front());

      CHECK(pool.full());
    }

    //*************************************************************************
    TEST_FIXTURE(SetupFixture, test_front_const)
    {
      Pool pool;
      const DataNDC data1(half_data.begin(), half_data.end(), pool);
      const DataNDC data2(half_data.begin(), half_data.end(), pool);
      const CompareData compare_data(half_data.begin(), half_data.end());

      CHECK_EQUAL(compare_data.front(), data1.front());
      CHECK_EQUAL(compare_data.front(), data2.front());

      CHECK(pool.full());
    }

    //*************************************************************************
    TEST_FIXTURE(SetupFixture, test_back)
    {
      Pool pool;
      DataNDC data1(half_data.begin(), half_data.end(), pool);
      DataNDC data2(half_data.begin(), half_data.end(), pool);
      CompareData compare_data(half_data.begin(), half_data.end());

      CHECK_EQUAL(compare_data.back(), data1.back());
      CHECK_EQUAL(compare_data.back(), data2.back());

      CHECK(pool.full());
    }

    //*************************************************************************
    TEST_FIXTURE(SetupFixture, test_back_const)
    {
      Pool pool;
      const DataNDC data1(half_data.begin(), half_data.end(), pool);
      const DataNDC data2(half_data.begin(), half_data.end(), pool);
      const CompareData compare_data(half_data.begin(), half_data.end());

      CHECK_EQUAL(compare_data.back(), data1.back());
      CHECK_EQUAL(compare_data.back(), data2.back());

      CHECK(pool.full());
    }

    //*************************************************************************
    TEST_FIXTURE(SetupFixture, test_assignment)
    {
      Pool pool;
      DataNDC data1(half_data.begin(), half_data.end(), pool);
      DataNDC data2(pool);
      CompareData compare_data(half_data.begin(), half_data.end());

      data2 = data1;

      CHECK_EQUAL(data1.size(), data2.size());

      are_equal = std::equal(data1.begin(), data1.end(), data2.begin());
      CHECK(are_equal);

      CHECK(pool.full());
    }

    //*************************************************************************
    TEST_FIXTURE(SetupFixture, test_assignment_interface)
    {
      Pool pool;
      CompareData compare_data(sorted_data.begin(), sorted_data.end());
      DataNDC data1(sorted_data.begin(), sorted_data.end(), pool);
      DataNDC data2(pool);

      IDataNDC& idata1 = data1;
      IDataNDC& idata2 = data2;

      idata2 = idata1;

      CHECK_EQUAL(data1.size(), data2.size());

      are_equal = std::equal(data1.begin(), data1.end(), data2.begin());

      CHECK(are_equal);
    }

    //*************************************************************************
    TEST_FIXTURE(SetupFixture, test_self_assignment)
    {
      Pool pool;
      CompareData compare_data(sorted_data.begin(), sorted_data.end());
      DataNDC data(sorted_data.begin(), sorted_data.end(), pool);
      DataNDC other_data(pool);

      other_data = data;
      other_data = other_data;

      CHECK_EQUAL(data.size(), other_data.size());

      are_equal = std::equal(data.begin(), data.end(), other_data.begin());
      CHECK(are_equal);
    }

    //*************************************************************************
    TEST_FIXTURE(SetupFixture, test_unique)
    {
      Pool pool;
      CompareData compare_data(non_unique_data.begin(), non_unique_data.end());
      DataNDC data1(non_unique_data.begin(), non_unique_data.end(), pool);
      DataNDC data2(non_unique_data.begin(), non_unique_data.end(), pool);

      compare_data.unique();
      data1.unique();
      data2.unique();

      CHECK_EQUAL(compare_data.size(), data1.size());
      CHECK_EQUAL(compare_data.size(), data2.size());

      are_equal = std::equal(data1.begin(), data1.end(), compare_data.begin());
      CHECK(are_equal);

      are_equal = std::equal(data2.begin(), data2.end(), compare_data.begin());
      CHECK(are_equal);
    }

    //*************************************************************************
    TEST_FIXTURE(SetupFixture, test_unique_trivial)
    {
      Pool pool;
      CompareData compare_data;
      DataNDC data(pool);

      compare_data.unique();
      data.unique();

      CHECK_EQUAL(compare_data.size(), data.size());

      are_equal = std::equal(data.begin(), data.end(), compare_data.begin());
      CHECK(are_equal);
    }

    //*************************************************************************
    TEST_FIXTURE(SetupFixture, test_remove)
    {
      Pool pool;
      CompareData compare_data(sorted_data.begin(), sorted_data.end());
      DataNDC data1(sorted_data.begin(), sorted_data.end(), pool);
      DataNDC data2(sorted_data.begin(), sorted_data.end(), pool);

      compare_data.remove(ItemNDC("7"));
      data1.remove(ItemNDC("7"));
      data2.remove(ItemNDC("7"));

      CHECK_EQUAL(compare_data.size(), data1.size());
      CHECK_EQUAL(compare_data.size(), data2.size());

      are_equal = std::equal(data1.begin(), data1.end(), compare_data.begin());
      CHECK(are_equal);

      are_equal = std::equal(data2.begin(), data2.end(), compare_data.begin());
      CHECK(are_equal);
    }

    //*************************************************************************
    TEST_FIXTURE(SetupFixture, test_remove_if)
    {
      Pool pool;
      CompareData compare_data(sorted_data.begin(), sorted_data.end());
      DataNDC data1(sorted_data.begin(), sorted_data.end(), pool);
      DataNDC data2(sorted_data.begin(), sorted_data.end(), pool);

      compare_data.remove_if(std::bind(std::equal_to<ItemNDC>(), std::placeholders::_1, ItemNDC("7")));
      data1.remove_if(std::bind(std::equal_to<ItemNDC>(), std::placeholders::_1, ItemNDC("7")));
      data2.remove_if(std::bind(std::equal_to<ItemNDC>(), std::placeholders::_1, ItemNDC("7")));

      CHECK_EQUAL(compare_data.size(), data1.size());
      CHECK_EQUAL(compare_data.size(), data2.size());

      are_equal = std::equal(data1.begin(), data1.end(), compare_data.begin());
      CHECK(are_equal);

      are_equal = std::equal(data2.begin(), data2.end(), compare_data.begin());
      CHECK(are_equal);
    }

    //*************************************************************************
    TEST_FIXTURE(SetupFixture, test_reverse)
    {
      Pool pool;
      CompareData compare_data(sorted_data.begin(), sorted_data.end());
      DataNDC data1(sorted_data.begin(), sorted_data.end(), pool);
      DataNDC data2(sorted_data.begin(), sorted_data.end(), pool);

      compare_data.reverse();
      data1.reverse();
      data2.reverse();

      CHECK_EQUAL(compare_data.size(), data1.size());
      CHECK_EQUAL(data1.size(), size_t(std::distance(data1.begin(), data1.end())));

      are_equal = std::equal(data1.begin(), data1.end(), compare_data.begin());
      CHECK(are_equal);

      CHECK_EQUAL(compare_data.size(), data2.size());
      CHECK_EQUAL(data2.size(), size_t(std::distance(data2.begin(), data2.end())));

      are_equal = std::equal(data2.begin(), data2.end(), compare_data.begin());
      CHECK(are_equal);
    }

    //*************************************************************************
    TEST_FIXTURE(SetupFixture, test_sort)
    {
      Pool pool;
      CompareData compare_data(unsorted_data.begin(), unsorted_data.end());
      DataNDC data1(unsorted_data.begin(), unsorted_data.end(), pool);
      DataNDC data2(unsorted_data.begin(), unsorted_data.end(), pool);

      compare_data.sort();
      data1.sort();
      data2.sort();

      CHECK_EQUAL(compare_data.size(), data1.size());
      CHECK_EQUAL(compare_data.size(), data2.size());

      are_equal = std::equal(data1.begin(), data1.end(), compare_data.begin());
      CHECK(are_equal);

      are_equal = std::equal(data2.begin(), data2.end(), compare_data.begin());
      CHECK(are_equal);
    }

    //*************************************************************************
    TEST_FIXTURE(SetupFixture, test_sort_is_stable)
    {
      Pool pool;
      CompareData compare_data(stable_sort_data.begin(), stable_sort_data.end());
      DataNDC data1(stable_sort_data.begin(), stable_sort_data.end(), pool);
      DataNDC data2(stable_sort_data.begin(), stable_sort_data.end(), pool);

      compare_data.sort();
      data1.sort();
      data2.sort();

      CompareData::const_iterator citr = compare_data.begin();
      DataNDC::const_iterator     ditr1 = data1.begin();
      DataNDC::const_iterator     ditr2 = data2.begin();

      while (ditr1 != data1.end())
      {
        CHECK_EQUAL(citr->index, ditr1->index);
        CHECK_EQUAL(citr->index, ditr2->index);

        ++citr;
        ++ditr1;
        ++ditr2;
      }
    }

    //*************************************************************************
    TEST_FIXTURE(SetupFixture, test_sort_trivial)
    {
      Pool pool;
      CompareData compare_data;
      DataNDC data1(pool);
      DataNDC data2(pool);

      compare_data.sort();
      data1.sort();
      data2.sort();

      CHECK_EQUAL(compare_data.size(), data1.size());
      CHECK_EQUAL(compare_data.size(), data2.size());

      are_equal = std::equal(data1.begin(), data1.end(), compare_data.begin());
      CHECK(are_equal);

      are_equal = std::equal(data2.begin(), data2.end(), compare_data.begin());
      CHECK(are_equal);
    }

    //*************************************************************************
    TEST_FIXTURE(SetupFixture, test_splice_same)
    {
      Pool2 pool;
      CompareData compare_data(unsorted_data2.begin(), unsorted_data2.end());
      DataNDC data(unsorted_data2.begin(), unsorted_data2.end(), pool);

      CompareData::iterator compare_from;
      CompareData::iterator compare_to;

      DataNDC::iterator from;
      DataNDC::iterator to;

      // Move to the beginning.
      compare_from = compare_data.begin();
      std::advance(compare_from, 4);
      compare_to = compare_data.begin();
      compare_data.splice(compare_to, compare_data, compare_from);

      from = data.begin();
      std::advance(from, 4);
      to = data.begin();
      data.splice(to, data, from);

      CHECK_EQUAL(compare_data.size(), data.size());

      are_equal = std::equal(data.begin(), data.end(), compare_data.begin());
      CHECK(are_equal);

      // Move to the end.
      compare_from = compare_data.begin();
      std::advance(compare_from, 4);
      compare_to = compare_data.end();
      compare_data.splice(compare_to, compare_data, compare_from);

      from = data.begin();
      std::advance(from, 4);
      to = data.end();
      data.splice(to, data, from);

      CHECK_EQUAL(compare_data.size(), data.size());

      are_equal = std::equal(data.begin(), data.end(), compare_data.begin());
      CHECK(are_equal);

      // Move nearby.
      compare_from = compare_data.begin();
      std::advance(compare_from, 4);
      compare_to = compare_data.begin();
      std::advance(compare_to, 6);
      compare_data.splice(compare_to, compare_data, compare_from);

      from = data.begin();
      std::advance(from, 4);
      to = data.begin();
      std::advance(to, 6);
      data.splice(to, data, from);

      CHECK_EQUAL(compare_data.size(), data.size());

      are_equal = std::equal(data.begin(), data.end(), compare_data.begin());
      CHECK(are_equal);

      // Move to same place.
      compare_from = compare_data.begin();
      std::advance(compare_from, 4);
      compare_to = compare_data.begin();
      std::advance(compare_to, 4);
      compare_data.splice(compare_to, compare_data, compare_from);

      from = data.begin();
      std::advance(from, 4);
      to = data.begin();
      std::advance(to, 4);
      data.splice(to, data, from);

      CHECK_EQUAL(compare_data.size(), data.size());

      are_equal = std::equal(data.begin(), data.end(), compare_data.begin());
      CHECK(are_equal);
    }

    //*************************************************************************
    TEST_FIXTURE(SetupFixture, test_splice_different)
    {
      Pool4 pool;
      CompareData compare_data(unsorted_data2.begin(), unsorted_data2.end());
      CompareData compare_data2(unsorted_data2.begin(), unsorted_data2.end());

      DataNDC data(unsorted_data2.begin(), unsorted_data2.end(), pool);
      DataNDC data2(unsorted_data2.begin(), unsorted_data2.end(), pool);

      CompareData::iterator compare_from;
      CompareData::iterator compare_to;

      DataNDC::iterator from;
      DataNDC::iterator to;

      // Move to the beginning.
      compare_from = compare_data2.begin();
      std::advance(compare_from, 4);
      compare_to = compare_data.begin();
      compare_data.splice(compare_to, compare_data2, compare_from);

      from = data2.begin();
      std::advance(from, 4);
      to = data.begin();
      data.splice(to, data2, from);

      CHECK_EQUAL(compare_data.size(), data.size());

      are_equal = std::equal(data.begin(), data.end(), compare_data.begin());
      CHECK(are_equal);

      CHECK_EQUAL(compare_data2.size(), data2.size());

      are_equal = std::equal(data2.begin(), data2.end(), compare_data2.begin());
      CHECK(are_equal);

      // Move to the end.
      compare_data.assign(unsorted_data2.begin(), unsorted_data2.end());
      compare_data2.assign(unsorted_data2.begin(), unsorted_data2.end());

      data.assign(unsorted_data2.begin(), unsorted_data2.end());
      data2.assign(unsorted_data2.begin(), unsorted_data2.end());

      compare_from = compare_data2.begin();
      std::advance(compare_from, 4);
      compare_to = compare_data.end();
      compare_data.splice(compare_to, compare_data2, compare_from);

      from = data2.begin();
      std::advance(from, 4);
      to = data.end();
      data.splice(to, data2, from);

      CHECK_EQUAL(compare_data.size(), data.size());

      are_equal = std::equal(data.begin(), data.end(), compare_data.begin());
      CHECK(are_equal);

      CHECK_EQUAL(compare_data2.size(), data2.size());

      are_equal = std::equal(data2.begin(), data2.end(), compare_data2.begin());
      CHECK(are_equal);

      // Move nearby.
      compare_data.assign(unsorted_data2.begin(), unsorted_data2.end());
      compare_data2.assign(unsorted_data2.begin(), unsorted_data2.end());

      data.assign(unsorted_data2.begin(), unsorted_data2.end());
      data2.assign(unsorted_data2.begin(), unsorted_data2.end());

      compare_from = compare_data2.begin();
      std::advance(compare_from, 4);
      compare_to = compare_data.begin();
      std::advance(compare_to, 6);
      compare_data.splice(compare_to, compare_data2, compare_from);

      from = data2.begin();
      std::advance(from, 4);
      to = data.begin();
      std::advance(to, 6);
      data.splice(to, data2, from);

      CHECK_EQUAL(compare_data.size(), data.size());

      are_equal = std::equal(data.begin(), data.end(), compare_data.begin());
      CHECK(are_equal);

      CHECK_EQUAL(compare_data2.size(), data2.size());

      are_equal = std::equal(data2.begin(), data2.end(), compare_data2.begin());
      CHECK(are_equal);

      // Move to same place.
      compare_data.assign(unsorted_data2.begin(), unsorted_data2.end());
      compare_data2.assign(unsorted_data2.begin(), unsorted_data2.end());

      data.assign(unsorted_data2.begin(), unsorted_data2.end());
      data2.assign(unsorted_data2.begin(), unsorted_data2.end());

      compare_from = compare_data2.begin();
      std::advance(compare_from, 4);
      compare_to = compare_data.begin();
      std::advance(compare_to, 4);
      compare_data.splice(compare_to, compare_data2, compare_from);

      from = data2.begin();
      std::advance(from, 4);
      to = data.begin();
      std::advance(to, 4);
      data.splice(to, data2, from);

      CHECK_EQUAL(compare_data.size(), data.size());

      are_equal = std::equal(data.begin(), data.end(), compare_data.begin());
      CHECK(are_equal);

      CHECK_EQUAL(compare_data2.size(), data2.size());

      are_equal = std::equal(data2.begin(), data2.end(), compare_data2.begin());
      CHECK(are_equal);
    }

    //*************************************************************************
    TEST_FIXTURE(SetupFixture, test_splice_range_same)
    {
      Pool2 pool;
      CompareData compare_data(unsorted_data2.begin(), unsorted_data2.end());
      DataNDC data(unsorted_data2.begin(), unsorted_data2.end(), pool);

      CompareData::iterator compare_begin;
      CompareData::iterator compare_end;
      CompareData::iterator compare_to;

      DataNDC::iterator begin;
      DataNDC::iterator end;
      DataNDC::iterator to;

      // Move to the beginning.
      compare_begin = compare_data.begin();
      std::advance(compare_begin, 3);
      compare_end = compare_begin;
      std::advance(compare_end, 3);
      compare_to = compare_data.begin();
      compare_data.splice(compare_to, compare_data, compare_begin, compare_end);

      begin = data.begin();
      std::advance(begin, 3);
      end = begin;
      std::advance(end, 3);
      to = data.begin();
      data.splice(to, data, begin, end);

      CHECK_EQUAL(compare_data.size(), data.size());

      are_equal = std::equal(data.begin(), data.end(), compare_data.begin());
      CHECK(are_equal);

      // Move to the end.
      compare_begin = compare_data.begin();
      std::advance(compare_begin, 3);
      compare_end = compare_begin;
      std::advance(compare_end, 3);
      compare_to = compare_data.end();
      compare_data.splice(compare_to, compare_data, compare_begin, compare_end);

      begin = data.begin();
      std::advance(begin, 3);
      end = begin;
      std::advance(end, 3);
      to = data.end();
      data.splice(to, data, begin, end);

      CHECK_EQUAL(compare_data.size(), data.size());

      are_equal = std::equal(data.begin(), data.end(), compare_data.begin());
      CHECK(are_equal);

      // Move nearby.
      compare_begin = compare_data.begin();
      std::advance(compare_begin, 2);
      compare_end = compare_begin;
      std::advance(compare_end, 3);
      compare_to = compare_data.begin();
      std::advance(compare_to, 7);
      compare_data.splice(compare_to, compare_data, compare_begin, compare_end);

      begin = data.begin();
      std::advance(begin, 2);
      end = begin;
      std::advance(end, 3);
      to = data.begin();
      std::advance(to, 7);
      data.splice(to, data, begin, end);

      CHECK_EQUAL(compare_data.size(), data.size());

      are_equal = std::equal(data.begin(), data.end(), compare_data.begin());
      CHECK(are_equal);

      // Move to same place.
      begin = data.begin();
      std::advance(begin, 2);
      end = begin;
      std::advance(end, 3);
      to = data.begin();
      std::advance(to, 2);

      DataNDC data2(data);
      data.splice(to, data, begin, end);

      CHECK_EQUAL(data.size(), data2.size());

      are_equal = std::equal(data.begin(), data.end(), data2.begin());
      CHECK(are_equal);

      // Move to illegal place.
      begin = data.begin();
      std::advance(begin, 2);
      end = begin;
      std::advance(end, 3);
      to = data.begin();
      std::advance(to, 4);

      CHECK_THROW(data.splice(to, data, begin, end), etl::list_iterator);
    }

    //*************************************************************************
    TEST_FIXTURE(SetupFixture, test_splice_range_different)
    {
      Pool4 pool;
      CompareData compare_data(unsorted_data2.begin(), unsorted_data2.end());
      CompareData compare_data2(unsorted_data2.begin(), unsorted_data2.end());
      DataNDC data(unsorted_data2.begin(), unsorted_data2.end(), pool);
      DataNDC data2(unsorted_data2.begin(), unsorted_data2.end(), pool);

      CompareData::iterator compare_begin;
      CompareData::iterator compare_end;
      CompareData::iterator compare_to;

      DataNDC::iterator begin;
      DataNDC::iterator end;
      DataNDC::iterator to;

      // Move to the beginning.
      compare_begin = compare_data2.begin();
      std::advance(compare_begin, 3);
      compare_end = compare_begin;
      std::advance(compare_end, 3);
      compare_to = compare_data.begin();
      compare_data.splice(compare_to, compare_data2, compare_begin, compare_end);

      begin = data2.begin();
      std::advance(begin, 3);
      end = begin;
      std::advance(end, 3);
      to = data.begin();
      data.splice(to, data2, begin, end);

      CHECK_EQUAL(compare_data.size(), data.size());

      are_equal = std::equal(data.begin(), data.end(), compare_data.begin());
      CHECK(are_equal);

      CHECK_EQUAL(compare_data2.size(), data2.size());

      are_equal = std::equal(data2.begin(), data2.end(), compare_data2.begin());
      CHECK(are_equal);

      // Move to the end.
      compare_data.assign(unsorted_data2.begin(), unsorted_data2.end());
      compare_data2.assign(unsorted_data2.begin(), unsorted_data2.end());

      data.assign(unsorted_data2.begin(), unsorted_data2.end());
      data2.assign(unsorted_data2.begin(), unsorted_data2.end());

      compare_begin = compare_data2.begin();
      std::advance(compare_begin, 3);
      compare_end = compare_begin;
      std::advance(compare_end, 3);
      compare_to = compare_data.end();
      compare_data.splice(compare_to, compare_data2, compare_begin, compare_end);

      begin = data2.begin();
      std::advance(begin, 3);
      end = begin;
      std::advance(end, 3);
      to = data.end();
      data.splice(to, data2, begin, end);

      CHECK_EQUAL(compare_data.size(), data.size());

      are_equal = std::equal(data.begin(), data.end(), compare_data.begin());
      CHECK(are_equal);

      CHECK_EQUAL(compare_data2.size(), data2.size());

      are_equal = std::equal(data2.begin(), data2.end(), compare_data2.begin());
      CHECK(are_equal);

      // Move nearby.
      compare_data.assign(unsorted_data2.begin(), unsorted_data2.end());
      compare_data2.assign(unsorted_data2.begin(), unsorted_data2.end());

      data.assign(unsorted_data2.begin(), unsorted_data2.end());
      data2.assign(unsorted_data2.begin(), unsorted_data2.end());

      compare_begin = compare_data2.begin();
      std::advance(compare_begin, 2);
      compare_end = compare_begin;
      std::advance(compare_end, 3);
      compare_to = compare_data.begin();
      std::advance(compare_to, 7);
      compare_data.splice(compare_to, compare_data2, compare_begin, compare_end);

      begin = data2.begin();
      std::advance(begin, 2);
      end = begin;
      std::advance(end, 3);
      to = data.begin();
      std::advance(to, 7);
      data.splice(to, data2, begin, end);

      CHECK_EQUAL(compare_data.size(), data.size());

      are_equal = std::equal(data.begin(), data.end(), compare_data.begin());
      CHECK(are_equal);

      CHECK_EQUAL(compare_data2.size(), data2.size());

      are_equal = std::equal(data2.begin(), data2.end(), compare_data2.begin());
      CHECK(are_equal);
    }

    //*************************************************************************
    TEST_FIXTURE(SetupFixture, test_splice_list_different)
    {
      Pool4 pool;
      CompareData compare_data(unsorted_data2.begin(), unsorted_data2.end());
      CompareData compare_data2(unsorted_data2.begin(), unsorted_data2.end());

      DataNDC data(unsorted_data2.begin(), unsorted_data2.end(), pool);
      DataNDC data2(unsorted_data2.begin(), unsorted_data2.end(), pool);

      CompareData::iterator compare_to;
      DataNDC::iterator to;

      // Move to the beginning.
      compare_to = compare_data.begin();
      compare_data.splice(compare_to, compare_data2);

      to = data.begin();
      data.splice(to, data2);

      CHECK_EQUAL(compare_data.size(), data.size());

      are_equal = std::equal(data.begin(), data.end(), compare_data.begin());
      CHECK(are_equal);

      CHECK_EQUAL(compare_data2.size(), data2.size());

      are_equal = std::equal(data2.begin(), data2.end(), compare_data2.begin());
      CHECK(are_equal);

      // Move to the end.
      compare_data.assign(unsorted_data2.begin(), unsorted_data2.end());
      compare_data2.assign(unsorted_data2.begin(), unsorted_data2.end());

      data.assign(unsorted_data2.begin(), unsorted_data2.end());
      data2.assign(unsorted_data2.begin(), unsorted_data2.end());

      compare_to = compare_data.end();
      compare_data.splice(compare_to, compare_data2);

      to = data.end();
      data.splice(to, data2);

      CHECK_EQUAL(compare_data.size(), data.size());

      are_equal = std::equal(data.begin(), data.end(), compare_data.begin());
      CHECK(are_equal);

      CHECK_EQUAL(compare_data2.size(), data2.size());

      are_equal = std::equal(data2.begin(), data2.end(), compare_data2.begin());
      CHECK(are_equal);

      // Move nearby.
      compare_data.assign(unsorted_data2.begin(), unsorted_data2.end());
      compare_data2.assign(unsorted_data2.begin(), unsorted_data2.end());

      data.assign(unsorted_data2.begin(), unsorted_data2.end());
      data2.assign(unsorted_data2.begin(), unsorted_data2.end());

      compare_to = compare_data.begin();
      std::advance(compare_to, 7);
      compare_data.splice(compare_to, compare_data2);

      to = data.begin();
      std::advance(to, 7);
      data.splice(to, data2);

      CHECK_EQUAL(compare_data.size(), data.size());

      are_equal = std::equal(data.begin(), data.end(), compare_data.begin());
      CHECK(are_equal);

      CHECK_EQUAL(compare_data2.size(), data2.size());

      are_equal = std::equal(data2.begin(), data2.end(), compare_data2.begin());
      CHECK(are_equal);
    }

    //*************************************************************************
    TEST_FIXTURE(SetupFixture, test_merge_0_1)
    {
      Pool4 pool;
      DataNDC data0(merge_data0.begin(), merge_data0.end(), pool);
      DataNDC data1(merge_data1.begin(), merge_data1.end(), pool);

      CompareData compare0(merge_data0.begin(), merge_data0.end());
      CompareData compare1(merge_data1.begin(), merge_data1.end());

      data0.merge(data1);
      compare0.merge(compare1);

      are_equal = std::equal(data0.begin(), data0.end(), compare0.begin());
      CHECK(are_equal);

      CHECK_EQUAL(compare0.size(), data0.size());
      CHECK_EQUAL(compare1.size(), data1.size());
    }

    //*************************************************************************
    TEST_FIXTURE(SetupFixture, test_merge_0_2)
    {
      Pool4 pool;
      DataNDC data0(merge_data0.begin(), merge_data0.end(), pool);
      DataNDC data2(merge_data2.begin(), merge_data2.end(), pool);

      CompareData compare0(merge_data0.begin(), merge_data0.end());
      CompareData compare2(merge_data2.begin(), merge_data2.end());

      data0.merge(data2);
      compare0.merge(compare2);

      are_equal = std::equal(data0.begin(), data0.end(), compare0.begin());
      CHECK(are_equal);

      CHECK_EQUAL(compare0.size(), data0.size());
      CHECK_EQUAL(compare2.size(), data2.size());
    }

    //*************************************************************************
    TEST_FIXTURE(SetupFixture, test_merge_0_3)
    {
      Pool4 pool;
      DataNDC data0(merge_data0.begin(), merge_data0.end(), pool);
      DataNDC data3(merge_data3.begin(), merge_data3.end(), pool);

      CompareData compare0(merge_data0.begin(), merge_data0.end());
      CompareData compare3(merge_data3.begin(), merge_data3.end());

      data0.merge(data3);
      compare0.merge(compare3);

      are_equal = std::equal(data0.begin(), data0.end(), compare0.begin());
      CHECK(are_equal);

      CHECK_EQUAL(compare0.size(), data0.size());
      CHECK_EQUAL(compare3.size(), data3.size());
    }

    //*************************************************************************
    TEST_FIXTURE(SetupFixture, test_merge_0_4)
    {
      Pool4 pool;
      DataNDC data0(merge_data0.begin(), merge_data0.end(), pool);
      DataNDC data4(merge_data4.begin(), merge_data4.end(), pool);

      CompareData compare0(merge_data0.begin(), merge_data0.end());
      CompareData compare4(merge_data4.begin(), merge_data4.end());

      data0.merge(data4);
      compare0.merge(compare4);

      are_equal = std::equal(data0.begin(), data0.end(), compare0.begin());
      CHECK(are_equal);

      CHECK_EQUAL(compare0.size(), data0.size());
      CHECK_EQUAL(compare4.size(), data4.size());
    }

    //*************************************************************************
    TEST_FIXTURE(SetupFixture, test_merge_0_1_reverse_order)
    {
      Pool4 pool;
      DataNDC data0(merge_data0.begin(), merge_data0.end(), pool);
      DataNDC data1(merge_data1.begin(), merge_data1.end(), pool);

      data0.reverse();
      data1.reverse();

      CompareData compare0(merge_data0.begin(), merge_data0.end());
      CompareData compare1(merge_data1.begin(), merge_data1.end());

      compare0.reverse();
      compare1.reverse();

      data0.merge(data1, std::greater<ItemNDC>());
      compare0.merge(compare1, std::greater<ItemNDC>());

      are_equal = std::equal(data0.begin(), data0.end(), compare0.begin());
      CHECK(are_equal);

      CHECK_EQUAL(compare0.size(), data0.size());
      CHECK_EQUAL(compare1.size(), data1.size());
    }

    //*************************************************************************
    TEST_FIXTURE(SetupFixture, test_merge_exception)
    {
      Pool pool;
      DataNDC data0(unsorted_data.begin(), unsorted_data.end(), pool);
      DataNDC data1(unsorted_data.begin(), unsorted_data.end(), pool);

      CHECK_THROW(data0.merge(data1), etl::list_unsorted);
    }
  };
}<|MERGE_RESOLUTION|>--- conflicted
+++ resolved
@@ -232,11 +232,7 @@
       CHECK(pool.full());
     }
 
-<<<<<<< HEAD
-#if !defined(ETL_NO_STL)
-=======
 #if ETL_USING_STL
->>>>>>> 575a0fee
     //*************************************************************************
     TEST_FIXTURE(SetupFixture, test_constructor_initializer_list)
     {
