﻿<?xml version="1.0" encoding="utf-8"?>
<Project ToolsVersion="4.0" xmlns="http://schemas.microsoft.com/developer/msbuild/2003">
  <ItemGroup>
    <Filter Include="Resource Files">
      <UniqueIdentifier>{67DA6AB6-F800-4c08-8B7A-83BB121AAD01}</UniqueIdentifier>
      <Extensions>rc;ico;cur;bmp;dlg;rc2;rct;bin;rgs;gif;jpg;jpeg;jpe;resx;tiff;tif;png;wav;mfcribbon-ms</Extensions>
    </Filter>
    <Filter Include="UnitTest++">
      <UniqueIdentifier>{ecfaf316-dc6d-4dc1-9838-24061047ad63}</UniqueIdentifier>
    </Filter>
    <Filter Include="ETL">
      <UniqueIdentifier>{53c3a373-0496-4db0-a981-86bf14a1fac9}</UniqueIdentifier>
    </Filter>
    <Filter Include="ETL\Containers">
      <UniqueIdentifier>{dc39d09c-75c9-453f-8feb-9631a200c0f4}</UniqueIdentifier>
    </Filter>
    <Filter Include="ETL\Utilities">
      <UniqueIdentifier>{ab41d19f-82fe-4974-a73b-16aebfa1d03f}</UniqueIdentifier>
    </Filter>
    <Filter Include="ETL\Patterns">
      <UniqueIdentifier>{d56ca96b-66e1-46cb-83fd-1cd72c51d962}</UniqueIdentifier>
    </Filter>
    <Filter Include="ETL\Maths">
      <UniqueIdentifier>{1c55dd7d-c04b-428c-810b-dd3a08fc4c65}</UniqueIdentifier>
    </Filter>
    <Filter Include="ETL\Private">
      <UniqueIdentifier>{7028012c-30c4-4993-b2d9-3b1521a610ae}</UniqueIdentifier>
    </Filter>
    <Filter Include="ETL\Frameworks">
      <UniqueIdentifier>{6be3bc76-e17c-4be0-8b0b-d1053e1a1761}</UniqueIdentifier>
    </Filter>
    <Filter Include="ETL\Frameworks\Generators">
      <UniqueIdentifier>{c1264f38-22fa-4fcb-8cab-f254b1290eab}</UniqueIdentifier>
    </Filter>
    <Filter Include="ETL\Utilities\Generators">
      <UniqueIdentifier>{39015d44-a7cb-47f0-a7dd-27714f852363}</UniqueIdentifier>
    </Filter>
    <Filter Include="ETL\Utilities\Atomic">
      <UniqueIdentifier>{1c95b9c1-96c0-4c1e-8e5a-e6680d88276c}</UniqueIdentifier>
    </Filter>
    <Filter Include="ETL\Profiles">
      <UniqueIdentifier>{0a77d88b-f9f0-456a-be4b-c0a0ce6b437b}</UniqueIdentifier>
    </Filter>
    <Filter Include="ETL\Containers\Generators">
      <UniqueIdentifier>{e4a699ae-e7f3-418e-bf9f-211c21f7f4b2}</UniqueIdentifier>
    </Filter>
    <Filter Include="Resource Files\Generators">
      <UniqueIdentifier>{7371282e-fddc-4269-891b-e909f74ff8e9}</UniqueIdentifier>
    </Filter>
    <Filter Include="Resource Files\Images">
      <UniqueIdentifier>{4d08353c-b393-47c7-a9eb-c9f2f8c25887}</UniqueIdentifier>
    </Filter>
    <Filter Include="ETL\Utilities\Mutex">
      <UniqueIdentifier>{0bcdf7f9-8e2b-4f70-932b-bde56404f421}</UniqueIdentifier>
    </Filter>
    <Filter Include="ETL\Strings">
      <UniqueIdentifier>{da88d71d-e5ea-4c26-9807-94616d31addb}</UniqueIdentifier>
    </Filter>
    <Filter Include="Resource Files\CI">
      <UniqueIdentifier>{0eaad66f-3ce3-4952-8ae8-c935e6aa7c1d}</UniqueIdentifier>
    </Filter>
    <Filter Include="Resource Files\CI\CircleCI">
      <UniqueIdentifier>{0d5824b1-3ef9-43e0-b2d5-15d6246b843e}</UniqueIdentifier>
    </Filter>
    <Filter Include="Resource Files\CI\Github">
      <UniqueIdentifier>{c25471f3-451a-4279-925d-cbdcec912ef8}</UniqueIdentifier>
    </Filter>
    <Filter Include="ETL\Pseudo Containers">
      <UniqueIdentifier>{586d2c92-e504-4dea-9b1f-42d725a5272c}</UniqueIdentifier>
    </Filter>
    <Filter Include="Resource Files\CI\Appveyor">
      <UniqueIdentifier>{74399f00-a7a3-47e3-9b27-d01fb2b5ce87}</UniqueIdentifier>
    </Filter>
    <Filter Include="ETL\Arduino">
      <UniqueIdentifier>{afc65d0e-d846-4e30-8723-06c8cefa3a36}</UniqueIdentifier>
    </Filter>
    <Filter Include="Resource Files\Git">
      <UniqueIdentifier>{ffb65df4-d5c7-44ab-a9c7-1150ddce2d6f}</UniqueIdentifier>
    </Filter>
    <Filter Include="Resource Files\CMake">
      <UniqueIdentifier>{3353062c-e8dc-4095-b7cf-d11fc952263e}</UniqueIdentifier>
    </Filter>
    <Filter Include="Resource Files\Conan">
      <UniqueIdentifier>{49e974a8-2dcc-40e6-b4ca-bad29f0cde52}</UniqueIdentifier>
    </Filter>
    <Filter Include="Tests">
      <UniqueIdentifier>{4FC737F1-C7A5-4376-A066-2A32D752A2FF}</UniqueIdentifier>
      <Extensions>cpp;c;cc;cxx;def;odl;idl;hpj;bat;asm;asmx</Extensions>
    </Filter>
    <Filter Include="Tests\Scripts">
      <UniqueIdentifier>{562466b5-677d-4448-9e9e-f70805cd71ad}</UniqueIdentifier>
    </Filter>
    <Filter Include="ETL\Maths\CRC">
      <UniqueIdentifier>{66b8d39a-b610-4d5e-925a-4995f2ac74b2}</UniqueIdentifier>
    </Filter>
    <Filter Include="ETL\Maths\Hash">
      <UniqueIdentifier>{a1af709b-90d3-4506-b742-3231d0fff1f5}</UniqueIdentifier>
    </Filter>
    <Filter Include="Tests\Strings">
      <UniqueIdentifier>{43578ed8-b61d-4210-b5d4-bb4a26351934}</UniqueIdentifier>
    </Filter>
    <Filter Include="Tests\CRC">
      <UniqueIdentifier>{da470864-7708-4e89-a24c-93a9ca2c4856}</UniqueIdentifier>
    </Filter>
    <Filter Include="Tests\Containers">
      <UniqueIdentifier>{0873470d-a6d9-445c-bbc0-33252978ecff}</UniqueIdentifier>
    </Filter>
    <Filter Include="Tests\Queues">
      <UniqueIdentifier>{b42bb316-6e55-4336-a72a-fc5f28d82ea5}</UniqueIdentifier>
    </Filter>
    <Filter Include="Tests\Callbacks &amp; Delegates">
      <UniqueIdentifier>{a300635d-25da-4af6-b7e7-1e27ec9df921}</UniqueIdentifier>
    </Filter>
    <Filter Include="Tests\State Machines">
      <UniqueIdentifier>{e260d680-649f-41b5-844d-c736a252dcb5}</UniqueIdentifier>
    </Filter>
    <Filter Include="Tests\Algorithms">
      <UniqueIdentifier>{21e56de9-b458-4395-9949-3abfb1f5723b}</UniqueIdentifier>
    </Filter>
    <Filter Include="Tests\Binary">
      <UniqueIdentifier>{d115746e-4d33-41b4-b88f-9fb2ca225286}</UniqueIdentifier>
    </Filter>
    <Filter Include="Tests\Hashes">
      <UniqueIdentifier>{a1417994-24a2-40ae-a934-ea318299f91c}</UniqueIdentifier>
    </Filter>
    <Filter Include="Tests\Test Support">
      <UniqueIdentifier>{126a3068-3048-4210-8cdf-41ec9e2e1436}</UniqueIdentifier>
    </Filter>
    <Filter Include="Tests\Types">
      <UniqueIdentifier>{a8738fb5-ff9c-40c2-b3c0-4843ca55097c}</UniqueIdentifier>
    </Filter>
    <Filter Include="Tests\Patterns">
      <UniqueIdentifier>{89fc701f-b9ea-4ff3-beac-199c003c4b3e}</UniqueIdentifier>
    </Filter>
    <Filter Include="Tests\Atomic">
      <UniqueIdentifier>{d266eb8f-3f48-4625-98d8-47b6cd9f13a5}</UniqueIdentifier>
    </Filter>
    <Filter Include="Tests\Maths">
      <UniqueIdentifier>{66f5995b-c1a1-4bc7-b09a-b0148613d77a}</UniqueIdentifier>
    </Filter>
    <Filter Include="Tests\Memory &amp; Iterators">
      <UniqueIdentifier>{3820f2db-3b02-48c1-ac8c-c3ee4507ee45}</UniqueIdentifier>
    </Filter>
    <Filter Include="Tests\Errors">
      <UniqueIdentifier>{2682377b-6037-4163-9097-3e3e9824e215}</UniqueIdentifier>
    </Filter>
    <Filter Include="Tests\Tasks">
      <UniqueIdentifier>{d37e1c04-f45f-4513-99cc-debbbcf7dead}</UniqueIdentifier>
    </Filter>
    <Filter Include="Tests\Misc">
      <UniqueIdentifier>{236aa242-d71f-48bd-9169-cfa7cbff9f10}</UniqueIdentifier>
    </Filter>
    <Filter Include="UnitTest++\Header Files">
      <UniqueIdentifier>{93995380-89BD-4b04-88EB-625FBE52EBFB}</UniqueIdentifier>
      <Extensions>h;hh;hpp;hxx;hm;inl;inc;xsd</Extensions>
    </Filter>
    <Filter Include="Resource Files\Arduino">
      <UniqueIdentifier>{d138997a-b860-4420-9f45-87e9e2c52f3b}</UniqueIdentifier>
    </Filter>
    <Filter Include="Tests\Callback Timers">
      <UniqueIdentifier>{dc898ba2-50f4-4c3d-abee-039670df8582}</UniqueIdentifier>
    </Filter>
    <Filter Include="UnitTest++\Header Files\Win32">
      <UniqueIdentifier>{4dd0f57a-eeab-4910-a243-42c0950f0536}</UniqueIdentifier>
    </Filter>
    <Filter Include="UnitTest++\Source Files">
      <UniqueIdentifier>{2759f13a-3c3c-4e91-a2f0-a300f1f50f77}</UniqueIdentifier>
    </Filter>
    <Filter Include="UnitTest++\Source Files\Win32">
      <UniqueIdentifier>{107d7e33-580f-4dc5-be11-a4b2076c2c10}</UniqueIdentifier>
    </Filter>
    <Filter Include="Resource Files\Scripts">
      <UniqueIdentifier>{4ee68175-3bc2-4d30-b8bf-be7261124979}</UniqueIdentifier>
    </Filter>
    <Filter Include="ETL\Messaging">
      <UniqueIdentifier>{ba688ff7-bea4-4f7e-bfab-1033d3401426}</UniqueIdentifier>
    </Filter>
    <Filter Include="ETL\Messaging\Generators">
      <UniqueIdentifier>{ba80408c-0198-432a-a213-e4e2db946aab}</UniqueIdentifier>
    </Filter>
    <Filter Include="Tests\Initializer List">
      <UniqueIdentifier>{0014395b-c658-4903-a15f-d21acb676d79}</UniqueIdentifier>
    </Filter>
    <Filter Include="Tests\Error Handler">
      <UniqueIdentifier>{69ed2e1e-f009-4a1a-abf2-a9144142b533}</UniqueIdentifier>
    </Filter>
    <Filter Include="Tests\Error Handler\Log Errors">
      <UniqueIdentifier>{78498646-3058-4d15-9d21-2243ca5d5cd4}</UniqueIdentifier>
    </Filter>
    <Filter Include="Tests\Error Handler\Exceptions">
      <UniqueIdentifier>{19d7da41-01e8-4449-8b9b-14be81447752}</UniqueIdentifier>
    </Filter>
    <Filter Include="Tests\Error Handler\Exceptions_And_Log_Errors">
      <UniqueIdentifier>{de372ec9-d193-4956-871f-065414a9d3be}</UniqueIdentifier>
    </Filter>
    <Filter Include="Tests\Syntax Checks">
      <UniqueIdentifier>{8a3300fa-c2cd-44dd-8582-692f97ec4dc0}</UniqueIdentifier>
    </Filter>
    <Filter Include="Tests\Syntax Checks\C++03">
      <UniqueIdentifier>{ca522a34-8cf0-4f64-8ca1-33f52f65a9a7}</UniqueIdentifier>
    </Filter>
    <Filter Include="Tests\Syntax Checks\C++11">
      <UniqueIdentifier>{ba2bf848-6023-4906-a0d4-14a4c8fba0e5}</UniqueIdentifier>
    </Filter>
    <Filter Include="Tests\Syntax Checks\C++14">
      <UniqueIdentifier>{527f4d9a-8968-4352-8cdf-f6ccc391dcf9}</UniqueIdentifier>
    </Filter>
    <Filter Include="Tests\Syntax Checks\C++17">
      <UniqueIdentifier>{57b110fa-b3d8-4cc4-9619-ca510a29c213}</UniqueIdentifier>
    </Filter>
    <Filter Include="Tests\Syntax Checks\Logs">
      <UniqueIdentifier>{5b76fd56-eb83-489f-b9a6-798c07c5fa76}</UniqueIdentifier>
    </Filter>
    <Filter Include="Tests\Syntax Checks\Source">
      <UniqueIdentifier>{a05ae045-3218-4ca2-9f25-08cc977898df}</UniqueIdentifier>
    </Filter>
    <Filter Include="Tests\Syntax Checks\C++20">
      <UniqueIdentifier>{3336d15c-7c22-4df0-a6b2-1eb605099a1a}</UniqueIdentifier>
    </Filter>
    <Filter Include="Tests\Messaging">
      <UniqueIdentifier>{c75cedd3-8b6c-4662-b965-aecbe7fd5d1c}</UniqueIdentifier>
    </Filter>
    <Filter Include="ETL\Private\chrono">
      <UniqueIdentifier>{46e23f29-ce01-418f-8331-9c739774414c}</UniqueIdentifier>
    </Filter>
    <Filter Include="Tests\Chrono">
      <UniqueIdentifier>{1b1afa65-108a-4665-9e74-3c67a27ff917}</UniqueIdentifier>
    </Filter>
    <Filter Include="ETL\Codecs">
      <UniqueIdentifier>{6bbca8f0-f707-45ee-9dad-6d41d401bbaf}</UniqueIdentifier>
    </Filter>
    <Filter Include="Tests\Codecs">
      <UniqueIdentifier>{9713a35d-8f0e-4722-9b15-a5c477c9ecdb}</UniqueIdentifier>
    </Filter>
    <Filter Include="Tests\Codecs\Base64">
      <UniqueIdentifier>{e2e649e4-10ee-4ed7-baa3-eb889e552ba1}</UniqueIdentifier>
    </Filter>
    <Filter Include="Tests\Error Handler\Assert Function">
      <UniqueIdentifier>{f51cb264-5376-47db-89d9-a515e1ac4af7}</UniqueIdentifier>
    </Filter>
  </ItemGroup>
  <ItemGroup>
    <ClInclude Include="..\..\include\etl\enum_type.h">
      <Filter>ETL\Utilities</Filter>
    </ClInclude>
    <ClInclude Include="..\..\include\etl\exception.h">
      <Filter>ETL\Utilities</Filter>
    </ClInclude>
    <ClInclude Include="..\..\include\etl\function.h">
      <Filter>ETL\Utilities</Filter>
    </ClInclude>
    <ClInclude Include="..\..\include\etl\array.h">
      <Filter>ETL\Containers</Filter>
    </ClInclude>
    <ClInclude Include="..\..\include\etl\container.h">
      <Filter>ETL\Containers</Filter>
    </ClInclude>
    <ClInclude Include="..\..\include\etl\queue.h">
      <Filter>ETL\Containers</Filter>
    </ClInclude>
    <ClInclude Include="..\..\include\etl\stack.h">
      <Filter>ETL\Containers</Filter>
    </ClInclude>
    <ClInclude Include="..\..\include\etl\vector.h">
      <Filter>ETL\Containers</Filter>
    </ClInclude>
    <ClInclude Include="..\..\include\etl\largest.h">
      <Filter>ETL\Utilities</Filter>
    </ClInclude>
    <ClInclude Include="..\..\include\etl\nullptr.h">
      <Filter>ETL\Utilities</Filter>
    </ClInclude>
    <ClInclude Include="..\..\include\etl\numeric.h">
      <Filter>ETL\Utilities</Filter>
    </ClInclude>
    <ClInclude Include="..\..\include\etl\cyclic_value.h">
      <Filter>ETL\Utilities</Filter>
    </ClInclude>
    <ClInclude Include="..\..\include\etl\static_assert.h">
      <Filter>ETL\Utilities</Filter>
    </ClInclude>
    <ClInclude Include="..\..\include\etl\type_traits.h">
      <Filter>ETL\Utilities</Filter>
    </ClInclude>
    <ClInclude Include="..\..\include\etl\visitor.h">
      <Filter>ETL\Patterns</Filter>
    </ClInclude>
    <ClInclude Include="..\..\include\etl\observer.h">
      <Filter>ETL\Patterns</Filter>
    </ClInclude>
    <ClInclude Include="..\..\include\etl\functional.h">
      <Filter>ETL\Utilities</Filter>
    </ClInclude>
    <ClInclude Include="..\..\include\etl\list.h">
      <Filter>ETL\Containers</Filter>
    </ClInclude>
    <ClInclude Include="..\..\include\etl\map.h">
      <Filter>ETL\Containers</Filter>
    </ClInclude>
    <ClInclude Include="..\..\include\etl\log.h">
      <Filter>ETL\Maths</Filter>
    </ClInclude>
    <ClInclude Include="..\..\include\etl\deque.h">
      <Filter>ETL\Containers</Filter>
    </ClInclude>
    <ClInclude Include="..\..\include\etl\forward_list.h">
      <Filter>ETL\Containers</Filter>
    </ClInclude>
    <ClInclude Include="..\..\include\etl\smallest.h">
      <Filter>ETL\Utilities</Filter>
    </ClInclude>
    <ClInclude Include="..\..\include\etl\integral_limits.h">
      <Filter>ETL\Utilities</Filter>
    </ClInclude>
    <ClInclude Include="..\..\include\etl\variant.h">
      <Filter>ETL\Containers</Filter>
    </ClInclude>
    <ClInclude Include="..\..\include\etl\parameter_type.h">
      <Filter>ETL\Utilities</Filter>
    </ClInclude>
    <ClInclude Include="..\..\include\etl\alignment.h">
      <Filter>ETL\Utilities</Filter>
    </ClInclude>
    <ClInclude Include="..\..\include\etl\pool.h">
      <Filter>ETL\Containers</Filter>
    </ClInclude>
    <ClInclude Include="..\..\include\etl\power.h">
      <Filter>ETL\Maths</Filter>
    </ClInclude>
    <ClInclude Include="..\..\include\etl\fibonacci.h">
      <Filter>ETL\Maths</Filter>
    </ClInclude>
    <ClInclude Include="..\..\include\etl\factorial.h">
      <Filter>ETL\Maths</Filter>
    </ClInclude>
    <ClInclude Include="..\..\include\etl\algorithm.h">
      <Filter>ETL\Utilities</Filter>
    </ClInclude>
    <ClInclude Include="..\..\include\etl\error_handler.h">
      <Filter>ETL\Utilities</Filter>
    </ClInclude>
    <ClInclude Include="..\..\include\etl\instance_count.h">
      <Filter>ETL\Utilities</Filter>
    </ClInclude>
    <ClInclude Include="..\..\include\etl\radix.h">
      <Filter>ETL\Maths</Filter>
    </ClInclude>
    <ClInclude Include="..\..\include\etl\bloom_filter.h">
      <Filter>ETL\Containers</Filter>
    </ClInclude>
    <ClInclude Include="..\..\include\etl\fixed_iterator.h">
      <Filter>ETL\Utilities</Filter>
    </ClInclude>
    <ClInclude Include="..\..\include\etl\binary.h">
      <Filter>ETL\Utilities</Filter>
    </ClInclude>
    <ClInclude Include="..\..\include\etl\flat_map.h">
      <Filter>ETL\Containers</Filter>
    </ClInclude>
    <ClInclude Include="..\..\include\etl\flat_set.h">
      <Filter>ETL\Containers</Filter>
    </ClInclude>
    <ClInclude Include="..\..\include\etl\unordered_map.h">
      <Filter>ETL\Containers</Filter>
    </ClInclude>
    <ClInclude Include="..\..\include\etl\io_port.h">
      <Filter>ETL\Utilities</Filter>
    </ClInclude>
    <ClInclude Include="..\..\include\etl\set.h">
      <Filter>ETL\Containers</Filter>
    </ClInclude>
    <ClInclude Include="..\..\include\etl\multimap.h">
      <Filter>ETL\Containers</Filter>
    </ClInclude>
    <ClInclude Include="..\..\include\etl\multiset.h">
      <Filter>ETL\Containers</Filter>
    </ClInclude>
    <ClInclude Include="..\..\include\etl\priority_queue.h">
      <Filter>ETL\Containers</Filter>
    </ClInclude>
    <ClInclude Include="..\..\include\etl\flat_multimap.h">
      <Filter>ETL\Containers</Filter>
    </ClInclude>
    <ClInclude Include="..\..\include\etl\flat_multiset.h">
      <Filter>ETL\Containers</Filter>
    </ClInclude>
    <ClInclude Include="..\..\include\etl\intrusive_forward_list.h">
      <Filter>ETL\Containers</Filter>
    </ClInclude>
    <ClInclude Include="..\..\include\etl\char_traits.h">
      <Filter>ETL\Utilities</Filter>
    </ClInclude>
    <ClInclude Include="..\..\include\etl\intrusive_links.h">
      <Filter>ETL\Containers</Filter>
    </ClInclude>
    <ClInclude Include="..\..\include\etl\intrusive_list.h">
      <Filter>ETL\Containers</Filter>
    </ClInclude>
    <ClInclude Include="..\..\include\etl\unordered_set.h">
      <Filter>ETL\Containers</Filter>
    </ClInclude>
    <ClInclude Include="..\..\include\etl\unordered_multiset.h">
      <Filter>ETL\Containers</Filter>
    </ClInclude>
    <ClInclude Include="..\..\include\etl\debounce.h">
      <Filter>ETL\Utilities</Filter>
    </ClInclude>
    <ClInclude Include="..\..\include\etl\platform.h">
      <Filter>ETL\Utilities</Filter>
    </ClInclude>
    <ClInclude Include="..\..\include\etl\private\pvoidvector.h">
      <Filter>ETL\Private</Filter>
    </ClInclude>
    <ClInclude Include="..\..\include\etl\type_def.h">
      <Filter>ETL\Utilities</Filter>
    </ClInclude>
    <ClInclude Include="..\..\include\etl\intrusive_stack.h">
      <Filter>ETL\Containers</Filter>
    </ClInclude>
    <ClInclude Include="..\..\include\etl\utility.h">
      <Filter>ETL\Utilities</Filter>
    </ClInclude>
    <ClInclude Include="..\..\include\etl\intrusive_queue.h">
      <Filter>ETL\Containers</Filter>
    </ClInclude>
    <ClInclude Include="..\..\include\etl\unordered_multimap.h">
      <Filter>ETL\Containers</Filter>
    </ClInclude>
    <ClInclude Include="..\..\include\etl\user_type.h">
      <Filter>ETL\Utilities</Filter>
    </ClInclude>
    <ClInclude Include="..\..\include\etl\debug_count.h">
      <Filter>ETL\Utilities</Filter>
    </ClInclude>
    <ClInclude Include="..\..\include\etl\iterator.h">
      <Filter>ETL\Utilities</Filter>
    </ClInclude>
    <ClInclude Include="..\..\include\etl\memory.h">
      <Filter>ETL\Utilities</Filter>
    </ClInclude>
    <ClInclude Include="..\..\include\etl\reference_flat_map.h">
      <Filter>ETL\Containers</Filter>
    </ClInclude>
    <ClInclude Include="..\..\include\etl\reference_flat_multimap.h">
      <Filter>ETL\Containers</Filter>
    </ClInclude>
    <ClInclude Include="..\..\include\etl\reference_flat_multiset.h">
      <Filter>ETL\Containers</Filter>
    </ClInclude>
    <ClInclude Include="..\..\include\etl\reference_flat_set.h">
      <Filter>ETL\Containers</Filter>
    </ClInclude>
    <ClInclude Include="..\..\include\etl\fsm.h">
      <Filter>ETL\Frameworks</Filter>
    </ClInclude>
    <ClInclude Include="..\..\include\etl\packet.h">
      <Filter>ETL\Containers</Filter>
    </ClInclude>
    <ClInclude Include="..\..\include\etl\scheduler.h">
      <Filter>ETL\Frameworks</Filter>
    </ClInclude>
    <ClInclude Include="..\..\include\etl\task.h">
      <Filter>ETL\Frameworks</Filter>
    </ClInclude>
    <ClInclude Include="..\..\include\etl\random.h">
      <Filter>ETL\Maths</Filter>
    </ClInclude>
    <ClInclude Include="..\..\include\etl\endianness.h">
      <Filter>ETL\Utilities</Filter>
    </ClInclude>
    <ClInclude Include="..\..\include\etl\constant.h">
      <Filter>ETL\Utilities</Filter>
    </ClInclude>
    <ClInclude Include="..\..\include\etl\sqrt.h">
      <Filter>ETL\Maths</Filter>
    </ClInclude>
    <ClInclude Include="..\..\include\etl\type_lookup.h">
      <Filter>ETL\Utilities</Filter>
    </ClInclude>
    <ClInclude Include="..\..\include\etl\compare.h">
      <Filter>ETL\Utilities</Filter>
    </ClInclude>
    <ClInclude Include="..\..\include\etl\callback_timer.h">
      <Filter>ETL\Frameworks</Filter>
    </ClInclude>
    <ClInclude Include="..\..\include\etl\timer.h">
      <Filter>ETL\Frameworks</Filter>
    </ClInclude>
    <ClInclude Include="..\..\include\etl\atomic.h">
      <Filter>ETL\Utilities</Filter>
    </ClInclude>
    <ClInclude Include="..\..\include\etl\profiles\cpp03.h">
      <Filter>ETL\Profiles</Filter>
    </ClInclude>
    <ClInclude Include="..\..\include\etl\profiles\cpp11.h">
      <Filter>ETL\Profiles</Filter>
    </ClInclude>
    <ClInclude Include="..\..\include\etl\profiles\cpp14.h">
      <Filter>ETL\Profiles</Filter>
    </ClInclude>
    <ClInclude Include="..\..\include\etl\profiles\armv5.h">
      <Filter>ETL\Profiles</Filter>
    </ClInclude>
    <ClInclude Include="..\..\include\etl\profiles\armv6.h">
      <Filter>ETL\Profiles</Filter>
    </ClInclude>
    <ClInclude Include="..\..\include\etl\profiles\ticc.h">
      <Filter>ETL\Profiles</Filter>
    </ClInclude>
    <ClInclude Include="..\..\include\etl\profiles\gcc_generic.h">
      <Filter>ETL\Profiles</Filter>
    </ClInclude>
    <ClInclude Include="..\..\include\etl\profiles\gcc_linux_x86.h">
      <Filter>ETL\Profiles</Filter>
    </ClInclude>
    <ClInclude Include="..\..\include\etl\profiles\gcc_windows_x86.h">
      <Filter>ETL\Profiles</Filter>
    </ClInclude>
    <ClInclude Include="..\..\include\etl\profiles\arduino_arm.h">
      <Filter>ETL\Profiles</Filter>
    </ClInclude>
    <ClInclude Include="..\..\include\etl\profiles\msvc_x86.h">
      <Filter>ETL\Profiles</Filter>
    </ClInclude>
    <ClInclude Include="..\..\include\etl\atomic\atomic_arm.h">
      <Filter>ETL\Utilities\Atomic</Filter>
    </ClInclude>
    <ClInclude Include="..\..\include\etl\variant_pool.h">
      <Filter>ETL\Containers</Filter>
    </ClInclude>
    <ClInclude Include="..\..\include\etl\array_view.h">
      <Filter>ETL\Containers</Filter>
    </ClInclude>
    <ClInclude Include="..\..\include\etl\array_wrapper.h">
      <Filter>ETL\Containers</Filter>
    </ClInclude>
    <ClInclude Include="..\..\include\etl\version.h">
      <Filter>ETL\Utilities</Filter>
    </ClInclude>
    <ClInclude Include="..\..\include\etl\atomic\atomic_std.h">
      <Filter>ETL\Utilities\Atomic</Filter>
    </ClInclude>
    <ClInclude Include="..\..\include\etl\atomic\atomic_gcc_sync.h">
      <Filter>ETL\Utilities\Atomic</Filter>
    </ClInclude>
    <ClInclude Include="..\..\include\etl\queue_mpmc_mutex.h">
      <Filter>ETL\Containers</Filter>
    </ClInclude>
    <ClInclude Include="..\..\include\etl\queue_spsc_isr.h">
      <Filter>ETL\Containers</Filter>
    </ClInclude>
    <ClInclude Include="..\..\include\etl\queue_spsc_atomic.h">
      <Filter>ETL\Containers</Filter>
    </ClInclude>
    <ClInclude Include="..\..\include\etl\mutex\mutex_gcc_sync.h">
      <Filter>ETL\Utilities\Mutex</Filter>
    </ClInclude>
    <ClInclude Include="..\..\include\etl\mutex\mutex_std.h">
      <Filter>ETL\Utilities\Mutex</Filter>
    </ClInclude>
    <ClInclude Include="..\..\include\etl\mutex\mutex_arm.h">
      <Filter>ETL\Utilities\Mutex</Filter>
    </ClInclude>
    <ClInclude Include="..\..\include\etl\mutex.h">
      <Filter>ETL\Utilities</Filter>
    </ClInclude>
    <ClInclude Include="..\..\include\etl\combinations.h">
      <Filter>ETL\Maths</Filter>
    </ClInclude>
    <ClInclude Include="..\..\include\etl\permutations.h">
      <Filter>ETL\Maths</Filter>
    </ClInclude>
    <ClInclude Include="..\..\include\etl\type_select.h">
      <Filter>ETL\Utilities</Filter>
    </ClInclude>
    <ClInclude Include="..\..\include\etl\memory_model.h">
      <Filter>ETL\Utilities</Filter>
    </ClInclude>
    <ClInclude Include="..\..\include\etl\ratio.h">
      <Filter>ETL\Maths</Filter>
    </ClInclude>
    <ClInclude Include="..\..\include\etl\profiles\segger_gcc_stlport.h">
      <Filter>ETL\Profiles</Filter>
    </ClInclude>
    <ClInclude Include="..\..\include\etl\private\vector_base.h">
      <Filter>ETL\Private</Filter>
    </ClInclude>
    <ClInclude Include="..\..\include\etl\profiles\armv5_no_stl.h">
      <Filter>ETL\Profiles</Filter>
    </ClInclude>
    <ClInclude Include="..\..\include\etl\profiles\armv6_no_stl.h">
      <Filter>ETL\Profiles</Filter>
    </ClInclude>
    <ClInclude Include="..\..\include\etl\profiles\cpp03_no_stl.h">
      <Filter>ETL\Profiles</Filter>
    </ClInclude>
    <ClInclude Include="..\..\include\etl\profiles\cpp11_no_stl.h">
      <Filter>ETL\Profiles</Filter>
    </ClInclude>
    <ClInclude Include="..\..\include\etl\profiles\cpp14_no_stl.h">
      <Filter>ETL\Profiles</Filter>
    </ClInclude>
    <ClInclude Include="..\..\include\etl\math_constants.h">
      <Filter>ETL\Maths</Filter>
    </ClInclude>
    <ClInclude Include="..\..\include\etl\bit_stream.h">
      <Filter>ETL\Utilities</Filter>
    </ClInclude>
    <ClInclude Include="..\..\include\etl\private\ivectorpointer.h">
      <Filter>ETL\Private</Filter>
    </ClInclude>
    <ClInclude Include="..\..\include\etl\private\minmax_pop.h">
      <Filter>ETL\Private</Filter>
    </ClInclude>
    <ClInclude Include="..\..\include\etl\private\minmax_push.h">
      <Filter>ETL\Private</Filter>
    </ClInclude>
    <ClInclude Include="..\..\include\etl\state_chart.h">
      <Filter>ETL\Frameworks</Filter>
    </ClInclude>
    <ClInclude Include="..\..\include\etl\pseudo_moving_average.h">
      <Filter>ETL\Maths</Filter>
    </ClInclude>
    <ClInclude Include="..\..\include\etl\scaled_rounding.h">
      <Filter>ETL\Maths</Filter>
    </ClInclude>
    <ClInclude Include="..\..\include\etl\absolute.h">
      <Filter>ETL\Maths</Filter>
    </ClInclude>
    <ClInclude Include="..\..\include\etl\callback_service.h">
      <Filter>ETL\Frameworks</Filter>
    </ClInclude>
    <ClInclude Include="..\..\include\etl\queue_spsc_locked.h">
      <Filter>ETL\Containers</Filter>
    </ClInclude>
    <ClInclude Include="..\..\include\etl\negative.h">
      <Filter>ETL\Utilities</Filter>
    </ClInclude>
    <ClInclude Include="..\..\include\etl\private\to_string_helper.h">
      <Filter>ETL\Private</Filter>
    </ClInclude>
    <ClInclude Include="..\..\include\etl\multi_array.h">
      <Filter>ETL\Containers</Filter>
    </ClInclude>
    <ClInclude Include="..\..\include\etl\delegate.h">
      <Filter>ETL\Utilities</Filter>
    </ClInclude>
    <ClInclude Include="..\..\include\etl\delegate_service.h">
      <Filter>ETL\Frameworks</Filter>
    </ClInclude>
    <ClInclude Include="..\..\include\etl\string_view.h">
      <Filter>ETL\Strings</Filter>
    </ClInclude>
    <ClInclude Include="..\..\include\etl\u16string.h">
      <Filter>ETL\Strings</Filter>
    </ClInclude>
    <ClInclude Include="..\..\include\etl\u32string.h">
      <Filter>ETL\Strings</Filter>
    </ClInclude>
    <ClInclude Include="..\..\include\etl\wstring.h">
      <Filter>ETL\Strings</Filter>
    </ClInclude>
    <ClInclude Include="..\..\include\etl\to_string.h">
      <Filter>ETL\Strings</Filter>
    </ClInclude>
    <ClInclude Include="..\..\include\etl\to_u16string.h">
      <Filter>ETL\Strings</Filter>
    </ClInclude>
    <ClInclude Include="..\..\include\etl\to_u32string.h">
      <Filter>ETL\Strings</Filter>
    </ClInclude>
    <ClInclude Include="..\..\include\etl\to_wstring.h">
      <Filter>ETL\Strings</Filter>
    </ClInclude>
    <ClInclude Include="..\..\include\etl\wformat_spec.h">
      <Filter>ETL\Strings</Filter>
    </ClInclude>
    <ClInclude Include="..\..\include\etl\u32format_spec.h">
      <Filter>ETL\Strings</Filter>
    </ClInclude>
    <ClInclude Include="..\..\include\etl\u16format_spec.h">
      <Filter>ETL\Strings</Filter>
    </ClInclude>
    <ClInclude Include="..\..\include\etl\format_spec.h">
      <Filter>ETL\Strings</Filter>
    </ClInclude>
    <ClInclude Include="..\..\include\etl\basic_format_spec.h">
      <Filter>ETL\Strings</Filter>
    </ClInclude>
    <ClInclude Include="..\..\include\etl\basic_string.h">
      <Filter>ETL\Strings</Filter>
    </ClInclude>
    <ClInclude Include="..\..\include\etl\macros.h">
      <Filter>ETL\Utilities</Filter>
    </ClInclude>
    <ClInclude Include="..\..\include\etl\profiles\armv7.h">
      <Filter>ETL\Profiles</Filter>
    </ClInclude>
    <ClInclude Include="..\..\include\etl\profiles\armv7_no_stl.h">
      <Filter>ETL\Profiles</Filter>
    </ClInclude>
    <ClInclude Include="..\..\include\etl\profiles\clang_generic.h">
      <Filter>ETL\Profiles</Filter>
    </ClInclude>
    <ClInclude Include="..\..\include\etl\profiles\cpp17.h">
      <Filter>ETL\Profiles</Filter>
    </ClInclude>
    <ClInclude Include="..\..\include\etl\profiles\cpp17_no_stl.h">
      <Filter>ETL\Profiles</Filter>
    </ClInclude>
    <ClInclude Include="..\..\include\etl\indirect_vector.h">
      <Filter>ETL\Containers</Filter>
    </ClInclude>
    <ClInclude Include="..\..\include\etl\profiles\determine_compiler_version.h">
      <Filter>ETL\Profiles</Filter>
    </ClInclude>
    <ClInclude Include="..\..\include\etl\profiles\determine_compiler.h">
      <Filter>ETL\Profiles</Filter>
    </ClInclude>
    <ClInclude Include="..\..\include\etl\profiles\determine_compiler_language_support.h">
      <Filter>ETL\Profiles</Filter>
    </ClInclude>
    <ClInclude Include="..\..\include\etl\private\choose_namespace.h">
      <Filter>ETL\Private</Filter>
    </ClInclude>
    <ClInclude Include="..\..\include\etl\limits.h">
      <Filter>ETL\Utilities</Filter>
    </ClInclude>
    <ClInclude Include="..\..\include\etl\mutex\mutex_freertos.h">
      <Filter>ETL\Utilities\Mutex</Filter>
    </ClInclude>
    <ClInclude Include="..\..\include\etl\null_type.h">
      <Filter>ETL\Utilities</Filter>
    </ClInclude>
    <ClInclude Include="..\..\include\etl\span.h">
      <Filter>ETL\Containers</Filter>
    </ClInclude>
    <ClInclude Include="..\..\include\etl\profiles\determine_development_os.h">
      <Filter>ETL\Profiles</Filter>
    </ClInclude>
    <ClInclude Include="..\..\include\etl\profiles\msvc_x86_no_stl.h">
      <Filter>ETL\Profiles</Filter>
    </ClInclude>
    <ClInclude Include="..\..\include\etl\profiles\ticc_no_stl.h">
      <Filter>ETL\Profiles</Filter>
    </ClInclude>
    <ClInclude Include="..\..\include\etl\profiles\gcc_windows_x86_no_stl.h">
      <Filter>ETL\Profiles</Filter>
    </ClInclude>
    <ClInclude Include="..\..\include\etl\profiles\gcc_linux_x86_no_stl.h">
      <Filter>ETL\Profiles</Filter>
    </ClInclude>
    <ClInclude Include="..\..\include\etl\profiles\gcc_generic_no_stl.h">
      <Filter>ETL\Profiles</Filter>
    </ClInclude>
    <ClInclude Include="..\..\include\etl\profiles\clang_generic_no_stl.h">
      <Filter>ETL\Profiles</Filter>
    </ClInclude>
    <ClInclude Include="..\..\include\etl\generators\largest_generator.h">
      <Filter>ETL\Utilities\Generators</Filter>
    </ClInclude>
    <ClInclude Include="..\..\include\etl\generators\smallest_generator.h">
      <Filter>ETL\Utilities\Generators</Filter>
    </ClInclude>
    <ClInclude Include="..\..\include\etl\generators\type_lookup_generator.h">
      <Filter>ETL\Utilities\Generators</Filter>
    </ClInclude>
    <ClInclude Include="..\..\include\etl\generators\type_select_generator.h">
      <Filter>ETL\Utilities\Generators</Filter>
    </ClInclude>
    <ClInclude Include="..\..\include\etl\generators\type_traits_generator.h">
      <Filter>ETL\Utilities\Generators</Filter>
    </ClInclude>
    <ClInclude Include="..\..\include\etl\generators\fsm_generator.h">
      <Filter>ETL\Frameworks\Generators</Filter>
    </ClInclude>
    <ClInclude Include="..\..\include\etl\generators\variant_pool_generator.h">
      <Filter>ETL\Containers\Generators</Filter>
    </ClInclude>
    <ClInclude Include="..\..\include\etl\parameter_pack.h">
      <Filter>ETL\Utilities</Filter>
    </ClInclude>
    <ClInclude Include="..\..\include\etl\string_stream.h">
      <Filter>ETL\Strings</Filter>
    </ClInclude>
    <ClInclude Include="..\..\include\etl\wstring_stream.h">
      <Filter>ETL\Strings</Filter>
    </ClInclude>
    <ClInclude Include="..\..\include\etl\u16string_stream.h">
      <Filter>ETL\Strings</Filter>
    </ClInclude>
    <ClInclude Include="..\..\include\etl\u32string_stream.h">
      <Filter>ETL\Strings</Filter>
    </ClInclude>
    <ClInclude Include="..\..\include\etl\basic_string_stream.h">
      <Filter>ETL\Strings</Filter>
    </ClInclude>
    <ClInclude Include="..\..\include\etl\string_utilities.h">
      <Filter>ETL\Strings</Filter>
    </ClInclude>
    <ClInclude Include="..\..\include\etl\bresenham_line.h">
      <Filter>ETL\Pseudo Containers</Filter>
    </ClInclude>
    <ClInclude Include="..\..\include\etl\string.h">
      <Filter>ETL\Strings</Filter>
    </ClInclude>
    <ClInclude Include="..\..\include\etl\circular_buffer.h">
      <Filter>ETL\Containers</Filter>
    </ClInclude>
    <ClInclude Include="..\..\include\etl\flags.h">
      <Filter>ETL\Utilities</Filter>
    </ClInclude>
    <ClInclude Include="..\..\include\etl\atomic\atomic_clang_sync.h">
      <Filter>ETL\Utilities\Atomic</Filter>
    </ClInclude>
    <ClInclude Include="..\..\include\etl\buffer_descriptors.h">
      <Filter>ETL\Containers</Filter>
    </ClInclude>
    <ClInclude Include="..\..\include\etl\placement_new.h">
      <Filter>ETL\Utilities</Filter>
    </ClInclude>
    <ClInclude Include="..\..\include\etl\mutex\mutex_clang_sync.h">
      <Filter>ETL\Utilities\Mutex</Filter>
    </ClInclude>
    <ClInclude Include="..\..\arduino\Embedded_Template_Library.h">
      <Filter>ETL\Arduino</Filter>
    </ClInclude>
    <ClInclude Include="..\..\include\etl\multi_range.h">
      <Filter>ETL\Utilities</Filter>
    </ClInclude>
    <ClInclude Include="..\..\include\etl\generic_pool.h">
      <Filter>ETL\Containers</Filter>
    </ClInclude>
    <ClInclude Include="..\..\include\etl\ipool.h">
      <Filter>ETL\Containers</Filter>
    </ClInclude>
    <ClInclude Include="..\..\include\etl\file_error_numbers.h">
      <Filter>ETL\Utilities</Filter>
    </ClInclude>
    <ClInclude Include="..\..\include\etl\reference_counted_object.h">
      <Filter>ETL\Utilities</Filter>
    </ClInclude>
    <ClInclude Include="..\..\include\etl\fixed_sized_memory_block_allocator.h">
      <Filter>ETL\Containers</Filter>
    </ClInclude>
    <ClInclude Include="..\..\include\etl\queue_lockable.h">
      <Filter>ETL\Containers</Filter>
    </ClInclude>
    <ClInclude Include="..\..\include\etl\successor.h">
      <Filter>ETL\Patterns</Filter>
    </ClInclude>
    <ClInclude Include="..\..\include\etl\imemory_block_allocator.h">
      <Filter>ETL\Containers</Filter>
    </ClInclude>
    <ClInclude Include="..\..\include\etl\private\crc_implementation.h">
      <Filter>ETL\Private</Filter>
    </ClInclude>
    <ClInclude Include="..\..\include\etl\private\crc_parameters.h">
      <Filter>ETL\Private</Filter>
    </ClInclude>
    <ClInclude Include="..\..\include\etl\correlation.h">
      <Filter>ETL\Maths</Filter>
    </ClInclude>
    <ClInclude Include="..\..\include\etl\covariance.h">
      <Filter>ETL\Maths</Filter>
    </ClInclude>
    <ClInclude Include="..\..\include\etl\histogram.h">
      <Filter>ETL\Maths</Filter>
    </ClInclude>
    <ClInclude Include="..\..\include\etl\standard_deviation.h">
      <Filter>ETL\Maths</Filter>
    </ClInclude>
    <ClInclude Include="..\..\include\etl\variance.h">
      <Filter>ETL\Maths</Filter>
    </ClInclude>
    <ClInclude Include="..\..\include\etl\gamma.h">
      <Filter>ETL\Maths</Filter>
    </ClInclude>
    <ClInclude Include="..\..\include\etl\rms.h">
      <Filter>ETL\Maths</Filter>
    </ClInclude>
    <ClInclude Include="..\..\include\etl\threshold.h">
      <Filter>ETL\Maths</Filter>
    </ClInclude>
    <ClInclude Include="..\..\include\etl\quantize.h">
      <Filter>ETL\Maths</Filter>
    </ClInclude>
    <ClInclude Include="..\..\include\etl\invert.h">
      <Filter>ETL\Maths</Filter>
    </ClInclude>
    <ClInclude Include="..\..\include\etl\mean.h">
      <Filter>ETL\Maths</Filter>
    </ClInclude>
    <ClInclude Include="..\..\include\etl\limiter.h">
      <Filter>ETL\Maths</Filter>
    </ClInclude>
    <ClInclude Include="..\..\include\etl\rescale.h">
      <Filter>ETL\Maths</Filter>
    </ClInclude>
    <ClInclude Include="..\..\include\etl\hfsm.h">
      <Filter>ETL\Frameworks</Filter>
    </ClInclude>
    <ClInclude Include="..\..\include\etl\private\variant_legacy.h">
      <Filter>ETL\Private</Filter>
    </ClInclude>
    <ClInclude Include="..\..\include\etl\private\variant_variadic.h">
      <Filter>ETL\Private</Filter>
    </ClInclude>
    <ClInclude Include="..\..\include\etl\mem_cast.h">
      <Filter>ETL\Utilities</Filter>
    </ClInclude>
    <ClInclude Include="..\..\include\etl\bip_buffer_spsc_atomic.h">
      <Filter>ETL\Containers</Filter>
    </ClInclude>
    <ClInclude Include="..\..\include\etl\private\variant_legacy.h">
      <Filter>ETL\Private</Filter>
    </ClInclude>
    <ClInclude Include="..\..\include\etl\overload.h">
      <Filter>ETL\Patterns</Filter>
    </ClInclude>
    <ClInclude Include="..\..\include\etl\overload.h">
      <Filter>ETL\Patterns</Filter>
    </ClInclude>
    <ClInclude Include="..\..\include\etl\byte_stream.h">
      <Filter>ETL\Utilities</Filter>
    </ClInclude>
    <ClInclude Include="..\..\include\etl\result.h">
      <Filter>ETL\Utilities</Filter>
    </ClInclude>
    <ClInclude Include="..\..\include\etl\multi_vector.h">
      <Filter>ETL\Containers</Filter>
    </ClInclude>
    <ClInclude Include="..\..\include\etl\mutex\mutex_cmsis_os2.h">
      <Filter>ETL\Utilities\Mutex</Filter>
    </ClInclude>
    <ClInclude Include="..\..\include\etl\multi_span.h">
      <Filter>ETL\Containers</Filter>
    </ClInclude>
    <ClInclude Include="..\..\include\etl\nth_type.h">
      <Filter>ETL\Utilities</Filter>
    </ClInclude>
    <ClInclude Include="..\..\include\etl\private\comparator_is_transparent.h">
      <Filter>ETL\Private</Filter>
    </ClInclude>
    <ClInclude Include="..\..\include\etl\callback_timer_atomic.h">
      <Filter>ETL\Frameworks</Filter>
    </ClInclude>
    <ClInclude Include="..\..\include\etl\callback_timer_locked.h">
      <Filter>ETL\Frameworks</Filter>
    </ClInclude>
    <ClInclude Include="..\..\include\etl\private\delegate_cpp03.h">
      <Filter>ETL\Private</Filter>
    </ClInclude>
    <ClInclude Include="..\..\include\etl\private\delegate_cpp11.h">
      <Filter>ETL\Private</Filter>
    </ClInclude>
    <ClInclude Include="..\..\include\etl\bit.h">
      <Filter>ETL\Utilities</Filter>
    </ClInclude>
    <ClInclude Include="..\..\include\etl\unaligned_type.h">
      <Filter>ETL\Utilities</Filter>
    </ClInclude>
    <ClInclude Include="..\..\include\etl\crc.h">
      <Filter>ETL\Maths\CRC</Filter>
    </ClInclude>
    <ClInclude Include="..\..\include\etl\crc8_ccitt.h">
      <Filter>ETL\Maths\CRC</Filter>
    </ClInclude>
    <ClInclude Include="..\..\include\etl\crc8_cdma2000.h">
      <Filter>ETL\Maths\CRC</Filter>
    </ClInclude>
    <ClInclude Include="..\..\include\etl\crc8_darc.h">
      <Filter>ETL\Maths\CRC</Filter>
    </ClInclude>
    <ClInclude Include="..\..\include\etl\crc8_dvbs2.h">
      <Filter>ETL\Maths\CRC</Filter>
    </ClInclude>
    <ClInclude Include="..\..\include\etl\crc8_ebu.h">
      <Filter>ETL\Maths\CRC</Filter>
    </ClInclude>
    <ClInclude Include="..\..\include\etl\crc8_icode.h">
      <Filter>ETL\Maths\CRC</Filter>
    </ClInclude>
    <ClInclude Include="..\..\include\etl\crc8_itu.h">
      <Filter>ETL\Maths\CRC</Filter>
    </ClInclude>
    <ClInclude Include="..\..\include\etl\crc8_maxim.h">
      <Filter>ETL\Maths\CRC</Filter>
    </ClInclude>
    <ClInclude Include="..\..\include\etl\crc8_rohc.h">
      <Filter>ETL\Maths\CRC</Filter>
    </ClInclude>
    <ClInclude Include="..\..\include\etl\crc8_wcdma.h">
      <Filter>ETL\Maths\CRC</Filter>
    </ClInclude>
    <ClInclude Include="..\..\include\etl\crc16.h">
      <Filter>ETL\Maths\CRC</Filter>
    </ClInclude>
    <ClInclude Include="..\..\include\etl\crc16_a.h">
      <Filter>ETL\Maths\CRC</Filter>
    </ClInclude>
    <ClInclude Include="..\..\include\etl\crc16_arc.h">
      <Filter>ETL\Maths\CRC</Filter>
    </ClInclude>
    <ClInclude Include="..\..\include\etl\crc16_aug_ccitt.h">
      <Filter>ETL\Maths\CRC</Filter>
    </ClInclude>
    <ClInclude Include="..\..\include\etl\crc16_buypass.h">
      <Filter>ETL\Maths\CRC</Filter>
    </ClInclude>
    <ClInclude Include="..\..\include\etl\crc16_ccitt.h">
      <Filter>ETL\Maths\CRC</Filter>
    </ClInclude>
    <ClInclude Include="..\..\include\etl\crc16_cdma2000.h">
      <Filter>ETL\Maths\CRC</Filter>
    </ClInclude>
    <ClInclude Include="..\..\include\etl\crc16_dds110.h">
      <Filter>ETL\Maths\CRC</Filter>
    </ClInclude>
    <ClInclude Include="..\..\include\etl\crc16_dectr.h">
      <Filter>ETL\Maths\CRC</Filter>
    </ClInclude>
    <ClInclude Include="..\..\include\etl\crc16_dectx.h">
      <Filter>ETL\Maths\CRC</Filter>
    </ClInclude>
    <ClInclude Include="..\..\include\etl\crc16_dnp.h">
      <Filter>ETL\Maths\CRC</Filter>
    </ClInclude>
    <ClInclude Include="..\..\include\etl\crc16_en13757.h">
      <Filter>ETL\Maths\CRC</Filter>
    </ClInclude>
    <ClInclude Include="..\..\include\etl\crc16_genibus.h">
      <Filter>ETL\Maths\CRC</Filter>
    </ClInclude>
    <ClInclude Include="..\..\include\etl\crc16_kermit.h">
      <Filter>ETL\Maths\CRC</Filter>
    </ClInclude>
    <ClInclude Include="..\..\include\etl\crc16_maxim.h">
      <Filter>ETL\Maths\CRC</Filter>
    </ClInclude>
    <ClInclude Include="..\..\include\etl\crc16_mcrf4xx.h">
      <Filter>ETL\Maths\CRC</Filter>
    </ClInclude>
    <ClInclude Include="..\..\include\etl\crc16_modbus.h">
      <Filter>ETL\Maths\CRC</Filter>
    </ClInclude>
    <ClInclude Include="..\..\include\etl\crc16_profibus.h">
      <Filter>ETL\Maths\CRC</Filter>
    </ClInclude>
    <ClInclude Include="..\..\include\etl\crc16_riello.h">
      <Filter>ETL\Maths\CRC</Filter>
    </ClInclude>
    <ClInclude Include="..\..\include\etl\crc16_t10dif.h">
      <Filter>ETL\Maths\CRC</Filter>
    </ClInclude>
    <ClInclude Include="..\..\include\etl\crc16_teledisk.h">
      <Filter>ETL\Maths\CRC</Filter>
    </ClInclude>
    <ClInclude Include="..\..\include\etl\crc16_tms37157.h">
      <Filter>ETL\Maths\CRC</Filter>
    </ClInclude>
    <ClInclude Include="..\..\include\etl\crc16_usb.h">
      <Filter>ETL\Maths\CRC</Filter>
    </ClInclude>
    <ClInclude Include="..\..\include\etl\crc16_x25.h">
      <Filter>ETL\Maths\CRC</Filter>
    </ClInclude>
    <ClInclude Include="..\..\include\etl\crc16_xmodem.h">
      <Filter>ETL\Maths\CRC</Filter>
    </ClInclude>
    <ClInclude Include="..\..\include\etl\crc32.h">
      <Filter>ETL\Maths\CRC</Filter>
    </ClInclude>
    <ClInclude Include="..\..\include\etl\crc32_bzip2.h">
      <Filter>ETL\Maths\CRC</Filter>
    </ClInclude>
    <ClInclude Include="..\..\include\etl\crc32_c.h">
      <Filter>ETL\Maths\CRC</Filter>
    </ClInclude>
    <ClInclude Include="..\..\include\etl\crc32_d.h">
      <Filter>ETL\Maths\CRC</Filter>
    </ClInclude>
    <ClInclude Include="..\..\include\etl\crc32_jamcrc.h">
      <Filter>ETL\Maths\CRC</Filter>
    </ClInclude>
    <ClInclude Include="..\..\include\etl\crc32_mpeg2.h">
      <Filter>ETL\Maths\CRC</Filter>
    </ClInclude>
    <ClInclude Include="..\..\include\etl\crc32_posix.h">
      <Filter>ETL\Maths\CRC</Filter>
    </ClInclude>
    <ClInclude Include="..\..\include\etl\crc32_q.h">
      <Filter>ETL\Maths\CRC</Filter>
    </ClInclude>
    <ClInclude Include="..\..\include\etl\crc32_xfer.h">
      <Filter>ETL\Maths\CRC</Filter>
    </ClInclude>
    <ClInclude Include="..\..\include\etl\crc64_ecma.h">
      <Filter>ETL\Maths\CRC</Filter>
    </ClInclude>
    <ClInclude Include="..\..\include\etl\checksum.h">
      <Filter>ETL\Maths\Hash</Filter>
    </ClInclude>
    <ClInclude Include="..\..\include\etl\fnv_1.h">
      <Filter>ETL\Maths\Hash</Filter>
    </ClInclude>
    <ClInclude Include="..\..\include\etl\frame_check_sequence.h">
      <Filter>ETL\Maths\Hash</Filter>
    </ClInclude>
    <ClInclude Include="..\..\include\etl\hash.h">
      <Filter>ETL\Maths\Hash</Filter>
    </ClInclude>
    <ClInclude Include="..\..\include\etl\ihash.h">
      <Filter>ETL\Maths\Hash</Filter>
    </ClInclude>
    <ClInclude Include="..\..\include\etl\jenkins.h">
      <Filter>ETL\Maths\Hash</Filter>
    </ClInclude>
    <ClInclude Include="..\..\include\etl\murmur3.h">
      <Filter>ETL\Maths\Hash</Filter>
    </ClInclude>
    <ClInclude Include="..\..\include\etl\pearson.h">
      <Filter>ETL\Maths\Hash</Filter>
    </ClInclude>
    <ClInclude Include="..\murmurhash3.h">
      <Filter>Tests\Test Support</Filter>
    </ClInclude>
    <ClInclude Include="..\iterators_for_unit_tests.h">
      <Filter>Tests\Test Support</Filter>
    </ClInclude>
    <ClInclude Include="..\etl_profile.h">
      <Filter>Tests\Test Support</Filter>
    </ClInclude>
    <ClInclude Include="..\unit_test_framework.h">
      <Filter>Tests\Test Support</Filter>
    </ClInclude>
    <ClInclude Include="..\data.h">
      <Filter>Tests\Test Support</Filter>
    </ClInclude>
    <ClInclude Include="..\..\include\etl\profiles\determine_builtin_support.h">
      <Filter>ETL\Profiles</Filter>
    </ClInclude>
    <ClInclude Include="..\..\include\etl\singleton.h">
      <Filter>ETL\Patterns</Filter>
    </ClInclude>
    <ClInclude Include="..\..\include\etl\initializer_list.h">
      <Filter>ETL\Utilities</Filter>
    </ClInclude>
    <ClInclude Include="..\..\include\etl\byte.h">
      <Filter>ETL\Utilities</Filter>
    </ClInclude>
    <ClInclude Include="..\..\include\etl\callback_timer_interrupt.h">
      <Filter>ETL\Frameworks</Filter>
    </ClInclude>
    <ClInclude Include="..\unittest++\AssertException.h">
      <Filter>UnitTest++\Header Files</Filter>
    </ClInclude>
    <ClInclude Include="..\unittest++\CheckMacros.h">
      <Filter>UnitTest++\Header Files</Filter>
    </ClInclude>
    <ClInclude Include="..\unittest++\Checks.h">
      <Filter>UnitTest++\Header Files</Filter>
    </ClInclude>
    <ClInclude Include="..\unittest++\CompositeTestReporter.h">
      <Filter>UnitTest++\Header Files</Filter>
    </ClInclude>
    <ClInclude Include="..\unittest++\Config.h">
      <Filter>UnitTest++\Header Files</Filter>
    </ClInclude>
    <ClInclude Include="..\unittest++\CurrentTest.h">
      <Filter>UnitTest++\Header Files</Filter>
    </ClInclude>
    <ClInclude Include="..\unittest++\DeferredTestReporter.h">
      <Filter>UnitTest++\Header Files</Filter>
    </ClInclude>
    <ClInclude Include="..\unittest++\DeferredTestResult.h">
      <Filter>UnitTest++\Header Files</Filter>
    </ClInclude>
    <ClInclude Include="..\unittest++\ExceptionMacros.h">
      <Filter>UnitTest++\Header Files</Filter>
    </ClInclude>
    <ClInclude Include="..\unittest++\ExecuteTest.h">
      <Filter>UnitTest++\Header Files</Filter>
    </ClInclude>
    <ClInclude Include="..\unittest++\HelperMacros.h">
      <Filter>UnitTest++\Header Files</Filter>
    </ClInclude>
    <ClInclude Include="..\unittest++\MemoryOutStream.h">
      <Filter>UnitTest++\Header Files</Filter>
    </ClInclude>
    <ClInclude Include="..\unittest++\ReportAssert.h">
      <Filter>UnitTest++\Header Files</Filter>
    </ClInclude>
    <ClInclude Include="..\unittest++\ReportAssertImpl.h">
      <Filter>UnitTest++\Header Files</Filter>
    </ClInclude>
    <ClInclude Include="..\unittest++\RequiredCheckException.h">
      <Filter>UnitTest++\Header Files</Filter>
    </ClInclude>
    <ClInclude Include="..\unittest++\RequiredCheckTestReporter.h">
      <Filter>UnitTest++\Header Files</Filter>
    </ClInclude>
    <ClInclude Include="..\unittest++\RequireMacros.h">
      <Filter>UnitTest++\Header Files</Filter>
    </ClInclude>
    <ClInclude Include="..\unittest++\Test.h">
      <Filter>UnitTest++\Header Files</Filter>
    </ClInclude>
    <ClInclude Include="..\unittest++\TestDetails.h">
      <Filter>UnitTest++\Header Files</Filter>
    </ClInclude>
    <ClInclude Include="..\unittest++\TestList.h">
      <Filter>UnitTest++\Header Files</Filter>
    </ClInclude>
    <ClInclude Include="..\unittest++\TestMacros.h">
      <Filter>UnitTest++\Header Files</Filter>
    </ClInclude>
    <ClInclude Include="..\unittest++\TestReporter.h">
      <Filter>UnitTest++\Header Files</Filter>
    </ClInclude>
    <ClInclude Include="..\unittest++\TestReporterStdout.h">
      <Filter>UnitTest++\Header Files</Filter>
    </ClInclude>
    <ClInclude Include="..\unittest++\TestResults.h">
      <Filter>UnitTest++\Header Files</Filter>
    </ClInclude>
    <ClInclude Include="..\unittest++\TestRunner.h">
      <Filter>UnitTest++\Header Files</Filter>
    </ClInclude>
    <ClInclude Include="..\unittest++\TestSuite.h">
      <Filter>UnitTest++\Header Files</Filter>
    </ClInclude>
    <ClInclude Include="..\unittest++\ThrowingTestReporter.h">
      <Filter>UnitTest++\Header Files</Filter>
    </ClInclude>
    <ClInclude Include="..\unittest++\TimeConstraint.h">
      <Filter>UnitTest++\Header Files</Filter>
    </ClInclude>
    <ClInclude Include="..\unittest++\TimeHelpers.h">
      <Filter>UnitTest++\Header Files</Filter>
    </ClInclude>
    <ClInclude Include="..\unittest++\UnitTest++.h">
      <Filter>UnitTest++\Header Files</Filter>
    </ClInclude>
    <ClInclude Include="..\unittest++\UnitTestPP.h">
      <Filter>UnitTest++\Header Files</Filter>
    </ClInclude>
    <ClInclude Include="..\unittest++\XmlTestReporter.h">
      <Filter>UnitTest++\Header Files</Filter>
    </ClInclude>
    <ClInclude Include="..\unittest++\Win32\TimeHelpers.h">
      <Filter>UnitTest++\Header Files\Win32</Filter>
    </ClInclude>
    <ClInclude Include="..\..\include\etl\ireference_counted_message_pool.h">
      <Filter>ETL\Messaging</Filter>
    </ClInclude>
    <ClInclude Include="..\..\include\etl\message.h">
      <Filter>ETL\Messaging</Filter>
    </ClInclude>
    <ClInclude Include="..\..\include\etl\message_bus.h">
      <Filter>ETL\Messaging</Filter>
    </ClInclude>
    <ClInclude Include="..\..\include\etl\message_packet.h">
      <Filter>ETL\Messaging</Filter>
    </ClInclude>
    <ClInclude Include="..\..\include\etl\message_router.h">
      <Filter>ETL\Messaging</Filter>
    </ClInclude>
    <ClInclude Include="..\..\include\etl\message_router_registry.h">
      <Filter>ETL\Messaging</Filter>
    </ClInclude>
    <ClInclude Include="..\..\include\etl\message_timer.h">
      <Filter>ETL\Messaging</Filter>
    </ClInclude>
    <ClInclude Include="..\..\include\etl\message_timer_atomic.h">
      <Filter>ETL\Messaging</Filter>
    </ClInclude>
    <ClInclude Include="..\..\include\etl\message_timer_interrupt.h">
      <Filter>ETL\Messaging</Filter>
    </ClInclude>
    <ClInclude Include="..\..\include\etl\message_timer_locked.h">
      <Filter>ETL\Messaging</Filter>
    </ClInclude>
    <ClInclude Include="..\..\include\etl\message_types.h">
      <Filter>ETL\Messaging</Filter>
    </ClInclude>
    <ClInclude Include="..\..\include\etl\reference_counted_message.h">
      <Filter>ETL\Messaging</Filter>
    </ClInclude>
    <ClInclude Include="..\..\include\etl\reference_counted_message_pool.h">
      <Filter>ETL\Messaging</Filter>
    </ClInclude>
    <ClInclude Include="..\..\include\etl\shared_message.h">
      <Filter>ETL\Messaging</Filter>
    </ClInclude>
    <ClInclude Include="..\..\include\etl\generators\message_packet_generator.h">
      <Filter>ETL\Messaging\Generators</Filter>
    </ClInclude>
    <ClInclude Include="..\..\include\etl\generators\message_router_generator.h">
      <Filter>ETL\Messaging\Generators</Filter>
    </ClInclude>
    <ClInclude Include="..\..\include\etl\poly_span.h">
      <Filter>ETL\Containers</Filter>
    </ClInclude>
    <ClInclude Include="..\etl_initializer_list\etl_profile.h">
      <Filter>Tests\Initializer List</Filter>
    </ClInclude>
    <ClInclude Include="..\etl_error_handler\log_errors\etl_profile.h">
      <Filter>Tests\Error Handler\Log Errors</Filter>
    </ClInclude>
    <ClInclude Include="..\etl_error_handler\exceptions\etl_profile.h">
      <Filter>Tests\Error Handler\Exceptions</Filter>
    </ClInclude>
    <ClInclude Include="..\..\include\etl\private\diagnostic_pop.h">
      <Filter>ETL\Private</Filter>
    </ClInclude>
    <ClInclude Include="..\..\include\etl\private\diagnostic_unused_function_push.h">
      <Filter>ETL\Private</Filter>
    </ClInclude>
    <ClInclude Include="..\..\include\etl\private\diagnostic_self_assign_overloaded_push.h">
      <Filter>ETL\Private</Filter>
    </ClInclude>
    <ClInclude Include="..\..\include\etl\private\diagnostic_pessimizing_move_push.h">
      <Filter>ETL\Private</Filter>
    </ClInclude>
    <ClInclude Include="..\..\include\etl\message_broker.h">
      <Filter>ETL\Messaging</Filter>
    </ClInclude>
    <ClInclude Include="..\..\include\etl\private\bitset_legacy.h">
      <Filter>ETL\Private</Filter>
    </ClInclude>
    <ClInclude Include="..\..\include\etl\private\bitset_new.h">
      <Filter>ETL\Private</Filter>
    </ClInclude>
    <ClInclude Include="..\..\include\etl\bitset.h">
      <Filter>ETL\Containers</Filter>
    </ClInclude>
    <ClInclude Include="..\..\include\etl\circular_iterator.h">
      <Filter>ETL\Utilities</Filter>
    </ClInclude>
    <ClInclude Include="..\..\include\etl\private\diagnostic_uninitialized_push.h">
      <Filter>ETL\Private</Filter>
    </ClInclude>
    <ClInclude Include="..\..\include\etl\to_arithmetic.h">
      <Filter>ETL\Strings</Filter>
    </ClInclude>
    <ClInclude Include="..\..\include\etl\expected.h">
      <Filter>ETL\Containers</Filter>
    </ClInclude>
    <ClInclude Include="..\etl_error_handler\log_errors_and_exceptions\etl_profile.h">
      <Filter>Tests\Error Handler\Exceptions_And_Log_Errors</Filter>
    </ClInclude>
    <ClInclude Include="..\..\include\etl\optional.h">
      <Filter>ETL\Utilities</Filter>
    </ClInclude>
    <ClInclude Include="..\..\include\etl\private\diagnostic_array_bounds_push.h">
      <Filter>ETL\Private</Filter>
    </ClInclude>
    <ClInclude Include="..\..\include\etl\private\diagnostic_deprecated_push.h">
      <Filter>ETL\Private</Filter>
    </ClInclude>
    <ClInclude Include="..\syntax_check\c++03\etl_profile.h">
      <Filter>Tests\Syntax Checks\C++03</Filter>
    </ClInclude>
    <ClInclude Include="..\syntax_check\c++11\etl_profile.h">
      <Filter>Tests\Syntax Checks\C++11</Filter>
    </ClInclude>
    <ClInclude Include="..\syntax_check\c++14\etl_profile.h">
      <Filter>Tests\Syntax Checks\C++14</Filter>
    </ClInclude>
    <ClInclude Include="..\syntax_check\c++17\etl_profile.h">
      <Filter>Tests\Syntax Checks\C++17</Filter>
    </ClInclude>
    <ClInclude Include="..\syntax_check\c++20\etl_profile.h">
      <Filter>Tests\Syntax Checks\C++20</Filter>
    </ClInclude>
    <ClInclude Include="..\..\include\etl\private\diagnostic_stringop_overread_push.h">
      <Filter>ETL\Private</Filter>
    </ClInclude>
    <ClInclude Include="..\..\include\etl\stringify.h">
      <Filter>ETL\Utilities</Filter>
    </ClInclude>
    <ClInclude Include="..\..\include\etl\chrono.h">
      <Filter>ETL\Utilities</Filter>
    </ClInclude>
    <ClInclude Include="..\..\include\etl\private\chrono\duration.h">
      <Filter>ETL\Private\chrono</Filter>
    </ClInclude>
    <ClInclude Include="..\..\include\etl\private\chrono\day.h">
      <Filter>ETL\Private\chrono</Filter>
    </ClInclude>
    <ClInclude Include="..\..\include\etl\private\chrono\month.h">
      <Filter>ETL\Private\chrono</Filter>
    </ClInclude>
    <ClInclude Include="..\..\include\etl\private\chrono\year.h">
      <Filter>ETL\Private\chrono</Filter>
    </ClInclude>
    <ClInclude Include="..\..\include\etl\private\chrono\weekday.h">
      <Filter>ETL\Private\chrono</Filter>
    </ClInclude>
    <ClInclude Include="..\..\include\etl\private\chrono\last_spec.h">
      <Filter>ETL\Private\chrono</Filter>
    </ClInclude>
    <ClInclude Include="..\..\include\etl\private\chrono\day.h">
      <Filter>ETL\Utilities</Filter>
    </ClInclude>
    <ClInclude Include="..\..\include\etl\base64_encoder.h">
      <Filter>ETL\Codecs</Filter>
    </ClInclude>
    <ClInclude Include="..\..\include\etl\math.h">
      <Filter>ETL\Maths</Filter>
    </ClInclude>
    <ClInclude Include="..\..\include\etl\u8string.h">
      <Filter>ETL\Strings</Filter>
    </ClInclude>
    <ClInclude Include="..\..\include\etl\u8string_stream.h">
      <Filter>ETL\Strings</Filter>
    </ClInclude>
    <ClInclude Include="..\..\include\etl\u8format_spec.h">
      <Filter>ETL\Strings</Filter>
    </ClInclude>
    <ClInclude Include="..\..\include\etl\to_u8string.h">
      <Filter>ETL\Strings</Filter>
    </ClInclude>
    <ClInclude Include="..\..\include\etl\crc1.h">
      <Filter>ETL\Maths\CRC</Filter>
    </ClInclude>
    <ClInclude Include="..\..\include\etl\crc8_j1850.h">
      <Filter>ETL\Maths\CRC</Filter>
    </ClInclude>
    <ClInclude Include="..\..\include\etl\crc8_j1850_zero.h">
      <Filter>ETL\Maths\CRC</Filter>
    </ClInclude>
    <ClInclude Include="..\..\include\etl\gcd.h">
      <Filter>ETL\Maths</Filter>
    </ClInclude>
    <ClInclude Include="..\..\include\etl\lcm.h">
      <Filter>ETL\Maths</Filter>
    </ClInclude>
    <ClInclude Include="..\..\include\etl\base64.h">
      <Filter>ETL\Codecs</Filter>
    </ClInclude>
    <ClInclude Include="..\..\include\etl\base64_decoder.h">
      <Filter>ETL\Codecs</Filter>
    </ClInclude>
    <ClInclude Include="..\..\include\etl\private\diagnostic_cxx_20_compat_push.h">
      <Filter>ETL\Private</Filter>
    </ClInclude>
    <ClInclude Include="..\..\include\etl\uncopyable.h">
      <Filter>ETL\Utilities</Filter>
    </ClInclude>
    <ClInclude Include="..\etl_error_handler\assert_function\etl_profile.h">
      <Filter>Tests\Error Handler\Assert Function</Filter>
    </ClInclude>
    <ClInclude Include="..\..\include\etl\singleton_base.h">
      <Filter>UnitTest++\Header Files</Filter>
    </ClInclude>
    <ClInclude Include="..\..\include\etl\function_traits.h">
      <Filter>UnitTest++\Header Files</Filter>
    </ClInclude>
    <ClInclude Include="..\..\include\etl\type_list.h">
      <Filter>ETL\Utilities</Filter>
    </ClInclude>
    <ClInclude Include="..\..\include\etl\index_of_type.h">
      <Filter>ETL\Utilities</Filter>
    </ClInclude>
    <ClInclude Include="..\..\include\etl\private\variant_select_do_visitor.h">
      <Filter>ETL\Private</Filter>
    </ClInclude>
    <ClInclude Include="..\..\include\etl\private\variant_select_do_operator.h">
      <Filter>ETL\Private</Filter>
    </ClInclude>
    <ClInclude Include="..\..\include\etl\monostate.h">
      <Filter>ETL\Utilities</Filter>
    </ClInclude>
    <ClInclude Include="..\..\include\etl\private\tuple_element.h">
      <Filter>ETL\Private</Filter>
    </ClInclude>
    <ClInclude Include="..\..\include\etl\private\tuple_size.h">
      <Filter>ETL\Private</Filter>
    </ClInclude>
    <ClInclude Include="..\..\include\etl\tuple.h">
      <Filter>ETL\Utilities</Filter>
    </ClInclude>
    <ClInclude Include="..\..\include\etl\private\chrono\month_day.h">
      <Filter>ETL\Private\chrono</Filter>
    </ClInclude>
    <ClInclude Include="..\..\include\etl\private\chrono\operators.h">
      <Filter>ETL\Private\chrono</Filter>
    </ClInclude>
    <ClInclude Include="..\..\include\etl\private\chrono\month_weekday.h">
      <Filter>ETL\Private\chrono</Filter>
    </ClInclude>
    <ClInclude Include="..\..\include\etl\private\chrono\hh_mm_ss.h">
      <Filter>ETL\Private\chrono</Filter>
    </ClInclude>
    <ClInclude Include="..\..\include\etl\private\chrono\year_month.h">
      <Filter>ETL\Private\chrono</Filter>
    </ClInclude>
    <ClInclude Include="..\..\include\etl\private\chrono\year_month_day.h">
      <Filter>ETL\Private\chrono</Filter>
    </ClInclude>
    <ClInclude Include="..\..\include\etl\private\chrono\time_point.h">
      <Filter>ETL\Private\chrono</Filter>
    </ClInclude>
    <ClInclude Include="..\..\include\etl\private\chrono\year_month_weekday.h">
      <Filter>ETL\Private\chrono</Filter>
    </ClInclude>
    <ClInclude Include="..\..\include\etl\private\chrono\time_zone.h">
      <Filter>ETL\Private\chrono</Filter>
    </ClInclude>
    <ClInclude Include="..\..\include\etl\private\chrono\clocks.h">
      <Filter>UnitTest++\Header Files</Filter>
    </ClInclude>
  </ItemGroup>
  <ItemGroup>
    <ClCompile Include="..\test_string_char.cpp">
      <Filter>Tests\Strings</Filter>
    </ClCompile>
    <ClCompile Include="..\test_string_char_external_buffer.cpp">
      <Filter>Tests\Strings</Filter>
    </ClCompile>
    <ClCompile Include="..\test_string_stream.cpp">
      <Filter>Tests\Strings</Filter>
    </ClCompile>
    <ClCompile Include="..\test_string_stream_u16.cpp">
      <Filter>Tests\Strings</Filter>
    </ClCompile>
    <ClCompile Include="..\test_string_stream_u32.cpp">
      <Filter>Tests\Strings</Filter>
    </ClCompile>
    <ClCompile Include="..\test_string_stream_wchar_t.cpp">
      <Filter>Tests\Strings</Filter>
    </ClCompile>
    <ClCompile Include="..\test_string_u16.cpp">
      <Filter>Tests\Strings</Filter>
    </ClCompile>
    <ClCompile Include="..\test_string_u16_external_buffer.cpp">
      <Filter>Tests\Strings</Filter>
    </ClCompile>
    <ClCompile Include="..\test_string_u32.cpp">
      <Filter>Tests\Strings</Filter>
    </ClCompile>
    <ClCompile Include="..\test_string_u32_external_buffer.cpp">
      <Filter>Tests\Strings</Filter>
    </ClCompile>
    <ClCompile Include="..\test_string_utilities.cpp">
      <Filter>Tests\Strings</Filter>
    </ClCompile>
    <ClCompile Include="..\test_string_utilities_std.cpp">
      <Filter>Tests\Strings</Filter>
    </ClCompile>
    <ClCompile Include="..\test_string_utilities_std_u16.cpp">
      <Filter>Tests\Strings</Filter>
    </ClCompile>
    <ClCompile Include="..\test_string_utilities_std_u32.cpp">
      <Filter>Tests\Strings</Filter>
    </ClCompile>
    <ClCompile Include="..\test_string_utilities_std_wchar_t.cpp">
      <Filter>Tests\Strings</Filter>
    </ClCompile>
    <ClCompile Include="..\test_string_utilities_u16.cpp">
      <Filter>Tests\Strings</Filter>
    </ClCompile>
    <ClCompile Include="..\test_string_utilities_u32.cpp">
      <Filter>Tests\Strings</Filter>
    </ClCompile>
    <ClCompile Include="..\test_string_utilities_wchar_t.cpp">
      <Filter>Tests\Strings</Filter>
    </ClCompile>
    <ClCompile Include="..\test_string_view.cpp">
      <Filter>Tests\Strings</Filter>
    </ClCompile>
    <ClCompile Include="..\test_string_wchar_t.cpp">
      <Filter>Tests\Strings</Filter>
    </ClCompile>
    <ClCompile Include="..\test_string_wchar_t_external_buffer.cpp">
      <Filter>Tests\Strings</Filter>
    </ClCompile>
    <ClCompile Include="..\test_to_string.cpp">
      <Filter>Tests\Strings</Filter>
    </ClCompile>
    <ClCompile Include="..\test_to_u32string.cpp">
      <Filter>Tests\Strings</Filter>
    </ClCompile>
    <ClCompile Include="..\test_to_u16string.cpp">
      <Filter>Tests\Strings</Filter>
    </ClCompile>
    <ClCompile Include="..\test_to_wstring.cpp">
      <Filter>Tests\Strings</Filter>
    </ClCompile>
    <ClCompile Include="..\test_message_bus.cpp">
      <Filter>Tests\Messaging</Filter>
    </ClCompile>
    <ClCompile Include="..\test_message_packet.cpp">
      <Filter>Tests\Messaging</Filter>
    </ClCompile>
    <ClCompile Include="..\test_message_router.cpp">
      <Filter>Tests\Messaging</Filter>
    </ClCompile>
    <ClCompile Include="..\test_message_router_registry.cpp">
      <Filter>Tests\Messaging</Filter>
    </ClCompile>
    <ClCompile Include="..\test_message_timer.cpp">
      <Filter>Tests\Messaging</Filter>
    </ClCompile>
    <ClCompile Include="..\test_message_timer_atomic.cpp">
      <Filter>Tests\Messaging</Filter>
    </ClCompile>
    <ClCompile Include="..\test_message_timer_locked.cpp">
      <Filter>Tests\Messaging</Filter>
    </ClCompile>
    <ClCompile Include="..\test_shared_message.cpp">
      <Filter>Tests\Messaging</Filter>
    </ClCompile>
    <ClCompile Include="..\test_crc8_cdma2000.cpp">
      <Filter>Tests\CRC</Filter>
    </ClCompile>
    <ClCompile Include="..\test_crc8_darc.cpp">
      <Filter>Tests\CRC</Filter>
    </ClCompile>
    <ClCompile Include="..\test_crc8_dvbs2.cpp">
      <Filter>Tests\CRC</Filter>
    </ClCompile>
    <ClCompile Include="..\test_crc8_ebu.cpp">
      <Filter>Tests\CRC</Filter>
    </ClCompile>
    <ClCompile Include="..\test_crc8_icode.cpp">
      <Filter>Tests\CRC</Filter>
    </ClCompile>
    <ClCompile Include="..\test_crc8_itu.cpp">
      <Filter>Tests\CRC</Filter>
    </ClCompile>
    <ClCompile Include="..\test_crc8_maxim.cpp">
      <Filter>Tests\CRC</Filter>
    </ClCompile>
    <ClCompile Include="..\test_crc8_rohc.cpp">
      <Filter>Tests\CRC</Filter>
    </ClCompile>
    <ClCompile Include="..\test_crc8_wcdma.cpp">
      <Filter>Tests\CRC</Filter>
    </ClCompile>
    <ClCompile Include="..\test_crc16.cpp">
      <Filter>Tests\CRC</Filter>
    </ClCompile>
    <ClCompile Include="..\test_crc16_a.cpp">
      <Filter>Tests\CRC</Filter>
    </ClCompile>
    <ClCompile Include="..\test_crc16_arc.cpp">
      <Filter>Tests\CRC</Filter>
    </ClCompile>
    <ClCompile Include="..\test_crc16_aug_ccitt.cpp">
      <Filter>Tests\CRC</Filter>
    </ClCompile>
    <ClCompile Include="..\test_crc16_buypass.cpp">
      <Filter>Tests\CRC</Filter>
    </ClCompile>
    <ClCompile Include="..\test_crc16_ccitt.cpp">
      <Filter>Tests\CRC</Filter>
    </ClCompile>
    <ClCompile Include="..\test_crc16_cdma2000.cpp">
      <Filter>Tests\CRC</Filter>
    </ClCompile>
    <ClCompile Include="..\test_crc16_dds110.cpp">
      <Filter>Tests\CRC</Filter>
    </ClCompile>
    <ClCompile Include="..\test_crc16_dectr.cpp">
      <Filter>Tests\CRC</Filter>
    </ClCompile>
    <ClCompile Include="..\test_crc16_dectx.cpp">
      <Filter>Tests\CRC</Filter>
    </ClCompile>
    <ClCompile Include="..\test_crc16_dnp.cpp">
      <Filter>Tests\CRC</Filter>
    </ClCompile>
    <ClCompile Include="..\test_crc16_en13757.cpp">
      <Filter>Tests\CRC</Filter>
    </ClCompile>
    <ClCompile Include="..\test_crc16_genibus.cpp">
      <Filter>Tests\CRC</Filter>
    </ClCompile>
    <ClCompile Include="..\test_crc16_kermit.cpp">
      <Filter>Tests\CRC</Filter>
    </ClCompile>
    <ClCompile Include="..\test_crc16_maxim.cpp">
      <Filter>Tests\CRC</Filter>
    </ClCompile>
    <ClCompile Include="..\test_crc16_mcrf4xx.cpp">
      <Filter>Tests\CRC</Filter>
    </ClCompile>
    <ClCompile Include="..\test_crc16_modbus.cpp">
      <Filter>Tests\CRC</Filter>
    </ClCompile>
    <ClCompile Include="..\test_crc16_profibus.cpp">
      <Filter>Tests\CRC</Filter>
    </ClCompile>
    <ClCompile Include="..\test_crc16_riello.cpp">
      <Filter>Tests\CRC</Filter>
    </ClCompile>
    <ClCompile Include="..\test_crc16_t10dif.cpp">
      <Filter>Tests\CRC</Filter>
    </ClCompile>
    <ClCompile Include="..\test_crc16_teledisk.cpp">
      <Filter>Tests\CRC</Filter>
    </ClCompile>
    <ClCompile Include="..\test_crc16_tms37157.cpp">
      <Filter>Tests\CRC</Filter>
    </ClCompile>
    <ClCompile Include="..\test_crc16_usb.cpp">
      <Filter>Tests\CRC</Filter>
    </ClCompile>
    <ClCompile Include="..\test_crc16_x25.cpp">
      <Filter>Tests\CRC</Filter>
    </ClCompile>
    <ClCompile Include="..\test_crc16_xmodem.cpp">
      <Filter>Tests\CRC</Filter>
    </ClCompile>
    <ClCompile Include="..\test_crc32.cpp">
      <Filter>Tests\CRC</Filter>
    </ClCompile>
    <ClCompile Include="..\test_crc32_bzip2.cpp">
      <Filter>Tests\CRC</Filter>
    </ClCompile>
    <ClCompile Include="..\test_crc32_c.cpp">
      <Filter>Tests\CRC</Filter>
    </ClCompile>
    <ClCompile Include="..\test_crc32_d.cpp">
      <Filter>Tests\CRC</Filter>
    </ClCompile>
    <ClCompile Include="..\test_crc32_jamcrc.cpp">
      <Filter>Tests\CRC</Filter>
    </ClCompile>
    <ClCompile Include="..\test_crc32_mpeg2.cpp">
      <Filter>Tests\CRC</Filter>
    </ClCompile>
    <ClCompile Include="..\test_crc32_posix.cpp">
      <Filter>Tests\CRC</Filter>
    </ClCompile>
    <ClCompile Include="..\test_crc32_q.cpp">
      <Filter>Tests\CRC</Filter>
    </ClCompile>
    <ClCompile Include="..\test_crc32_xfer.cpp">
      <Filter>Tests\CRC</Filter>
    </ClCompile>
    <ClCompile Include="..\test_crc64_ecma.cpp">
      <Filter>Tests\CRC</Filter>
    </ClCompile>
    <ClCompile Include="..\test_crc8_ccitt.cpp">
      <Filter>Tests\CRC</Filter>
    </ClCompile>
    <ClCompile Include="..\test_bsd_checksum.cpp">
      <Filter>Tests\Hashes</Filter>
    </ClCompile>
    <ClCompile Include="..\test_checksum.cpp">
      <Filter>Tests\Hashes</Filter>
    </ClCompile>
    <ClCompile Include="..\test_jenkins.cpp">
      <Filter>Tests\Hashes</Filter>
    </ClCompile>
    <ClCompile Include="..\test_murmur3.cpp">
      <Filter>Tests\Hashes</Filter>
    </ClCompile>
    <ClCompile Include="..\test_pearson.cpp">
      <Filter>Tests\Hashes</Filter>
    </ClCompile>
    <ClCompile Include="..\test_xor_checksum.cpp">
      <Filter>Tests\Hashes</Filter>
    </ClCompile>
    <ClCompile Include="..\test_xor_rotate_checksum.cpp">
      <Filter>Tests\Hashes</Filter>
    </ClCompile>
    <ClCompile Include="..\test_fnv_1.cpp">
      <Filter>Tests\Hashes</Filter>
    </ClCompile>
    <ClCompile Include="..\test_hash.cpp">
      <Filter>Tests\Hashes</Filter>
    </ClCompile>
    <ClCompile Include="..\test_array.cpp">
      <Filter>Tests\Containers</Filter>
    </ClCompile>
    <ClCompile Include="..\test_array_view.cpp">
      <Filter>Tests\Containers</Filter>
    </ClCompile>
    <ClCompile Include="..\test_array_wrapper.cpp">
      <Filter>Tests\Containers</Filter>
    </ClCompile>
    <ClCompile Include="..\test_circular_buffer.cpp">
      <Filter>Tests\Containers</Filter>
    </ClCompile>
    <ClCompile Include="..\test_circular_buffer_external_buffer.cpp">
      <Filter>Tests\Containers</Filter>
    </ClCompile>
    <ClCompile Include="..\test_container.cpp">
      <Filter>Tests\Containers</Filter>
    </ClCompile>
    <ClCompile Include="..\test_flat_map.cpp">
      <Filter>Tests\Containers</Filter>
    </ClCompile>
    <ClCompile Include="..\test_flat_multimap.cpp">
      <Filter>Tests\Containers</Filter>
    </ClCompile>
    <ClCompile Include="..\test_flat_multiset.cpp">
      <Filter>Tests\Containers</Filter>
    </ClCompile>
    <ClCompile Include="..\test_flat_set.cpp">
      <Filter>Tests\Containers</Filter>
    </ClCompile>
    <ClCompile Include="..\test_indirect_vector.cpp">
      <Filter>Tests\Containers</Filter>
    </ClCompile>
    <ClCompile Include="..\test_indirect_vector_external_buffer.cpp">
      <Filter>Tests\Containers</Filter>
    </ClCompile>
    <ClCompile Include="..\test_intrusive_forward_list.cpp">
      <Filter>Tests\Containers</Filter>
    </ClCompile>
    <ClCompile Include="..\test_intrusive_list.cpp">
      <Filter>Tests\Containers</Filter>
    </ClCompile>
    <ClCompile Include="..\test_list_shared_pool.cpp">
      <Filter>Tests\Containers</Filter>
    </ClCompile>
    <ClCompile Include="..\test_list.cpp">
      <Filter>Tests\Containers</Filter>
    </ClCompile>
    <ClCompile Include="..\test_map.cpp">
      <Filter>Tests\Containers</Filter>
    </ClCompile>
    <ClCompile Include="..\test_multi_array.cpp">
      <Filter>Tests\Containers</Filter>
    </ClCompile>
    <ClCompile Include="..\test_multi_span.cpp">
      <Filter>Tests\Containers</Filter>
    </ClCompile>
    <ClCompile Include="..\test_multi_range.cpp">
      <Filter>Tests\Containers</Filter>
    </ClCompile>
    <ClCompile Include="..\test_multi_vector.cpp">
      <Filter>Tests\Containers</Filter>
    </ClCompile>
    <ClCompile Include="..\test_multimap.cpp">
      <Filter>Tests\Containers</Filter>
    </ClCompile>
    <ClCompile Include="..\test_multiset.cpp">
      <Filter>Tests\Containers</Filter>
    </ClCompile>
    <ClCompile Include="..\test_reference_flat_map.cpp">
      <Filter>Tests\Containers</Filter>
    </ClCompile>
    <ClCompile Include="..\test_reference_flat_multimap.cpp">
      <Filter>Tests\Containers</Filter>
    </ClCompile>
    <ClCompile Include="..\test_reference_flat_multiset.cpp">
      <Filter>Tests\Containers</Filter>
    </ClCompile>
    <ClCompile Include="..\test_reference_flat_set.cpp">
      <Filter>Tests\Containers</Filter>
    </ClCompile>
    <ClCompile Include="..\test_vector.cpp">
      <Filter>Tests\Containers</Filter>
    </ClCompile>
    <ClCompile Include="..\test_vector_external_buffer.cpp">
      <Filter>Tests\Containers</Filter>
    </ClCompile>
    <ClCompile Include="..\test_vector_non_trivial.cpp">
      <Filter>Tests\Containers</Filter>
    </ClCompile>
    <ClCompile Include="..\test_vector_pointer.cpp">
      <Filter>Tests\Containers</Filter>
    </ClCompile>
    <ClCompile Include="..\test_vector_pointer_external_buffer.cpp">
      <Filter>Tests\Containers</Filter>
    </ClCompile>
    <ClCompile Include="..\test_unordered_map.cpp">
      <Filter>Tests\Containers</Filter>
    </ClCompile>
    <ClCompile Include="..\test_unordered_multimap.cpp">
      <Filter>Tests\Containers</Filter>
    </ClCompile>
    <ClCompile Include="..\test_unordered_multiset.cpp">
      <Filter>Tests\Containers</Filter>
    </ClCompile>
    <ClCompile Include="..\test_unordered_set.cpp">
      <Filter>Tests\Containers</Filter>
    </ClCompile>
    <ClCompile Include="..\test_forward_list.cpp">
      <Filter>Tests\Containers</Filter>
    </ClCompile>
    <ClCompile Include="..\test_forward_list_shared_pool.cpp">
      <Filter>Tests\Containers</Filter>
    </ClCompile>
    <ClCompile Include="..\test_bip_buffer_spsc_atomic.cpp">
      <Filter>Tests\Queues</Filter>
    </ClCompile>
    <ClCompile Include="..\test_queue.cpp">
      <Filter>Tests\Queues</Filter>
    </ClCompile>
    <ClCompile Include="..\test_queue_lockable.cpp">
      <Filter>Tests\Queues</Filter>
    </ClCompile>
    <ClCompile Include="..\test_queue_lockable_small.cpp">
      <Filter>Tests\Queues</Filter>
    </ClCompile>
    <ClCompile Include="..\test_queue_memory_model_small.cpp">
      <Filter>Tests\Queues</Filter>
    </ClCompile>
    <ClCompile Include="..\test_queue_mpmc_mutex.cpp">
      <Filter>Tests\Queues</Filter>
    </ClCompile>
    <ClCompile Include="..\test_queue_mpmc_mutex_small.cpp">
      <Filter>Tests\Queues</Filter>
    </ClCompile>
    <ClCompile Include="..\test_queue_spsc_atomic.cpp">
      <Filter>Tests\Queues</Filter>
    </ClCompile>
    <ClCompile Include="..\test_queue_spsc_atomic_small.cpp">
      <Filter>Tests\Queues</Filter>
    </ClCompile>
    <ClCompile Include="..\test_queue_spsc_isr.cpp">
      <Filter>Tests\Queues</Filter>
    </ClCompile>
    <ClCompile Include="..\test_queue_spsc_isr_small.cpp">
      <Filter>Tests\Queues</Filter>
    </ClCompile>
    <ClCompile Include="..\test_queue_spsc_locked.cpp">
      <Filter>Tests\Queues</Filter>
    </ClCompile>
    <ClCompile Include="..\test_queue_spsc_locked_small.cpp">
      <Filter>Tests\Queues</Filter>
    </ClCompile>
    <ClCompile Include="..\test_priority_queue.cpp">
      <Filter>Tests\Queues</Filter>
    </ClCompile>
    <ClCompile Include="..\test_callback_service.cpp">
      <Filter>Tests\Callbacks &amp; Delegates</Filter>
    </ClCompile>
    <ClCompile Include="..\test_delegate_service.cpp">
      <Filter>Tests\Callbacks &amp; Delegates</Filter>
    </ClCompile>
    <ClCompile Include="..\test_delegate_cpp03.cpp">
      <Filter>Tests\Callbacks &amp; Delegates</Filter>
    </ClCompile>
    <ClCompile Include="..\test_delegate.cpp">
      <Filter>Tests\Callbacks &amp; Delegates</Filter>
    </ClCompile>
    <ClCompile Include="..\test_delegate_service_compile_time.cpp">
      <Filter>Tests\Callbacks &amp; Delegates</Filter>
    </ClCompile>
    <ClCompile Include="..\test_delegate_service_cpp03.cpp">
      <Filter>Tests\Callbacks &amp; Delegates</Filter>
    </ClCompile>
    <ClCompile Include="..\test_function.cpp">
      <Filter>Tests\Callbacks &amp; Delegates</Filter>
    </ClCompile>
    <ClCompile Include="..\test_callback_timer.cpp">
      <Filter>Tests\Callback Timers</Filter>
    </ClCompile>
    <ClCompile Include="..\test_callback_timer_atomic.cpp">
      <Filter>Tests\Callback Timers</Filter>
    </ClCompile>
    <ClCompile Include="..\test_callback_timer_locked.cpp">
      <Filter>Tests\Callback Timers</Filter>
    </ClCompile>
    <ClCompile Include="..\test_format_spec.cpp">
      <Filter>Tests\Strings</Filter>
    </ClCompile>
    <ClCompile Include="..\test_set.cpp">
      <Filter>Tests\Containers</Filter>
    </ClCompile>
    <ClCompile Include="..\test_span_dynamic_extent.cpp">
      <Filter>Tests\Containers</Filter>
    </ClCompile>
    <ClCompile Include="..\test_stack.cpp">
      <Filter>Tests\Containers</Filter>
    </ClCompile>
    <ClCompile Include="..\test_pool_external_buffer.cpp">
      <Filter>Tests\Containers</Filter>
    </ClCompile>
    <ClCompile Include="..\test_pool.cpp">
      <Filter>Tests\Containers</Filter>
    </ClCompile>
    <ClCompile Include="..\test_intrusive_stack.cpp">
      <Filter>Tests\Containers</Filter>
    </ClCompile>
    <ClCompile Include="..\test_deque.cpp">
      <Filter>Tests\Containers</Filter>
    </ClCompile>
    <ClCompile Include="..\test_fixed_sized_memory_block_allocator.cpp">
      <Filter>Tests\Containers</Filter>
    </ClCompile>
    <ClCompile Include="..\test_intrusive_queue.cpp">
      <Filter>Tests\Queues</Filter>
    </ClCompile>
    <ClCompile Include="..\test_state_chart.cpp">
      <Filter>Tests\State Machines</Filter>
    </ClCompile>
    <ClCompile Include="..\test_state_chart_compile_time.cpp">
      <Filter>Tests\State Machines</Filter>
    </ClCompile>
    <ClCompile Include="..\test_state_chart_compile_time_with_data_parameter.cpp">
      <Filter>Tests\State Machines</Filter>
    </ClCompile>
    <ClCompile Include="..\test_state_chart_with_data_parameter.cpp">
      <Filter>Tests\State Machines</Filter>
    </ClCompile>
    <ClCompile Include="..\test_state_chart_with_rvalue_data_parameter.cpp">
      <Filter>Tests\State Machines</Filter>
    </ClCompile>
    <ClCompile Include="..\test_fsm.cpp">
      <Filter>Tests\State Machines</Filter>
    </ClCompile>
    <ClCompile Include="..\test_hfsm.cpp">
      <Filter>Tests\State Machines</Filter>
    </ClCompile>
    <ClCompile Include="..\test_algorithm.cpp">
      <Filter>Tests\Algorithms</Filter>
    </ClCompile>
    <ClCompile Include="..\test_correlation.cpp">
      <Filter>Tests\Algorithms</Filter>
    </ClCompile>
    <ClCompile Include="..\test_covariance.cpp">
      <Filter>Tests\Algorithms</Filter>
    </ClCompile>
    <ClCompile Include="..\test_pseudo_moving_average.cpp">
      <Filter>Tests\Algorithms</Filter>
    </ClCompile>
    <ClCompile Include="..\test_cyclic_value.cpp">
      <Filter>Tests\Algorithms</Filter>
    </ClCompile>
    <ClCompile Include="..\test_debounce.cpp">
      <Filter>Tests\Algorithms</Filter>
    </ClCompile>
    <ClCompile Include="..\test_gamma.cpp">
      <Filter>Tests\Algorithms</Filter>
    </ClCompile>
    <ClCompile Include="..\test_histogram.cpp">
      <Filter>Tests\Algorithms</Filter>
    </ClCompile>
    <ClCompile Include="..\test_invert.cpp">
      <Filter>Tests\Algorithms</Filter>
    </ClCompile>
    <ClCompile Include="..\test_limiter.cpp">
      <Filter>Tests\Algorithms</Filter>
    </ClCompile>
    <ClCompile Include="..\test_mean.cpp">
      <Filter>Tests\Algorithms</Filter>
    </ClCompile>
    <ClCompile Include="..\test_quantize.cpp">
      <Filter>Tests\Algorithms</Filter>
    </ClCompile>
    <ClCompile Include="..\test_rescale.cpp">
      <Filter>Tests\Algorithms</Filter>
    </ClCompile>
    <ClCompile Include="..\test_rms.cpp">
      <Filter>Tests\Algorithms</Filter>
    </ClCompile>
    <ClCompile Include="..\test_scaled_rounding.cpp">
      <Filter>Tests\Algorithms</Filter>
    </ClCompile>
    <ClCompile Include="..\test_standard_deviation.cpp">
      <Filter>Tests\Algorithms</Filter>
    </ClCompile>
    <ClCompile Include="..\test_variance.cpp">
      <Filter>Tests\Algorithms</Filter>
    </ClCompile>
    <ClCompile Include="..\test_binary.cpp">
      <Filter>Tests\Binary</Filter>
    </ClCompile>
    <ClCompile Include="..\test_bit.cpp">
      <Filter>Tests\Binary</Filter>
    </ClCompile>
    <ClCompile Include="..\test_bitset_legacy.cpp">
      <Filter>Tests\Binary</Filter>
    </ClCompile>
    <ClCompile Include="..\test_bit_stream.cpp">
      <Filter>Tests\Binary</Filter>
    </ClCompile>
    <ClCompile Include="..\test_byte_stream.cpp">
      <Filter>Tests\Binary</Filter>
    </ClCompile>
    <ClCompile Include="..\test_parity_checksum.cpp">
      <Filter>Tests\Hashes</Filter>
    </ClCompile>
    <ClCompile Include="..\test_variant_pool.cpp">
      <Filter>Tests\Containers</Filter>
    </ClCompile>
    <ClCompile Include="..\test_variant_pool_external_buffer.cpp">
      <Filter>Tests\Containers</Filter>
    </ClCompile>
    <ClCompile Include="..\test_variant_variadic.cpp">
      <Filter>Tests\Containers</Filter>
    </ClCompile>
    <ClCompile Include="..\main.cpp">
      <Filter>Tests\Test Support</Filter>
    </ClCompile>
    <ClCompile Include="..\murmurhash3.cpp">
      <Filter>Tests\Test Support</Filter>
    </ClCompile>
    <ClCompile Include="..\test_make_string.cpp">
      <Filter>Tests\Strings</Filter>
    </ClCompile>
    <ClCompile Include="..\test_packet.cpp">
      <Filter>Tests\Containers</Filter>
    </ClCompile>
    <ClCompile Include="..\test_endian.cpp">
      <Filter>Tests\Types</Filter>
    </ClCompile>
    <ClCompile Include="..\test_enum_type.cpp">
      <Filter>Tests\Types</Filter>
    </ClCompile>
    <ClCompile Include="..\test_largest.cpp">
      <Filter>Tests\Types</Filter>
    </ClCompile>
    <ClCompile Include="..\test_smallest.cpp">
      <Filter>Tests\Types</Filter>
    </ClCompile>
    <ClCompile Include="..\test_type_def.cpp">
      <Filter>Tests\Types</Filter>
    </ClCompile>
    <ClCompile Include="..\test_type_lookup.cpp">
      <Filter>Tests\Types</Filter>
    </ClCompile>
    <ClCompile Include="..\test_type_select.cpp">
      <Filter>Tests\Types</Filter>
    </ClCompile>
    <ClCompile Include="..\test_type_traits.cpp">
      <Filter>Tests\Types</Filter>
    </ClCompile>
    <ClCompile Include="..\test_unaligned_type.cpp">
      <Filter>Tests\Types</Filter>
    </ClCompile>
    <ClCompile Include="..\test_user_type.cpp">
      <Filter>Tests\Types</Filter>
    </ClCompile>
    <ClCompile Include="..\test_integral_limits.cpp">
      <Filter>Tests\Types</Filter>
    </ClCompile>
    <ClCompile Include="..\test_bresenham_line.cpp">
      <Filter>Tests\Algorithms</Filter>
    </ClCompile>
    <ClCompile Include="..\test_alignment.cpp">
      <Filter>Tests\Types</Filter>
    </ClCompile>
    <ClCompile Include="..\test_limits.cpp">
      <Filter>Tests\Types</Filter>
    </ClCompile>
    <ClCompile Include="..\test_visitor.cpp">
      <Filter>Tests\Patterns</Filter>
    </ClCompile>
    <ClCompile Include="..\test_observer.cpp">
      <Filter>Tests\Patterns</Filter>
    </ClCompile>
    <ClCompile Include="..\test_bip_buffer_spsc_atomic.cpp">
      <Filter>Tests\Queues</Filter>
    </ClCompile>
    <ClCompile Include="..\test_crc8_ccitt.cpp">
      <Filter>Tests\CRC</Filter>
    </ClCompile>
    <ClCompile Include="..\test_crc8_cdma2000.cpp">
      <Filter>Tests\CRC</Filter>
    </ClCompile>
    <ClCompile Include="..\test_crc8_darc.cpp">
      <Filter>Tests\CRC</Filter>
    </ClCompile>
    <ClCompile Include="..\test_crc8_dvbs2.cpp">
      <Filter>Tests\CRC</Filter>
    </ClCompile>
    <ClCompile Include="..\test_crc8_ebu.cpp">
      <Filter>Tests\CRC</Filter>
    </ClCompile>
    <ClCompile Include="..\test_crc8_icode.cpp">
      <Filter>Tests\CRC</Filter>
    </ClCompile>
    <ClCompile Include="..\test_crc8_itu.cpp">
      <Filter>Tests\CRC</Filter>
    </ClCompile>
    <ClCompile Include="..\test_crc8_maxim.cpp">
      <Filter>Tests\CRC</Filter>
    </ClCompile>
    <ClCompile Include="..\test_crc8_rohc.cpp">
      <Filter>Tests\CRC</Filter>
    </ClCompile>
    <ClCompile Include="..\test_crc8_wcdma.cpp">
      <Filter>Tests\CRC</Filter>
    </ClCompile>
    <ClCompile Include="..\test_crc16.cpp">
      <Filter>Tests\CRC</Filter>
    </ClCompile>
    <ClCompile Include="..\test_crc16_a.cpp">
      <Filter>Tests\CRC</Filter>
    </ClCompile>
    <ClCompile Include="..\test_crc16_arc.cpp">
      <Filter>Tests\CRC</Filter>
    </ClCompile>
    <ClCompile Include="..\test_crc16_aug_ccitt.cpp">
      <Filter>Tests\CRC</Filter>
    </ClCompile>
    <ClCompile Include="..\test_crc16_buypass.cpp">
      <Filter>Tests\CRC</Filter>
    </ClCompile>
    <ClCompile Include="..\test_crc16_ccitt.cpp">
      <Filter>Tests\CRC</Filter>
    </ClCompile>
    <ClCompile Include="..\test_crc16_cdma2000.cpp">
      <Filter>Tests\CRC</Filter>
    </ClCompile>
    <ClCompile Include="..\test_crc16_dds110.cpp">
      <Filter>Tests\CRC</Filter>
    </ClCompile>
    <ClCompile Include="..\test_crc16_dectr.cpp">
      <Filter>Tests\CRC</Filter>
    </ClCompile>
    <ClCompile Include="..\test_crc16_dectx.cpp">
      <Filter>Tests\CRC</Filter>
    </ClCompile>
    <ClCompile Include="..\test_crc16_dnp.cpp">
      <Filter>Tests\CRC</Filter>
    </ClCompile>
    <ClCompile Include="..\test_crc16_en13757.cpp">
      <Filter>Tests\CRC</Filter>
    </ClCompile>
    <ClCompile Include="..\test_crc16_genibus.cpp">
      <Filter>Tests\CRC</Filter>
    </ClCompile>
    <ClCompile Include="..\test_crc16_kermit.cpp">
      <Filter>Tests\CRC</Filter>
    </ClCompile>
    <ClCompile Include="..\test_crc16_maxim.cpp">
      <Filter>Tests\CRC</Filter>
    </ClCompile>
    <ClCompile Include="..\test_crc16_mcrf4xx.cpp">
      <Filter>Tests\CRC</Filter>
    </ClCompile>
    <ClCompile Include="..\test_crc16_modbus.cpp">
      <Filter>Tests\CRC</Filter>
    </ClCompile>
    <ClCompile Include="..\test_crc16_profibus.cpp">
      <Filter>Tests\CRC</Filter>
    </ClCompile>
    <ClCompile Include="..\test_crc16_riello.cpp">
      <Filter>Tests\CRC</Filter>
    </ClCompile>
    <ClCompile Include="..\test_crc16_t10dif.cpp">
      <Filter>Tests\CRC</Filter>
    </ClCompile>
    <ClCompile Include="..\test_crc16_teledisk.cpp">
      <Filter>Tests\CRC</Filter>
    </ClCompile>
    <ClCompile Include="..\test_crc16_tms37157.cpp">
      <Filter>Tests\CRC</Filter>
    </ClCompile>
    <ClCompile Include="..\test_crc16_usb.cpp">
      <Filter>Tests\CRC</Filter>
    </ClCompile>
    <ClCompile Include="..\test_crc16_x25.cpp">
      <Filter>Tests\CRC</Filter>
    </ClCompile>
    <ClCompile Include="..\test_crc16_xmodem.cpp">
      <Filter>Tests\CRC</Filter>
    </ClCompile>
    <ClCompile Include="..\test_crc32.cpp">
      <Filter>Tests\CRC</Filter>
    </ClCompile>
    <ClCompile Include="..\test_crc32_bzip2.cpp">
      <Filter>Tests\CRC</Filter>
    </ClCompile>
    <ClCompile Include="..\test_crc32_c.cpp">
      <Filter>Tests\CRC</Filter>
    </ClCompile>
    <ClCompile Include="..\test_crc32_d.cpp">
      <Filter>Tests\CRC</Filter>
    </ClCompile>
    <ClCompile Include="..\test_crc32_jamcrc.cpp">
      <Filter>Tests\CRC</Filter>
    </ClCompile>
    <ClCompile Include="..\test_crc32_mpeg2.cpp">
      <Filter>Tests\CRC</Filter>
    </ClCompile>
    <ClCompile Include="..\test_crc32_posix.cpp">
      <Filter>Tests\CRC</Filter>
    </ClCompile>
    <ClCompile Include="..\test_crc32_q.cpp">
      <Filter>Tests\CRC</Filter>
    </ClCompile>
    <ClCompile Include="..\test_crc32_xfer.cpp">
      <Filter>Tests\CRC</Filter>
    </ClCompile>
    <ClCompile Include="..\test_crc64_ecma.cpp">
      <Filter>Tests\CRC</Filter>
    </ClCompile>
    <ClCompile Include="..\test_constant.cpp">
      <Filter>Tests\Maths</Filter>
    </ClCompile>
    <ClCompile Include="..\test_correlation.cpp">
      <Filter>Tests\Maths</Filter>
    </ClCompile>
    <ClCompile Include="..\test_covariance.cpp">
      <Filter>Tests\Maths</Filter>
    </ClCompile>
    <ClCompile Include="..\test_gamma.cpp">
      <Filter>Tests\Maths</Filter>
    </ClCompile>
    <ClCompile Include="..\test_histogram.cpp">
      <Filter>Tests\Maths</Filter>
    </ClCompile>
    <ClCompile Include="..\test_invert.cpp">
      <Filter>Tests\Maths</Filter>
    </ClCompile>
    <ClCompile Include="..\test_mean.cpp">
      <Filter>Tests\Maths</Filter>
    </ClCompile>
    <ClCompile Include="..\test_limiter.cpp">
      <Filter>Tests\Maths</Filter>
    </ClCompile>
    <ClCompile Include="..\test_rms.cpp">
      <Filter>Tests\Maths</Filter>
    </ClCompile>
    <ClCompile Include="..\test_rescale.cpp">
      <Filter>Tests\Maths</Filter>
    </ClCompile>
    <ClCompile Include="..\test_standard_deviation.cpp">
      <Filter>Tests\Maths</Filter>
    </ClCompile>
    <ClCompile Include="..\test_threshold.cpp">
      <Filter>Tests\Maths</Filter>
    </ClCompile>
    <ClCompile Include="..\test_variance.cpp">
      <Filter>Tests\Maths</Filter>
    </ClCompile>
    <ClCompile Include="..\test_bloom_filter.cpp">
      <Filter>Tests\Algorithms</Filter>
    </ClCompile>
    <ClCompile Include="..\test_fixed_iterator.cpp">
      <Filter>Tests\Memory &amp; Iterators</Filter>
    </ClCompile>
    <ClCompile Include="..\test_iterator.cpp">
      <Filter>Tests\Memory &amp; Iterators</Filter>
    </ClCompile>
    <ClCompile Include="..\test_mem_cast.cpp">
      <Filter>Tests\Memory &amp; Iterators</Filter>
    </ClCompile>
    <ClCompile Include="..\test_mem_cast_ptr.cpp">
      <Filter>Tests\Memory &amp; Iterators</Filter>
    </ClCompile>
    <ClCompile Include="..\test_buffer_descriptors.cpp">
      <Filter>Tests\Memory &amp; Iterators</Filter>
    </ClCompile>
    <ClCompile Include="..\test_io_port.cpp">
      <Filter>Tests\Memory &amp; Iterators</Filter>
    </ClCompile>
    <ClCompile Include="..\test_quantize.cpp">
      <Filter>Tests\Maths</Filter>
    </ClCompile>
    <ClCompile Include="..\test_random.cpp">
      <Filter>Tests\Maths</Filter>
    </ClCompile>
    <ClCompile Include="..\test_error_handler.cpp">
      <Filter>Tests\Errors</Filter>
    </ClCompile>
    <ClCompile Include="..\test_exception.cpp">
      <Filter>Tests\Errors</Filter>
    </ClCompile>
    <ClCompile Include="..\test_overload.cpp">
      <Filter>Tests\Patterns</Filter>
    </ClCompile>
    <ClCompile Include="..\test_task_scheduler.cpp">
      <Filter>Tests\Tasks</Filter>
    </ClCompile>
    <ClCompile Include="..\test_compare.cpp">
      <Filter>Tests\Misc</Filter>
    </ClCompile>
    <ClCompile Include="..\test_flags.cpp">
      <Filter>Tests\Misc</Filter>
    </ClCompile>
    <ClCompile Include="..\test_functional.cpp">
      <Filter>Tests\Misc</Filter>
    </ClCompile>
    <ClCompile Include="..\test_instance_count.cpp">
      <Filter>Tests\Misc</Filter>
    </ClCompile>
    <ClCompile Include="..\test_numeric.cpp">
      <Filter>Tests\Misc</Filter>
    </ClCompile>
    <ClCompile Include="..\test_parameter_pack.cpp">
      <Filter>Tests\Misc</Filter>
    </ClCompile>
    <ClCompile Include="..\test_parameter_type.cpp">
      <Filter>Tests\Misc</Filter>
    </ClCompile>
    <ClCompile Include="..\test_utility.cpp">
      <Filter>Tests\Misc</Filter>
    </ClCompile>
    <ClCompile Include="..\test_mem_cast.cpp">
      <Filter>Tests</Filter>
    </ClCompile>
    <ClCompile Include="..\test_mem_cast_ptr.cpp">
      <Filter>Tests</Filter>
    </ClCompile>
    <ClCompile Include="..\test_compare.cpp">
      <Filter>Tests</Filter>
    </ClCompile>
    <ClCompile Include="..\test_threshold.cpp">
      <Filter>Tests</Filter>
    </ClCompile>
    <ClCompile Include="..\test_memory.cpp">
      <Filter>Tests\Memory &amp; Iterators</Filter>
    </ClCompile>
    <ClCompile Include="..\test_singleton.cpp">
      <Filter>Tests\Patterns</Filter>
    </ClCompile>
    <ClCompile Include="..\test_byte.cpp">
      <Filter>Tests\Binary</Filter>
    </ClCompile>
    <ClCompile Include="..\test_etl_traits.cpp">
      <Filter>Tests\Misc</Filter>
    </ClCompile>
    <ClCompile Include="..\test_callback_timer_interrupt.cpp">
      <Filter>Tests\Callback Timers</Filter>
    </ClCompile>
    <ClCompile Include="..\test_message_timer_interrupt.cpp">
      <Filter>Tests\Messaging</Filter>
    </ClCompile>
    <ClCompile Include="..\unittest++\AssertException.cpp">
      <Filter>UnitTest++\Source Files</Filter>
    </ClCompile>
    <ClCompile Include="..\unittest++\Checks.cpp">
      <Filter>UnitTest++\Source Files</Filter>
    </ClCompile>
    <ClCompile Include="..\unittest++\CompositeTestReporter.cpp">
      <Filter>UnitTest++\Source Files</Filter>
    </ClCompile>
    <ClCompile Include="..\unittest++\CurrentTest.cpp">
      <Filter>UnitTest++\Source Files</Filter>
    </ClCompile>
    <ClCompile Include="..\unittest++\DeferredTestReporter.cpp">
      <Filter>UnitTest++\Source Files</Filter>
    </ClCompile>
    <ClCompile Include="..\unittest++\DeferredTestResult.cpp">
      <Filter>UnitTest++\Source Files</Filter>
    </ClCompile>
    <ClCompile Include="..\unittest++\MemoryOutStream.cpp">
      <Filter>UnitTest++\Source Files</Filter>
    </ClCompile>
    <ClCompile Include="..\unittest++\ReportAssert.cpp">
      <Filter>UnitTest++\Source Files</Filter>
    </ClCompile>
    <ClCompile Include="..\unittest++\RequiredCheckException.cpp">
      <Filter>UnitTest++\Source Files</Filter>
    </ClCompile>
    <ClCompile Include="..\unittest++\RequiredCheckTestReporter.cpp">
      <Filter>UnitTest++\Source Files</Filter>
    </ClCompile>
    <ClCompile Include="..\unittest++\Test.cpp">
      <Filter>UnitTest++\Source Files</Filter>
    </ClCompile>
    <ClCompile Include="..\unittest++\TestDetails.cpp">
      <Filter>UnitTest++\Source Files</Filter>
    </ClCompile>
    <ClCompile Include="..\unittest++\TestList.cpp">
      <Filter>UnitTest++\Source Files</Filter>
    </ClCompile>
    <ClCompile Include="..\unittest++\TestReporter.cpp">
      <Filter>UnitTest++\Source Files</Filter>
    </ClCompile>
    <ClCompile Include="..\unittest++\TestReporterStdout.cpp">
      <Filter>UnitTest++\Source Files</Filter>
    </ClCompile>
    <ClCompile Include="..\unittest++\TestResults.cpp">
      <Filter>UnitTest++\Source Files</Filter>
    </ClCompile>
    <ClCompile Include="..\unittest++\TestRunner.cpp">
      <Filter>UnitTest++\Source Files</Filter>
    </ClCompile>
    <ClCompile Include="..\unittest++\ThrowingTestReporter.cpp">
      <Filter>UnitTest++\Source Files</Filter>
    </ClCompile>
    <ClCompile Include="..\unittest++\TimeConstraint.cpp">
      <Filter>UnitTest++\Source Files</Filter>
    </ClCompile>
    <ClCompile Include="..\unittest++\XmlTestReporter.cpp">
      <Filter>UnitTest++\Source Files</Filter>
    </ClCompile>
    <ClCompile Include="..\unittest++\Win32\TimeHelpers.cpp">
      <Filter>UnitTest++\Source Files\Win32</Filter>
    </ClCompile>
    <ClCompile Include="..\test_nth_type.cpp">
      <Filter>Tests\Types</Filter>
    </ClCompile>
    <ClCompile Include="..\test_successor.cpp">
      <Filter>Tests\Patterns</Filter>
    </ClCompile>
    <ClCompile Include="..\test_bit_stream_writer_big_endian.cpp">
      <Filter>Tests\Binary</Filter>
    </ClCompile>
    <ClCompile Include="..\test_variant_legacy.cpp">
      <Filter>Tests\Containers</Filter>
    </ClCompile>
    <ClCompile Include="..\test_atomic.cpp">
      <Filter>Tests\Atomic</Filter>
    </ClCompile>
    <ClCompile Include="..\test_bit_stream_reader_big_endian.cpp">
      <Filter>Tests\Binary</Filter>
    </ClCompile>
    <ClCompile Include="..\test_bit_stream_writer_little_endian.cpp">
      <Filter>Tests\Binary</Filter>
    </ClCompile>
    <ClCompile Include="..\test_bit_stream_reader_little_endian.cpp">
      <Filter>Tests\Binary</Filter>
    </ClCompile>
    <ClCompile Include="..\test_poly_span_dynamic_extent.cpp">
      <Filter>Tests\Containers</Filter>
    </ClCompile>
    <ClCompile Include="..\test_span_fixed_extent.cpp">
      <Filter>Tests\Containers</Filter>
    </ClCompile>
    <ClCompile Include="..\test_poly_span_fixed_extent.cpp">
      <Filter>Tests\Containers</Filter>
    </ClCompile>
    <ClCompile Include="..\etl_initializer_list\test_initializer_list.cpp">
      <Filter>Tests\Initializer List</Filter>
    </ClCompile>
    <ClCompile Include="..\etl_error_handler\log_errors\test_error_handler.cpp">
      <Filter>Tests\Error Handler\Log Errors</Filter>
    </ClCompile>
    <ClCompile Include="..\etl_error_handler\exceptions\test_error_handler.cpp">
      <Filter>Tests\Error Handler\Exceptions</Filter>
    </ClCompile>
    <ClCompile Include="..\test_message_broker.cpp">
      <Filter>Tests\Messaging</Filter>
    </ClCompile>
    <ClCompile Include="..\test_char_traits.cpp">
      <Filter>Tests\Misc</Filter>
    </ClCompile>
    <ClCompile Include="..\test_bitset_new_default_element_type.cpp">
      <Filter>Tests\Binary</Filter>
    </ClCompile>
    <ClCompile Include="..\test_bitset_new_explicit_single_element_type.cpp">
      <Filter>Tests\Binary</Filter>
    </ClCompile>
    <ClCompile Include="..\test_circular_iterator.cpp">
      <Filter>Tests\Memory &amp; Iterators</Filter>
    </ClCompile>
    <ClCompile Include="..\test_bitset_new_ext_default_element_type.cpp">
      <Filter>Tests\Binary</Filter>
    </ClCompile>
    <ClCompile Include="..\test_bitset_new_ext_explicit_single_element_type.cpp">
      <Filter>Tests\Binary</Filter>
    </ClCompile>
    <ClCompile Include="..\test_to_arithmetic_wchar_t.cpp">
      <Filter>Tests\Strings</Filter>
    </ClCompile>
    <ClCompile Include="..\test_to_arithmetic.cpp">
      <Filter>Tests\Strings</Filter>
    </ClCompile>
    <ClCompile Include="..\test_to_arithmetic_u16.cpp">
      <Filter>Tests\Strings</Filter>
    </ClCompile>
    <ClCompile Include="..\test_to_arithmetic_u32.cpp">
      <Filter>Tests\Strings</Filter>
    </ClCompile>
    <ClCompile Include="..\test_crc16_m17.cpp">
      <Filter>Tests\CRC</Filter>
    </ClCompile>
    <ClCompile Include="..\test_optional.cpp">
      <Filter>Tests\Misc</Filter>
    </ClCompile>
    <ClCompile Include="..\test_result.cpp">
      <Filter>Tests\Containers</Filter>
    </ClCompile>
    <ClCompile Include="..\etl_error_handler\log_errors_and_exceptions\test_error_handler.cpp">
      <Filter>Tests\Error Handler\Exceptions_And_Log_Errors</Filter>
    </ClCompile>
    <ClCompile Include="..\test_hfsm_recurse_to_inner_state_on_start.cpp">
      <Filter>Tests\State Machines</Filter>
    </ClCompile>
    <ClCompile Include="..\test_intrusive_links.cpp">
      <Filter>Tests\Containers</Filter>
    </ClCompile>
    <ClCompile Include="..\test_expected.cpp">
      <Filter>Tests\Misc</Filter>
    </ClCompile>
    <ClCompile Include="..\test_macros.cpp">
      <Filter>Tests\Misc</Filter>
    </ClCompile>
    <ClCompile Include="..\test_chrono_day.cpp">
      <Filter>Tests\Chrono</Filter>
    </ClCompile>
    <ClCompile Include="..\test_chrono_month.cpp">
      <Filter>Tests\Chrono</Filter>
    </ClCompile>
    <ClCompile Include="..\test_chrono_year.cpp">
      <Filter>Tests\Chrono</Filter>
    </ClCompile>
    <ClCompile Include="..\test_chrono_weekday.cpp">
      <Filter>Tests\Chrono</Filter>
    </ClCompile>
    <ClCompile Include="..\syntax_check\absolute.h.t.cpp">
      <Filter>Tests\Syntax Checks\Source</Filter>
    </ClCompile>
    <ClCompile Include="..\syntax_check\algorithm.h.t.cpp">
      <Filter>Tests\Syntax Checks\Source</Filter>
    </ClCompile>
    <ClCompile Include="..\syntax_check\alignment.h.t.cpp">
      <Filter>Tests\Syntax Checks\Source</Filter>
    </ClCompile>
    <ClCompile Include="..\syntax_check\array.h.t.cpp">
      <Filter>Tests\Syntax Checks\Source</Filter>
    </ClCompile>
    <ClCompile Include="..\syntax_check\array_view.h.t.cpp">
      <Filter>Tests\Syntax Checks\Source</Filter>
    </ClCompile>
    <ClCompile Include="..\syntax_check\array_wrapper.h.t.cpp">
      <Filter>Tests\Syntax Checks\Source</Filter>
    </ClCompile>
    <ClCompile Include="..\syntax_check\atomic.h.t.cpp">
      <Filter>Tests\Syntax Checks\Source</Filter>
    </ClCompile>
    <ClCompile Include="..\syntax_check\basic_format_spec.h.t.cpp">
      <Filter>Tests\Syntax Checks\Source</Filter>
    </ClCompile>
    <ClCompile Include="..\syntax_check\basic_string.h.t.cpp">
      <Filter>Tests\Syntax Checks\Source</Filter>
    </ClCompile>
    <ClCompile Include="..\syntax_check\basic_string_stream.h.t.cpp">
      <Filter>Tests\Syntax Checks\Source</Filter>
    </ClCompile>
    <ClCompile Include="..\syntax_check\binary.h.t.cpp">
      <Filter>Tests\Syntax Checks\Source</Filter>
    </ClCompile>
    <ClCompile Include="..\syntax_check\bip_buffer_spsc_atomic.h.t.cpp">
      <Filter>Tests\Syntax Checks\Source</Filter>
    </ClCompile>
    <ClCompile Include="..\syntax_check\bit.h.t.cpp">
      <Filter>Tests\Syntax Checks\Source</Filter>
    </ClCompile>
    <ClCompile Include="..\syntax_check\bit_stream.h.t.cpp">
      <Filter>Tests\Syntax Checks\Source</Filter>
    </ClCompile>
    <ClCompile Include="..\syntax_check\bitset_legacy.h.t.cpp">
      <Filter>Tests\Syntax Checks\Source</Filter>
    </ClCompile>
    <ClCompile Include="..\syntax_check\bitset_new.h.t.cpp">
      <Filter>Tests\Syntax Checks\Source</Filter>
    </ClCompile>
    <ClCompile Include="..\syntax_check\bloom_filter.h.t.cpp">
      <Filter>Tests\Syntax Checks\Source</Filter>
    </ClCompile>
    <ClCompile Include="..\syntax_check\bresenham_line.h.t.cpp">
      <Filter>Tests\Syntax Checks\Source</Filter>
    </ClCompile>
    <ClCompile Include="..\syntax_check\buffer_descriptors.h.t.cpp">
      <Filter>Tests\Syntax Checks\Source</Filter>
    </ClCompile>
    <ClCompile Include="..\syntax_check\byte.h.t.cpp">
      <Filter>Tests\Syntax Checks\Source</Filter>
    </ClCompile>
    <ClCompile Include="..\syntax_check\byte_stream.h.t.cpp">
      <Filter>Tests\Syntax Checks\Source</Filter>
    </ClCompile>
    <ClCompile Include="..\syntax_check\callback.h.t.cpp">
      <Filter>Tests\Syntax Checks\Source</Filter>
    </ClCompile>
    <ClCompile Include="..\syntax_check\callback_service.h.t.cpp">
      <Filter>Tests\Syntax Checks\Source</Filter>
    </ClCompile>
    <ClCompile Include="..\syntax_check\callback_timer.h.t.cpp">
      <Filter>Tests\Syntax Checks\Source</Filter>
    </ClCompile>
    <ClCompile Include="..\syntax_check\callback_timer_atomic.h.t.cpp">
      <Filter>Tests\Syntax Checks\Source</Filter>
    </ClCompile>
    <ClCompile Include="..\syntax_check\callback_timer_interrupt.h.t.cpp">
      <Filter>Tests\Syntax Checks\Source</Filter>
    </ClCompile>
    <ClCompile Include="..\syntax_check\callback_timer_locked.h.t.cpp">
      <Filter>Tests\Syntax Checks\Source</Filter>
    </ClCompile>
    <ClCompile Include="..\syntax_check\char_traits.h.t.cpp">
      <Filter>Tests\Syntax Checks\Source</Filter>
    </ClCompile>
    <ClCompile Include="..\syntax_check\checksum.h.t.cpp">
      <Filter>Tests\Syntax Checks\Source</Filter>
    </ClCompile>
    <ClCompile Include="..\syntax_check\circular_buffer.h.t.cpp">
      <Filter>Tests\Syntax Checks\Source</Filter>
    </ClCompile>
    <ClCompile Include="..\syntax_check\circular_iterator.h.t.cpp">
      <Filter>Tests\Syntax Checks\Source</Filter>
    </ClCompile>
    <ClCompile Include="..\syntax_check\combinations.h.t.cpp">
      <Filter>Tests\Syntax Checks\Source</Filter>
    </ClCompile>
    <ClCompile Include="..\syntax_check\compare.h.t.cpp">
      <Filter>Tests\Syntax Checks\Source</Filter>
    </ClCompile>
    <ClCompile Include="..\syntax_check\constant.h.t.cpp">
      <Filter>Tests\Syntax Checks\Source</Filter>
    </ClCompile>
    <ClCompile Include="..\syntax_check\container.h.t.cpp">
      <Filter>Tests\Syntax Checks\Source</Filter>
    </ClCompile>
    <ClCompile Include="..\syntax_check\correlation.h.t.cpp">
      <Filter>Tests\Syntax Checks\Source</Filter>
    </ClCompile>
    <ClCompile Include="..\syntax_check\covariance.h.t.cpp">
      <Filter>Tests\Syntax Checks\Source</Filter>
    </ClCompile>
    <ClCompile Include="..\syntax_check\crc8_ccitt.h.t.cpp">
      <Filter>Tests\Syntax Checks\Source</Filter>
    </ClCompile>
    <ClCompile Include="..\syntax_check\crc8_cdma2000.h.t.cpp">
      <Filter>Tests\Syntax Checks\Source</Filter>
    </ClCompile>
    <ClCompile Include="..\syntax_check\crc8_darc.h.t.cpp">
      <Filter>Tests\Syntax Checks\Source</Filter>
    </ClCompile>
    <ClCompile Include="..\syntax_check\crc8_dvbs2.h.t.cpp">
      <Filter>Tests\Syntax Checks\Source</Filter>
    </ClCompile>
    <ClCompile Include="..\syntax_check\crc8_ebu.h.t.cpp">
      <Filter>Tests\Syntax Checks\Source</Filter>
    </ClCompile>
    <ClCompile Include="..\syntax_check\crc8_icode.h.t.cpp">
      <Filter>Tests\Syntax Checks\Source</Filter>
    </ClCompile>
    <ClCompile Include="..\syntax_check\crc8_itu.h.t.cpp">
      <Filter>Tests\Syntax Checks\Source</Filter>
    </ClCompile>
    <ClCompile Include="..\syntax_check\crc8_maxim.h.t.cpp">
      <Filter>Tests\Syntax Checks\Source</Filter>
    </ClCompile>
    <ClCompile Include="..\syntax_check\crc8_rohc.h.t.cpp">
      <Filter>Tests\Syntax Checks\Source</Filter>
    </ClCompile>
    <ClCompile Include="..\syntax_check\crc8_wcdma.h.t.cpp">
      <Filter>Tests\Syntax Checks\Source</Filter>
    </ClCompile>
    <ClCompile Include="..\syntax_check\crc16.h.t.cpp">
      <Filter>Tests\Syntax Checks\Source</Filter>
    </ClCompile>
    <ClCompile Include="..\syntax_check\crc16_a.h.t.cpp">
      <Filter>Tests\Syntax Checks\Source</Filter>
    </ClCompile>
    <ClCompile Include="..\syntax_check\crc16_arc.h.t.cpp">
      <Filter>Tests\Syntax Checks\Source</Filter>
    </ClCompile>
    <ClCompile Include="..\syntax_check\crc16_aug_ccitt.h.t.cpp">
      <Filter>Tests\Syntax Checks\Source</Filter>
    </ClCompile>
    <ClCompile Include="..\syntax_check\crc16_buypass.h.t.cpp">
      <Filter>Tests\Syntax Checks\Source</Filter>
    </ClCompile>
    <ClCompile Include="..\syntax_check\crc16_ccitt.h.t.cpp">
      <Filter>Tests\Syntax Checks\Source</Filter>
    </ClCompile>
    <ClCompile Include="..\syntax_check\crc16_cdma2000.h.t.cpp">
      <Filter>Tests\Syntax Checks\Source</Filter>
    </ClCompile>
    <ClCompile Include="..\syntax_check\crc16_dds110.h.t.cpp">
      <Filter>Tests\Syntax Checks\Source</Filter>
    </ClCompile>
    <ClCompile Include="..\syntax_check\crc16_dectr.h.t.cpp">
      <Filter>Tests\Syntax Checks\Source</Filter>
    </ClCompile>
    <ClCompile Include="..\syntax_check\crc16_dectx.h.t.cpp">
      <Filter>Tests\Syntax Checks\Source</Filter>
    </ClCompile>
    <ClCompile Include="..\syntax_check\crc16_dnp.h.t.cpp">
      <Filter>Tests\Syntax Checks\Source</Filter>
    </ClCompile>
    <ClCompile Include="..\syntax_check\crc16_en13757.h.t.cpp">
      <Filter>Tests\Syntax Checks\Source</Filter>
    </ClCompile>
    <ClCompile Include="..\syntax_check\crc16_genibus.h.t.cpp">
      <Filter>Tests\Syntax Checks\Source</Filter>
    </ClCompile>
    <ClCompile Include="..\syntax_check\crc16_kermit.h.t.cpp">
      <Filter>Tests\Syntax Checks\Source</Filter>
    </ClCompile>
    <ClCompile Include="..\syntax_check\crc16_m17.h.t.cpp">
      <Filter>Tests\Syntax Checks\Source</Filter>
    </ClCompile>
    <ClCompile Include="..\syntax_check\crc16_maxim.h.t.cpp">
      <Filter>Tests\Syntax Checks\Source</Filter>
    </ClCompile>
    <ClCompile Include="..\syntax_check\crc16_mcrf4xx.h.t.cpp">
      <Filter>Tests\Syntax Checks\Source</Filter>
    </ClCompile>
    <ClCompile Include="..\syntax_check\crc16_modbus.h.t.cpp">
      <Filter>Tests\Syntax Checks\Source</Filter>
    </ClCompile>
    <ClCompile Include="..\syntax_check\crc16_profibus.h.t.cpp">
      <Filter>Tests\Syntax Checks\Source</Filter>
    </ClCompile>
    <ClCompile Include="..\syntax_check\crc16_riello.h.t.cpp">
      <Filter>Tests\Syntax Checks\Source</Filter>
    </ClCompile>
    <ClCompile Include="..\syntax_check\crc16_t10dif.h.t.cpp">
      <Filter>Tests\Syntax Checks\Source</Filter>
    </ClCompile>
    <ClCompile Include="..\syntax_check\crc16_teledisk.h.t.cpp">
      <Filter>Tests\Syntax Checks\Source</Filter>
    </ClCompile>
    <ClCompile Include="..\syntax_check\crc16_tms37157.h.t.cpp">
      <Filter>Tests\Syntax Checks\Source</Filter>
    </ClCompile>
    <ClCompile Include="..\syntax_check\crc16_usb.h.t.cpp">
      <Filter>Tests\Syntax Checks\Source</Filter>
    </ClCompile>
    <ClCompile Include="..\syntax_check\crc16_x25.h.t.cpp">
      <Filter>Tests\Syntax Checks\Source</Filter>
    </ClCompile>
    <ClCompile Include="..\syntax_check\crc16_xmodem.h.t.cpp">
      <Filter>Tests\Syntax Checks\Source</Filter>
    </ClCompile>
    <ClCompile Include="..\syntax_check\crc32.h.t.cpp">
      <Filter>Tests\Syntax Checks\Source</Filter>
    </ClCompile>
    <ClCompile Include="..\syntax_check\crc32_bzip2.h.t.cpp">
      <Filter>Tests\Syntax Checks\Source</Filter>
    </ClCompile>
    <ClCompile Include="..\syntax_check\crc32_c.h.t.cpp">
      <Filter>Tests\Syntax Checks\Source</Filter>
    </ClCompile>
    <ClCompile Include="..\syntax_check\crc32_d.h.t.cpp">
      <Filter>Tests\Syntax Checks\Source</Filter>
    </ClCompile>
    <ClCompile Include="..\syntax_check\crc32_jamcrc.h.t.cpp">
      <Filter>Tests\Syntax Checks\Source</Filter>
    </ClCompile>
    <ClCompile Include="..\syntax_check\crc32_mpeg2.h.t.cpp">
      <Filter>Tests\Syntax Checks\Source</Filter>
    </ClCompile>
    <ClCompile Include="..\syntax_check\crc32_posix.h.t.cpp">
      <Filter>Tests\Syntax Checks\Source</Filter>
    </ClCompile>
    <ClCompile Include="..\syntax_check\crc32_q.h.t.cpp">
      <Filter>Tests\Syntax Checks\Source</Filter>
    </ClCompile>
    <ClCompile Include="..\syntax_check\crc32_xfer.h.t.cpp">
      <Filter>Tests\Syntax Checks\Source</Filter>
    </ClCompile>
    <ClCompile Include="..\syntax_check\crc64_ecma.h.t.cpp">
      <Filter>Tests\Syntax Checks\Source</Filter>
    </ClCompile>
    <ClCompile Include="..\syntax_check\cyclic_value.h.t.cpp">
      <Filter>Tests\Syntax Checks\Source</Filter>
    </ClCompile>
    <ClCompile Include="..\syntax_check\debounce.h.t.cpp">
      <Filter>Tests\Syntax Checks\Source</Filter>
    </ClCompile>
    <ClCompile Include="..\syntax_check\debug_count.h.t.cpp">
      <Filter>Tests\Syntax Checks\Source</Filter>
    </ClCompile>
    <ClCompile Include="..\syntax_check\delegate.h.t.cpp">
      <Filter>Tests\Syntax Checks\Source</Filter>
    </ClCompile>
    <ClCompile Include="..\syntax_check\delegate_cpp03.h.t.cpp">
      <Filter>Tests\Syntax Checks\Source</Filter>
    </ClCompile>
    <ClCompile Include="..\syntax_check\delegate_service.h.t.cpp">
      <Filter>Tests\Syntax Checks\Source</Filter>
    </ClCompile>
    <ClCompile Include="..\syntax_check\deque.h.t.cpp">
      <Filter>Tests\Syntax Checks\Source</Filter>
    </ClCompile>
    <ClCompile Include="..\syntax_check\endianness.h.t.cpp">
      <Filter>Tests\Syntax Checks\Source</Filter>
    </ClCompile>
    <ClCompile Include="..\syntax_check\enum_type.h.t.cpp">
      <Filter>Tests\Syntax Checks\Source</Filter>
    </ClCompile>
    <ClCompile Include="..\syntax_check\error_handler.h.t.cpp">
      <Filter>Tests\Syntax Checks\Source</Filter>
    </ClCompile>
    <ClCompile Include="..\syntax_check\exception.h.t.cpp">
      <Filter>Tests\Syntax Checks\Source</Filter>
    </ClCompile>
    <ClCompile Include="..\syntax_check\expected.h.t.cpp">
      <Filter>Tests\Syntax Checks\Source</Filter>
    </ClCompile>
    <ClCompile Include="..\syntax_check\factorial.h.t.cpp">
      <Filter>Tests\Syntax Checks\Source</Filter>
    </ClCompile>
    <ClCompile Include="..\syntax_check\fibonacci.h.t.cpp">
      <Filter>Tests\Syntax Checks\Source</Filter>
    </ClCompile>
    <ClCompile Include="..\syntax_check\file_error_numbers.h.t.cpp">
      <Filter>Tests\Syntax Checks\Source</Filter>
    </ClCompile>
    <ClCompile Include="..\syntax_check\fixed_iterator.h.t.cpp">
      <Filter>Tests\Syntax Checks\Source</Filter>
    </ClCompile>
    <ClCompile Include="..\syntax_check\fixed_sized_memory_block_allocator.h.t.cpp">
      <Filter>Tests\Syntax Checks\Source</Filter>
    </ClCompile>
    <ClCompile Include="..\syntax_check\flags.h.t.cpp">
      <Filter>Tests\Syntax Checks\Source</Filter>
    </ClCompile>
    <ClCompile Include="..\syntax_check\flat_map.h.t.cpp">
      <Filter>Tests\Syntax Checks\Source</Filter>
    </ClCompile>
    <ClCompile Include="..\syntax_check\flat_multimap.h.t.cpp">
      <Filter>Tests\Syntax Checks\Source</Filter>
    </ClCompile>
    <ClCompile Include="..\syntax_check\flat_multiset.h.t.cpp">
      <Filter>Tests\Syntax Checks\Source</Filter>
    </ClCompile>
    <ClCompile Include="..\syntax_check\flat_set.h.t.cpp">
      <Filter>Tests\Syntax Checks\Source</Filter>
    </ClCompile>
    <ClCompile Include="..\syntax_check\fnv_1.h.t.cpp">
      <Filter>Tests\Syntax Checks\Source</Filter>
    </ClCompile>
    <ClCompile Include="..\syntax_check\format_spec.h.t.cpp">
      <Filter>Tests\Syntax Checks\Source</Filter>
    </ClCompile>
    <ClCompile Include="..\syntax_check\forward_list.h.t.cpp">
      <Filter>Tests\Syntax Checks\Source</Filter>
    </ClCompile>
    <ClCompile Include="..\syntax_check\frame_check_sequence.h.t.cpp">
      <Filter>Tests\Syntax Checks\Source</Filter>
    </ClCompile>
    <ClCompile Include="..\syntax_check\fsm.h.t.cpp">
      <Filter>Tests\Syntax Checks\Source</Filter>
    </ClCompile>
    <ClCompile Include="..\syntax_check\function.h.t.cpp">
      <Filter>Tests\Syntax Checks\Source</Filter>
    </ClCompile>
    <ClCompile Include="..\syntax_check\functional.h.t.cpp">
      <Filter>Tests\Syntax Checks\Source</Filter>
    </ClCompile>
    <ClCompile Include="..\syntax_check\gamma.h.t.cpp">
      <Filter>Tests\Syntax Checks\Source</Filter>
    </ClCompile>
    <ClCompile Include="..\syntax_check\generic_pool.h.t.cpp">
      <Filter>Tests\Syntax Checks\Source</Filter>
    </ClCompile>
    <ClCompile Include="..\syntax_check\hash.h.t.cpp">
      <Filter>Tests\Syntax Checks\Source</Filter>
    </ClCompile>
    <ClCompile Include="..\syntax_check\histogram.h.t.cpp">
      <Filter>Tests\Syntax Checks\Source</Filter>
    </ClCompile>
    <ClCompile Include="..\syntax_check\ihash.h.t.cpp">
      <Filter>Tests\Syntax Checks\Source</Filter>
    </ClCompile>
    <ClCompile Include="..\syntax_check\imemory_block_allocator.h.t.cpp">
      <Filter>Tests\Syntax Checks\Source</Filter>
    </ClCompile>
    <ClCompile Include="..\syntax_check\indirect_vector.h.t.cpp">
      <Filter>Tests\Syntax Checks\Source</Filter>
    </ClCompile>
    <ClCompile Include="..\syntax_check\initializer_list.h.t.cpp">
      <Filter>Tests\Syntax Checks\Source</Filter>
    </ClCompile>
    <ClCompile Include="..\syntax_check\instance_count.h.t.cpp">
      <Filter>Tests\Syntax Checks\Source</Filter>
    </ClCompile>
    <ClCompile Include="..\syntax_check\integral_limits.h.t.cpp">
      <Filter>Tests\Syntax Checks\Source</Filter>
    </ClCompile>
    <ClCompile Include="..\syntax_check\intrusive_forward_list.h.t.cpp">
      <Filter>Tests\Syntax Checks\Source</Filter>
    </ClCompile>
    <ClCompile Include="..\syntax_check\intrusive_links.h.t.cpp">
      <Filter>Tests\Syntax Checks\Source</Filter>
    </ClCompile>
    <ClCompile Include="..\syntax_check\intrusive_list.h.t.cpp">
      <Filter>Tests\Syntax Checks\Source</Filter>
    </ClCompile>
    <ClCompile Include="..\syntax_check\intrusive_queue.h.t.cpp">
      <Filter>Tests\Syntax Checks\Source</Filter>
    </ClCompile>
    <ClCompile Include="..\syntax_check\intrusive_stack.h.t.cpp">
      <Filter>Tests\Syntax Checks\Source</Filter>
    </ClCompile>
    <ClCompile Include="..\syntax_check\invert.h.t.cpp">
      <Filter>Tests\Syntax Checks\Source</Filter>
    </ClCompile>
    <ClCompile Include="..\syntax_check\io_port.h.t.cpp">
      <Filter>Tests\Syntax Checks\Source</Filter>
    </ClCompile>
    <ClCompile Include="..\syntax_check\ipool.h.t.cpp">
      <Filter>Tests\Syntax Checks\Source</Filter>
    </ClCompile>
    <ClCompile Include="..\syntax_check\ireference_counted_message_pool.h.t.cpp">
      <Filter>Tests\Syntax Checks\Source</Filter>
    </ClCompile>
    <ClCompile Include="..\syntax_check\iterator.h.t.cpp">
      <Filter>Tests\Syntax Checks\Source</Filter>
    </ClCompile>
    <ClCompile Include="..\syntax_check\jenkins.h.t.cpp">
      <Filter>Tests\Syntax Checks\Source</Filter>
    </ClCompile>
    <ClCompile Include="..\syntax_check\largest.h.t.cpp">
      <Filter>Tests\Syntax Checks\Source</Filter>
    </ClCompile>
    <ClCompile Include="..\syntax_check\limiter.h.t.cpp">
      <Filter>Tests\Syntax Checks\Source</Filter>
    </ClCompile>
    <ClCompile Include="..\syntax_check\limits.h.t.cpp">
      <Filter>Tests\Syntax Checks\Source</Filter>
    </ClCompile>
    <ClCompile Include="..\syntax_check\list.h.t.cpp">
      <Filter>Tests\Syntax Checks\Source</Filter>
    </ClCompile>
    <ClCompile Include="..\syntax_check\log.h.t.cpp">
      <Filter>Tests\Syntax Checks\Source</Filter>
    </ClCompile>
    <ClCompile Include="..\syntax_check\macros.h.t.cpp">
      <Filter>Tests\Syntax Checks\Source</Filter>
    </ClCompile>
    <ClCompile Include="..\syntax_check\map.h.t.cpp">
      <Filter>Tests\Syntax Checks\Source</Filter>
    </ClCompile>
    <ClCompile Include="..\syntax_check\math_constants.h.t.cpp">
      <Filter>Tests\Syntax Checks\Source</Filter>
    </ClCompile>
    <ClCompile Include="..\syntax_check\mean.h.t.cpp">
      <Filter>Tests\Syntax Checks\Source</Filter>
    </ClCompile>
    <ClCompile Include="..\syntax_check\mem_cast.h.t.cpp">
      <Filter>Tests\Syntax Checks\Source</Filter>
    </ClCompile>
    <ClCompile Include="..\syntax_check\memory.h.t.cpp">
      <Filter>Tests\Syntax Checks\Source</Filter>
    </ClCompile>
    <ClCompile Include="..\syntax_check\memory_model.h.t.cpp">
      <Filter>Tests\Syntax Checks\Source</Filter>
    </ClCompile>
    <ClCompile Include="..\syntax_check\message.h.t.cpp">
      <Filter>Tests\Syntax Checks\Source</Filter>
    </ClCompile>
    <ClCompile Include="..\syntax_check\message_broker.h.t.cpp">
      <Filter>Tests\Syntax Checks\Source</Filter>
    </ClCompile>
    <ClCompile Include="..\syntax_check\message_bus.h.t.cpp">
      <Filter>Tests\Syntax Checks\Source</Filter>
    </ClCompile>
    <ClCompile Include="..\syntax_check\message_packet.h.t.cpp">
      <Filter>Tests\Syntax Checks\Source</Filter>
    </ClCompile>
    <ClCompile Include="..\syntax_check\message_router.h.t.cpp">
      <Filter>Tests\Syntax Checks\Source</Filter>
    </ClCompile>
    <ClCompile Include="..\syntax_check\message_router_registry.h.t.cpp">
      <Filter>Tests\Syntax Checks\Source</Filter>
    </ClCompile>
    <ClCompile Include="..\syntax_check\message_timer.h.t.cpp">
      <Filter>Tests\Syntax Checks\Source</Filter>
    </ClCompile>
    <ClCompile Include="..\syntax_check\message_timer_atomic.h.t.cpp">
      <Filter>Tests\Syntax Checks\Source</Filter>
    </ClCompile>
    <ClCompile Include="..\syntax_check\message_timer_interrupt.h.t.cpp">
      <Filter>Tests\Syntax Checks\Source</Filter>
    </ClCompile>
    <ClCompile Include="..\syntax_check\message_timer_locked.h.t.cpp">
      <Filter>Tests\Syntax Checks\Source</Filter>
    </ClCompile>
    <ClCompile Include="..\syntax_check\message_types.h.t.cpp">
      <Filter>Tests\Syntax Checks\Source</Filter>
    </ClCompile>
    <ClCompile Include="..\syntax_check\multi_array.h.t.cpp">
      <Filter>Tests\Syntax Checks\Source</Filter>
    </ClCompile>
    <ClCompile Include="..\syntax_check\multi_range.h.t.cpp">
      <Filter>Tests\Syntax Checks\Source</Filter>
    </ClCompile>
    <ClCompile Include="..\syntax_check\multi_span.h.t.cpp">
      <Filter>Tests\Syntax Checks\Source</Filter>
    </ClCompile>
    <ClCompile Include="..\syntax_check\multi_vector.h.t.cpp">
      <Filter>Tests\Syntax Checks\Source</Filter>
    </ClCompile>
    <ClCompile Include="..\syntax_check\multimap.h.t.cpp">
      <Filter>Tests\Syntax Checks\Source</Filter>
    </ClCompile>
    <ClCompile Include="..\syntax_check\multiset.h.t.cpp">
      <Filter>Tests\Syntax Checks\Source</Filter>
    </ClCompile>
    <ClCompile Include="..\syntax_check\murmur3.h.t.cpp">
      <Filter>Tests\Syntax Checks\Source</Filter>
    </ClCompile>
    <ClCompile Include="..\syntax_check\mutex.h.t.cpp">
      <Filter>Tests\Syntax Checks\Source</Filter>
    </ClCompile>
    <ClCompile Include="..\syntax_check\negative.h.t.cpp">
      <Filter>Tests\Syntax Checks\Source</Filter>
    </ClCompile>
    <ClCompile Include="..\syntax_check\nth_type.h.t.cpp">
      <Filter>Tests\Syntax Checks\Source</Filter>
    </ClCompile>
    <ClCompile Include="..\syntax_check\null_type.h.t.cpp">
      <Filter>Tests\Syntax Checks\Source</Filter>
    </ClCompile>
    <ClCompile Include="..\syntax_check\nullptr.h.t.cpp">
      <Filter>Tests\Syntax Checks\Source</Filter>
    </ClCompile>
    <ClCompile Include="..\syntax_check\numeric.h.t.cpp">
      <Filter>Tests\Syntax Checks\Source</Filter>
    </ClCompile>
    <ClCompile Include="..\syntax_check\observer.h.t.cpp">
      <Filter>Tests\Syntax Checks\Source</Filter>
    </ClCompile>
    <ClCompile Include="..\syntax_check\optional.h.t.cpp">
      <Filter>Tests\Syntax Checks\Source</Filter>
    </ClCompile>
    <ClCompile Include="..\syntax_check\overload.h.t.cpp">
      <Filter>Tests\Syntax Checks\Source</Filter>
    </ClCompile>
    <ClCompile Include="..\syntax_check\packet.h.t.cpp">
      <Filter>Tests\Syntax Checks\Source</Filter>
    </ClCompile>
    <ClCompile Include="..\syntax_check\parameter_pack.h.t.cpp">
      <Filter>Tests\Syntax Checks\Source</Filter>
    </ClCompile>
    <ClCompile Include="..\syntax_check\parameter_type.h.t.cpp">
      <Filter>Tests\Syntax Checks\Source</Filter>
    </ClCompile>
    <ClCompile Include="..\syntax_check\pearson.h.t.cpp">
      <Filter>Tests\Syntax Checks\Source</Filter>
    </ClCompile>
    <ClCompile Include="..\syntax_check\permutations.h.t.cpp">
      <Filter>Tests\Syntax Checks\Source</Filter>
    </ClCompile>
    <ClCompile Include="..\syntax_check\placement_new.h.t.cpp">
      <Filter>Tests\Syntax Checks\Source</Filter>
    </ClCompile>
    <ClCompile Include="..\syntax_check\platform.h.t.cpp">
      <Filter>Tests\Syntax Checks\Source</Filter>
    </ClCompile>
    <ClCompile Include="..\syntax_check\poly_span.h.t.cpp">
      <Filter>Tests\Syntax Checks\Source</Filter>
    </ClCompile>
    <ClCompile Include="..\syntax_check\pool.h.t.cpp">
      <Filter>Tests\Syntax Checks\Source</Filter>
    </ClCompile>
    <ClCompile Include="..\syntax_check\power.h.t.cpp">
      <Filter>Tests\Syntax Checks\Source</Filter>
    </ClCompile>
    <ClCompile Include="..\syntax_check\priority_queue.h.t.cpp">
      <Filter>Tests\Syntax Checks\Source</Filter>
    </ClCompile>
    <ClCompile Include="..\syntax_check\pseudo_moving_average.h.t.cpp">
      <Filter>Tests\Syntax Checks\Source</Filter>
    </ClCompile>
    <ClCompile Include="..\syntax_check\quantize.h.t.cpp">
      <Filter>Tests\Syntax Checks\Source</Filter>
    </ClCompile>
    <ClCompile Include="..\syntax_check\queue.h.t.cpp">
      <Filter>Tests\Syntax Checks\Source</Filter>
    </ClCompile>
    <ClCompile Include="..\syntax_check\queue_lockable.h.t.cpp">
      <Filter>Tests\Syntax Checks\Source</Filter>
    </ClCompile>
    <ClCompile Include="..\syntax_check\queue_mpmc_mutex.h.t.cpp">
      <Filter>Tests\Syntax Checks\Source</Filter>
    </ClCompile>
    <ClCompile Include="..\syntax_check\queue_spsc_atomic.h.t.cpp">
      <Filter>Tests\Syntax Checks\Source</Filter>
    </ClCompile>
    <ClCompile Include="..\syntax_check\queue_spsc_isr.h.t.cpp">
      <Filter>Tests\Syntax Checks\Source</Filter>
    </ClCompile>
    <ClCompile Include="..\syntax_check\queue_spsc_locked.h.t.cpp">
      <Filter>Tests\Syntax Checks\Source</Filter>
    </ClCompile>
    <ClCompile Include="..\syntax_check\radix.h.t.cpp">
      <Filter>Tests\Syntax Checks\Source</Filter>
    </ClCompile>
    <ClCompile Include="..\syntax_check\random.h.t.cpp">
      <Filter>Tests\Syntax Checks\Source</Filter>
    </ClCompile>
    <ClCompile Include="..\syntax_check\ratio.h.t.cpp">
      <Filter>Tests\Syntax Checks\Source</Filter>
    </ClCompile>
    <ClCompile Include="..\syntax_check\reference_counted_message.h.t.cpp">
      <Filter>Tests\Syntax Checks\Source</Filter>
    </ClCompile>
    <ClCompile Include="..\syntax_check\reference_counted_message_pool.h.t.cpp">
      <Filter>Tests\Syntax Checks\Source</Filter>
    </ClCompile>
    <ClCompile Include="..\syntax_check\reference_counted_object.h.t.cpp">
      <Filter>Tests\Syntax Checks\Source</Filter>
    </ClCompile>
    <ClCompile Include="..\syntax_check\reference_flat_map.h.t.cpp">
      <Filter>Tests\Syntax Checks\Source</Filter>
    </ClCompile>
    <ClCompile Include="..\syntax_check\reference_flat_multimap.h.t.cpp">
      <Filter>Tests\Syntax Checks\Source</Filter>
    </ClCompile>
    <ClCompile Include="..\syntax_check\reference_flat_multiset.h.t.cpp">
      <Filter>Tests\Syntax Checks\Source</Filter>
    </ClCompile>
    <ClCompile Include="..\syntax_check\reference_flat_set.h.t.cpp">
      <Filter>Tests\Syntax Checks\Source</Filter>
    </ClCompile>
    <ClCompile Include="..\syntax_check\rescale.h.t.cpp">
      <Filter>Tests\Syntax Checks\Source</Filter>
    </ClCompile>
    <ClCompile Include="..\syntax_check\rms.h.t.cpp">
      <Filter>Tests\Syntax Checks\Source</Filter>
    </ClCompile>
    <ClCompile Include="..\syntax_check\scaled_rounding.h.t.cpp">
      <Filter>Tests\Syntax Checks\Source</Filter>
    </ClCompile>
    <ClCompile Include="..\syntax_check\scheduler.h.t.cpp">
      <Filter>Tests\Syntax Checks\Source</Filter>
    </ClCompile>
    <ClCompile Include="..\syntax_check\set.h.t.cpp">
      <Filter>Tests\Syntax Checks\Source</Filter>
    </ClCompile>
    <ClCompile Include="..\syntax_check\shared_message.h.t.cpp">
      <Filter>Tests\Syntax Checks\Source</Filter>
    </ClCompile>
    <ClCompile Include="..\syntax_check\singleton.h.t.cpp">
      <Filter>Tests\Syntax Checks\Source</Filter>
    </ClCompile>
    <ClCompile Include="..\syntax_check\smallest.h.t.cpp">
      <Filter>Tests\Syntax Checks\Source</Filter>
    </ClCompile>
    <ClCompile Include="..\syntax_check\span.h.t.cpp">
      <Filter>Tests\Syntax Checks\Source</Filter>
    </ClCompile>
    <ClCompile Include="..\syntax_check\sqrt.h.t.cpp">
      <Filter>Tests\Syntax Checks\Source</Filter>
    </ClCompile>
    <ClCompile Include="..\syntax_check\stack.h.t.cpp">
      <Filter>Tests\Syntax Checks\Source</Filter>
    </ClCompile>
    <ClCompile Include="..\syntax_check\standard_deviation.h.t.cpp">
      <Filter>Tests\Syntax Checks\Source</Filter>
    </ClCompile>
    <ClCompile Include="..\syntax_check\state_chart.h.t.cpp">
      <Filter>Tests\Syntax Checks\Source</Filter>
    </ClCompile>
    <ClCompile Include="..\syntax_check\static_assert.h.t.cpp">
      <Filter>Tests\Syntax Checks\Source</Filter>
    </ClCompile>
    <ClCompile Include="..\syntax_check\string.h.t.cpp">
      <Filter>Tests\Syntax Checks\Source</Filter>
    </ClCompile>
    <ClCompile Include="..\syntax_check\string_stream.h.t.cpp">
      <Filter>Tests\Syntax Checks\Source</Filter>
    </ClCompile>
    <ClCompile Include="..\syntax_check\string_utilities.h.t.cpp">
      <Filter>Tests\Syntax Checks\Source</Filter>
    </ClCompile>
    <ClCompile Include="..\syntax_check\string_view.h.t.cpp">
      <Filter>Tests\Syntax Checks\Source</Filter>
    </ClCompile>
    <ClCompile Include="..\syntax_check\successor.h.t.cpp">
      <Filter>Tests\Syntax Checks\Source</Filter>
    </ClCompile>
    <ClCompile Include="..\syntax_check\task.h.t.cpp">
      <Filter>Tests\Syntax Checks\Source</Filter>
    </ClCompile>
    <ClCompile Include="..\syntax_check\threshold.h.t.cpp">
      <Filter>Tests\Syntax Checks\Source</Filter>
    </ClCompile>
    <ClCompile Include="..\syntax_check\timer.h.t.cpp">
      <Filter>Tests\Syntax Checks\Source</Filter>
    </ClCompile>
    <ClCompile Include="..\syntax_check\to_arithmetic.h.t.cpp">
      <Filter>Tests\Syntax Checks\Source</Filter>
    </ClCompile>
    <ClCompile Include="..\syntax_check\to_string.h.t.cpp">
      <Filter>Tests\Syntax Checks\Source</Filter>
    </ClCompile>
    <ClCompile Include="..\syntax_check\to_u16string.h.t.cpp">
      <Filter>Tests\Syntax Checks\Source</Filter>
    </ClCompile>
    <ClCompile Include="..\syntax_check\to_u32string.h.t.cpp">
      <Filter>Tests\Syntax Checks\Source</Filter>
    </ClCompile>
    <ClCompile Include="..\syntax_check\to_wstring.h.t.cpp">
      <Filter>Tests\Syntax Checks\Source</Filter>
    </ClCompile>
    <ClCompile Include="..\syntax_check\type_def.h.t.cpp">
      <Filter>Tests\Syntax Checks\Source</Filter>
    </ClCompile>
    <ClCompile Include="..\syntax_check\type_lookup.h.t.cpp">
      <Filter>Tests\Syntax Checks\Source</Filter>
    </ClCompile>
    <ClCompile Include="..\syntax_check\type_select.h.t.cpp">
      <Filter>Tests\Syntax Checks\Source</Filter>
    </ClCompile>
    <ClCompile Include="..\syntax_check\type_traits.h.t.cpp">
      <Filter>Tests\Syntax Checks\Source</Filter>
    </ClCompile>
    <ClCompile Include="..\syntax_check\u16format_spec.h.t.cpp">
      <Filter>Tests\Syntax Checks\Source</Filter>
    </ClCompile>
    <ClCompile Include="..\syntax_check\u16string.h.t.cpp">
      <Filter>Tests\Syntax Checks\Source</Filter>
    </ClCompile>
    <ClCompile Include="..\syntax_check\u16string_stream.h.t.cpp">
      <Filter>Tests\Syntax Checks\Source</Filter>
    </ClCompile>
    <ClCompile Include="..\syntax_check\u32format_spec.h.t.cpp">
      <Filter>Tests\Syntax Checks\Source</Filter>
    </ClCompile>
    <ClCompile Include="..\syntax_check\u32string.h.t.cpp">
      <Filter>Tests\Syntax Checks\Source</Filter>
    </ClCompile>
    <ClCompile Include="..\syntax_check\u32string_stream.h.t.cpp">
      <Filter>Tests\Syntax Checks\Source</Filter>
    </ClCompile>
    <ClCompile Include="..\syntax_check\unaligned_type.h.t.cpp">
      <Filter>Tests\Syntax Checks\Source</Filter>
    </ClCompile>
    <ClCompile Include="..\syntax_check\unordered_map.h.t.cpp">
      <Filter>Tests\Syntax Checks\Source</Filter>
    </ClCompile>
    <ClCompile Include="..\syntax_check\unordered_multimap.h.t.cpp">
      <Filter>Tests\Syntax Checks\Source</Filter>
    </ClCompile>
    <ClCompile Include="..\syntax_check\unordered_multiset.h.t.cpp">
      <Filter>Tests\Syntax Checks\Source</Filter>
    </ClCompile>
    <ClCompile Include="..\syntax_check\unordered_set.h.t.cpp">
      <Filter>Tests\Syntax Checks\Source</Filter>
    </ClCompile>
    <ClCompile Include="..\syntax_check\user_type.h.t.cpp">
      <Filter>Tests\Syntax Checks\Source</Filter>
    </ClCompile>
    <ClCompile Include="..\syntax_check\utility.h.t.cpp">
      <Filter>Tests\Syntax Checks\Source</Filter>
    </ClCompile>
    <ClCompile Include="..\syntax_check\variance.h.t.cpp">
      <Filter>Tests\Syntax Checks\Source</Filter>
    </ClCompile>
    <ClCompile Include="..\syntax_check\variant.h.t.cpp">
      <Filter>Tests\Syntax Checks\Source</Filter>
    </ClCompile>
    <ClCompile Include="..\syntax_check\variant_legacy.h.t.cpp">
      <Filter>Tests\Syntax Checks\Source</Filter>
    </ClCompile>
    <ClCompile Include="..\syntax_check\variant_old.h.t.cpp">
      <Filter>Tests\Syntax Checks\Source</Filter>
    </ClCompile>
    <ClCompile Include="..\syntax_check\variant_pool.h.t.cpp">
      <Filter>Tests\Syntax Checks\Source</Filter>
    </ClCompile>
    <ClCompile Include="..\syntax_check\variant_variadic.h.t.cpp">
      <Filter>Tests\Syntax Checks\Source</Filter>
    </ClCompile>
    <ClCompile Include="..\syntax_check\vector.h.t.cpp">
      <Filter>Tests\Syntax Checks\Source</Filter>
    </ClCompile>
    <ClCompile Include="..\syntax_check\version.h.t.cpp">
      <Filter>Tests\Syntax Checks\Source</Filter>
    </ClCompile>
    <ClCompile Include="..\syntax_check\visitor.h.t.cpp">
      <Filter>Tests\Syntax Checks\Source</Filter>
    </ClCompile>
    <ClCompile Include="..\syntax_check\wformat_spec.h.t.cpp">
      <Filter>Tests\Syntax Checks\Source</Filter>
    </ClCompile>
    <ClCompile Include="..\syntax_check\wstring.h.t.cpp">
      <Filter>Tests\Syntax Checks\Source</Filter>
    </ClCompile>
    <ClCompile Include="..\syntax_check\wstring_stream.h.t.cpp">
      <Filter>Tests\Syntax Checks\Source</Filter>
    </ClCompile>
    <ClCompile Include="..\syntax_check\base64.h.t.cpp">
      <Filter>Tests\Syntax Checks\Source</Filter>
    </ClCompile>
    <ClCompile Include="..\test_math.cpp">
      <Filter>Tests\Maths</Filter>
    </ClCompile>
    <ClCompile Include="..\test_math_functions.cpp">
      <Filter>Tests\Maths</Filter>
    </ClCompile>
    <ClCompile Include="..\test_string_u8.cpp">
      <Filter>Tests\Strings</Filter>
    </ClCompile>
    <ClCompile Include="..\test_string_u8_external_buffer.cpp">
      <Filter>Tests\Strings</Filter>
    </ClCompile>
    <ClCompile Include="..\syntax_check\u8string.h.t.cpp">
      <Filter>Tests\Syntax Checks\Source</Filter>
    </ClCompile>
    <ClCompile Include="..\test_string_utilities_u8.cpp">
      <Filter>Tests\Strings</Filter>
    </ClCompile>
    <ClCompile Include="..\test_string_utilities_std_u8.cpp">
      <Filter>Tests\Strings</Filter>
    </ClCompile>
    <ClCompile Include="..\test_string_stream_u8.cpp">
      <Filter>Tests\Strings</Filter>
    </ClCompile>
    <ClCompile Include="..\test_to_u8string.cpp">
      <Filter>Tests\Strings</Filter>
    </ClCompile>
    <ClCompile Include="..\test_to_arithmetic_u8.cpp">
      <Filter>Tests\Strings</Filter>
    </ClCompile>
    <ClCompile Include="..\syntax_check\u8format_spec.h.t.cpp">
      <Filter>Tests\Syntax Checks\Source</Filter>
    </ClCompile>
    <ClCompile Include="..\syntax_check\u8string_stream.h.t.cpp">
      <Filter>Tests\Syntax Checks\Source</Filter>
    </ClCompile>
    <ClCompile Include="..\syntax_check\to_u8string.h.t.cpp">
      <Filter>Tests\Syntax Checks\Source</Filter>
    </ClCompile>
    <ClCompile Include="..\test_crc1.cpp">
      <Filter>Tests\CRC</Filter>
    </ClCompile>
    <ClCompile Include="..\test_bitset_new_comparisons.cpp">
      <Filter>Tests\Binary</Filter>
    </ClCompile>
    <ClCompile Include="..\syntax_check\math.h.t.cpp">
      <Filter>Tests\Syntax Checks\Source</Filter>
    </ClCompile>
    <ClCompile Include="..\syntax_check\crc8_j1850.h.t.cpp">
      <Filter>Tests\Syntax Checks\Source</Filter>
    </ClCompile>
    <ClCompile Include="..\syntax_check\crc8_j1850_zero.h.t.cpp">
      <Filter>Tests\Syntax Checks\Source</Filter>
    </ClCompile>
    <ClCompile Include="..\test_crc8_j1850.cpp">
      <Filter>Tests\CRC</Filter>
    </ClCompile>
    <ClCompile Include="..\test_crc8_j1850_zero.cpp">
      <Filter>Tests\CRC</Filter>
    </ClCompile>
    <ClCompile Include="..\syntax_check\gcd.h.t.cpp">
      <Filter>Tests\Syntax Checks\Source</Filter>
    </ClCompile>
    <ClCompile Include="..\syntax_check\lcm.h.t.cpp">
      <Filter>Tests\Syntax Checks\Source</Filter>
    </ClCompile>
    <ClCompile Include="..\test_message.cpp">
      <Filter>Tests\Messaging</Filter>
    </ClCompile>
    <ClCompile Include="..\test_base64_RFC2152_decoder.cpp">
      <Filter>Tests\Codecs\Base64</Filter>
    </ClCompile>
    <ClCompile Include="..\test_base64_RFC2152_encoder.cpp">
      <Filter>Tests\Codecs\Base64</Filter>
    </ClCompile>
    <ClCompile Include="..\test_base64_RFC3501_encoder.cpp">
      <Filter>Tests\Codecs\Base64</Filter>
    </ClCompile>
    <ClCompile Include="..\test_base64_RFC4648_decoder_with_no_padding.cpp">
      <Filter>Tests\Codecs\Base64</Filter>
    </ClCompile>
    <ClCompile Include="..\test_base64_RFC4648_encoder_with_no_padding.cpp">
      <Filter>Tests\Codecs\Base64</Filter>
    </ClCompile>
    <ClCompile Include="..\test_base64_RFC4648_encoder_with_padding.cpp">
      <Filter>Tests\Codecs\Base64</Filter>
    </ClCompile>
    <ClCompile Include="..\test_base64_RFC4648_URL_encoder_with_no_padding.cpp">
      <Filter>Tests\Codecs\Base64</Filter>
    </ClCompile>
    <ClCompile Include="..\test_base64_RFC4648_URL_encoder_with_padding.cpp">
      <Filter>Tests\Codecs\Base64</Filter>
    </ClCompile>
    <ClCompile Include="..\test_base64_RFC4648_decoder_with_padding.cpp">
      <Filter>Tests\Codecs\Base64</Filter>
    </ClCompile>
    <ClCompile Include="..\test_base64_RFC3501_decoder.cpp">
      <Filter>Tests\Codecs\Base64</Filter>
    </ClCompile>
    <ClCompile Include="..\test_base64_RFC4648_URL_decoder_with_no_padding.cpp">
      <Filter>Tests\Codecs\Base64</Filter>
    </ClCompile>
    <ClCompile Include="..\test_base64_RFC4648_URL_decoder_with_padding.cpp">
      <Filter>Tests\Codecs\Base64</Filter>
    </ClCompile>
    <ClCompile Include="..\syntax_check\base64_decoder.h.t.cpp">
      <Filter>Tests\Syntax Checks\Source</Filter>
    </ClCompile>
    <ClCompile Include="..\syntax_check\base64_encoder.h.t.cpp">
      <Filter>Tests\Syntax Checks\Source</Filter>
    </ClCompile>
    <ClCompile Include="..\syntax_check\bitset.h.t.cpp">
      <Filter>Tests\Syntax Checks\Source</Filter>
    </ClCompile>
    <ClCompile Include="..\syntax_check\crc1.h.t.cpp">
      <Filter>Tests\Syntax Checks\Source</Filter>
    </ClCompile>
    <ClCompile Include="..\syntax_check\hfsm.h.t.cpp">
      <Filter>Tests\Syntax Checks\Source</Filter>
    </ClCompile>
    <ClCompile Include="..\syntax_check\result.h.t.cpp">
      <Filter>Tests\Syntax Checks\Source</Filter>
    </ClCompile>
    <ClCompile Include="..\syntax_check\stringify.h.t.cpp">
      <Filter>Tests\Syntax Checks\Source</Filter>
    </ClCompile>
    <ClCompile Include="..\test_ratio.cpp">
      <Filter>Tests\Maths</Filter>
    </ClCompile>
    <ClCompile Include="..\test_uncopyable.cpp">
      <Filter>Tests\Misc</Filter>
    </ClCompile>
    <ClCompile Include="..\syntax_check\uncopyable.h.t.cpp">
      <Filter>Tests\Syntax Checks\Source</Filter>
    </ClCompile>
    <ClCompile Include="..\test_unaligned_type_ext.cpp">
      <Filter>Tests\Types</Filter>
    </ClCompile>
    <ClCompile Include="..\etl_error_handler\assert_function\assert_function.cpp">
      <Filter>Tests\Error Handler\Assert Function</Filter>
    </ClCompile>
    <ClCompile Include="..\etl_error_handler\assert_function\test_error_handler.cpp">
      <Filter>Tests\Error Handler\Assert Function</Filter>
    </ClCompile>
    <ClCompile Include="..\test_function_traits.cpp">
      <Filter>Tests\Types</Filter>
    </ClCompile>
    <ClCompile Include="..\test_singleton_base.cpp">
      <Filter>Tests\Patterns</Filter>
    </ClCompile>
    <ClCompile Include="..\syntax_check\function_traits.h.t.cpp">
      <Filter>Tests\Syntax Checks\Source</Filter>
    </ClCompile>
    <ClCompile Include="..\syntax_check\singleton_base.h.t.cpp">
      <Filter>Tests\Syntax Checks\Source</Filter>
    </ClCompile>
    <ClCompile Include="..\test_type_list.cpp">
      <Filter>Tests\Types</Filter>
    </ClCompile>
    <ClCompile Include="..\test_index_of_type.cpp">
      <Filter>Tests\Types</Filter>
    </ClCompile>
    <ClCompile Include="..\test_tuple.cpp">
      <Filter>Tests\Containers</Filter>
    </ClCompile>
    <ClCompile Include="..\test_chrono_weekday_indexed.cpp">
      <Filter>Tests\Chrono</Filter>
    </ClCompile>
    <ClCompile Include="..\test_chrono_weekday_last.cpp">
      <Filter>Tests\Chrono</Filter>
    </ClCompile>
    <ClCompile Include="..\test_chrono_duration.cpp">
      <Filter>Tests\Chrono</Filter>
    </ClCompile>
    <ClCompile Include="..\test_ratio.cpp">
      <Filter>Tests\Misc</Filter>
    </ClCompile>
    <ClCompile Include="..\test_chrono_month_day.cpp">
      <Filter>Tests\Chrono</Filter>
    </ClCompile>
    <ClCompile Include="..\test_chrono_month_day_last.cpp">
      <Filter>Tests\Chrono</Filter>
    </ClCompile>
    <ClCompile Include="..\test_chrono_month_weekday.cpp">
      <Filter>Tests\Chrono</Filter>
    </ClCompile>
    <ClCompile Include="..\test_chrono_month_weekday_last.cpp">
      <Filter>Tests\Chrono</Filter>
    </ClCompile>
    <ClCompile Include="..\test_chrono_hh_mm_ss.cpp">
      <Filter>Tests\Chrono</Filter>
    </ClCompile>
    <ClCompile Include="..\syntax_check\tuple.h.t.cpp">
      <Filter>Tests\Syntax Checks\Source</Filter>
<<<<<<< HEAD
=======
    </ClCompile>
    <ClCompile Include="..\test_chrono_year_month.cpp">
      <Filter>Tests\Chrono</Filter>
    </ClCompile>
    <ClCompile Include="..\test_chrono_operators.cpp">
      <Filter>Tests\Chrono</Filter>
    </ClCompile>
    <ClCompile Include="..\test_chrono_year_month_day.cpp">
      <Filter>Tests\Chrono</Filter>
    </ClCompile>
    <ClCompile Include="..\test_chrono_year_month_day_last.cpp">
      <Filter>Tests\Chrono</Filter>
    </ClCompile>
    <ClCompile Include="..\test_chrono_clocks.cpp">
      <Filter>Tests\Chrono</Filter>
    </ClCompile>
    <ClCompile Include="..\test_chrono_time_point.cpp">
      <Filter>Tests\Chrono</Filter>
    </ClCompile>
    <ClCompile Include="..\syntax_check\chrono.h.t.cpp">
      <Filter>Tests\Syntax Checks\Source</Filter>
>>>>>>> 875d78d0
    </ClCompile>
  </ItemGroup>
  <ItemGroup>
    <None Include="..\..\library.properties">
      <Filter>Resource Files</Filter>
    </None>
    <None Include="..\..\etl.pspimage">
      <Filter>Resource Files\Images</Filter>
    </None>
    <None Include="..\..\etl.xar">
      <Filter>Resource Files\Images</Filter>
    </None>
    <None Include="..\..\library.json">
      <Filter>Resource Files</Filter>
    </None>
    <None Include="..\..\README.md">
      <Filter>Resource Files</Filter>
    </None>
    <None Include="cpp.hint">
      <Filter>Resource Files</Filter>
    </None>
    <None Include="..\..\include\etl\generators\generate_variant_pool.bat">
      <Filter>Resource Files\Generators</Filter>
    </None>
    <None Include="..\..\include\etl\generators\generate_type_traits.bat">
      <Filter>Resource Files\Generators</Filter>
    </None>
    <None Include="..\..\include\etl\generators\generate_type_select.bat">
      <Filter>Resource Files\Generators</Filter>
    </None>
    <None Include="..\..\include\etl\generators\generate_type_lookup.bat">
      <Filter>Resource Files\Generators</Filter>
    </None>
    <None Include="..\..\include\etl\generators\generate_smallest.bat">
      <Filter>Resource Files\Generators</Filter>
    </None>
    <None Include="..\..\include\etl\generators\generate_message_router.bat">
      <Filter>Resource Files\Generators</Filter>
    </None>
    <None Include="..\..\include\etl\generators\generate_message_packet.bat">
      <Filter>Resource Files\Generators</Filter>
    </None>
    <None Include="..\..\include\etl\generators\generate_largest.bat">
      <Filter>Resource Files\Generators</Filter>
    </None>
    <None Include="..\..\include\etl\generators\generate_fsm.bat">
      <Filter>Resource Files\Generators</Filter>
    </None>
    <None Include="..\..\include\etl\generators\generate.bat">
      <Filter>Resource Files\Generators</Filter>
    </None>
    <None Include="..\..\.circleci\config.yml">
      <Filter>Resource Files\CI\CircleCI</Filter>
    </None>
    <None Include="..\..\appveyor.yml">
      <Filter>Resource Files\CI\Appveyor</Filter>
    </None>
    <None Include="..\..\.clang-format">
      <Filter>Resource Files</Filter>
    </None>
    <None Include="..\..\.gitattributes">
      <Filter>Resource Files\Git</Filter>
    </None>
    <None Include="..\..\.gitignore">
      <Filter>Resource Files\Git</Filter>
    </None>
    <None Include="..\..\.gitmodules">
      <Filter>Resource Files\Git</Filter>
    </None>
    <None Include="..\..\meson.build">
      <Filter>Resource Files</Filter>
    </None>
    <None Include="..\..\arduino\library-arduino.json">
      <Filter>Resource Files\Arduino</Filter>
    </None>
    <None Include="..\..\arduino\library-arduino.properties">
      <Filter>Resource Files\Arduino</Filter>
    </None>
    <None Include="..\..\cmake\GetGitRevisionDescription.cmake">
      <Filter>Resource Files\CMake</Filter>
    </None>
    <None Include="..\..\cmake\GetGitRevisionDescription.cmake.in">
      <Filter>Resource Files\CMake</Filter>
    </None>
    <None Include="..\..\cmake\helpers.cmake">
      <Filter>Resource Files\CMake</Filter>
    </None>
    <None Include="..\..\scripts\update_release.py">
      <Filter>Tests\Scripts</Filter>
    </None>
    <None Include="..\..\scripts\generator_test.py">
      <Filter>Tests\Scripts</Filter>
    </None>
    <None Include="..\meson.build">
      <Filter>Tests\Test Support</Filter>
    </None>
    <None Include="..\..\.github\workflows\msvc.yml">
      <Filter>Resource Files\CI\Github</Filter>
    </None>
    <None Include="..\..\.github\workflows\clang-syntax-checks.yml">
      <Filter>Resource Files\CI\Github</Filter>
    </None>
    <None Include="..\..\.github\workflows\gcc-syntax-checks.yml">
      <Filter>Resource Files\CI\Github</Filter>
    </None>
    <None Include="..\run-syntax-checks.sh">
      <Filter>Tests\Scripts</Filter>
    </None>
    <None Include="..\run-tests.sh">
      <Filter>Tests\Scripts</Filter>
    </None>
    <None Include="..\..\scripts\generator_test.bat">
      <Filter>Tests\Scripts</Filter>
    </None>
    <None Include="..\..\scripts\update_release.bat">
      <Filter>Tests\Scripts</Filter>
    </None>
    <None Include="..\..\scripts\update_version.bat">
      <Filter>Tests\Scripts</Filter>
    </None>
    <None Include="..\..\scripts\update_version.py">
      <Filter>Tests\Scripts</Filter>
    </None>
    <None Include="..\..\.github\workflows\clang-c++11.yml">
      <Filter>Resource Files\CI\Github</Filter>
    </None>
    <None Include="..\..\.github\workflows\clang-c++14.yml">
      <Filter>Resource Files\CI\Github</Filter>
    </None>
    <None Include="..\..\.github\workflows\clang-c++17.yml">
      <Filter>Resource Files\CI\Github</Filter>
    </None>
    <None Include="..\..\.github\workflows\clang-c++20.yml">
      <Filter>Resource Files\CI\Github</Filter>
    </None>
    <None Include="..\..\.github\workflows\gcc-c++11.yml">
      <Filter>Resource Files\CI\Github</Filter>
    </None>
    <None Include="..\..\.github\workflows\gcc-c++14.yml">
      <Filter>Resource Files\CI\Github</Filter>
    </None>
    <None Include="..\..\.github\workflows\gcc-c++17.yml">
      <Filter>Resource Files\CI\Github</Filter>
    </None>
    <None Include="..\..\.github\workflows\gcc-c++20.yml">
      <Filter>Resource Files\CI\Github</Filter>
    </None>
    <None Include="..\list_test_files.bat">
      <Filter>Tests\Scripts</Filter>
    </None>
    <None Include="..\list_test_files.ps1">
      <Filter>Tests\Scripts</Filter>
    </None>
    <None Include="..\list_test_files.sh">
      <Filter>Tests\Scripts</Filter>
    </None>
    <None Include="..\..\CONTRIBUTING.md">
      <Filter>Resource Files</Filter>
    </None>
  </ItemGroup>
  <ItemGroup>
    <Text Include="..\..\support\Release notes.txt">
      <Filter>Resource Files</Filter>
    </Text>
    <Text Include="..\..\todo.txt">
      <Filter>Resource Files</Filter>
    </Text>
    <Text Include="..\..\CMakeLists.txt">
      <Filter>Resource Files\CMake</Filter>
    </Text>
    <Text Include="..\CMakeLists.txt">
      <Filter>Tests\Test Support</Filter>
    </Text>
    <Text Include="..\..\version.txt">
      <Filter>Resource Files</Filter>
    </Text>
    <Text Include="..\etl_initializer_list\CMakeLists.txt">
      <Filter>Tests\Initializer List</Filter>
    </Text>
    <Text Include="..\etl_error_handler\log_errors\CMakeLists.txt">
      <Filter>Tests\Error Handler\Log Errors</Filter>
    </Text>
    <Text Include="..\etl_error_handler\exceptions\CMakeLists.txt">
      <Filter>Tests\Error Handler\Exceptions</Filter>
    </Text>
    <Text Include="..\etl_error_handler\log_errors_and_exceptions\CMakeLists.txt">
      <Filter>Tests\Error Handler\Exceptions_And_Log_Errors</Filter>
    </Text>
    <Text Include="..\syntax_check\c++03\CMakeLists.txt">
      <Filter>Tests\Syntax Checks\C++03</Filter>
    </Text>
    <Text Include="..\syntax_check\c++11\CMakeLists.txt">
      <Filter>Tests\Syntax Checks\C++11</Filter>
    </Text>
    <Text Include="..\syntax_check\c++14\CMakeLists.txt">
      <Filter>Tests\Syntax Checks\C++14</Filter>
    </Text>
    <Text Include="..\syntax_check\c++17\CMakeLists.txt">
      <Filter>Tests\Syntax Checks\C++17</Filter>
    </Text>
    <Text Include="..\syntax_check\c++20\CMakeLists.txt">
      <Filter>Tests\Syntax Checks\C++20</Filter>
    </Text>
    <Text Include="..\syntax_check\log.txt">
      <Filter>Tests\Syntax Checks\Source</Filter>
    </Text>
    <Text Include="..\etl_error_handler\assert_function\CMakeLists.txt">
      <Filter>Tests\Error Handler\Assert Function</Filter>
    </Text>
    <Text Include="..\syntax_check\CMakeLists.txt">
      <Filter>Tests\Syntax Checks</Filter>
    </Text>
  </ItemGroup>
  <ItemGroup>
    <Image Include="..\..\etl.ico">
      <Filter>Resource Files\Images</Filter>
    </Image>
    <Image Include="..\..\etl.png">
      <Filter>Resource Files\Images</Filter>
    </Image>
    <Image Include="..\..\etl16.png">
      <Filter>Resource Files\Images</Filter>
    </Image>
    <Image Include="..\..\etl32.png">
      <Filter>Resource Files\Images</Filter>
    </Image>
    <Image Include="..\..\etl48.png">
      <Filter>Resource Files\Images</Filter>
    </Image>
    <Image Include="..\..\favicon.ico">
      <Filter>Resource Files\Images</Filter>
    </Image>
  </ItemGroup>
  <ItemGroup>
    <Natvis Include="io_port.natvis">
      <Filter>Resource Files</Filter>
    </Natvis>
  </ItemGroup>
</Project><|MERGE_RESOLUTION|>--- conflicted
+++ resolved
@@ -3562,8 +3562,6 @@
     </ClCompile>
     <ClCompile Include="..\syntax_check\tuple.h.t.cpp">
       <Filter>Tests\Syntax Checks\Source</Filter>
-<<<<<<< HEAD
-=======
     </ClCompile>
     <ClCompile Include="..\test_chrono_year_month.cpp">
       <Filter>Tests\Chrono</Filter>
@@ -3585,7 +3583,6 @@
     </ClCompile>
     <ClCompile Include="..\syntax_check\chrono.h.t.cpp">
       <Filter>Tests\Syntax Checks\Source</Filter>
->>>>>>> 875d78d0
     </ClCompile>
   </ItemGroup>
   <ItemGroup>
