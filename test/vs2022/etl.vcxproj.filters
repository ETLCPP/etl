﻿<?xml version="1.0" encoding="utf-8"?>
<Project ToolsVersion="4.0" xmlns="http://schemas.microsoft.com/developer/msbuild/2003">
  <ItemGroup>
    <Filter Include="Resource Files">
      <UniqueIdentifier>{67DA6AB6-F800-4c08-8B7A-83BB121AAD01}</UniqueIdentifier>
      <Extensions>rc;ico;cur;bmp;dlg;rc2;rct;bin;rgs;gif;jpg;jpeg;jpe;resx;tiff;tif;png;wav;mfcribbon-ms</Extensions>
    </Filter>
    <Filter Include="UnitTest++">
      <UniqueIdentifier>{ecfaf316-dc6d-4dc1-9838-24061047ad63}</UniqueIdentifier>
    </Filter>
    <Filter Include="ETL">
      <UniqueIdentifier>{53c3a373-0496-4db0-a981-86bf14a1fac9}</UniqueIdentifier>
    </Filter>
    <Filter Include="ETL\Containers">
      <UniqueIdentifier>{dc39d09c-75c9-453f-8feb-9631a200c0f4}</UniqueIdentifier>
    </Filter>
    <Filter Include="ETL\Utilities">
      <UniqueIdentifier>{ab41d19f-82fe-4974-a73b-16aebfa1d03f}</UniqueIdentifier>
    </Filter>
    <Filter Include="ETL\Patterns">
      <UniqueIdentifier>{d56ca96b-66e1-46cb-83fd-1cd72c51d962}</UniqueIdentifier>
    </Filter>
    <Filter Include="ETL\Maths">
      <UniqueIdentifier>{1c55dd7d-c04b-428c-810b-dd3a08fc4c65}</UniqueIdentifier>
    </Filter>
    <Filter Include="ETL\Private">
      <UniqueIdentifier>{7028012c-30c4-4993-b2d9-3b1521a610ae}</UniqueIdentifier>
    </Filter>
    <Filter Include="ETL\Frameworks">
      <UniqueIdentifier>{6be3bc76-e17c-4be0-8b0b-d1053e1a1761}</UniqueIdentifier>
    </Filter>
    <Filter Include="ETL\Frameworks\Generators">
      <UniqueIdentifier>{c1264f38-22fa-4fcb-8cab-f254b1290eab}</UniqueIdentifier>
    </Filter>
    <Filter Include="ETL\Utilities\Generators">
      <UniqueIdentifier>{39015d44-a7cb-47f0-a7dd-27714f852363}</UniqueIdentifier>
    </Filter>
    <Filter Include="ETL\Utilities\Atomic">
      <UniqueIdentifier>{1c95b9c1-96c0-4c1e-8e5a-e6680d88276c}</UniqueIdentifier>
    </Filter>
    <Filter Include="ETL\Profiles">
      <UniqueIdentifier>{0a77d88b-f9f0-456a-be4b-c0a0ce6b437b}</UniqueIdentifier>
    </Filter>
    <Filter Include="ETL\Containers\Generators">
      <UniqueIdentifier>{e4a699ae-e7f3-418e-bf9f-211c21f7f4b2}</UniqueIdentifier>
    </Filter>
    <Filter Include="Resource Files\Generators">
      <UniqueIdentifier>{7371282e-fddc-4269-891b-e909f74ff8e9}</UniqueIdentifier>
    </Filter>
    <Filter Include="Resource Files\Images">
      <UniqueIdentifier>{4d08353c-b393-47c7-a9eb-c9f2f8c25887}</UniqueIdentifier>
    </Filter>
    <Filter Include="ETL\Utilities\Mutex">
      <UniqueIdentifier>{0bcdf7f9-8e2b-4f70-932b-bde56404f421}</UniqueIdentifier>
    </Filter>
    <Filter Include="ETL\Strings">
      <UniqueIdentifier>{da88d71d-e5ea-4c26-9807-94616d31addb}</UniqueIdentifier>
    </Filter>
    <Filter Include="Resource Files\CI">
      <UniqueIdentifier>{0eaad66f-3ce3-4952-8ae8-c935e6aa7c1d}</UniqueIdentifier>
    </Filter>
    <Filter Include="Resource Files\CI\CircleCI">
      <UniqueIdentifier>{0d5824b1-3ef9-43e0-b2d5-15d6246b843e}</UniqueIdentifier>
    </Filter>
    <Filter Include="Resource Files\CI\Github">
      <UniqueIdentifier>{c25471f3-451a-4279-925d-cbdcec912ef8}</UniqueIdentifier>
    </Filter>
    <Filter Include="ETL\Pseudo Containers">
      <UniqueIdentifier>{586d2c92-e504-4dea-9b1f-42d725a5272c}</UniqueIdentifier>
    </Filter>
    <Filter Include="Resource Files\CI\Appveyor">
      <UniqueIdentifier>{74399f00-a7a3-47e3-9b27-d01fb2b5ce87}</UniqueIdentifier>
    </Filter>
    <Filter Include="ETL\Arduino">
      <UniqueIdentifier>{afc65d0e-d846-4e30-8723-06c8cefa3a36}</UniqueIdentifier>
    </Filter>
    <Filter Include="Resource Files\Git">
      <UniqueIdentifier>{ffb65df4-d5c7-44ab-a9c7-1150ddce2d6f}</UniqueIdentifier>
    </Filter>
    <Filter Include="Resource Files\CMake">
      <UniqueIdentifier>{3353062c-e8dc-4095-b7cf-d11fc952263e}</UniqueIdentifier>
    </Filter>
    <Filter Include="Resource Files\Conan">
      <UniqueIdentifier>{49e974a8-2dcc-40e6-b4ca-bad29f0cde52}</UniqueIdentifier>
    </Filter>
    <Filter Include="Tests">
      <UniqueIdentifier>{4FC737F1-C7A5-4376-A066-2A32D752A2FF}</UniqueIdentifier>
      <Extensions>cpp;c;cc;cxx;def;odl;idl;hpj;bat;asm;asmx</Extensions>
    </Filter>
    <Filter Include="Tests\Scripts">
      <UniqueIdentifier>{562466b5-677d-4448-9e9e-f70805cd71ad}</UniqueIdentifier>
    </Filter>
    <Filter Include="ETL\Maths\CRC">
      <UniqueIdentifier>{66b8d39a-b610-4d5e-925a-4995f2ac74b2}</UniqueIdentifier>
    </Filter>
    <Filter Include="ETL\Maths\Hash">
      <UniqueIdentifier>{a1af709b-90d3-4506-b742-3231d0fff1f5}</UniqueIdentifier>
    </Filter>
    <Filter Include="Tests\Strings">
      <UniqueIdentifier>{43578ed8-b61d-4210-b5d4-bb4a26351934}</UniqueIdentifier>
    </Filter>
    <Filter Include="Tests\CRC">
      <UniqueIdentifier>{da470864-7708-4e89-a24c-93a9ca2c4856}</UniqueIdentifier>
    </Filter>
    <Filter Include="Tests\Containers">
      <UniqueIdentifier>{0873470d-a6d9-445c-bbc0-33252978ecff}</UniqueIdentifier>
    </Filter>
    <Filter Include="Tests\Queues">
      <UniqueIdentifier>{b42bb316-6e55-4336-a72a-fc5f28d82ea5}</UniqueIdentifier>
    </Filter>
    <Filter Include="Tests\Callbacks &amp; Delegates">
      <UniqueIdentifier>{a300635d-25da-4af6-b7e7-1e27ec9df921}</UniqueIdentifier>
    </Filter>
    <Filter Include="Tests\State Machines">
      <UniqueIdentifier>{e260d680-649f-41b5-844d-c736a252dcb5}</UniqueIdentifier>
    </Filter>
    <Filter Include="Tests\Algorithms">
      <UniqueIdentifier>{21e56de9-b458-4395-9949-3abfb1f5723b}</UniqueIdentifier>
    </Filter>
    <Filter Include="Tests\Binary">
      <UniqueIdentifier>{d115746e-4d33-41b4-b88f-9fb2ca225286}</UniqueIdentifier>
    </Filter>
    <Filter Include="Tests\Hashes">
      <UniqueIdentifier>{a1417994-24a2-40ae-a934-ea318299f91c}</UniqueIdentifier>
    </Filter>
    <Filter Include="Tests\Test Support">
      <UniqueIdentifier>{126a3068-3048-4210-8cdf-41ec9e2e1436}</UniqueIdentifier>
    </Filter>
    <Filter Include="Tests\Types">
      <UniqueIdentifier>{a8738fb5-ff9c-40c2-b3c0-4843ca55097c}</UniqueIdentifier>
    </Filter>
    <Filter Include="Tests\Patterns">
      <UniqueIdentifier>{89fc701f-b9ea-4ff3-beac-199c003c4b3e}</UniqueIdentifier>
    </Filter>
    <Filter Include="Tests\Atomic">
      <UniqueIdentifier>{d266eb8f-3f48-4625-98d8-47b6cd9f13a5}</UniqueIdentifier>
    </Filter>
    <Filter Include="Tests\Maths">
      <UniqueIdentifier>{66f5995b-c1a1-4bc7-b09a-b0148613d77a}</UniqueIdentifier>
    </Filter>
    <Filter Include="Tests\Memory &amp; Iterators">
      <UniqueIdentifier>{3820f2db-3b02-48c1-ac8c-c3ee4507ee45}</UniqueIdentifier>
    </Filter>
    <Filter Include="Tests\Errors">
      <UniqueIdentifier>{2682377b-6037-4163-9097-3e3e9824e215}</UniqueIdentifier>
    </Filter>
    <Filter Include="Tests\Tasks">
      <UniqueIdentifier>{d37e1c04-f45f-4513-99cc-debbbcf7dead}</UniqueIdentifier>
    </Filter>
    <Filter Include="Tests\Misc">
      <UniqueIdentifier>{236aa242-d71f-48bd-9169-cfa7cbff9f10}</UniqueIdentifier>
    </Filter>
    <Filter Include="UnitTest++\Header Files">
      <UniqueIdentifier>{93995380-89BD-4b04-88EB-625FBE52EBFB}</UniqueIdentifier>
      <Extensions>h;hh;hpp;hxx;hm;inl;inc;xsd</Extensions>
    </Filter>
    <Filter Include="Resource Files\Arduino">
      <UniqueIdentifier>{d138997a-b860-4420-9f45-87e9e2c52f3b}</UniqueIdentifier>
    </Filter>
    <Filter Include="Tests\Callback Timers">
      <UniqueIdentifier>{dc898ba2-50f4-4c3d-abee-039670df8582}</UniqueIdentifier>
    </Filter>
    <Filter Include="UnitTest++\Header Files\Win32">
      <UniqueIdentifier>{4dd0f57a-eeab-4910-a243-42c0950f0536}</UniqueIdentifier>
    </Filter>
    <Filter Include="UnitTest++\Source Files">
      <UniqueIdentifier>{2759f13a-3c3c-4e91-a2f0-a300f1f50f77}</UniqueIdentifier>
    </Filter>
    <Filter Include="UnitTest++\Source Files\Win32">
      <UniqueIdentifier>{107d7e33-580f-4dc5-be11-a4b2076c2c10}</UniqueIdentifier>
    </Filter>
    <Filter Include="Resource Files\Scripts">
      <UniqueIdentifier>{4ee68175-3bc2-4d30-b8bf-be7261124979}</UniqueIdentifier>
    </Filter>
    <Filter Include="ETL\Messaging">
      <UniqueIdentifier>{ba688ff7-bea4-4f7e-bfab-1033d3401426}</UniqueIdentifier>
    </Filter>
    <Filter Include="ETL\Messaging\Generators">
      <UniqueIdentifier>{ba80408c-0198-432a-a213-e4e2db946aab}</UniqueIdentifier>
    </Filter>
    <Filter Include="Tests\Initializer List">
      <UniqueIdentifier>{0014395b-c658-4903-a15f-d21acb676d79}</UniqueIdentifier>
    </Filter>
    <Filter Include="Tests\Error Handler">
      <UniqueIdentifier>{69ed2e1e-f009-4a1a-abf2-a9144142b533}</UniqueIdentifier>
    </Filter>
    <Filter Include="Tests\Error Handler\Log Errors">
      <UniqueIdentifier>{78498646-3058-4d15-9d21-2243ca5d5cd4}</UniqueIdentifier>
    </Filter>
    <Filter Include="Tests\Error Handler\Exceptions">
      <UniqueIdentifier>{19d7da41-01e8-4449-8b9b-14be81447752}</UniqueIdentifier>
    </Filter>
    <Filter Include="Tests\Error Handler\Exceptions_And_Log_Errors">
      <UniqueIdentifier>{de372ec9-d193-4956-871f-065414a9d3be}</UniqueIdentifier>
    </Filter>
    <Filter Include="Tests\Syntax Checks">
      <UniqueIdentifier>{8a3300fa-c2cd-44dd-8582-692f97ec4dc0}</UniqueIdentifier>
    </Filter>
    <Filter Include="Tests\Syntax Checks\C++03">
      <UniqueIdentifier>{ca522a34-8cf0-4f64-8ca1-33f52f65a9a7}</UniqueIdentifier>
    </Filter>
    <Filter Include="Tests\Syntax Checks\C++11">
      <UniqueIdentifier>{ba2bf848-6023-4906-a0d4-14a4c8fba0e5}</UniqueIdentifier>
    </Filter>
    <Filter Include="Tests\Syntax Checks\C++14">
      <UniqueIdentifier>{527f4d9a-8968-4352-8cdf-f6ccc391dcf9}</UniqueIdentifier>
    </Filter>
    <Filter Include="Tests\Syntax Checks\C++17">
      <UniqueIdentifier>{57b110fa-b3d8-4cc4-9619-ca510a29c213}</UniqueIdentifier>
    </Filter>
    <Filter Include="Tests\Syntax Checks\Logs">
      <UniqueIdentifier>{5b76fd56-eb83-489f-b9a6-798c07c5fa76}</UniqueIdentifier>
    </Filter>
    <Filter Include="Tests\Syntax Checks\Source">
      <UniqueIdentifier>{a05ae045-3218-4ca2-9f25-08cc977898df}</UniqueIdentifier>
    </Filter>
    <Filter Include="Tests\Syntax Checks\C++20">
      <UniqueIdentifier>{3336d15c-7c22-4df0-a6b2-1eb605099a1a}</UniqueIdentifier>
    </Filter>
    <Filter Include="Tests\Messaging">
      <UniqueIdentifier>{c75cedd3-8b6c-4662-b965-aecbe7fd5d1c}</UniqueIdentifier>
    </Filter>
    <Filter Include="ETL\Private\chrono">
      <UniqueIdentifier>{46e23f29-ce01-418f-8331-9c739774414c}</UniqueIdentifier>
    </Filter>
    <Filter Include="Tests\Chrono">
      <UniqueIdentifier>{1b1afa65-108a-4665-9e74-3c67a27ff917}</UniqueIdentifier>
    </Filter>
<<<<<<< HEAD
    <Filter Include="ETL\Codecs">
      <UniqueIdentifier>{6bbca8f0-f707-45ee-9dad-6d41d401bbaf}</UniqueIdentifier>
    </Filter>
    <Filter Include="Tests\Codecs">
      <UniqueIdentifier>{9713a35d-8f0e-4722-9b15-a5c477c9ecdb}</UniqueIdentifier>
    </Filter>
    <Filter Include="Tests\Codecs\Base64">
      <UniqueIdentifier>{e2e649e4-10ee-4ed7-baa3-eb889e552ba1}</UniqueIdentifier>
    </Filter>
=======
>>>>>>> c07d8551
  </ItemGroup>
  <ItemGroup>
    <ClInclude Include="..\..\include\etl\enum_type.h">
      <Filter>ETL\Utilities</Filter>
    </ClInclude>
    <ClInclude Include="..\..\include\etl\exception.h">
      <Filter>ETL\Utilities</Filter>
    </ClInclude>
    <ClInclude Include="..\..\include\etl\function.h">
      <Filter>ETL\Utilities</Filter>
    </ClInclude>
    <ClInclude Include="..\..\include\etl\array.h">
      <Filter>ETL\Containers</Filter>
    </ClInclude>
    <ClInclude Include="..\..\include\etl\container.h">
      <Filter>ETL\Containers</Filter>
    </ClInclude>
    <ClInclude Include="..\..\include\etl\queue.h">
      <Filter>ETL\Containers</Filter>
    </ClInclude>
    <ClInclude Include="..\..\include\etl\stack.h">
      <Filter>ETL\Containers</Filter>
    </ClInclude>
    <ClInclude Include="..\..\include\etl\vector.h">
      <Filter>ETL\Containers</Filter>
    </ClInclude>
    <ClInclude Include="..\..\include\etl\largest.h">
      <Filter>ETL\Utilities</Filter>
    </ClInclude>
    <ClInclude Include="..\..\include\etl\nullptr.h">
      <Filter>ETL\Utilities</Filter>
    </ClInclude>
    <ClInclude Include="..\..\include\etl\numeric.h">
      <Filter>ETL\Utilities</Filter>
    </ClInclude>
    <ClInclude Include="..\..\include\etl\cyclic_value.h">
      <Filter>ETL\Utilities</Filter>
    </ClInclude>
    <ClInclude Include="..\..\include\etl\static_assert.h">
      <Filter>ETL\Utilities</Filter>
    </ClInclude>
    <ClInclude Include="..\..\include\etl\type_traits.h">
      <Filter>ETL\Utilities</Filter>
    </ClInclude>
    <ClInclude Include="..\..\include\etl\visitor.h">
      <Filter>ETL\Patterns</Filter>
    </ClInclude>
    <ClInclude Include="..\..\include\etl\observer.h">
      <Filter>ETL\Patterns</Filter>
    </ClInclude>
    <ClInclude Include="..\..\include\etl\functional.h">
      <Filter>ETL\Utilities</Filter>
    </ClInclude>
    <ClInclude Include="..\..\include\etl\list.h">
      <Filter>ETL\Containers</Filter>
    </ClInclude>
    <ClInclude Include="..\..\include\etl\map.h">
      <Filter>ETL\Containers</Filter>
    </ClInclude>
    <ClInclude Include="..\..\include\etl\log.h">
      <Filter>ETL\Maths</Filter>
    </ClInclude>
    <ClInclude Include="..\..\include\etl\deque.h">
      <Filter>ETL\Containers</Filter>
    </ClInclude>
    <ClInclude Include="..\..\include\etl\forward_list.h">
      <Filter>ETL\Containers</Filter>
    </ClInclude>
    <ClInclude Include="..\..\include\etl\smallest.h">
      <Filter>ETL\Utilities</Filter>
    </ClInclude>
    <ClInclude Include="..\..\include\etl\integral_limits.h">
      <Filter>ETL\Utilities</Filter>
    </ClInclude>
    <ClInclude Include="..\..\include\etl\variant.h">
      <Filter>ETL\Containers</Filter>
    </ClInclude>
    <ClInclude Include="..\..\include\etl\parameter_type.h">
      <Filter>ETL\Utilities</Filter>
    </ClInclude>
    <ClInclude Include="..\..\include\etl\alignment.h">
      <Filter>ETL\Utilities</Filter>
    </ClInclude>
    <ClInclude Include="..\..\include\etl\pool.h">
      <Filter>ETL\Containers</Filter>
    </ClInclude>
    <ClInclude Include="..\..\include\etl\power.h">
      <Filter>ETL\Maths</Filter>
    </ClInclude>
    <ClInclude Include="..\..\include\etl\fibonacci.h">
      <Filter>ETL\Maths</Filter>
    </ClInclude>
    <ClInclude Include="..\..\include\etl\factorial.h">
      <Filter>ETL\Maths</Filter>
    </ClInclude>
    <ClInclude Include="..\..\include\etl\algorithm.h">
      <Filter>ETL\Utilities</Filter>
    </ClInclude>
    <ClInclude Include="..\..\include\etl\error_handler.h">
      <Filter>ETL\Utilities</Filter>
    </ClInclude>
    <ClInclude Include="..\..\include\etl\instance_count.h">
      <Filter>ETL\Utilities</Filter>
    </ClInclude>
    <ClInclude Include="..\..\include\etl\radix.h">
      <Filter>ETL\Maths</Filter>
    </ClInclude>
    <ClInclude Include="..\..\include\etl\bloom_filter.h">
      <Filter>ETL\Containers</Filter>
    </ClInclude>
    <ClInclude Include="..\..\include\etl\fixed_iterator.h">
      <Filter>ETL\Utilities</Filter>
    </ClInclude>
    <ClInclude Include="..\..\include\etl\binary.h">
      <Filter>ETL\Utilities</Filter>
    </ClInclude>
    <ClInclude Include="..\..\include\etl\flat_map.h">
      <Filter>ETL\Containers</Filter>
    </ClInclude>
    <ClInclude Include="..\..\include\etl\flat_set.h">
      <Filter>ETL\Containers</Filter>
    </ClInclude>
    <ClInclude Include="..\..\include\etl\unordered_map.h">
      <Filter>ETL\Containers</Filter>
    </ClInclude>
    <ClInclude Include="..\..\include\etl\io_port.h">
      <Filter>ETL\Utilities</Filter>
    </ClInclude>
    <ClInclude Include="..\..\include\etl\set.h">
      <Filter>ETL\Containers</Filter>
    </ClInclude>
    <ClInclude Include="..\..\include\etl\multimap.h">
      <Filter>ETL\Containers</Filter>
    </ClInclude>
    <ClInclude Include="..\..\include\etl\multiset.h">
      <Filter>ETL\Containers</Filter>
    </ClInclude>
    <ClInclude Include="..\..\include\etl\priority_queue.h">
      <Filter>ETL\Containers</Filter>
    </ClInclude>
    <ClInclude Include="..\..\include\etl\flat_multimap.h">
      <Filter>ETL\Containers</Filter>
    </ClInclude>
    <ClInclude Include="..\..\include\etl\flat_multiset.h">
      <Filter>ETL\Containers</Filter>
    </ClInclude>
    <ClInclude Include="..\..\include\etl\intrusive_forward_list.h">
      <Filter>ETL\Containers</Filter>
    </ClInclude>
    <ClInclude Include="..\..\include\etl\char_traits.h">
      <Filter>ETL\Utilities</Filter>
    </ClInclude>
    <ClInclude Include="..\..\include\etl\intrusive_links.h">
      <Filter>ETL\Containers</Filter>
    </ClInclude>
    <ClInclude Include="..\..\include\etl\intrusive_list.h">
      <Filter>ETL\Containers</Filter>
    </ClInclude>
    <ClInclude Include="..\..\include\etl\unordered_set.h">
      <Filter>ETL\Containers</Filter>
    </ClInclude>
    <ClInclude Include="..\..\include\etl\unordered_multiset.h">
      <Filter>ETL\Containers</Filter>
    </ClInclude>
    <ClInclude Include="..\..\include\etl\debounce.h">
      <Filter>ETL\Utilities</Filter>
    </ClInclude>
    <ClInclude Include="..\..\include\etl\platform.h">
      <Filter>ETL\Utilities</Filter>
    </ClInclude>
    <ClInclude Include="..\..\include\etl\private\pvoidvector.h">
      <Filter>ETL\Private</Filter>
    </ClInclude>
    <ClInclude Include="..\..\include\etl\type_def.h">
      <Filter>ETL\Utilities</Filter>
    </ClInclude>
    <ClInclude Include="..\..\include\etl\intrusive_stack.h">
      <Filter>ETL\Containers</Filter>
    </ClInclude>
    <ClInclude Include="..\..\include\etl\utility.h">
      <Filter>ETL\Utilities</Filter>
    </ClInclude>
    <ClInclude Include="..\..\include\etl\intrusive_queue.h">
      <Filter>ETL\Containers</Filter>
    </ClInclude>
    <ClInclude Include="..\..\include\etl\unordered_multimap.h">
      <Filter>ETL\Containers</Filter>
    </ClInclude>
    <ClInclude Include="..\..\include\etl\user_type.h">
      <Filter>ETL\Utilities</Filter>
    </ClInclude>
    <ClInclude Include="..\..\include\etl\debug_count.h">
      <Filter>ETL\Utilities</Filter>
    </ClInclude>
    <ClInclude Include="..\..\include\etl\iterator.h">
      <Filter>ETL\Utilities</Filter>
    </ClInclude>
    <ClInclude Include="..\..\include\etl\memory.h">
      <Filter>ETL\Utilities</Filter>
    </ClInclude>
    <ClInclude Include="..\..\include\etl\reference_flat_map.h">
      <Filter>ETL\Containers</Filter>
    </ClInclude>
    <ClInclude Include="..\..\include\etl\reference_flat_multimap.h">
      <Filter>ETL\Containers</Filter>
    </ClInclude>
    <ClInclude Include="..\..\include\etl\reference_flat_multiset.h">
      <Filter>ETL\Containers</Filter>
    </ClInclude>
    <ClInclude Include="..\..\include\etl\reference_flat_set.h">
      <Filter>ETL\Containers</Filter>
    </ClInclude>
    <ClInclude Include="..\..\include\etl\fsm.h">
      <Filter>ETL\Frameworks</Filter>
    </ClInclude>
    <ClInclude Include="..\..\include\etl\packet.h">
      <Filter>ETL\Containers</Filter>
    </ClInclude>
    <ClInclude Include="..\..\include\etl\scheduler.h">
      <Filter>ETL\Frameworks</Filter>
    </ClInclude>
    <ClInclude Include="..\..\include\etl\task.h">
      <Filter>ETL\Frameworks</Filter>
    </ClInclude>
    <ClInclude Include="..\..\include\etl\random.h">
      <Filter>ETL\Maths</Filter>
    </ClInclude>
    <ClInclude Include="..\..\include\etl\endianness.h">
      <Filter>ETL\Utilities</Filter>
    </ClInclude>
    <ClInclude Include="..\..\include\etl\constant.h">
      <Filter>ETL\Utilities</Filter>
    </ClInclude>
    <ClInclude Include="..\..\include\etl\sqrt.h">
      <Filter>ETL\Maths</Filter>
    </ClInclude>
    <ClInclude Include="..\..\include\etl\type_lookup.h">
      <Filter>ETL\Utilities</Filter>
    </ClInclude>
    <ClInclude Include="..\..\include\etl\compare.h">
      <Filter>ETL\Utilities</Filter>
    </ClInclude>
    <ClInclude Include="..\..\include\etl\callback_timer.h">
      <Filter>ETL\Frameworks</Filter>
    </ClInclude>
    <ClInclude Include="..\..\include\etl\timer.h">
      <Filter>ETL\Frameworks</Filter>
    </ClInclude>
    <ClInclude Include="..\..\include\etl\atomic.h">
      <Filter>ETL\Utilities</Filter>
    </ClInclude>
    <ClInclude Include="..\..\include\etl\profiles\cpp03.h">
      <Filter>ETL\Profiles</Filter>
    </ClInclude>
    <ClInclude Include="..\..\include\etl\profiles\cpp11.h">
      <Filter>ETL\Profiles</Filter>
    </ClInclude>
    <ClInclude Include="..\..\include\etl\profiles\cpp14.h">
      <Filter>ETL\Profiles</Filter>
    </ClInclude>
    <ClInclude Include="..\..\include\etl\profiles\armv5.h">
      <Filter>ETL\Profiles</Filter>
    </ClInclude>
    <ClInclude Include="..\..\include\etl\profiles\armv6.h">
      <Filter>ETL\Profiles</Filter>
    </ClInclude>
    <ClInclude Include="..\..\include\etl\profiles\ticc.h">
      <Filter>ETL\Profiles</Filter>
    </ClInclude>
    <ClInclude Include="..\..\include\etl\profiles\gcc_generic.h">
      <Filter>ETL\Profiles</Filter>
    </ClInclude>
    <ClInclude Include="..\..\include\etl\profiles\gcc_linux_x86.h">
      <Filter>ETL\Profiles</Filter>
    </ClInclude>
    <ClInclude Include="..\..\include\etl\profiles\gcc_windows_x86.h">
      <Filter>ETL\Profiles</Filter>
    </ClInclude>
    <ClInclude Include="..\..\include\etl\profiles\arduino_arm.h">
      <Filter>ETL\Profiles</Filter>
    </ClInclude>
    <ClInclude Include="..\..\include\etl\profiles\msvc_x86.h">
      <Filter>ETL\Profiles</Filter>
    </ClInclude>
    <ClInclude Include="..\..\include\etl\atomic\atomic_arm.h">
      <Filter>ETL\Utilities\Atomic</Filter>
    </ClInclude>
    <ClInclude Include="..\..\include\etl\variant_pool.h">
      <Filter>ETL\Containers</Filter>
    </ClInclude>
    <ClInclude Include="..\..\include\etl\array_view.h">
      <Filter>ETL\Containers</Filter>
    </ClInclude>
    <ClInclude Include="..\..\include\etl\array_wrapper.h">
      <Filter>ETL\Containers</Filter>
    </ClInclude>
    <ClInclude Include="..\..\include\etl\version.h">
      <Filter>ETL\Utilities</Filter>
    </ClInclude>
    <ClInclude Include="..\..\include\etl\atomic\atomic_std.h">
      <Filter>ETL\Utilities\Atomic</Filter>
    </ClInclude>
    <ClInclude Include="..\..\include\etl\atomic\atomic_gcc_sync.h">
      <Filter>ETL\Utilities\Atomic</Filter>
    </ClInclude>
    <ClInclude Include="..\..\include\etl\queue_mpmc_mutex.h">
      <Filter>ETL\Containers</Filter>
    </ClInclude>
    <ClInclude Include="..\..\include\etl\queue_spsc_isr.h">
      <Filter>ETL\Containers</Filter>
    </ClInclude>
    <ClInclude Include="..\..\include\etl\queue_spsc_atomic.h">
      <Filter>ETL\Containers</Filter>
    </ClInclude>
    <ClInclude Include="..\..\include\etl\mutex\mutex_gcc_sync.h">
      <Filter>ETL\Utilities\Mutex</Filter>
    </ClInclude>
    <ClInclude Include="..\..\include\etl\mutex\mutex_std.h">
      <Filter>ETL\Utilities\Mutex</Filter>
    </ClInclude>
    <ClInclude Include="..\..\include\etl\mutex\mutex_arm.h">
      <Filter>ETL\Utilities\Mutex</Filter>
    </ClInclude>
    <ClInclude Include="..\..\include\etl\mutex.h">
      <Filter>ETL\Utilities</Filter>
    </ClInclude>
    <ClInclude Include="..\..\include\etl\combinations.h">
      <Filter>ETL\Maths</Filter>
    </ClInclude>
    <ClInclude Include="..\..\include\etl\permutations.h">
      <Filter>ETL\Maths</Filter>
    </ClInclude>
    <ClInclude Include="..\..\include\etl\type_select.h">
      <Filter>ETL\Utilities</Filter>
    </ClInclude>
    <ClInclude Include="..\..\include\etl\memory_model.h">
      <Filter>ETL\Utilities</Filter>
    </ClInclude>
    <ClInclude Include="..\..\include\etl\ratio.h">
      <Filter>ETL\Maths</Filter>
    </ClInclude>
    <ClInclude Include="..\..\include\etl\profiles\segger_gcc_stlport.h">
      <Filter>ETL\Profiles</Filter>
    </ClInclude>
    <ClInclude Include="..\..\include\etl\private\vector_base.h">
      <Filter>ETL\Private</Filter>
    </ClInclude>
    <ClInclude Include="..\..\include\etl\profiles\armv5_no_stl.h">
      <Filter>ETL\Profiles</Filter>
    </ClInclude>
    <ClInclude Include="..\..\include\etl\profiles\armv6_no_stl.h">
      <Filter>ETL\Profiles</Filter>
    </ClInclude>
    <ClInclude Include="..\..\include\etl\profiles\cpp03_no_stl.h">
      <Filter>ETL\Profiles</Filter>
    </ClInclude>
    <ClInclude Include="..\..\include\etl\profiles\cpp11_no_stl.h">
      <Filter>ETL\Profiles</Filter>
    </ClInclude>
    <ClInclude Include="..\..\include\etl\profiles\cpp14_no_stl.h">
      <Filter>ETL\Profiles</Filter>
    </ClInclude>
    <ClInclude Include="..\..\include\etl\math_constants.h">
      <Filter>ETL\Maths</Filter>
    </ClInclude>
    <ClInclude Include="..\..\include\etl\bit_stream.h">
      <Filter>ETL\Utilities</Filter>
    </ClInclude>
    <ClInclude Include="..\..\include\etl\private\ivectorpointer.h">
      <Filter>ETL\Private</Filter>
    </ClInclude>
    <ClInclude Include="..\..\include\etl\private\minmax_pop.h">
      <Filter>ETL\Private</Filter>
    </ClInclude>
    <ClInclude Include="..\..\include\etl\private\minmax_push.h">
      <Filter>ETL\Private</Filter>
    </ClInclude>
    <ClInclude Include="..\..\include\etl\state_chart.h">
      <Filter>ETL\Frameworks</Filter>
    </ClInclude>
    <ClInclude Include="..\..\include\etl\pseudo_moving_average.h">
      <Filter>ETL\Maths</Filter>
    </ClInclude>
    <ClInclude Include="..\..\include\etl\scaled_rounding.h">
      <Filter>ETL\Maths</Filter>
    </ClInclude>
    <ClInclude Include="..\..\include\etl\absolute.h">
      <Filter>ETL\Maths</Filter>
    </ClInclude>
    <ClInclude Include="..\..\include\etl\callback_service.h">
      <Filter>ETL\Frameworks</Filter>
    </ClInclude>
    <ClInclude Include="..\..\include\etl\queue_spsc_locked.h">
      <Filter>ETL\Containers</Filter>
    </ClInclude>
    <ClInclude Include="..\..\include\etl\negative.h">
      <Filter>ETL\Utilities</Filter>
    </ClInclude>
    <ClInclude Include="..\..\include\etl\private\to_string_helper.h">
      <Filter>ETL\Private</Filter>
    </ClInclude>
    <ClInclude Include="..\..\include\etl\multi_array.h">
      <Filter>ETL\Containers</Filter>
    </ClInclude>
    <ClInclude Include="..\..\include\etl\delegate.h">
      <Filter>ETL\Utilities</Filter>
    </ClInclude>
    <ClInclude Include="..\..\include\etl\delegate_service.h">
      <Filter>ETL\Frameworks</Filter>
    </ClInclude>
    <ClInclude Include="..\..\include\etl\string_view.h">
      <Filter>ETL\Strings</Filter>
    </ClInclude>
    <ClInclude Include="..\..\include\etl\u16string.h">
      <Filter>ETL\Strings</Filter>
    </ClInclude>
    <ClInclude Include="..\..\include\etl\u32string.h">
      <Filter>ETL\Strings</Filter>
    </ClInclude>
    <ClInclude Include="..\..\include\etl\wstring.h">
      <Filter>ETL\Strings</Filter>
    </ClInclude>
    <ClInclude Include="..\..\include\etl\to_string.h">
      <Filter>ETL\Strings</Filter>
    </ClInclude>
    <ClInclude Include="..\..\include\etl\to_u16string.h">
      <Filter>ETL\Strings</Filter>
    </ClInclude>
    <ClInclude Include="..\..\include\etl\to_u32string.h">
      <Filter>ETL\Strings</Filter>
    </ClInclude>
    <ClInclude Include="..\..\include\etl\to_wstring.h">
      <Filter>ETL\Strings</Filter>
    </ClInclude>
    <ClInclude Include="..\..\include\etl\wformat_spec.h">
      <Filter>ETL\Strings</Filter>
    </ClInclude>
    <ClInclude Include="..\..\include\etl\u32format_spec.h">
      <Filter>ETL\Strings</Filter>
    </ClInclude>
    <ClInclude Include="..\..\include\etl\u16format_spec.h">
      <Filter>ETL\Strings</Filter>
    </ClInclude>
    <ClInclude Include="..\..\include\etl\format_spec.h">
      <Filter>ETL\Strings</Filter>
    </ClInclude>
    <ClInclude Include="..\..\include\etl\basic_format_spec.h">
      <Filter>ETL\Strings</Filter>
    </ClInclude>
    <ClInclude Include="..\..\include\etl\basic_string.h">
      <Filter>ETL\Strings</Filter>
    </ClInclude>
    <ClInclude Include="..\..\include\etl\macros.h">
      <Filter>ETL\Utilities</Filter>
    </ClInclude>
    <ClInclude Include="..\..\include\etl\profiles\armv7.h">
      <Filter>ETL\Profiles</Filter>
    </ClInclude>
    <ClInclude Include="..\..\include\etl\profiles\armv7_no_stl.h">
      <Filter>ETL\Profiles</Filter>
    </ClInclude>
    <ClInclude Include="..\..\include\etl\profiles\clang_generic.h">
      <Filter>ETL\Profiles</Filter>
    </ClInclude>
    <ClInclude Include="..\..\include\etl\profiles\cpp17.h">
      <Filter>ETL\Profiles</Filter>
    </ClInclude>
    <ClInclude Include="..\..\include\etl\profiles\cpp17_no_stl.h">
      <Filter>ETL\Profiles</Filter>
    </ClInclude>
    <ClInclude Include="..\..\include\etl\indirect_vector.h">
      <Filter>ETL\Containers</Filter>
    </ClInclude>
    <ClInclude Include="..\..\include\etl\profiles\determine_compiler_version.h">
      <Filter>ETL\Profiles</Filter>
    </ClInclude>
    <ClInclude Include="..\..\include\etl\profiles\determine_compiler.h">
      <Filter>ETL\Profiles</Filter>
    </ClInclude>
    <ClInclude Include="..\..\include\etl\profiles\determine_compiler_language_support.h">
      <Filter>ETL\Profiles</Filter>
    </ClInclude>
    <ClInclude Include="..\..\include\etl\private\choose_namespace.h">
      <Filter>ETL\Private</Filter>
    </ClInclude>
    <ClInclude Include="..\..\include\etl\limits.h">
      <Filter>ETL\Utilities</Filter>
    </ClInclude>
    <ClInclude Include="..\..\include\etl\mutex\mutex_freertos.h">
      <Filter>ETL\Utilities\Mutex</Filter>
    </ClInclude>
    <ClInclude Include="..\..\include\etl\null_type.h">
      <Filter>ETL\Utilities</Filter>
    </ClInclude>
    <ClInclude Include="..\..\include\etl\span.h">
      <Filter>ETL\Containers</Filter>
    </ClInclude>
    <ClInclude Include="..\..\include\etl\profiles\determine_development_os.h">
      <Filter>ETL\Profiles</Filter>
    </ClInclude>
    <ClInclude Include="..\..\include\etl\profiles\msvc_x86_no_stl.h">
      <Filter>ETL\Profiles</Filter>
    </ClInclude>
    <ClInclude Include="..\..\include\etl\profiles\ticc_no_stl.h">
      <Filter>ETL\Profiles</Filter>
    </ClInclude>
    <ClInclude Include="..\..\include\etl\profiles\gcc_windows_x86_no_stl.h">
      <Filter>ETL\Profiles</Filter>
    </ClInclude>
    <ClInclude Include="..\..\include\etl\profiles\gcc_linux_x86_no_stl.h">
      <Filter>ETL\Profiles</Filter>
    </ClInclude>
    <ClInclude Include="..\..\include\etl\profiles\gcc_generic_no_stl.h">
      <Filter>ETL\Profiles</Filter>
    </ClInclude>
    <ClInclude Include="..\..\include\etl\profiles\clang_generic_no_stl.h">
      <Filter>ETL\Profiles</Filter>
    </ClInclude>
    <ClInclude Include="..\..\include\etl\generators\largest_generator.h">
      <Filter>ETL\Utilities\Generators</Filter>
    </ClInclude>
    <ClInclude Include="..\..\include\etl\generators\smallest_generator.h">
      <Filter>ETL\Utilities\Generators</Filter>
    </ClInclude>
    <ClInclude Include="..\..\include\etl\generators\type_lookup_generator.h">
      <Filter>ETL\Utilities\Generators</Filter>
    </ClInclude>
    <ClInclude Include="..\..\include\etl\generators\type_select_generator.h">
      <Filter>ETL\Utilities\Generators</Filter>
    </ClInclude>
    <ClInclude Include="..\..\include\etl\generators\type_traits_generator.h">
      <Filter>ETL\Utilities\Generators</Filter>
    </ClInclude>
    <ClInclude Include="..\..\include\etl\generators\fsm_generator.h">
      <Filter>ETL\Frameworks\Generators</Filter>
    </ClInclude>
    <ClInclude Include="..\..\include\etl\generators\variant_pool_generator.h">
      <Filter>ETL\Containers\Generators</Filter>
    </ClInclude>
    <ClInclude Include="..\..\include\etl\parameter_pack.h">
      <Filter>ETL\Utilities</Filter>
    </ClInclude>
    <ClInclude Include="..\..\include\etl\string_stream.h">
      <Filter>ETL\Strings</Filter>
    </ClInclude>
    <ClInclude Include="..\..\include\etl\wstring_stream.h">
      <Filter>ETL\Strings</Filter>
    </ClInclude>
    <ClInclude Include="..\..\include\etl\u16string_stream.h">
      <Filter>ETL\Strings</Filter>
    </ClInclude>
    <ClInclude Include="..\..\include\etl\u32string_stream.h">
      <Filter>ETL\Strings</Filter>
    </ClInclude>
    <ClInclude Include="..\..\include\etl\basic_string_stream.h">
      <Filter>ETL\Strings</Filter>
    </ClInclude>
    <ClInclude Include="..\..\include\etl\string_utilities.h">
      <Filter>ETL\Strings</Filter>
    </ClInclude>
    <ClInclude Include="..\..\include\etl\bresenham_line.h">
      <Filter>ETL\Pseudo Containers</Filter>
    </ClInclude>
    <ClInclude Include="..\..\include\etl\string.h">
      <Filter>ETL\Strings</Filter>
    </ClInclude>
    <ClInclude Include="..\..\include\etl\circular_buffer.h">
      <Filter>ETL\Containers</Filter>
    </ClInclude>
    <ClInclude Include="..\..\include\etl\flags.h">
      <Filter>ETL\Utilities</Filter>
    </ClInclude>
    <ClInclude Include="..\..\include\etl\atomic\atomic_clang_sync.h">
      <Filter>ETL\Utilities\Atomic</Filter>
    </ClInclude>
    <ClInclude Include="..\..\include\etl\buffer_descriptors.h">
      <Filter>ETL\Containers</Filter>
    </ClInclude>
    <ClInclude Include="..\..\include\etl\placement_new.h">
      <Filter>ETL\Utilities</Filter>
    </ClInclude>
    <ClInclude Include="..\..\include\etl\mutex\mutex_clang_sync.h">
      <Filter>ETL\Utilities\Mutex</Filter>
    </ClInclude>
    <ClInclude Include="..\..\arduino\Embedded_Template_Library.h">
      <Filter>ETL\Arduino</Filter>
    </ClInclude>
    <ClInclude Include="..\..\include\etl\multi_range.h">
      <Filter>ETL\Utilities</Filter>
    </ClInclude>
    <ClInclude Include="..\..\include\etl\generic_pool.h">
      <Filter>ETL\Containers</Filter>
    </ClInclude>
    <ClInclude Include="..\..\include\etl\ipool.h">
      <Filter>ETL\Containers</Filter>
    </ClInclude>
    <ClInclude Include="..\..\include\etl\file_error_numbers.h">
      <Filter>ETL\Utilities</Filter>
    </ClInclude>
    <ClInclude Include="..\..\include\etl\reference_counted_object.h">
      <Filter>ETL\Utilities</Filter>
    </ClInclude>
    <ClInclude Include="..\..\include\etl\fixed_sized_memory_block_allocator.h">
      <Filter>ETL\Containers</Filter>
    </ClInclude>
    <ClInclude Include="..\..\include\etl\queue_lockable.h">
      <Filter>ETL\Containers</Filter>
    </ClInclude>
    <ClInclude Include="..\..\include\etl\successor.h">
      <Filter>ETL\Patterns</Filter>
    </ClInclude>
    <ClInclude Include="..\..\include\etl\imemory_block_allocator.h">
      <Filter>ETL\Containers</Filter>
    </ClInclude>
    <ClInclude Include="..\..\include\etl\private\crc_implementation.h">
      <Filter>ETL\Private</Filter>
    </ClInclude>
    <ClInclude Include="..\..\include\etl\private\crc_parameters.h">
      <Filter>ETL\Private</Filter>
    </ClInclude>
    <ClInclude Include="..\..\include\etl\correlation.h">
      <Filter>ETL\Maths</Filter>
    </ClInclude>
    <ClInclude Include="..\..\include\etl\covariance.h">
      <Filter>ETL\Maths</Filter>
    </ClInclude>
    <ClInclude Include="..\..\include\etl\histogram.h">
      <Filter>ETL\Maths</Filter>
    </ClInclude>
    <ClInclude Include="..\..\include\etl\standard_deviation.h">
      <Filter>ETL\Maths</Filter>
    </ClInclude>
    <ClInclude Include="..\..\include\etl\variance.h">
      <Filter>ETL\Maths</Filter>
    </ClInclude>
    <ClInclude Include="..\..\include\etl\gamma.h">
      <Filter>ETL\Maths</Filter>
    </ClInclude>
    <ClInclude Include="..\..\include\etl\rms.h">
      <Filter>ETL\Maths</Filter>
    </ClInclude>
    <ClInclude Include="..\..\include\etl\threshold.h">
      <Filter>ETL\Maths</Filter>
    </ClInclude>
    <ClInclude Include="..\..\include\etl\quantize.h">
      <Filter>ETL\Maths</Filter>
    </ClInclude>
    <ClInclude Include="..\..\include\etl\invert.h">
      <Filter>ETL\Maths</Filter>
    </ClInclude>
    <ClInclude Include="..\..\include\etl\mean.h">
      <Filter>ETL\Maths</Filter>
    </ClInclude>
    <ClInclude Include="..\..\include\etl\limiter.h">
      <Filter>ETL\Maths</Filter>
    </ClInclude>
    <ClInclude Include="..\..\include\etl\rescale.h">
      <Filter>ETL\Maths</Filter>
    </ClInclude>
    <ClInclude Include="..\..\include\etl\hfsm.h">
      <Filter>ETL\Frameworks</Filter>
    </ClInclude>
    <ClInclude Include="..\..\include\etl\private\variant_legacy.h">
      <Filter>ETL\Private</Filter>
    </ClInclude>
    <ClInclude Include="..\..\include\etl\private\variant_variadic.h">
      <Filter>ETL\Private</Filter>
    </ClInclude>
    <ClInclude Include="..\..\include\etl\mem_cast.h">
      <Filter>ETL\Utilities</Filter>
    </ClInclude>
    <ClInclude Include="..\..\include\etl\bip_buffer_spsc_atomic.h">
      <Filter>ETL\Containers</Filter>
    </ClInclude>
    <ClInclude Include="..\..\include\etl\private\variant_legacy.h">
      <Filter>ETL\Private</Filter>
    </ClInclude>
    <ClInclude Include="..\..\include\etl\overload.h">
      <Filter>ETL\Patterns</Filter>
    </ClInclude>
    <ClInclude Include="..\..\include\etl\overload.h">
      <Filter>ETL\Patterns</Filter>
    </ClInclude>
    <ClInclude Include="..\..\include\etl\byte_stream.h">
      <Filter>ETL\Utilities</Filter>
    </ClInclude>
    <ClInclude Include="..\..\include\etl\result.h">
      <Filter>ETL\Utilities</Filter>
    </ClInclude>
    <ClInclude Include="..\..\include\etl\multi_vector.h">
      <Filter>ETL\Containers</Filter>
    </ClInclude>
    <ClInclude Include="..\..\include\etl\mutex\mutex_cmsis_os2.h">
      <Filter>ETL\Utilities\Mutex</Filter>
    </ClInclude>
    <ClInclude Include="..\..\include\etl\multi_span.h">
      <Filter>ETL\Containers</Filter>
    </ClInclude>
    <ClInclude Include="..\..\include\etl\nth_type.h">
      <Filter>ETL\Utilities</Filter>
    </ClInclude>
    <ClInclude Include="..\..\include\etl\private\comparator_is_transparent.h">
      <Filter>ETL\Private</Filter>
    </ClInclude>
    <ClInclude Include="..\..\include\etl\callback_timer_atomic.h">
      <Filter>ETL\Frameworks</Filter>
    </ClInclude>
    <ClInclude Include="..\..\include\etl\callback_timer_locked.h">
      <Filter>ETL\Frameworks</Filter>
    </ClInclude>
    <ClInclude Include="..\..\include\etl\private\delegate_cpp03.h">
      <Filter>ETL\Private</Filter>
    </ClInclude>
    <ClInclude Include="..\..\include\etl\private\delegate_cpp11.h">
      <Filter>ETL\Private</Filter>
    </ClInclude>
    <ClInclude Include="..\..\include\etl\bit.h">
      <Filter>ETL\Utilities</Filter>
    </ClInclude>
    <ClInclude Include="..\..\include\etl\unaligned_type.h">
      <Filter>ETL\Utilities</Filter>
    </ClInclude>
    <ClInclude Include="..\..\include\etl\crc.h">
      <Filter>ETL\Maths\CRC</Filter>
    </ClInclude>
    <ClInclude Include="..\..\include\etl\crc8_ccitt.h">
      <Filter>ETL\Maths\CRC</Filter>
    </ClInclude>
    <ClInclude Include="..\..\include\etl\crc8_cdma2000.h">
      <Filter>ETL\Maths\CRC</Filter>
    </ClInclude>
    <ClInclude Include="..\..\include\etl\crc8_darc.h">
      <Filter>ETL\Maths\CRC</Filter>
    </ClInclude>
    <ClInclude Include="..\..\include\etl\crc8_dvbs2.h">
      <Filter>ETL\Maths\CRC</Filter>
    </ClInclude>
    <ClInclude Include="..\..\include\etl\crc8_ebu.h">
      <Filter>ETL\Maths\CRC</Filter>
    </ClInclude>
    <ClInclude Include="..\..\include\etl\crc8_icode.h">
      <Filter>ETL\Maths\CRC</Filter>
    </ClInclude>
    <ClInclude Include="..\..\include\etl\crc8_itu.h">
      <Filter>ETL\Maths\CRC</Filter>
    </ClInclude>
    <ClInclude Include="..\..\include\etl\crc8_maxim.h">
      <Filter>ETL\Maths\CRC</Filter>
    </ClInclude>
    <ClInclude Include="..\..\include\etl\crc8_rohc.h">
      <Filter>ETL\Maths\CRC</Filter>
    </ClInclude>
    <ClInclude Include="..\..\include\etl\crc8_wcdma.h">
      <Filter>ETL\Maths\CRC</Filter>
    </ClInclude>
    <ClInclude Include="..\..\include\etl\crc16.h">
      <Filter>ETL\Maths\CRC</Filter>
    </ClInclude>
    <ClInclude Include="..\..\include\etl\crc16_a.h">
      <Filter>ETL\Maths\CRC</Filter>
    </ClInclude>
    <ClInclude Include="..\..\include\etl\crc16_arc.h">
      <Filter>ETL\Maths\CRC</Filter>
    </ClInclude>
    <ClInclude Include="..\..\include\etl\crc16_aug_ccitt.h">
      <Filter>ETL\Maths\CRC</Filter>
    </ClInclude>
    <ClInclude Include="..\..\include\etl\crc16_buypass.h">
      <Filter>ETL\Maths\CRC</Filter>
    </ClInclude>
    <ClInclude Include="..\..\include\etl\crc16_ccitt.h">
      <Filter>ETL\Maths\CRC</Filter>
    </ClInclude>
    <ClInclude Include="..\..\include\etl\crc16_cdma2000.h">
      <Filter>ETL\Maths\CRC</Filter>
    </ClInclude>
    <ClInclude Include="..\..\include\etl\crc16_dds110.h">
      <Filter>ETL\Maths\CRC</Filter>
    </ClInclude>
    <ClInclude Include="..\..\include\etl\crc16_dectr.h">
      <Filter>ETL\Maths\CRC</Filter>
    </ClInclude>
    <ClInclude Include="..\..\include\etl\crc16_dectx.h">
      <Filter>ETL\Maths\CRC</Filter>
    </ClInclude>
    <ClInclude Include="..\..\include\etl\crc16_dnp.h">
      <Filter>ETL\Maths\CRC</Filter>
    </ClInclude>
    <ClInclude Include="..\..\include\etl\crc16_en13757.h">
      <Filter>ETL\Maths\CRC</Filter>
    </ClInclude>
    <ClInclude Include="..\..\include\etl\crc16_genibus.h">
      <Filter>ETL\Maths\CRC</Filter>
    </ClInclude>
    <ClInclude Include="..\..\include\etl\crc16_kermit.h">
      <Filter>ETL\Maths\CRC</Filter>
    </ClInclude>
    <ClInclude Include="..\..\include\etl\crc16_maxim.h">
      <Filter>ETL\Maths\CRC</Filter>
    </ClInclude>
    <ClInclude Include="..\..\include\etl\crc16_mcrf4xx.h">
      <Filter>ETL\Maths\CRC</Filter>
    </ClInclude>
    <ClInclude Include="..\..\include\etl\crc16_modbus.h">
      <Filter>ETL\Maths\CRC</Filter>
    </ClInclude>
    <ClInclude Include="..\..\include\etl\crc16_profibus.h">
      <Filter>ETL\Maths\CRC</Filter>
    </ClInclude>
    <ClInclude Include="..\..\include\etl\crc16_riello.h">
      <Filter>ETL\Maths\CRC</Filter>
    </ClInclude>
    <ClInclude Include="..\..\include\etl\crc16_t10dif.h">
      <Filter>ETL\Maths\CRC</Filter>
    </ClInclude>
    <ClInclude Include="..\..\include\etl\crc16_teledisk.h">
      <Filter>ETL\Maths\CRC</Filter>
    </ClInclude>
    <ClInclude Include="..\..\include\etl\crc16_tms37157.h">
      <Filter>ETL\Maths\CRC</Filter>
    </ClInclude>
    <ClInclude Include="..\..\include\etl\crc16_usb.h">
      <Filter>ETL\Maths\CRC</Filter>
    </ClInclude>
    <ClInclude Include="..\..\include\etl\crc16_x25.h">
      <Filter>ETL\Maths\CRC</Filter>
    </ClInclude>
    <ClInclude Include="..\..\include\etl\crc16_xmodem.h">
      <Filter>ETL\Maths\CRC</Filter>
    </ClInclude>
    <ClInclude Include="..\..\include\etl\crc32.h">
      <Filter>ETL\Maths\CRC</Filter>
    </ClInclude>
    <ClInclude Include="..\..\include\etl\crc32_bzip2.h">
      <Filter>ETL\Maths\CRC</Filter>
    </ClInclude>
    <ClInclude Include="..\..\include\etl\crc32_c.h">
      <Filter>ETL\Maths\CRC</Filter>
    </ClInclude>
    <ClInclude Include="..\..\include\etl\crc32_d.h">
      <Filter>ETL\Maths\CRC</Filter>
    </ClInclude>
    <ClInclude Include="..\..\include\etl\crc32_jamcrc.h">
      <Filter>ETL\Maths\CRC</Filter>
    </ClInclude>
    <ClInclude Include="..\..\include\etl\crc32_mpeg2.h">
      <Filter>ETL\Maths\CRC</Filter>
    </ClInclude>
    <ClInclude Include="..\..\include\etl\crc32_posix.h">
      <Filter>ETL\Maths\CRC</Filter>
    </ClInclude>
    <ClInclude Include="..\..\include\etl\crc32_q.h">
      <Filter>ETL\Maths\CRC</Filter>
    </ClInclude>
    <ClInclude Include="..\..\include\etl\crc32_xfer.h">
      <Filter>ETL\Maths\CRC</Filter>
    </ClInclude>
    <ClInclude Include="..\..\include\etl\crc64_ecma.h">
      <Filter>ETL\Maths\CRC</Filter>
    </ClInclude>
    <ClInclude Include="..\..\include\etl\checksum.h">
      <Filter>ETL\Maths\Hash</Filter>
    </ClInclude>
    <ClInclude Include="..\..\include\etl\fnv_1.h">
      <Filter>ETL\Maths\Hash</Filter>
    </ClInclude>
    <ClInclude Include="..\..\include\etl\frame_check_sequence.h">
      <Filter>ETL\Maths\Hash</Filter>
    </ClInclude>
    <ClInclude Include="..\..\include\etl\hash.h">
      <Filter>ETL\Maths\Hash</Filter>
    </ClInclude>
    <ClInclude Include="..\..\include\etl\ihash.h">
      <Filter>ETL\Maths\Hash</Filter>
    </ClInclude>
    <ClInclude Include="..\..\include\etl\jenkins.h">
      <Filter>ETL\Maths\Hash</Filter>
    </ClInclude>
    <ClInclude Include="..\..\include\etl\murmur3.h">
      <Filter>ETL\Maths\Hash</Filter>
    </ClInclude>
    <ClInclude Include="..\..\include\etl\pearson.h">
      <Filter>ETL\Maths\Hash</Filter>
    </ClInclude>
    <ClInclude Include="..\murmurhash3.h">
      <Filter>Tests\Test Support</Filter>
    </ClInclude>
    <ClInclude Include="..\iterators_for_unit_tests.h">
      <Filter>Tests\Test Support</Filter>
    </ClInclude>
    <ClInclude Include="..\etl_profile.h">
      <Filter>Tests\Test Support</Filter>
    </ClInclude>
    <ClInclude Include="..\unit_test_framework.h">
      <Filter>Tests\Test Support</Filter>
    </ClInclude>
    <ClInclude Include="..\data.h">
      <Filter>Tests\Test Support</Filter>
    </ClInclude>
    <ClInclude Include="..\..\include\etl\profiles\determine_builtin_support.h">
      <Filter>ETL\Profiles</Filter>
    </ClInclude>
    <ClInclude Include="..\..\include\etl\singleton.h">
      <Filter>ETL\Patterns</Filter>
    </ClInclude>
    <ClInclude Include="..\..\include\etl\initializer_list.h">
      <Filter>ETL\Utilities</Filter>
    </ClInclude>
    <ClInclude Include="..\..\include\etl\byte.h">
      <Filter>ETL\Utilities</Filter>
    </ClInclude>
    <ClInclude Include="..\..\include\etl\callback_timer_interrupt.h">
      <Filter>ETL\Frameworks</Filter>
    </ClInclude>
    <ClInclude Include="..\unittest++\AssertException.h">
      <Filter>UnitTest++\Header Files</Filter>
    </ClInclude>
    <ClInclude Include="..\unittest++\CheckMacros.h">
      <Filter>UnitTest++\Header Files</Filter>
    </ClInclude>
    <ClInclude Include="..\unittest++\Checks.h">
      <Filter>UnitTest++\Header Files</Filter>
    </ClInclude>
    <ClInclude Include="..\unittest++\CompositeTestReporter.h">
      <Filter>UnitTest++\Header Files</Filter>
    </ClInclude>
    <ClInclude Include="..\unittest++\Config.h">
      <Filter>UnitTest++\Header Files</Filter>
    </ClInclude>
    <ClInclude Include="..\unittest++\CurrentTest.h">
      <Filter>UnitTest++\Header Files</Filter>
    </ClInclude>
    <ClInclude Include="..\unittest++\DeferredTestReporter.h">
      <Filter>UnitTest++\Header Files</Filter>
    </ClInclude>
    <ClInclude Include="..\unittest++\DeferredTestResult.h">
      <Filter>UnitTest++\Header Files</Filter>
    </ClInclude>
    <ClInclude Include="..\unittest++\ExceptionMacros.h">
      <Filter>UnitTest++\Header Files</Filter>
    </ClInclude>
    <ClInclude Include="..\unittest++\ExecuteTest.h">
      <Filter>UnitTest++\Header Files</Filter>
    </ClInclude>
    <ClInclude Include="..\unittest++\HelperMacros.h">
      <Filter>UnitTest++\Header Files</Filter>
    </ClInclude>
    <ClInclude Include="..\unittest++\MemoryOutStream.h">
      <Filter>UnitTest++\Header Files</Filter>
    </ClInclude>
    <ClInclude Include="..\unittest++\ReportAssert.h">
      <Filter>UnitTest++\Header Files</Filter>
    </ClInclude>
    <ClInclude Include="..\unittest++\ReportAssertImpl.h">
      <Filter>UnitTest++\Header Files</Filter>
    </ClInclude>
    <ClInclude Include="..\unittest++\RequiredCheckException.h">
      <Filter>UnitTest++\Header Files</Filter>
    </ClInclude>
    <ClInclude Include="..\unittest++\RequiredCheckTestReporter.h">
      <Filter>UnitTest++\Header Files</Filter>
    </ClInclude>
    <ClInclude Include="..\unittest++\RequireMacros.h">
      <Filter>UnitTest++\Header Files</Filter>
    </ClInclude>
    <ClInclude Include="..\unittest++\Test.h">
      <Filter>UnitTest++\Header Files</Filter>
    </ClInclude>
    <ClInclude Include="..\unittest++\TestDetails.h">
      <Filter>UnitTest++\Header Files</Filter>
    </ClInclude>
    <ClInclude Include="..\unittest++\TestList.h">
      <Filter>UnitTest++\Header Files</Filter>
    </ClInclude>
    <ClInclude Include="..\unittest++\TestMacros.h">
      <Filter>UnitTest++\Header Files</Filter>
    </ClInclude>
    <ClInclude Include="..\unittest++\TestReporter.h">
      <Filter>UnitTest++\Header Files</Filter>
    </ClInclude>
    <ClInclude Include="..\unittest++\TestReporterStdout.h">
      <Filter>UnitTest++\Header Files</Filter>
    </ClInclude>
    <ClInclude Include="..\unittest++\TestResults.h">
      <Filter>UnitTest++\Header Files</Filter>
    </ClInclude>
    <ClInclude Include="..\unittest++\TestRunner.h">
      <Filter>UnitTest++\Header Files</Filter>
    </ClInclude>
    <ClInclude Include="..\unittest++\TestSuite.h">
      <Filter>UnitTest++\Header Files</Filter>
    </ClInclude>
    <ClInclude Include="..\unittest++\ThrowingTestReporter.h">
      <Filter>UnitTest++\Header Files</Filter>
    </ClInclude>
    <ClInclude Include="..\unittest++\TimeConstraint.h">
      <Filter>UnitTest++\Header Files</Filter>
    </ClInclude>
    <ClInclude Include="..\unittest++\TimeHelpers.h">
      <Filter>UnitTest++\Header Files</Filter>
    </ClInclude>
    <ClInclude Include="..\unittest++\UnitTest++.h">
      <Filter>UnitTest++\Header Files</Filter>
    </ClInclude>
    <ClInclude Include="..\unittest++\UnitTestPP.h">
      <Filter>UnitTest++\Header Files</Filter>
    </ClInclude>
    <ClInclude Include="..\unittest++\XmlTestReporter.h">
      <Filter>UnitTest++\Header Files</Filter>
    </ClInclude>
    <ClInclude Include="..\unittest++\Win32\TimeHelpers.h">
      <Filter>UnitTest++\Header Files\Win32</Filter>
    </ClInclude>
    <ClInclude Include="..\..\include\etl\ireference_counted_message_pool.h">
      <Filter>ETL\Messaging</Filter>
    </ClInclude>
    <ClInclude Include="..\..\include\etl\message.h">
      <Filter>ETL\Messaging</Filter>
    </ClInclude>
    <ClInclude Include="..\..\include\etl\message_bus.h">
      <Filter>ETL\Messaging</Filter>
    </ClInclude>
    <ClInclude Include="..\..\include\etl\message_packet.h">
      <Filter>ETL\Messaging</Filter>
    </ClInclude>
    <ClInclude Include="..\..\include\etl\message_router.h">
      <Filter>ETL\Messaging</Filter>
    </ClInclude>
    <ClInclude Include="..\..\include\etl\message_router_registry.h">
      <Filter>ETL\Messaging</Filter>
    </ClInclude>
    <ClInclude Include="..\..\include\etl\message_timer.h">
      <Filter>ETL\Messaging</Filter>
    </ClInclude>
    <ClInclude Include="..\..\include\etl\message_timer_atomic.h">
      <Filter>ETL\Messaging</Filter>
    </ClInclude>
    <ClInclude Include="..\..\include\etl\message_timer_interrupt.h">
      <Filter>ETL\Messaging</Filter>
    </ClInclude>
    <ClInclude Include="..\..\include\etl\message_timer_locked.h">
      <Filter>ETL\Messaging</Filter>
    </ClInclude>
    <ClInclude Include="..\..\include\etl\message_types.h">
      <Filter>ETL\Messaging</Filter>
    </ClInclude>
    <ClInclude Include="..\..\include\etl\reference_counted_message.h">
      <Filter>ETL\Messaging</Filter>
    </ClInclude>
    <ClInclude Include="..\..\include\etl\reference_counted_message_pool.h">
      <Filter>ETL\Messaging</Filter>
    </ClInclude>
    <ClInclude Include="..\..\include\etl\shared_message.h">
      <Filter>ETL\Messaging</Filter>
    </ClInclude>
    <ClInclude Include="..\..\include\etl\generators\message_packet_generator.h">
      <Filter>ETL\Messaging\Generators</Filter>
    </ClInclude>
    <ClInclude Include="..\..\include\etl\generators\message_router_generator.h">
      <Filter>ETL\Messaging\Generators</Filter>
    </ClInclude>
    <ClInclude Include="..\..\include\etl\poly_span.h">
      <Filter>ETL\Containers</Filter>
    </ClInclude>
    <ClInclude Include="..\etl_initializer_list\etl_profile.h">
      <Filter>Tests\Initializer List</Filter>
    </ClInclude>
    <ClInclude Include="..\etl_error_handler\log_errors\etl_profile.h">
      <Filter>Tests\Error Handler\Log Errors</Filter>
    </ClInclude>
    <ClInclude Include="..\etl_error_handler\exceptions\etl_profile.h">
      <Filter>Tests\Error Handler\Exceptions</Filter>
    </ClInclude>
    <ClInclude Include="..\..\include\etl\private\diagnostic_pop.h">
      <Filter>ETL\Private</Filter>
    </ClInclude>
    <ClInclude Include="..\..\include\etl\private\diagnostic_unused_function_push.h">
      <Filter>ETL\Private</Filter>
    </ClInclude>
    <ClInclude Include="..\..\include\etl\private\diagnostic_self_assign_overloaded_push.h">
      <Filter>ETL\Private</Filter>
    </ClInclude>
    <ClInclude Include="..\..\include\etl\private\diagnostic_pessimizing_move_push.h">
      <Filter>ETL\Private</Filter>
    </ClInclude>
    <ClInclude Include="..\..\include\etl\message_broker.h">
      <Filter>ETL\Messaging</Filter>
    </ClInclude>
    <ClInclude Include="..\..\include\etl\private\bitset_legacy.h">
      <Filter>ETL\Private</Filter>
    </ClInclude>
    <ClInclude Include="..\..\include\etl\private\bitset_new.h">
      <Filter>ETL\Private</Filter>
    </ClInclude>
    <ClInclude Include="..\..\include\etl\bitset.h">
      <Filter>ETL\Containers</Filter>
    </ClInclude>
    <ClInclude Include="..\..\include\etl\circular_iterator.h">
      <Filter>ETL\Utilities</Filter>
    </ClInclude>
    <ClInclude Include="..\..\include\etl\private\diagnostic_uninitialized_push.h">
      <Filter>ETL\Private</Filter>
    </ClInclude>
    <ClInclude Include="..\..\include\etl\to_arithmetic.h">
      <Filter>ETL\Strings</Filter>
    </ClInclude>
    <ClInclude Include="..\..\include\etl\expected.h">
      <Filter>ETL\Containers</Filter>
    </ClInclude>
    <ClInclude Include="..\etl_error_handler\log_errors_and_exceptions\etl_profile.h">
      <Filter>Tests\Error Handler\Exceptions_And_Log_Errors</Filter>
    </ClInclude>
    <ClInclude Include="..\..\include\etl\optional.h">
      <Filter>ETL\Utilities</Filter>
    </ClInclude>
    <ClInclude Include="..\..\include\etl\private\diagnostic_array_bounds_push.h">
      <Filter>ETL\Private</Filter>
    </ClInclude>
    <ClInclude Include="..\..\include\etl\private\diagnostic_deprecated_push.h">
      <Filter>ETL\Private</Filter>
    </ClInclude>
    <ClInclude Include="..\syntax_check\c++03\etl_profile.h">
      <Filter>Tests\Syntax Checks\C++03</Filter>
    </ClInclude>
    <ClInclude Include="..\syntax_check\c++11\etl_profile.h">
      <Filter>Tests\Syntax Checks\C++11</Filter>
    </ClInclude>
    <ClInclude Include="..\syntax_check\c++14\etl_profile.h">
      <Filter>Tests\Syntax Checks\C++14</Filter>
    </ClInclude>
    <ClInclude Include="..\syntax_check\c++17\etl_profile.h">
      <Filter>Tests\Syntax Checks\C++17</Filter>
    </ClInclude>
    <ClInclude Include="..\syntax_check\c++20\etl_profile.h">
      <Filter>Tests\Syntax Checks\C++20</Filter>
    </ClInclude>
    <ClInclude Include="..\..\include\etl\private\diagnostic_stringop_overread_push.h">
      <Filter>ETL\Private</Filter>
    </ClInclude>
    <ClInclude Include="..\..\include\etl\stringify.h">
      <Filter>ETL\Utilities</Filter>
    </ClInclude>
    <ClInclude Include="..\..\include\etl\chrono.h">
      <Filter>ETL\Utilities</Filter>
    </ClInclude>
<<<<<<< HEAD
    <ClInclude Include="..\..\include\etl\private\chrono\day.h">
      <Filter>ETL\Utilities</Filter>
    </ClInclude>
    <ClInclude Include="..\..\include\etl\base64_encoder.h">
      <Filter>ETL\Codecs</Filter>
    </ClInclude>
    <ClInclude Include="..\..\include\etl\math.h">
      <Filter>ETL\Maths</Filter>
    </ClInclude>
    <ClInclude Include="..\..\include\etl\u8string.h">
      <Filter>ETL\Strings</Filter>
    </ClInclude>
    <ClInclude Include="..\..\include\etl\u8string_stream.h">
      <Filter>ETL\Strings</Filter>
    </ClInclude>
    <ClInclude Include="..\..\include\etl\u8format_spec.h">
      <Filter>ETL\Strings</Filter>
    </ClInclude>
    <ClInclude Include="..\..\include\etl\to_u8string.h">
      <Filter>ETL\Strings</Filter>
    </ClInclude>
    <ClInclude Include="..\..\include\etl\crc1.h">
      <Filter>ETL\Maths\CRC</Filter>
    </ClInclude>
    <ClInclude Include="..\..\include\etl\crc8_j1850.h">
      <Filter>ETL\Maths\CRC</Filter>
    </ClInclude>
    <ClInclude Include="..\..\include\etl\crc8_j1850_zero.h">
      <Filter>ETL\Maths\CRC</Filter>
    </ClInclude>
    <ClInclude Include="..\..\include\etl\gcd.h">
      <Filter>ETL\Maths</Filter>
    </ClInclude>
    <ClInclude Include="..\..\include\etl\lcm.h">
      <Filter>ETL\Maths</Filter>
    </ClInclude>
    <ClInclude Include="..\..\include\etl\base64.h">
      <Filter>ETL\Codecs</Filter>
    </ClInclude>
    <ClInclude Include="..\..\include\etl\base64_decoder.h">
      <Filter>ETL\Codecs</Filter>
    </ClInclude>
    <ClInclude Include="..\..\include\etl\private\diagnostic_cxx_20_compat_push.h">
      <Filter>ETL\Private</Filter>
=======
    <ClInclude Include="..\..\include\etl\private\chrono\duration.h">
      <Filter>ETL\Private\chrono</Filter>
    </ClInclude>
    <ClInclude Include="..\..\include\etl\private\chrono\day.h">
      <Filter>ETL\Private\chrono</Filter>
    </ClInclude>
    <ClInclude Include="..\..\include\etl\private\chrono\month.h">
      <Filter>ETL\Private\chrono</Filter>
    </ClInclude>
    <ClInclude Include="..\..\include\etl\private\chrono\year.h">
      <Filter>ETL\Private\chrono</Filter>
    </ClInclude>
    <ClInclude Include="..\..\include\etl\private\chrono\weekday.h">
      <Filter>ETL\Private\chrono</Filter>
    </ClInclude>
    <ClInclude Include="..\..\include\etl\private\chrono\weekday_indexed.h">
      <Filter>ETL\Private\chrono</Filter>
    </ClInclude>
    <ClInclude Include="..\..\include\etl\private\chrono\weekday_last.h">
      <Filter>ETL\Private\chrono</Filter>
    </ClInclude>
    <ClInclude Include="..\..\include\etl\private\chrono\last_spec.h">
      <Filter>ETL\Private\chrono</Filter>
>>>>>>> c07d8551
    </ClInclude>
  </ItemGroup>
  <ItemGroup>
    <ClCompile Include="..\test_string_char.cpp">
      <Filter>Tests\Strings</Filter>
    </ClCompile>
    <ClCompile Include="..\test_string_char_external_buffer.cpp">
      <Filter>Tests\Strings</Filter>
    </ClCompile>
    <ClCompile Include="..\test_string_stream.cpp">
      <Filter>Tests\Strings</Filter>
    </ClCompile>
    <ClCompile Include="..\test_string_stream_u16.cpp">
      <Filter>Tests\Strings</Filter>
    </ClCompile>
    <ClCompile Include="..\test_string_stream_u32.cpp">
      <Filter>Tests\Strings</Filter>
    </ClCompile>
    <ClCompile Include="..\test_string_stream_wchar_t.cpp">
      <Filter>Tests\Strings</Filter>
    </ClCompile>
    <ClCompile Include="..\test_string_u16.cpp">
      <Filter>Tests\Strings</Filter>
    </ClCompile>
    <ClCompile Include="..\test_string_u16_external_buffer.cpp">
      <Filter>Tests\Strings</Filter>
    </ClCompile>
    <ClCompile Include="..\test_string_u32.cpp">
      <Filter>Tests\Strings</Filter>
    </ClCompile>
    <ClCompile Include="..\test_string_u32_external_buffer.cpp">
      <Filter>Tests\Strings</Filter>
    </ClCompile>
    <ClCompile Include="..\test_string_utilities.cpp">
      <Filter>Tests\Strings</Filter>
    </ClCompile>
    <ClCompile Include="..\test_string_utilities_std.cpp">
      <Filter>Tests\Strings</Filter>
    </ClCompile>
    <ClCompile Include="..\test_string_utilities_std_u16.cpp">
      <Filter>Tests\Strings</Filter>
    </ClCompile>
    <ClCompile Include="..\test_string_utilities_std_u32.cpp">
      <Filter>Tests\Strings</Filter>
    </ClCompile>
    <ClCompile Include="..\test_string_utilities_std_wchar_t.cpp">
      <Filter>Tests\Strings</Filter>
    </ClCompile>
    <ClCompile Include="..\test_string_utilities_u16.cpp">
      <Filter>Tests\Strings</Filter>
    </ClCompile>
    <ClCompile Include="..\test_string_utilities_u32.cpp">
      <Filter>Tests\Strings</Filter>
    </ClCompile>
    <ClCompile Include="..\test_string_utilities_wchar_t.cpp">
      <Filter>Tests\Strings</Filter>
    </ClCompile>
    <ClCompile Include="..\test_string_view.cpp">
      <Filter>Tests\Strings</Filter>
    </ClCompile>
    <ClCompile Include="..\test_string_wchar_t.cpp">
      <Filter>Tests\Strings</Filter>
    </ClCompile>
    <ClCompile Include="..\test_string_wchar_t_external_buffer.cpp">
      <Filter>Tests\Strings</Filter>
    </ClCompile>
    <ClCompile Include="..\test_to_string.cpp">
      <Filter>Tests\Strings</Filter>
    </ClCompile>
    <ClCompile Include="..\test_to_u32string.cpp">
      <Filter>Tests\Strings</Filter>
    </ClCompile>
    <ClCompile Include="..\test_to_u16string.cpp">
      <Filter>Tests\Strings</Filter>
    </ClCompile>
    <ClCompile Include="..\test_to_wstring.cpp">
      <Filter>Tests\Strings</Filter>
    </ClCompile>
    <ClCompile Include="..\test_message_bus.cpp">
      <Filter>Tests\Messaging</Filter>
    </ClCompile>
    <ClCompile Include="..\test_message_packet.cpp">
      <Filter>Tests\Messaging</Filter>
    </ClCompile>
    <ClCompile Include="..\test_message_router.cpp">
      <Filter>Tests\Messaging</Filter>
    </ClCompile>
    <ClCompile Include="..\test_message_router_registry.cpp">
      <Filter>Tests\Messaging</Filter>
    </ClCompile>
    <ClCompile Include="..\test_message_timer.cpp">
      <Filter>Tests\Messaging</Filter>
    </ClCompile>
    <ClCompile Include="..\test_message_timer_atomic.cpp">
      <Filter>Tests\Messaging</Filter>
    </ClCompile>
    <ClCompile Include="..\test_message_timer_locked.cpp">
      <Filter>Tests\Messaging</Filter>
    </ClCompile>
    <ClCompile Include="..\test_shared_message.cpp">
      <Filter>Tests\Messaging</Filter>
    </ClCompile>
    <ClCompile Include="..\test_crc8_cdma2000.cpp">
      <Filter>Tests\CRC</Filter>
    </ClCompile>
    <ClCompile Include="..\test_crc8_darc.cpp">
      <Filter>Tests\CRC</Filter>
    </ClCompile>
    <ClCompile Include="..\test_crc8_dvbs2.cpp">
      <Filter>Tests\CRC</Filter>
    </ClCompile>
    <ClCompile Include="..\test_crc8_ebu.cpp">
      <Filter>Tests\CRC</Filter>
    </ClCompile>
    <ClCompile Include="..\test_crc8_icode.cpp">
      <Filter>Tests\CRC</Filter>
    </ClCompile>
    <ClCompile Include="..\test_crc8_itu.cpp">
      <Filter>Tests\CRC</Filter>
    </ClCompile>
    <ClCompile Include="..\test_crc8_maxim.cpp">
      <Filter>Tests\CRC</Filter>
    </ClCompile>
    <ClCompile Include="..\test_crc8_rohc.cpp">
      <Filter>Tests\CRC</Filter>
    </ClCompile>
    <ClCompile Include="..\test_crc8_wcdma.cpp">
      <Filter>Tests\CRC</Filter>
    </ClCompile>
    <ClCompile Include="..\test_crc16.cpp">
      <Filter>Tests\CRC</Filter>
    </ClCompile>
    <ClCompile Include="..\test_crc16_a.cpp">
      <Filter>Tests\CRC</Filter>
    </ClCompile>
    <ClCompile Include="..\test_crc16_arc.cpp">
      <Filter>Tests\CRC</Filter>
    </ClCompile>
    <ClCompile Include="..\test_crc16_aug_ccitt.cpp">
      <Filter>Tests\CRC</Filter>
    </ClCompile>
    <ClCompile Include="..\test_crc16_buypass.cpp">
      <Filter>Tests\CRC</Filter>
    </ClCompile>
    <ClCompile Include="..\test_crc16_ccitt.cpp">
      <Filter>Tests\CRC</Filter>
    </ClCompile>
    <ClCompile Include="..\test_crc16_cdma2000.cpp">
      <Filter>Tests\CRC</Filter>
    </ClCompile>
    <ClCompile Include="..\test_crc16_dds110.cpp">
      <Filter>Tests\CRC</Filter>
    </ClCompile>
    <ClCompile Include="..\test_crc16_dectr.cpp">
      <Filter>Tests\CRC</Filter>
    </ClCompile>
    <ClCompile Include="..\test_crc16_dectx.cpp">
      <Filter>Tests\CRC</Filter>
    </ClCompile>
    <ClCompile Include="..\test_crc16_dnp.cpp">
      <Filter>Tests\CRC</Filter>
    </ClCompile>
    <ClCompile Include="..\test_crc16_en13757.cpp">
      <Filter>Tests\CRC</Filter>
    </ClCompile>
    <ClCompile Include="..\test_crc16_genibus.cpp">
      <Filter>Tests\CRC</Filter>
    </ClCompile>
    <ClCompile Include="..\test_crc16_kermit.cpp">
      <Filter>Tests\CRC</Filter>
    </ClCompile>
    <ClCompile Include="..\test_crc16_maxim.cpp">
      <Filter>Tests\CRC</Filter>
    </ClCompile>
    <ClCompile Include="..\test_crc16_mcrf4xx.cpp">
      <Filter>Tests\CRC</Filter>
    </ClCompile>
    <ClCompile Include="..\test_crc16_modbus.cpp">
      <Filter>Tests\CRC</Filter>
    </ClCompile>
    <ClCompile Include="..\test_crc16_profibus.cpp">
      <Filter>Tests\CRC</Filter>
    </ClCompile>
    <ClCompile Include="..\test_crc16_riello.cpp">
      <Filter>Tests\CRC</Filter>
    </ClCompile>
    <ClCompile Include="..\test_crc16_t10dif.cpp">
      <Filter>Tests\CRC</Filter>
    </ClCompile>
    <ClCompile Include="..\test_crc16_teledisk.cpp">
      <Filter>Tests\CRC</Filter>
    </ClCompile>
    <ClCompile Include="..\test_crc16_tms37157.cpp">
      <Filter>Tests\CRC</Filter>
    </ClCompile>
    <ClCompile Include="..\test_crc16_usb.cpp">
      <Filter>Tests\CRC</Filter>
    </ClCompile>
    <ClCompile Include="..\test_crc16_x25.cpp">
      <Filter>Tests\CRC</Filter>
    </ClCompile>
    <ClCompile Include="..\test_crc16_xmodem.cpp">
      <Filter>Tests\CRC</Filter>
    </ClCompile>
    <ClCompile Include="..\test_crc32.cpp">
      <Filter>Tests\CRC</Filter>
    </ClCompile>
    <ClCompile Include="..\test_crc32_bzip2.cpp">
      <Filter>Tests\CRC</Filter>
    </ClCompile>
    <ClCompile Include="..\test_crc32_c.cpp">
      <Filter>Tests\CRC</Filter>
    </ClCompile>
    <ClCompile Include="..\test_crc32_d.cpp">
      <Filter>Tests\CRC</Filter>
    </ClCompile>
    <ClCompile Include="..\test_crc32_jamcrc.cpp">
      <Filter>Tests\CRC</Filter>
    </ClCompile>
    <ClCompile Include="..\test_crc32_mpeg2.cpp">
      <Filter>Tests\CRC</Filter>
    </ClCompile>
    <ClCompile Include="..\test_crc32_posix.cpp">
      <Filter>Tests\CRC</Filter>
    </ClCompile>
    <ClCompile Include="..\test_crc32_q.cpp">
      <Filter>Tests\CRC</Filter>
    </ClCompile>
    <ClCompile Include="..\test_crc32_xfer.cpp">
      <Filter>Tests\CRC</Filter>
    </ClCompile>
    <ClCompile Include="..\test_crc64_ecma.cpp">
      <Filter>Tests\CRC</Filter>
    </ClCompile>
    <ClCompile Include="..\test_crc8_ccitt.cpp">
      <Filter>Tests\CRC</Filter>
    </ClCompile>
    <ClCompile Include="..\test_bsd_checksum.cpp">
      <Filter>Tests\Hashes</Filter>
    </ClCompile>
    <ClCompile Include="..\test_checksum.cpp">
      <Filter>Tests\Hashes</Filter>
    </ClCompile>
    <ClCompile Include="..\test_jenkins.cpp">
      <Filter>Tests\Hashes</Filter>
    </ClCompile>
    <ClCompile Include="..\test_murmur3.cpp">
      <Filter>Tests\Hashes</Filter>
    </ClCompile>
    <ClCompile Include="..\test_pearson.cpp">
      <Filter>Tests\Hashes</Filter>
    </ClCompile>
    <ClCompile Include="..\test_xor_checksum.cpp">
      <Filter>Tests\Hashes</Filter>
    </ClCompile>
    <ClCompile Include="..\test_xor_rotate_checksum.cpp">
      <Filter>Tests\Hashes</Filter>
    </ClCompile>
    <ClCompile Include="..\test_fnv_1.cpp">
      <Filter>Tests\Hashes</Filter>
    </ClCompile>
    <ClCompile Include="..\test_hash.cpp">
      <Filter>Tests\Hashes</Filter>
    </ClCompile>
    <ClCompile Include="..\test_array.cpp">
      <Filter>Tests\Containers</Filter>
    </ClCompile>
    <ClCompile Include="..\test_array_view.cpp">
      <Filter>Tests\Containers</Filter>
    </ClCompile>
    <ClCompile Include="..\test_array_wrapper.cpp">
      <Filter>Tests\Containers</Filter>
    </ClCompile>
    <ClCompile Include="..\test_circular_buffer.cpp">
      <Filter>Tests\Containers</Filter>
    </ClCompile>
    <ClCompile Include="..\test_circular_buffer_external_buffer.cpp">
      <Filter>Tests\Containers</Filter>
    </ClCompile>
    <ClCompile Include="..\test_container.cpp">
      <Filter>Tests\Containers</Filter>
    </ClCompile>
    <ClCompile Include="..\test_flat_map.cpp">
      <Filter>Tests\Containers</Filter>
    </ClCompile>
    <ClCompile Include="..\test_flat_multimap.cpp">
      <Filter>Tests\Containers</Filter>
    </ClCompile>
    <ClCompile Include="..\test_flat_multiset.cpp">
      <Filter>Tests\Containers</Filter>
    </ClCompile>
    <ClCompile Include="..\test_flat_set.cpp">
      <Filter>Tests\Containers</Filter>
    </ClCompile>
    <ClCompile Include="..\test_indirect_vector.cpp">
      <Filter>Tests\Containers</Filter>
    </ClCompile>
    <ClCompile Include="..\test_indirect_vector_external_buffer.cpp">
      <Filter>Tests\Containers</Filter>
    </ClCompile>
    <ClCompile Include="..\test_intrusive_forward_list.cpp">
      <Filter>Tests\Containers</Filter>
    </ClCompile>
    <ClCompile Include="..\test_intrusive_list.cpp">
      <Filter>Tests\Containers</Filter>
    </ClCompile>
    <ClCompile Include="..\test_list_shared_pool.cpp">
      <Filter>Tests\Containers</Filter>
    </ClCompile>
    <ClCompile Include="..\test_list.cpp">
      <Filter>Tests\Containers</Filter>
    </ClCompile>
    <ClCompile Include="..\test_map.cpp">
      <Filter>Tests\Containers</Filter>
    </ClCompile>
    <ClCompile Include="..\test_multi_array.cpp">
      <Filter>Tests\Containers</Filter>
    </ClCompile>
    <ClCompile Include="..\test_multi_span.cpp">
      <Filter>Tests\Containers</Filter>
    </ClCompile>
    <ClCompile Include="..\test_multi_range.cpp">
      <Filter>Tests\Containers</Filter>
    </ClCompile>
    <ClCompile Include="..\test_multi_vector.cpp">
      <Filter>Tests\Containers</Filter>
    </ClCompile>
    <ClCompile Include="..\test_multimap.cpp">
      <Filter>Tests\Containers</Filter>
    </ClCompile>
    <ClCompile Include="..\test_multiset.cpp">
      <Filter>Tests\Containers</Filter>
    </ClCompile>
    <ClCompile Include="..\test_reference_flat_map.cpp">
      <Filter>Tests\Containers</Filter>
    </ClCompile>
    <ClCompile Include="..\test_reference_flat_multimap.cpp">
      <Filter>Tests\Containers</Filter>
    </ClCompile>
    <ClCompile Include="..\test_reference_flat_multiset.cpp">
      <Filter>Tests\Containers</Filter>
    </ClCompile>
    <ClCompile Include="..\test_reference_flat_set.cpp">
      <Filter>Tests\Containers</Filter>
    </ClCompile>
    <ClCompile Include="..\test_vector.cpp">
      <Filter>Tests\Containers</Filter>
    </ClCompile>
    <ClCompile Include="..\test_vector_external_buffer.cpp">
      <Filter>Tests\Containers</Filter>
    </ClCompile>
    <ClCompile Include="..\test_vector_non_trivial.cpp">
      <Filter>Tests\Containers</Filter>
    </ClCompile>
    <ClCompile Include="..\test_vector_pointer.cpp">
      <Filter>Tests\Containers</Filter>
    </ClCompile>
    <ClCompile Include="..\test_vector_pointer_external_buffer.cpp">
      <Filter>Tests\Containers</Filter>
    </ClCompile>
    <ClCompile Include="..\test_unordered_map.cpp">
      <Filter>Tests\Containers</Filter>
    </ClCompile>
    <ClCompile Include="..\test_unordered_multimap.cpp">
      <Filter>Tests\Containers</Filter>
    </ClCompile>
    <ClCompile Include="..\test_unordered_multiset.cpp">
      <Filter>Tests\Containers</Filter>
    </ClCompile>
    <ClCompile Include="..\test_unordered_set.cpp">
      <Filter>Tests\Containers</Filter>
    </ClCompile>
    <ClCompile Include="..\test_forward_list.cpp">
      <Filter>Tests\Containers</Filter>
    </ClCompile>
    <ClCompile Include="..\test_forward_list_shared_pool.cpp">
      <Filter>Tests\Containers</Filter>
    </ClCompile>
    <ClCompile Include="..\test_bip_buffer_spsc_atomic.cpp">
      <Filter>Tests\Queues</Filter>
    </ClCompile>
    <ClCompile Include="..\test_queue.cpp">
      <Filter>Tests\Queues</Filter>
    </ClCompile>
    <ClCompile Include="..\test_queue_lockable.cpp">
      <Filter>Tests\Queues</Filter>
    </ClCompile>
    <ClCompile Include="..\test_queue_lockable_small.cpp">
      <Filter>Tests\Queues</Filter>
    </ClCompile>
    <ClCompile Include="..\test_queue_memory_model_small.cpp">
      <Filter>Tests\Queues</Filter>
    </ClCompile>
    <ClCompile Include="..\test_queue_mpmc_mutex.cpp">
      <Filter>Tests\Queues</Filter>
    </ClCompile>
    <ClCompile Include="..\test_queue_mpmc_mutex_small.cpp">
      <Filter>Tests\Queues</Filter>
    </ClCompile>
    <ClCompile Include="..\test_queue_spsc_atomic.cpp">
      <Filter>Tests\Queues</Filter>
    </ClCompile>
    <ClCompile Include="..\test_queue_spsc_atomic_small.cpp">
      <Filter>Tests\Queues</Filter>
    </ClCompile>
    <ClCompile Include="..\test_queue_spsc_isr.cpp">
      <Filter>Tests\Queues</Filter>
    </ClCompile>
    <ClCompile Include="..\test_queue_spsc_isr_small.cpp">
      <Filter>Tests\Queues</Filter>
    </ClCompile>
    <ClCompile Include="..\test_queue_spsc_locked.cpp">
      <Filter>Tests\Queues</Filter>
    </ClCompile>
    <ClCompile Include="..\test_queue_spsc_locked_small.cpp">
      <Filter>Tests\Queues</Filter>
    </ClCompile>
    <ClCompile Include="..\test_priority_queue.cpp">
      <Filter>Tests\Queues</Filter>
    </ClCompile>
    <ClCompile Include="..\test_callback_service.cpp">
      <Filter>Tests\Callbacks &amp; Delegates</Filter>
    </ClCompile>
    <ClCompile Include="..\test_delegate_service.cpp">
      <Filter>Tests\Callbacks &amp; Delegates</Filter>
    </ClCompile>
    <ClCompile Include="..\test_delegate_cpp03.cpp">
      <Filter>Tests\Callbacks &amp; Delegates</Filter>
    </ClCompile>
    <ClCompile Include="..\test_delegate.cpp">
      <Filter>Tests\Callbacks &amp; Delegates</Filter>
    </ClCompile>
    <ClCompile Include="..\test_delegate_service_compile_time.cpp">
      <Filter>Tests\Callbacks &amp; Delegates</Filter>
    </ClCompile>
    <ClCompile Include="..\test_delegate_service_cpp03.cpp">
      <Filter>Tests\Callbacks &amp; Delegates</Filter>
    </ClCompile>
    <ClCompile Include="..\test_function.cpp">
      <Filter>Tests\Callbacks &amp; Delegates</Filter>
    </ClCompile>
    <ClCompile Include="..\test_callback_timer.cpp">
      <Filter>Tests\Callback Timers</Filter>
    </ClCompile>
    <ClCompile Include="..\test_callback_timer_atomic.cpp">
      <Filter>Tests\Callback Timers</Filter>
    </ClCompile>
    <ClCompile Include="..\test_callback_timer_locked.cpp">
      <Filter>Tests\Callback Timers</Filter>
    </ClCompile>
    <ClCompile Include="..\test_format_spec.cpp">
      <Filter>Tests\Strings</Filter>
    </ClCompile>
    <ClCompile Include="..\test_set.cpp">
      <Filter>Tests\Containers</Filter>
    </ClCompile>
    <ClCompile Include="..\test_span_dynamic_extent.cpp">
      <Filter>Tests\Containers</Filter>
    </ClCompile>
    <ClCompile Include="..\test_stack.cpp">
      <Filter>Tests\Containers</Filter>
    </ClCompile>
    <ClCompile Include="..\test_pool_external_buffer.cpp">
      <Filter>Tests\Containers</Filter>
    </ClCompile>
    <ClCompile Include="..\test_pool.cpp">
      <Filter>Tests\Containers</Filter>
    </ClCompile>
    <ClCompile Include="..\test_intrusive_stack.cpp">
      <Filter>Tests\Containers</Filter>
    </ClCompile>
    <ClCompile Include="..\test_deque.cpp">
      <Filter>Tests\Containers</Filter>
    </ClCompile>
    <ClCompile Include="..\test_fixed_sized_memory_block_allocator.cpp">
      <Filter>Tests\Containers</Filter>
    </ClCompile>
    <ClCompile Include="..\test_intrusive_queue.cpp">
      <Filter>Tests\Queues</Filter>
    </ClCompile>
    <ClCompile Include="..\test_state_chart.cpp">
      <Filter>Tests\State Machines</Filter>
    </ClCompile>
    <ClCompile Include="..\test_state_chart_compile_time.cpp">
      <Filter>Tests\State Machines</Filter>
    </ClCompile>
    <ClCompile Include="..\test_state_chart_compile_time_with_data_parameter.cpp">
      <Filter>Tests\State Machines</Filter>
    </ClCompile>
    <ClCompile Include="..\test_state_chart_with_data_parameter.cpp">
      <Filter>Tests\State Machines</Filter>
    </ClCompile>
    <ClCompile Include="..\test_state_chart_with_rvalue_data_parameter.cpp">
      <Filter>Tests\State Machines</Filter>
    </ClCompile>
    <ClCompile Include="..\test_fsm.cpp">
      <Filter>Tests\State Machines</Filter>
    </ClCompile>
    <ClCompile Include="..\test_hfsm.cpp">
      <Filter>Tests\State Machines</Filter>
    </ClCompile>
    <ClCompile Include="..\test_algorithm.cpp">
      <Filter>Tests\Algorithms</Filter>
    </ClCompile>
    <ClCompile Include="..\test_correlation.cpp">
      <Filter>Tests\Algorithms</Filter>
    </ClCompile>
    <ClCompile Include="..\test_covariance.cpp">
      <Filter>Tests\Algorithms</Filter>
    </ClCompile>
    <ClCompile Include="..\test_pseudo_moving_average.cpp">
      <Filter>Tests\Algorithms</Filter>
    </ClCompile>
    <ClCompile Include="..\test_cyclic_value.cpp">
      <Filter>Tests\Algorithms</Filter>
    </ClCompile>
    <ClCompile Include="..\test_debounce.cpp">
      <Filter>Tests\Algorithms</Filter>
    </ClCompile>
    <ClCompile Include="..\test_gamma.cpp">
      <Filter>Tests\Algorithms</Filter>
    </ClCompile>
    <ClCompile Include="..\test_histogram.cpp">
      <Filter>Tests\Algorithms</Filter>
    </ClCompile>
    <ClCompile Include="..\test_invert.cpp">
      <Filter>Tests\Algorithms</Filter>
    </ClCompile>
    <ClCompile Include="..\test_limiter.cpp">
      <Filter>Tests\Algorithms</Filter>
    </ClCompile>
    <ClCompile Include="..\test_mean.cpp">
      <Filter>Tests\Algorithms</Filter>
    </ClCompile>
    <ClCompile Include="..\test_quantize.cpp">
      <Filter>Tests\Algorithms</Filter>
    </ClCompile>
    <ClCompile Include="..\test_rescale.cpp">
      <Filter>Tests\Algorithms</Filter>
    </ClCompile>
    <ClCompile Include="..\test_rms.cpp">
      <Filter>Tests\Algorithms</Filter>
    </ClCompile>
    <ClCompile Include="..\test_scaled_rounding.cpp">
      <Filter>Tests\Algorithms</Filter>
    </ClCompile>
    <ClCompile Include="..\test_standard_deviation.cpp">
      <Filter>Tests\Algorithms</Filter>
    </ClCompile>
    <ClCompile Include="..\test_variance.cpp">
      <Filter>Tests\Algorithms</Filter>
    </ClCompile>
    <ClCompile Include="..\test_binary.cpp">
      <Filter>Tests\Binary</Filter>
    </ClCompile>
    <ClCompile Include="..\test_bit.cpp">
      <Filter>Tests\Binary</Filter>
    </ClCompile>
    <ClCompile Include="..\test_bitset_legacy.cpp">
      <Filter>Tests\Binary</Filter>
    </ClCompile>
    <ClCompile Include="..\test_bit_stream.cpp">
      <Filter>Tests\Binary</Filter>
    </ClCompile>
    <ClCompile Include="..\test_byte_stream.cpp">
      <Filter>Tests\Binary</Filter>
    </ClCompile>
    <ClCompile Include="..\test_parity_checksum.cpp">
      <Filter>Tests\Hashes</Filter>
    </ClCompile>
    <ClCompile Include="..\test_variant_pool.cpp">
      <Filter>Tests\Containers</Filter>
    </ClCompile>
    <ClCompile Include="..\test_variant_pool_external_buffer.cpp">
      <Filter>Tests\Containers</Filter>
    </ClCompile>
    <ClCompile Include="..\test_variant_variadic.cpp">
      <Filter>Tests\Containers</Filter>
    </ClCompile>
    <ClCompile Include="..\main.cpp">
      <Filter>Tests\Test Support</Filter>
    </ClCompile>
    <ClCompile Include="..\murmurhash3.cpp">
      <Filter>Tests\Test Support</Filter>
    </ClCompile>
    <ClCompile Include="..\test_make_string.cpp">
      <Filter>Tests\Strings</Filter>
    </ClCompile>
    <ClCompile Include="..\test_packet.cpp">
      <Filter>Tests\Containers</Filter>
    </ClCompile>
    <ClCompile Include="..\test_endian.cpp">
      <Filter>Tests\Types</Filter>
    </ClCompile>
    <ClCompile Include="..\test_enum_type.cpp">
      <Filter>Tests\Types</Filter>
    </ClCompile>
    <ClCompile Include="..\test_largest.cpp">
      <Filter>Tests\Types</Filter>
    </ClCompile>
    <ClCompile Include="..\test_smallest.cpp">
      <Filter>Tests\Types</Filter>
    </ClCompile>
    <ClCompile Include="..\test_type_def.cpp">
      <Filter>Tests\Types</Filter>
    </ClCompile>
    <ClCompile Include="..\test_type_lookup.cpp">
      <Filter>Tests\Types</Filter>
    </ClCompile>
    <ClCompile Include="..\test_type_select.cpp">
      <Filter>Tests\Types</Filter>
    </ClCompile>
    <ClCompile Include="..\test_type_traits.cpp">
      <Filter>Tests\Types</Filter>
    </ClCompile>
    <ClCompile Include="..\test_unaligned_type.cpp">
      <Filter>Tests\Types</Filter>
    </ClCompile>
    <ClCompile Include="..\test_user_type.cpp">
      <Filter>Tests\Types</Filter>
    </ClCompile>
    <ClCompile Include="..\test_integral_limits.cpp">
      <Filter>Tests\Types</Filter>
    </ClCompile>
    <ClCompile Include="..\test_bresenham_line.cpp">
      <Filter>Tests\Algorithms</Filter>
    </ClCompile>
    <ClCompile Include="..\test_alignment.cpp">
      <Filter>Tests\Types</Filter>
    </ClCompile>
    <ClCompile Include="..\test_limits.cpp">
      <Filter>Tests\Types</Filter>
    </ClCompile>
    <ClCompile Include="..\test_visitor.cpp">
      <Filter>Tests\Patterns</Filter>
    </ClCompile>
    <ClCompile Include="..\test_observer.cpp">
      <Filter>Tests\Patterns</Filter>
    </ClCompile>
    <ClCompile Include="..\test_bip_buffer_spsc_atomic.cpp">
      <Filter>Tests\Queues</Filter>
    </ClCompile>
    <ClCompile Include="..\test_crc8_ccitt.cpp">
      <Filter>Tests\CRC</Filter>
    </ClCompile>
    <ClCompile Include="..\test_crc8_cdma2000.cpp">
      <Filter>Tests\CRC</Filter>
    </ClCompile>
    <ClCompile Include="..\test_crc8_darc.cpp">
      <Filter>Tests\CRC</Filter>
    </ClCompile>
    <ClCompile Include="..\test_crc8_dvbs2.cpp">
      <Filter>Tests\CRC</Filter>
    </ClCompile>
    <ClCompile Include="..\test_crc8_ebu.cpp">
      <Filter>Tests\CRC</Filter>
    </ClCompile>
    <ClCompile Include="..\test_crc8_icode.cpp">
      <Filter>Tests\CRC</Filter>
    </ClCompile>
    <ClCompile Include="..\test_crc8_itu.cpp">
      <Filter>Tests\CRC</Filter>
    </ClCompile>
    <ClCompile Include="..\test_crc8_maxim.cpp">
      <Filter>Tests\CRC</Filter>
    </ClCompile>
    <ClCompile Include="..\test_crc8_rohc.cpp">
      <Filter>Tests\CRC</Filter>
    </ClCompile>
    <ClCompile Include="..\test_crc8_wcdma.cpp">
      <Filter>Tests\CRC</Filter>
    </ClCompile>
    <ClCompile Include="..\test_crc16.cpp">
      <Filter>Tests\CRC</Filter>
    </ClCompile>
    <ClCompile Include="..\test_crc16_a.cpp">
      <Filter>Tests\CRC</Filter>
    </ClCompile>
    <ClCompile Include="..\test_crc16_arc.cpp">
      <Filter>Tests\CRC</Filter>
    </ClCompile>
    <ClCompile Include="..\test_crc16_aug_ccitt.cpp">
      <Filter>Tests\CRC</Filter>
    </ClCompile>
    <ClCompile Include="..\test_crc16_buypass.cpp">
      <Filter>Tests\CRC</Filter>
    </ClCompile>
    <ClCompile Include="..\test_crc16_ccitt.cpp">
      <Filter>Tests\CRC</Filter>
    </ClCompile>
    <ClCompile Include="..\test_crc16_cdma2000.cpp">
      <Filter>Tests\CRC</Filter>
    </ClCompile>
    <ClCompile Include="..\test_crc16_dds110.cpp">
      <Filter>Tests\CRC</Filter>
    </ClCompile>
    <ClCompile Include="..\test_crc16_dectr.cpp">
      <Filter>Tests\CRC</Filter>
    </ClCompile>
    <ClCompile Include="..\test_crc16_dectx.cpp">
      <Filter>Tests\CRC</Filter>
    </ClCompile>
    <ClCompile Include="..\test_crc16_dnp.cpp">
      <Filter>Tests\CRC</Filter>
    </ClCompile>
    <ClCompile Include="..\test_crc16_en13757.cpp">
      <Filter>Tests\CRC</Filter>
    </ClCompile>
    <ClCompile Include="..\test_crc16_genibus.cpp">
      <Filter>Tests\CRC</Filter>
    </ClCompile>
    <ClCompile Include="..\test_crc16_kermit.cpp">
      <Filter>Tests\CRC</Filter>
    </ClCompile>
    <ClCompile Include="..\test_crc16_maxim.cpp">
      <Filter>Tests\CRC</Filter>
    </ClCompile>
    <ClCompile Include="..\test_crc16_mcrf4xx.cpp">
      <Filter>Tests\CRC</Filter>
    </ClCompile>
    <ClCompile Include="..\test_crc16_modbus.cpp">
      <Filter>Tests\CRC</Filter>
    </ClCompile>
    <ClCompile Include="..\test_crc16_profibus.cpp">
      <Filter>Tests\CRC</Filter>
    </ClCompile>
    <ClCompile Include="..\test_crc16_riello.cpp">
      <Filter>Tests\CRC</Filter>
    </ClCompile>
    <ClCompile Include="..\test_crc16_t10dif.cpp">
      <Filter>Tests\CRC</Filter>
    </ClCompile>
    <ClCompile Include="..\test_crc16_teledisk.cpp">
      <Filter>Tests\CRC</Filter>
    </ClCompile>
    <ClCompile Include="..\test_crc16_tms37157.cpp">
      <Filter>Tests\CRC</Filter>
    </ClCompile>
    <ClCompile Include="..\test_crc16_usb.cpp">
      <Filter>Tests\CRC</Filter>
    </ClCompile>
    <ClCompile Include="..\test_crc16_x25.cpp">
      <Filter>Tests\CRC</Filter>
    </ClCompile>
    <ClCompile Include="..\test_crc16_xmodem.cpp">
      <Filter>Tests\CRC</Filter>
    </ClCompile>
    <ClCompile Include="..\test_crc32.cpp">
      <Filter>Tests\CRC</Filter>
    </ClCompile>
    <ClCompile Include="..\test_crc32_bzip2.cpp">
      <Filter>Tests\CRC</Filter>
    </ClCompile>
    <ClCompile Include="..\test_crc32_c.cpp">
      <Filter>Tests\CRC</Filter>
    </ClCompile>
    <ClCompile Include="..\test_crc32_d.cpp">
      <Filter>Tests\CRC</Filter>
    </ClCompile>
    <ClCompile Include="..\test_crc32_jamcrc.cpp">
      <Filter>Tests\CRC</Filter>
    </ClCompile>
    <ClCompile Include="..\test_crc32_mpeg2.cpp">
      <Filter>Tests\CRC</Filter>
    </ClCompile>
    <ClCompile Include="..\test_crc32_posix.cpp">
      <Filter>Tests\CRC</Filter>
    </ClCompile>
    <ClCompile Include="..\test_crc32_q.cpp">
      <Filter>Tests\CRC</Filter>
    </ClCompile>
    <ClCompile Include="..\test_crc32_xfer.cpp">
      <Filter>Tests\CRC</Filter>
    </ClCompile>
    <ClCompile Include="..\test_crc64_ecma.cpp">
      <Filter>Tests\CRC</Filter>
    </ClCompile>
    <ClCompile Include="..\test_constant.cpp">
      <Filter>Tests\Maths</Filter>
    </ClCompile>
    <ClCompile Include="..\test_correlation.cpp">
      <Filter>Tests\Maths</Filter>
    </ClCompile>
    <ClCompile Include="..\test_covariance.cpp">
      <Filter>Tests\Maths</Filter>
    </ClCompile>
    <ClCompile Include="..\test_gamma.cpp">
      <Filter>Tests\Maths</Filter>
    </ClCompile>
    <ClCompile Include="..\test_histogram.cpp">
      <Filter>Tests\Maths</Filter>
    </ClCompile>
    <ClCompile Include="..\test_invert.cpp">
      <Filter>Tests\Maths</Filter>
    </ClCompile>
    <ClCompile Include="..\test_mean.cpp">
      <Filter>Tests\Maths</Filter>
    </ClCompile>
    <ClCompile Include="..\test_limiter.cpp">
      <Filter>Tests\Maths</Filter>
    </ClCompile>
    <ClCompile Include="..\test_rms.cpp">
      <Filter>Tests\Maths</Filter>
    </ClCompile>
    <ClCompile Include="..\test_rescale.cpp">
      <Filter>Tests\Maths</Filter>
    </ClCompile>
    <ClCompile Include="..\test_standard_deviation.cpp">
      <Filter>Tests\Maths</Filter>
    </ClCompile>
    <ClCompile Include="..\test_threshold.cpp">
      <Filter>Tests\Maths</Filter>
    </ClCompile>
    <ClCompile Include="..\test_variance.cpp">
      <Filter>Tests\Maths</Filter>
    </ClCompile>
    <ClCompile Include="..\test_bloom_filter.cpp">
      <Filter>Tests\Algorithms</Filter>
    </ClCompile>
    <ClCompile Include="..\test_fixed_iterator.cpp">
      <Filter>Tests\Memory &amp; Iterators</Filter>
    </ClCompile>
    <ClCompile Include="..\test_iterator.cpp">
      <Filter>Tests\Memory &amp; Iterators</Filter>
    </ClCompile>
    <ClCompile Include="..\test_mem_cast.cpp">
      <Filter>Tests\Memory &amp; Iterators</Filter>
    </ClCompile>
    <ClCompile Include="..\test_mem_cast_ptr.cpp">
      <Filter>Tests\Memory &amp; Iterators</Filter>
    </ClCompile>
    <ClCompile Include="..\test_buffer_descriptors.cpp">
      <Filter>Tests\Memory &amp; Iterators</Filter>
    </ClCompile>
    <ClCompile Include="..\test_io_port.cpp">
      <Filter>Tests\Memory &amp; Iterators</Filter>
    </ClCompile>
    <ClCompile Include="..\test_quantize.cpp">
      <Filter>Tests\Maths</Filter>
    </ClCompile>
    <ClCompile Include="..\test_random.cpp">
      <Filter>Tests\Maths</Filter>
    </ClCompile>
    <ClCompile Include="..\test_error_handler.cpp">
      <Filter>Tests\Errors</Filter>
    </ClCompile>
    <ClCompile Include="..\test_exception.cpp">
      <Filter>Tests\Errors</Filter>
    </ClCompile>
    <ClCompile Include="..\test_overload.cpp">
      <Filter>Tests\Patterns</Filter>
    </ClCompile>
    <ClCompile Include="..\test_task_scheduler.cpp">
      <Filter>Tests\Tasks</Filter>
    </ClCompile>
    <ClCompile Include="..\test_compare.cpp">
      <Filter>Tests\Misc</Filter>
    </ClCompile>
    <ClCompile Include="..\test_flags.cpp">
      <Filter>Tests\Misc</Filter>
    </ClCompile>
    <ClCompile Include="..\test_functional.cpp">
      <Filter>Tests\Misc</Filter>
    </ClCompile>
    <ClCompile Include="..\test_instance_count.cpp">
      <Filter>Tests\Misc</Filter>
    </ClCompile>
    <ClCompile Include="..\test_numeric.cpp">
      <Filter>Tests\Misc</Filter>
    </ClCompile>
    <ClCompile Include="..\test_parameter_pack.cpp">
      <Filter>Tests\Misc</Filter>
    </ClCompile>
    <ClCompile Include="..\test_parameter_type.cpp">
      <Filter>Tests\Misc</Filter>
    </ClCompile>
    <ClCompile Include="..\test_utility.cpp">
      <Filter>Tests\Misc</Filter>
    </ClCompile>
    <ClCompile Include="..\test_mem_cast.cpp">
      <Filter>Tests</Filter>
    </ClCompile>
    <ClCompile Include="..\test_mem_cast_ptr.cpp">
      <Filter>Tests</Filter>
    </ClCompile>
    <ClCompile Include="..\test_compare.cpp">
      <Filter>Tests</Filter>
    </ClCompile>
    <ClCompile Include="..\test_threshold.cpp">
      <Filter>Tests</Filter>
    </ClCompile>
    <ClCompile Include="..\test_memory.cpp">
      <Filter>Tests\Memory &amp; Iterators</Filter>
    </ClCompile>
    <ClCompile Include="..\test_singleton.cpp">
      <Filter>Tests\Patterns</Filter>
    </ClCompile>
    <ClCompile Include="..\test_byte.cpp">
      <Filter>Tests\Binary</Filter>
    </ClCompile>
    <ClCompile Include="..\test_etl_traits.cpp">
      <Filter>Tests\Misc</Filter>
    </ClCompile>
    <ClCompile Include="..\test_callback_timer_interrupt.cpp">
      <Filter>Tests\Callback Timers</Filter>
    </ClCompile>
    <ClCompile Include="..\test_message_timer_interrupt.cpp">
      <Filter>Tests\Messaging</Filter>
    </ClCompile>
    <ClCompile Include="..\test_unaligned_type_constexpr.cpp">
      <Filter>Tests\Types</Filter>
    </ClCompile>
    <ClCompile Include="..\unittest++\AssertException.cpp">
      <Filter>UnitTest++\Source Files</Filter>
    </ClCompile>
    <ClCompile Include="..\unittest++\Checks.cpp">
      <Filter>UnitTest++\Source Files</Filter>
    </ClCompile>
    <ClCompile Include="..\unittest++\CompositeTestReporter.cpp">
      <Filter>UnitTest++\Source Files</Filter>
    </ClCompile>
    <ClCompile Include="..\unittest++\CurrentTest.cpp">
      <Filter>UnitTest++\Source Files</Filter>
    </ClCompile>
    <ClCompile Include="..\unittest++\DeferredTestReporter.cpp">
      <Filter>UnitTest++\Source Files</Filter>
    </ClCompile>
    <ClCompile Include="..\unittest++\DeferredTestResult.cpp">
      <Filter>UnitTest++\Source Files</Filter>
    </ClCompile>
    <ClCompile Include="..\unittest++\MemoryOutStream.cpp">
      <Filter>UnitTest++\Source Files</Filter>
    </ClCompile>
    <ClCompile Include="..\unittest++\ReportAssert.cpp">
      <Filter>UnitTest++\Source Files</Filter>
    </ClCompile>
    <ClCompile Include="..\unittest++\RequiredCheckException.cpp">
      <Filter>UnitTest++\Source Files</Filter>
    </ClCompile>
    <ClCompile Include="..\unittest++\RequiredCheckTestReporter.cpp">
      <Filter>UnitTest++\Source Files</Filter>
    </ClCompile>
    <ClCompile Include="..\unittest++\Test.cpp">
      <Filter>UnitTest++\Source Files</Filter>
    </ClCompile>
    <ClCompile Include="..\unittest++\TestDetails.cpp">
      <Filter>UnitTest++\Source Files</Filter>
    </ClCompile>
    <ClCompile Include="..\unittest++\TestList.cpp">
      <Filter>UnitTest++\Source Files</Filter>
    </ClCompile>
    <ClCompile Include="..\unittest++\TestReporter.cpp">
      <Filter>UnitTest++\Source Files</Filter>
    </ClCompile>
    <ClCompile Include="..\unittest++\TestReporterStdout.cpp">
      <Filter>UnitTest++\Source Files</Filter>
    </ClCompile>
    <ClCompile Include="..\unittest++\TestResults.cpp">
      <Filter>UnitTest++\Source Files</Filter>
    </ClCompile>
    <ClCompile Include="..\unittest++\TestRunner.cpp">
      <Filter>UnitTest++\Source Files</Filter>
    </ClCompile>
    <ClCompile Include="..\unittest++\ThrowingTestReporter.cpp">
      <Filter>UnitTest++\Source Files</Filter>
    </ClCompile>
    <ClCompile Include="..\unittest++\TimeConstraint.cpp">
      <Filter>UnitTest++\Source Files</Filter>
    </ClCompile>
    <ClCompile Include="..\unittest++\XmlTestReporter.cpp">
      <Filter>UnitTest++\Source Files</Filter>
    </ClCompile>
    <ClCompile Include="..\unittest++\Win32\TimeHelpers.cpp">
      <Filter>UnitTest++\Source Files\Win32</Filter>
    </ClCompile>
    <ClCompile Include="..\test_nth_type.cpp">
      <Filter>Tests\Types</Filter>
    </ClCompile>
    <ClCompile Include="..\test_successor.cpp">
      <Filter>Tests\Patterns</Filter>
    </ClCompile>
    <ClCompile Include="..\test_bit_stream_writer_big_endian.cpp">
      <Filter>Tests\Binary</Filter>
    </ClCompile>
    <ClCompile Include="..\test_variant_legacy.cpp">
      <Filter>Tests\Containers</Filter>
    </ClCompile>
    <ClCompile Include="..\test_atomic.cpp">
      <Filter>Tests\Atomic</Filter>
    </ClCompile>
    <ClCompile Include="..\test_bit_stream_reader_big_endian.cpp">
      <Filter>Tests\Binary</Filter>
    </ClCompile>
    <ClCompile Include="..\test_bit_stream_writer_little_endian.cpp">
      <Filter>Tests\Binary</Filter>
    </ClCompile>
    <ClCompile Include="..\test_bit_stream_reader_little_endian.cpp">
      <Filter>Tests\Binary</Filter>
    </ClCompile>
    <ClCompile Include="..\test_poly_span_dynamic_extent.cpp">
      <Filter>Tests\Containers</Filter>
    </ClCompile>
    <ClCompile Include="..\test_span_fixed_extent.cpp">
      <Filter>Tests\Containers</Filter>
    </ClCompile>
    <ClCompile Include="..\test_poly_span_fixed_extent.cpp">
      <Filter>Tests\Containers</Filter>
    </ClCompile>
    <ClCompile Include="..\etl_initializer_list\test_initializer_list.cpp">
      <Filter>Tests\Initializer List</Filter>
    </ClCompile>
    <ClCompile Include="..\etl_error_handler\log_errors\test_error_handler.cpp">
      <Filter>Tests\Error Handler\Log Errors</Filter>
    </ClCompile>
    <ClCompile Include="..\etl_error_handler\exceptions\test_error_handler.cpp">
      <Filter>Tests\Error Handler\Exceptions</Filter>
    </ClCompile>
    <ClCompile Include="..\test_message_broker.cpp">
      <Filter>Tests\Messaging</Filter>
    </ClCompile>
    <ClCompile Include="..\test_char_traits.cpp">
      <Filter>Tests\Misc</Filter>
    </ClCompile>
    <ClCompile Include="..\test_bitset_new_default_element_type.cpp">
      <Filter>Tests\Binary</Filter>
    </ClCompile>
    <ClCompile Include="..\test_bitset_new_explicit_single_element_type.cpp">
      <Filter>Tests\Binary</Filter>
    </ClCompile>
    <ClCompile Include="..\test_circular_iterator.cpp">
      <Filter>Tests\Memory &amp; Iterators</Filter>
    </ClCompile>
    <ClCompile Include="..\test_bitset_new_ext_default_element_type.cpp">
      <Filter>Tests\Binary</Filter>
    </ClCompile>
    <ClCompile Include="..\test_bitset_new_ext_explicit_single_element_type.cpp">
      <Filter>Tests\Binary</Filter>
    </ClCompile>
    <ClCompile Include="..\test_to_arithmetic_wchar_t.cpp">
      <Filter>Tests\Strings</Filter>
    </ClCompile>
    <ClCompile Include="..\test_to_arithmetic.cpp">
      <Filter>Tests\Strings</Filter>
    </ClCompile>
    <ClCompile Include="..\test_to_arithmetic_u16.cpp">
      <Filter>Tests\Strings</Filter>
    </ClCompile>
    <ClCompile Include="..\test_to_arithmetic_u32.cpp">
      <Filter>Tests\Strings</Filter>
    </ClCompile>
    <ClCompile Include="..\test_crc16_m17.cpp">
      <Filter>Tests\CRC</Filter>
    </ClCompile>
    <ClCompile Include="..\test_optional.cpp">
      <Filter>Tests\Misc</Filter>
    </ClCompile>
    <ClCompile Include="..\test_result.cpp">
      <Filter>Tests\Containers</Filter>
    </ClCompile>
    <ClCompile Include="..\etl_error_handler\log_errors_and_exceptions\test_error_handler.cpp">
      <Filter>Tests\Error Handler\Exceptions_And_Log_Errors</Filter>
    </ClCompile>
    <ClCompile Include="..\test_hfsm_recurse_to_inner_state_on_start.cpp">
      <Filter>Tests\State Machines</Filter>
    </ClCompile>
    <ClCompile Include="..\test_intrusive_links.cpp">
      <Filter>Tests\Containers</Filter>
    </ClCompile>
    <ClCompile Include="..\test_expected.cpp">
      <Filter>Tests\Misc</Filter>
    </ClCompile>
    <ClCompile Include="..\test_macros.cpp">
      <Filter>Tests\Misc</Filter>
    </ClCompile>
    <ClCompile Include="..\test_chrono_day.cpp">
      <Filter>Tests\Chrono</Filter>
    </ClCompile>
    <ClCompile Include="..\syntax_check\absolute.h.t.cpp">
      <Filter>Tests\Syntax Checks\Source</Filter>
    </ClCompile>
    <ClCompile Include="..\syntax_check\algorithm.h.t.cpp">
      <Filter>Tests\Syntax Checks\Source</Filter>
    </ClCompile>
    <ClCompile Include="..\syntax_check\alignment.h.t.cpp">
      <Filter>Tests\Syntax Checks\Source</Filter>
    </ClCompile>
    <ClCompile Include="..\syntax_check\array.h.t.cpp">
      <Filter>Tests\Syntax Checks\Source</Filter>
    </ClCompile>
    <ClCompile Include="..\syntax_check\array_view.h.t.cpp">
      <Filter>Tests\Syntax Checks\Source</Filter>
    </ClCompile>
    <ClCompile Include="..\syntax_check\array_wrapper.h.t.cpp">
      <Filter>Tests\Syntax Checks\Source</Filter>
    </ClCompile>
    <ClCompile Include="..\syntax_check\atomic.h.t.cpp">
      <Filter>Tests\Syntax Checks\Source</Filter>
    </ClCompile>
    <ClCompile Include="..\syntax_check\basic_format_spec.h.t.cpp">
      <Filter>Tests\Syntax Checks\Source</Filter>
    </ClCompile>
    <ClCompile Include="..\syntax_check\basic_string.h.t.cpp">
      <Filter>Tests\Syntax Checks\Source</Filter>
    </ClCompile>
    <ClCompile Include="..\syntax_check\basic_string_stream.h.t.cpp">
      <Filter>Tests\Syntax Checks\Source</Filter>
    </ClCompile>
    <ClCompile Include="..\syntax_check\binary.h.t.cpp">
      <Filter>Tests\Syntax Checks\Source</Filter>
    </ClCompile>
    <ClCompile Include="..\syntax_check\bip_buffer_spsc_atomic.h.t.cpp">
      <Filter>Tests\Syntax Checks\Source</Filter>
    </ClCompile>
    <ClCompile Include="..\syntax_check\bit.h.t.cpp">
      <Filter>Tests\Syntax Checks\Source</Filter>
    </ClCompile>
    <ClCompile Include="..\syntax_check\bit_stream.h.t.cpp">
      <Filter>Tests\Syntax Checks\Source</Filter>
    </ClCompile>
    <ClCompile Include="..\syntax_check\bitset_legacy.h.t.cpp">
      <Filter>Tests\Syntax Checks\Source</Filter>
    </ClCompile>
    <ClCompile Include="..\syntax_check\bitset_new.h.t.cpp">
      <Filter>Tests\Syntax Checks\Source</Filter>
    </ClCompile>
    <ClCompile Include="..\syntax_check\bloom_filter.h.t.cpp">
      <Filter>Tests\Syntax Checks\Source</Filter>
    </ClCompile>
    <ClCompile Include="..\syntax_check\bresenham_line.h.t.cpp">
      <Filter>Tests\Syntax Checks\Source</Filter>
    </ClCompile>
    <ClCompile Include="..\syntax_check\buffer_descriptors.h.t.cpp">
      <Filter>Tests\Syntax Checks\Source</Filter>
    </ClCompile>
    <ClCompile Include="..\syntax_check\byte.h.t.cpp">
      <Filter>Tests\Syntax Checks\Source</Filter>
    </ClCompile>
    <ClCompile Include="..\syntax_check\byte_stream.h.t.cpp">
      <Filter>Tests\Syntax Checks\Source</Filter>
    </ClCompile>
    <ClCompile Include="..\syntax_check\callback.h.t.cpp">
      <Filter>Tests\Syntax Checks\Source</Filter>
    </ClCompile>
    <ClCompile Include="..\syntax_check\callback_service.h.t.cpp">
      <Filter>Tests\Syntax Checks\Source</Filter>
    </ClCompile>
    <ClCompile Include="..\syntax_check\callback_timer.h.t.cpp">
      <Filter>Tests\Syntax Checks\Source</Filter>
    </ClCompile>
    <ClCompile Include="..\syntax_check\callback_timer_atomic.h.t.cpp">
      <Filter>Tests\Syntax Checks\Source</Filter>
    </ClCompile>
    <ClCompile Include="..\syntax_check\callback_timer_interrupt.h.t.cpp">
      <Filter>Tests\Syntax Checks\Source</Filter>
    </ClCompile>
    <ClCompile Include="..\syntax_check\callback_timer_locked.h.t.cpp">
      <Filter>Tests\Syntax Checks\Source</Filter>
    </ClCompile>
    <ClCompile Include="..\syntax_check\char_traits.h.t.cpp">
      <Filter>Tests\Syntax Checks\Source</Filter>
    </ClCompile>
    <ClCompile Include="..\syntax_check\checksum.h.t.cpp">
      <Filter>Tests\Syntax Checks\Source</Filter>
    </ClCompile>
    <ClCompile Include="..\syntax_check\circular_buffer.h.t.cpp">
      <Filter>Tests\Syntax Checks\Source</Filter>
    </ClCompile>
    <ClCompile Include="..\syntax_check\circular_iterator.h.t.cpp">
      <Filter>Tests\Syntax Checks\Source</Filter>
    </ClCompile>
    <ClCompile Include="..\syntax_check\combinations.h.t.cpp">
      <Filter>Tests\Syntax Checks\Source</Filter>
    </ClCompile>
    <ClCompile Include="..\syntax_check\compare.h.t.cpp">
      <Filter>Tests\Syntax Checks\Source</Filter>
    </ClCompile>
    <ClCompile Include="..\syntax_check\constant.h.t.cpp">
      <Filter>Tests\Syntax Checks\Source</Filter>
    </ClCompile>
    <ClCompile Include="..\syntax_check\container.h.t.cpp">
      <Filter>Tests\Syntax Checks\Source</Filter>
    </ClCompile>
    <ClCompile Include="..\syntax_check\correlation.h.t.cpp">
      <Filter>Tests\Syntax Checks\Source</Filter>
    </ClCompile>
    <ClCompile Include="..\syntax_check\covariance.h.t.cpp">
      <Filter>Tests\Syntax Checks\Source</Filter>
    </ClCompile>
    <ClCompile Include="..\syntax_check\crc8_ccitt.h.t.cpp">
      <Filter>Tests\Syntax Checks\Source</Filter>
    </ClCompile>
    <ClCompile Include="..\syntax_check\crc8_cdma2000.h.t.cpp">
      <Filter>Tests\Syntax Checks\Source</Filter>
    </ClCompile>
    <ClCompile Include="..\syntax_check\crc8_darc.h.t.cpp">
      <Filter>Tests\Syntax Checks\Source</Filter>
    </ClCompile>
    <ClCompile Include="..\syntax_check\crc8_dvbs2.h.t.cpp">
      <Filter>Tests\Syntax Checks\Source</Filter>
    </ClCompile>
    <ClCompile Include="..\syntax_check\crc8_ebu.h.t.cpp">
      <Filter>Tests\Syntax Checks\Source</Filter>
    </ClCompile>
    <ClCompile Include="..\syntax_check\crc8_icode.h.t.cpp">
      <Filter>Tests\Syntax Checks\Source</Filter>
    </ClCompile>
    <ClCompile Include="..\syntax_check\crc8_itu.h.t.cpp">
      <Filter>Tests\Syntax Checks\Source</Filter>
    </ClCompile>
    <ClCompile Include="..\syntax_check\crc8_maxim.h.t.cpp">
      <Filter>Tests\Syntax Checks\Source</Filter>
    </ClCompile>
    <ClCompile Include="..\syntax_check\crc8_rohc.h.t.cpp">
      <Filter>Tests\Syntax Checks\Source</Filter>
    </ClCompile>
    <ClCompile Include="..\syntax_check\crc8_wcdma.h.t.cpp">
      <Filter>Tests\Syntax Checks\Source</Filter>
    </ClCompile>
    <ClCompile Include="..\syntax_check\crc16.h.t.cpp">
      <Filter>Tests\Syntax Checks\Source</Filter>
    </ClCompile>
    <ClCompile Include="..\syntax_check\crc16_a.h.t.cpp">
      <Filter>Tests\Syntax Checks\Source</Filter>
    </ClCompile>
    <ClCompile Include="..\syntax_check\crc16_arc.h.t.cpp">
      <Filter>Tests\Syntax Checks\Source</Filter>
    </ClCompile>
    <ClCompile Include="..\syntax_check\crc16_aug_ccitt.h.t.cpp">
      <Filter>Tests\Syntax Checks\Source</Filter>
    </ClCompile>
    <ClCompile Include="..\syntax_check\crc16_buypass.h.t.cpp">
      <Filter>Tests\Syntax Checks\Source</Filter>
    </ClCompile>
    <ClCompile Include="..\syntax_check\crc16_ccitt.h.t.cpp">
      <Filter>Tests\Syntax Checks\Source</Filter>
    </ClCompile>
    <ClCompile Include="..\syntax_check\crc16_cdma2000.h.t.cpp">
      <Filter>Tests\Syntax Checks\Source</Filter>
    </ClCompile>
    <ClCompile Include="..\syntax_check\crc16_dds110.h.t.cpp">
      <Filter>Tests\Syntax Checks\Source</Filter>
    </ClCompile>
    <ClCompile Include="..\syntax_check\crc16_dectr.h.t.cpp">
      <Filter>Tests\Syntax Checks\Source</Filter>
    </ClCompile>
    <ClCompile Include="..\syntax_check\crc16_dectx.h.t.cpp">
      <Filter>Tests\Syntax Checks\Source</Filter>
    </ClCompile>
    <ClCompile Include="..\syntax_check\crc16_dnp.h.t.cpp">
      <Filter>Tests\Syntax Checks\Source</Filter>
    </ClCompile>
    <ClCompile Include="..\syntax_check\crc16_en13757.h.t.cpp">
      <Filter>Tests\Syntax Checks\Source</Filter>
    </ClCompile>
    <ClCompile Include="..\syntax_check\crc16_genibus.h.t.cpp">
      <Filter>Tests\Syntax Checks\Source</Filter>
    </ClCompile>
    <ClCompile Include="..\syntax_check\crc16_kermit.h.t.cpp">
      <Filter>Tests\Syntax Checks\Source</Filter>
    </ClCompile>
    <ClCompile Include="..\syntax_check\crc16_m17.h.t.cpp">
      <Filter>Tests\Syntax Checks\Source</Filter>
    </ClCompile>
    <ClCompile Include="..\syntax_check\crc16_maxim.h.t.cpp">
      <Filter>Tests\Syntax Checks\Source</Filter>
    </ClCompile>
    <ClCompile Include="..\syntax_check\crc16_mcrf4xx.h.t.cpp">
      <Filter>Tests\Syntax Checks\Source</Filter>
    </ClCompile>
    <ClCompile Include="..\syntax_check\crc16_modbus.h.t.cpp">
      <Filter>Tests\Syntax Checks\Source</Filter>
    </ClCompile>
    <ClCompile Include="..\syntax_check\crc16_profibus.h.t.cpp">
      <Filter>Tests\Syntax Checks\Source</Filter>
    </ClCompile>
    <ClCompile Include="..\syntax_check\crc16_riello.h.t.cpp">
      <Filter>Tests\Syntax Checks\Source</Filter>
    </ClCompile>
    <ClCompile Include="..\syntax_check\crc16_t10dif.h.t.cpp">
      <Filter>Tests\Syntax Checks\Source</Filter>
    </ClCompile>
    <ClCompile Include="..\syntax_check\crc16_teledisk.h.t.cpp">
      <Filter>Tests\Syntax Checks\Source</Filter>
    </ClCompile>
    <ClCompile Include="..\syntax_check\crc16_tms37157.h.t.cpp">
      <Filter>Tests\Syntax Checks\Source</Filter>
    </ClCompile>
    <ClCompile Include="..\syntax_check\crc16_usb.h.t.cpp">
      <Filter>Tests\Syntax Checks\Source</Filter>
    </ClCompile>
    <ClCompile Include="..\syntax_check\crc16_x25.h.t.cpp">
      <Filter>Tests\Syntax Checks\Source</Filter>
    </ClCompile>
    <ClCompile Include="..\syntax_check\crc16_xmodem.h.t.cpp">
      <Filter>Tests\Syntax Checks\Source</Filter>
    </ClCompile>
    <ClCompile Include="..\syntax_check\crc32.h.t.cpp">
      <Filter>Tests\Syntax Checks\Source</Filter>
    </ClCompile>
    <ClCompile Include="..\syntax_check\crc32_bzip2.h.t.cpp">
      <Filter>Tests\Syntax Checks\Source</Filter>
    </ClCompile>
    <ClCompile Include="..\syntax_check\crc32_c.h.t.cpp">
      <Filter>Tests\Syntax Checks\Source</Filter>
    </ClCompile>
    <ClCompile Include="..\syntax_check\crc32_d.h.t.cpp">
      <Filter>Tests\Syntax Checks\Source</Filter>
    </ClCompile>
    <ClCompile Include="..\syntax_check\crc32_jamcrc.h.t.cpp">
      <Filter>Tests\Syntax Checks\Source</Filter>
    </ClCompile>
    <ClCompile Include="..\syntax_check\crc32_mpeg2.h.t.cpp">
      <Filter>Tests\Syntax Checks\Source</Filter>
    </ClCompile>
    <ClCompile Include="..\syntax_check\crc32_posix.h.t.cpp">
      <Filter>Tests\Syntax Checks\Source</Filter>
    </ClCompile>
    <ClCompile Include="..\syntax_check\crc32_q.h.t.cpp">
      <Filter>Tests\Syntax Checks\Source</Filter>
    </ClCompile>
    <ClCompile Include="..\syntax_check\crc32_xfer.h.t.cpp">
      <Filter>Tests\Syntax Checks\Source</Filter>
    </ClCompile>
    <ClCompile Include="..\syntax_check\crc64_ecma.h.t.cpp">
      <Filter>Tests\Syntax Checks\Source</Filter>
    </ClCompile>
    <ClCompile Include="..\syntax_check\cyclic_value.h.t.cpp">
      <Filter>Tests\Syntax Checks\Source</Filter>
    </ClCompile>
    <ClCompile Include="..\syntax_check\debounce.h.t.cpp">
      <Filter>Tests\Syntax Checks\Source</Filter>
    </ClCompile>
    <ClCompile Include="..\syntax_check\debug_count.h.t.cpp">
      <Filter>Tests\Syntax Checks\Source</Filter>
    </ClCompile>
    <ClCompile Include="..\syntax_check\delegate.h.t.cpp">
      <Filter>Tests\Syntax Checks\Source</Filter>
    </ClCompile>
    <ClCompile Include="..\syntax_check\delegate_cpp03.h.t.cpp">
      <Filter>Tests\Syntax Checks\Source</Filter>
    </ClCompile>
    <ClCompile Include="..\syntax_check\delegate_service.h.t.cpp">
      <Filter>Tests\Syntax Checks\Source</Filter>
    </ClCompile>
    <ClCompile Include="..\syntax_check\deque.h.t.cpp">
      <Filter>Tests\Syntax Checks\Source</Filter>
    </ClCompile>
    <ClCompile Include="..\syntax_check\endianness.h.t.cpp">
      <Filter>Tests\Syntax Checks\Source</Filter>
    </ClCompile>
    <ClCompile Include="..\syntax_check\enum_type.h.t.cpp">
      <Filter>Tests\Syntax Checks\Source</Filter>
    </ClCompile>
    <ClCompile Include="..\syntax_check\error_handler.h.t.cpp">
      <Filter>Tests\Syntax Checks\Source</Filter>
    </ClCompile>
    <ClCompile Include="..\syntax_check\exception.h.t.cpp">
      <Filter>Tests\Syntax Checks\Source</Filter>
    </ClCompile>
    <ClCompile Include="..\syntax_check\expected.h.t.cpp">
      <Filter>Tests\Syntax Checks\Source</Filter>
    </ClCompile>
    <ClCompile Include="..\syntax_check\factorial.h.t.cpp">
      <Filter>Tests\Syntax Checks\Source</Filter>
    </ClCompile>
    <ClCompile Include="..\syntax_check\fibonacci.h.t.cpp">
      <Filter>Tests\Syntax Checks\Source</Filter>
    </ClCompile>
    <ClCompile Include="..\syntax_check\file_error_numbers.h.t.cpp">
      <Filter>Tests\Syntax Checks\Source</Filter>
    </ClCompile>
    <ClCompile Include="..\syntax_check\fixed_iterator.h.t.cpp">
      <Filter>Tests\Syntax Checks\Source</Filter>
    </ClCompile>
    <ClCompile Include="..\syntax_check\fixed_sized_memory_block_allocator.h.t.cpp">
      <Filter>Tests\Syntax Checks\Source</Filter>
    </ClCompile>
    <ClCompile Include="..\syntax_check\flags.h.t.cpp">
      <Filter>Tests\Syntax Checks\Source</Filter>
    </ClCompile>
    <ClCompile Include="..\syntax_check\flat_map.h.t.cpp">
      <Filter>Tests\Syntax Checks\Source</Filter>
    </ClCompile>
    <ClCompile Include="..\syntax_check\flat_multimap.h.t.cpp">
      <Filter>Tests\Syntax Checks\Source</Filter>
    </ClCompile>
    <ClCompile Include="..\syntax_check\flat_multiset.h.t.cpp">
      <Filter>Tests\Syntax Checks\Source</Filter>
    </ClCompile>
    <ClCompile Include="..\syntax_check\flat_set.h.t.cpp">
      <Filter>Tests\Syntax Checks\Source</Filter>
    </ClCompile>
    <ClCompile Include="..\syntax_check\fnv_1.h.t.cpp">
      <Filter>Tests\Syntax Checks\Source</Filter>
    </ClCompile>
    <ClCompile Include="..\syntax_check\format_spec.h.t.cpp">
      <Filter>Tests\Syntax Checks\Source</Filter>
    </ClCompile>
    <ClCompile Include="..\syntax_check\forward_list.h.t.cpp">
      <Filter>Tests\Syntax Checks\Source</Filter>
    </ClCompile>
    <ClCompile Include="..\syntax_check\frame_check_sequence.h.t.cpp">
      <Filter>Tests\Syntax Checks\Source</Filter>
    </ClCompile>
    <ClCompile Include="..\syntax_check\fsm.h.t.cpp">
      <Filter>Tests\Syntax Checks\Source</Filter>
    </ClCompile>
    <ClCompile Include="..\syntax_check\function.h.t.cpp">
      <Filter>Tests\Syntax Checks\Source</Filter>
    </ClCompile>
    <ClCompile Include="..\syntax_check\functional.h.t.cpp">
      <Filter>Tests\Syntax Checks\Source</Filter>
    </ClCompile>
    <ClCompile Include="..\syntax_check\gamma.h.t.cpp">
      <Filter>Tests\Syntax Checks\Source</Filter>
    </ClCompile>
    <ClCompile Include="..\syntax_check\generic_pool.h.t.cpp">
      <Filter>Tests\Syntax Checks\Source</Filter>
    </ClCompile>
    <ClCompile Include="..\syntax_check\hash.h.t.cpp">
      <Filter>Tests\Syntax Checks\Source</Filter>
    </ClCompile>
    <ClCompile Include="..\syntax_check\histogram.h.t.cpp">
      <Filter>Tests\Syntax Checks\Source</Filter>
    </ClCompile>
    <ClCompile Include="..\syntax_check\ihash.h.t.cpp">
      <Filter>Tests\Syntax Checks\Source</Filter>
    </ClCompile>
    <ClCompile Include="..\syntax_check\imemory_block_allocator.h.t.cpp">
      <Filter>Tests\Syntax Checks\Source</Filter>
    </ClCompile>
    <ClCompile Include="..\syntax_check\indirect_vector.h.t.cpp">
      <Filter>Tests\Syntax Checks\Source</Filter>
    </ClCompile>
    <ClCompile Include="..\syntax_check\initializer_list.h.t.cpp">
      <Filter>Tests\Syntax Checks\Source</Filter>
    </ClCompile>
    <ClCompile Include="..\syntax_check\instance_count.h.t.cpp">
      <Filter>Tests\Syntax Checks\Source</Filter>
    </ClCompile>
    <ClCompile Include="..\syntax_check\integral_limits.h.t.cpp">
      <Filter>Tests\Syntax Checks\Source</Filter>
    </ClCompile>
    <ClCompile Include="..\syntax_check\intrusive_forward_list.h.t.cpp">
      <Filter>Tests\Syntax Checks\Source</Filter>
    </ClCompile>
    <ClCompile Include="..\syntax_check\intrusive_links.h.t.cpp">
      <Filter>Tests\Syntax Checks\Source</Filter>
    </ClCompile>
    <ClCompile Include="..\syntax_check\intrusive_list.h.t.cpp">
      <Filter>Tests\Syntax Checks\Source</Filter>
    </ClCompile>
    <ClCompile Include="..\syntax_check\intrusive_queue.h.t.cpp">
      <Filter>Tests\Syntax Checks\Source</Filter>
    </ClCompile>
    <ClCompile Include="..\syntax_check\intrusive_stack.h.t.cpp">
      <Filter>Tests\Syntax Checks\Source</Filter>
    </ClCompile>
    <ClCompile Include="..\syntax_check\invert.h.t.cpp">
      <Filter>Tests\Syntax Checks\Source</Filter>
    </ClCompile>
    <ClCompile Include="..\syntax_check\io_port.h.t.cpp">
      <Filter>Tests\Syntax Checks\Source</Filter>
    </ClCompile>
    <ClCompile Include="..\syntax_check\ipool.h.t.cpp">
      <Filter>Tests\Syntax Checks\Source</Filter>
    </ClCompile>
    <ClCompile Include="..\syntax_check\ireference_counted_message_pool.h.t.cpp">
      <Filter>Tests\Syntax Checks\Source</Filter>
    </ClCompile>
    <ClCompile Include="..\syntax_check\iterator.h.t.cpp">
      <Filter>Tests\Syntax Checks\Source</Filter>
    </ClCompile>
    <ClCompile Include="..\syntax_check\jenkins.h.t.cpp">
      <Filter>Tests\Syntax Checks\Source</Filter>
    </ClCompile>
    <ClCompile Include="..\syntax_check\largest.h.t.cpp">
      <Filter>Tests\Syntax Checks\Source</Filter>
    </ClCompile>
    <ClCompile Include="..\syntax_check\limiter.h.t.cpp">
      <Filter>Tests\Syntax Checks\Source</Filter>
    </ClCompile>
    <ClCompile Include="..\syntax_check\limits.h.t.cpp">
      <Filter>Tests\Syntax Checks\Source</Filter>
    </ClCompile>
    <ClCompile Include="..\syntax_check\list.h.t.cpp">
      <Filter>Tests\Syntax Checks\Source</Filter>
    </ClCompile>
    <ClCompile Include="..\syntax_check\log.h.t.cpp">
      <Filter>Tests\Syntax Checks\Source</Filter>
    </ClCompile>
    <ClCompile Include="..\syntax_check\macros.h.t.cpp">
      <Filter>Tests\Syntax Checks\Source</Filter>
    </ClCompile>
    <ClCompile Include="..\syntax_check\map.h.t.cpp">
      <Filter>Tests\Syntax Checks\Source</Filter>
    </ClCompile>
    <ClCompile Include="..\syntax_check\math_constants.h.t.cpp">
      <Filter>Tests\Syntax Checks\Source</Filter>
    </ClCompile>
    <ClCompile Include="..\syntax_check\mean.h.t.cpp">
      <Filter>Tests\Syntax Checks\Source</Filter>
    </ClCompile>
    <ClCompile Include="..\syntax_check\mem_cast.h.t.cpp">
      <Filter>Tests\Syntax Checks\Source</Filter>
    </ClCompile>
    <ClCompile Include="..\syntax_check\memory.h.t.cpp">
      <Filter>Tests\Syntax Checks\Source</Filter>
    </ClCompile>
    <ClCompile Include="..\syntax_check\memory_model.h.t.cpp">
      <Filter>Tests\Syntax Checks\Source</Filter>
    </ClCompile>
    <ClCompile Include="..\syntax_check\message.h.t.cpp">
      <Filter>Tests\Syntax Checks\Source</Filter>
    </ClCompile>
    <ClCompile Include="..\syntax_check\message_broker.h.t.cpp">
      <Filter>Tests\Syntax Checks\Source</Filter>
    </ClCompile>
    <ClCompile Include="..\syntax_check\message_bus.h.t.cpp">
      <Filter>Tests\Syntax Checks\Source</Filter>
    </ClCompile>
    <ClCompile Include="..\syntax_check\message_packet.h.t.cpp">
      <Filter>Tests\Syntax Checks\Source</Filter>
    </ClCompile>
    <ClCompile Include="..\syntax_check\message_router.h.t.cpp">
      <Filter>Tests\Syntax Checks\Source</Filter>
    </ClCompile>
    <ClCompile Include="..\syntax_check\message_router_registry.h.t.cpp">
      <Filter>Tests\Syntax Checks\Source</Filter>
    </ClCompile>
    <ClCompile Include="..\syntax_check\message_timer.h.t.cpp">
      <Filter>Tests\Syntax Checks\Source</Filter>
    </ClCompile>
    <ClCompile Include="..\syntax_check\message_timer_atomic.h.t.cpp">
      <Filter>Tests\Syntax Checks\Source</Filter>
    </ClCompile>
    <ClCompile Include="..\syntax_check\message_timer_interrupt.h.t.cpp">
      <Filter>Tests\Syntax Checks\Source</Filter>
    </ClCompile>
    <ClCompile Include="..\syntax_check\message_timer_locked.h.t.cpp">
      <Filter>Tests\Syntax Checks\Source</Filter>
    </ClCompile>
    <ClCompile Include="..\syntax_check\message_types.h.t.cpp">
      <Filter>Tests\Syntax Checks\Source</Filter>
    </ClCompile>
    <ClCompile Include="..\syntax_check\multi_array.h.t.cpp">
      <Filter>Tests\Syntax Checks\Source</Filter>
    </ClCompile>
    <ClCompile Include="..\syntax_check\multi_range.h.t.cpp">
      <Filter>Tests\Syntax Checks\Source</Filter>
    </ClCompile>
    <ClCompile Include="..\syntax_check\multi_span.h.t.cpp">
      <Filter>Tests\Syntax Checks\Source</Filter>
    </ClCompile>
    <ClCompile Include="..\syntax_check\multi_vector.h.t.cpp">
      <Filter>Tests\Syntax Checks\Source</Filter>
    </ClCompile>
    <ClCompile Include="..\syntax_check\multimap.h.t.cpp">
      <Filter>Tests\Syntax Checks\Source</Filter>
    </ClCompile>
    <ClCompile Include="..\syntax_check\multiset.h.t.cpp">
      <Filter>Tests\Syntax Checks\Source</Filter>
    </ClCompile>
    <ClCompile Include="..\syntax_check\murmur3.h.t.cpp">
      <Filter>Tests\Syntax Checks\Source</Filter>
    </ClCompile>
    <ClCompile Include="..\syntax_check\mutex.h.t.cpp">
      <Filter>Tests\Syntax Checks\Source</Filter>
    </ClCompile>
    <ClCompile Include="..\syntax_check\negative.h.t.cpp">
      <Filter>Tests\Syntax Checks\Source</Filter>
    </ClCompile>
    <ClCompile Include="..\syntax_check\nth_type.h.t.cpp">
      <Filter>Tests\Syntax Checks\Source</Filter>
    </ClCompile>
    <ClCompile Include="..\syntax_check\null_type.h.t.cpp">
      <Filter>Tests\Syntax Checks\Source</Filter>
    </ClCompile>
    <ClCompile Include="..\syntax_check\nullptr.h.t.cpp">
      <Filter>Tests\Syntax Checks\Source</Filter>
    </ClCompile>
    <ClCompile Include="..\syntax_check\numeric.h.t.cpp">
      <Filter>Tests\Syntax Checks\Source</Filter>
    </ClCompile>
    <ClCompile Include="..\syntax_check\observer.h.t.cpp">
      <Filter>Tests\Syntax Checks\Source</Filter>
    </ClCompile>
    <ClCompile Include="..\syntax_check\optional.h.t.cpp">
      <Filter>Tests\Syntax Checks\Source</Filter>
    </ClCompile>
    <ClCompile Include="..\syntax_check\overload.h.t.cpp">
      <Filter>Tests\Syntax Checks\Source</Filter>
    </ClCompile>
    <ClCompile Include="..\syntax_check\packet.h.t.cpp">
      <Filter>Tests\Syntax Checks\Source</Filter>
    </ClCompile>
    <ClCompile Include="..\syntax_check\parameter_pack.h.t.cpp">
      <Filter>Tests\Syntax Checks\Source</Filter>
    </ClCompile>
    <ClCompile Include="..\syntax_check\parameter_type.h.t.cpp">
      <Filter>Tests\Syntax Checks\Source</Filter>
    </ClCompile>
    <ClCompile Include="..\syntax_check\pearson.h.t.cpp">
      <Filter>Tests\Syntax Checks\Source</Filter>
    </ClCompile>
    <ClCompile Include="..\syntax_check\permutations.h.t.cpp">
      <Filter>Tests\Syntax Checks\Source</Filter>
    </ClCompile>
    <ClCompile Include="..\syntax_check\placement_new.h.t.cpp">
      <Filter>Tests\Syntax Checks\Source</Filter>
    </ClCompile>
    <ClCompile Include="..\syntax_check\platform.h.t.cpp">
      <Filter>Tests\Syntax Checks\Source</Filter>
    </ClCompile>
    <ClCompile Include="..\syntax_check\poly_span.h.t.cpp">
      <Filter>Tests\Syntax Checks\Source</Filter>
    </ClCompile>
    <ClCompile Include="..\syntax_check\pool.h.t.cpp">
      <Filter>Tests\Syntax Checks\Source</Filter>
    </ClCompile>
    <ClCompile Include="..\syntax_check\power.h.t.cpp">
      <Filter>Tests\Syntax Checks\Source</Filter>
    </ClCompile>
    <ClCompile Include="..\syntax_check\priority_queue.h.t.cpp">
      <Filter>Tests\Syntax Checks\Source</Filter>
    </ClCompile>
    <ClCompile Include="..\syntax_check\pseudo_moving_average.h.t.cpp">
      <Filter>Tests\Syntax Checks\Source</Filter>
    </ClCompile>
    <ClCompile Include="..\syntax_check\quantize.h.t.cpp">
      <Filter>Tests\Syntax Checks\Source</Filter>
    </ClCompile>
    <ClCompile Include="..\syntax_check\queue.h.t.cpp">
      <Filter>Tests\Syntax Checks\Source</Filter>
    </ClCompile>
    <ClCompile Include="..\syntax_check\queue_lockable.h.t.cpp">
      <Filter>Tests\Syntax Checks\Source</Filter>
    </ClCompile>
    <ClCompile Include="..\syntax_check\queue_mpmc_mutex.h.t.cpp">
      <Filter>Tests\Syntax Checks\Source</Filter>
    </ClCompile>
    <ClCompile Include="..\syntax_check\queue_spsc_atomic.h.t.cpp">
      <Filter>Tests\Syntax Checks\Source</Filter>
    </ClCompile>
    <ClCompile Include="..\syntax_check\queue_spsc_isr.h.t.cpp">
      <Filter>Tests\Syntax Checks\Source</Filter>
    </ClCompile>
    <ClCompile Include="..\syntax_check\queue_spsc_locked.h.t.cpp">
      <Filter>Tests\Syntax Checks\Source</Filter>
    </ClCompile>
    <ClCompile Include="..\syntax_check\radix.h.t.cpp">
      <Filter>Tests\Syntax Checks\Source</Filter>
    </ClCompile>
    <ClCompile Include="..\syntax_check\random.h.t.cpp">
      <Filter>Tests\Syntax Checks\Source</Filter>
    </ClCompile>
    <ClCompile Include="..\syntax_check\ratio.h.t.cpp">
      <Filter>Tests\Syntax Checks\Source</Filter>
    </ClCompile>
    <ClCompile Include="..\syntax_check\reference_counted_message.h.t.cpp">
      <Filter>Tests\Syntax Checks\Source</Filter>
    </ClCompile>
    <ClCompile Include="..\syntax_check\reference_counted_message_pool.h.t.cpp">
      <Filter>Tests\Syntax Checks\Source</Filter>
    </ClCompile>
    <ClCompile Include="..\syntax_check\reference_counted_object.h.t.cpp">
      <Filter>Tests\Syntax Checks\Source</Filter>
    </ClCompile>
    <ClCompile Include="..\syntax_check\reference_flat_map.h.t.cpp">
      <Filter>Tests\Syntax Checks\Source</Filter>
    </ClCompile>
    <ClCompile Include="..\syntax_check\reference_flat_multimap.h.t.cpp">
      <Filter>Tests\Syntax Checks\Source</Filter>
    </ClCompile>
    <ClCompile Include="..\syntax_check\reference_flat_multiset.h.t.cpp">
      <Filter>Tests\Syntax Checks\Source</Filter>
    </ClCompile>
    <ClCompile Include="..\syntax_check\reference_flat_set.h.t.cpp">
      <Filter>Tests\Syntax Checks\Source</Filter>
    </ClCompile>
    <ClCompile Include="..\syntax_check\rescale.h.t.cpp">
      <Filter>Tests\Syntax Checks\Source</Filter>
    </ClCompile>
    <ClCompile Include="..\syntax_check\rms.h.t.cpp">
      <Filter>Tests\Syntax Checks\Source</Filter>
    </ClCompile>
    <ClCompile Include="..\syntax_check\scaled_rounding.h.t.cpp">
      <Filter>Tests\Syntax Checks\Source</Filter>
    </ClCompile>
    <ClCompile Include="..\syntax_check\scheduler.h.t.cpp">
      <Filter>Tests\Syntax Checks\Source</Filter>
    </ClCompile>
    <ClCompile Include="..\syntax_check\set.h.t.cpp">
      <Filter>Tests\Syntax Checks\Source</Filter>
    </ClCompile>
    <ClCompile Include="..\syntax_check\shared_message.h.t.cpp">
      <Filter>Tests\Syntax Checks\Source</Filter>
    </ClCompile>
    <ClCompile Include="..\syntax_check\singleton.h.t.cpp">
      <Filter>Tests\Syntax Checks\Source</Filter>
    </ClCompile>
    <ClCompile Include="..\syntax_check\smallest.h.t.cpp">
      <Filter>Tests\Syntax Checks\Source</Filter>
    </ClCompile>
    <ClCompile Include="..\syntax_check\span.h.t.cpp">
      <Filter>Tests\Syntax Checks\Source</Filter>
    </ClCompile>
    <ClCompile Include="..\syntax_check\sqrt.h.t.cpp">
      <Filter>Tests\Syntax Checks\Source</Filter>
    </ClCompile>
    <ClCompile Include="..\syntax_check\stack.h.t.cpp">
      <Filter>Tests\Syntax Checks\Source</Filter>
    </ClCompile>
    <ClCompile Include="..\syntax_check\standard_deviation.h.t.cpp">
      <Filter>Tests\Syntax Checks\Source</Filter>
    </ClCompile>
    <ClCompile Include="..\syntax_check\state_chart.h.t.cpp">
      <Filter>Tests\Syntax Checks\Source</Filter>
    </ClCompile>
    <ClCompile Include="..\syntax_check\static_assert.h.t.cpp">
      <Filter>Tests\Syntax Checks\Source</Filter>
    </ClCompile>
    <ClCompile Include="..\syntax_check\string.h.t.cpp">
      <Filter>Tests\Syntax Checks\Source</Filter>
    </ClCompile>
    <ClCompile Include="..\syntax_check\string_stream.h.t.cpp">
      <Filter>Tests\Syntax Checks\Source</Filter>
    </ClCompile>
    <ClCompile Include="..\syntax_check\string_utilities.h.t.cpp">
      <Filter>Tests\Syntax Checks\Source</Filter>
    </ClCompile>
    <ClCompile Include="..\syntax_check\string_view.h.t.cpp">
      <Filter>Tests\Syntax Checks\Source</Filter>
    </ClCompile>
    <ClCompile Include="..\syntax_check\successor.h.t.cpp">
      <Filter>Tests\Syntax Checks\Source</Filter>
    </ClCompile>
    <ClCompile Include="..\syntax_check\task.h.t.cpp">
      <Filter>Tests\Syntax Checks\Source</Filter>
    </ClCompile>
    <ClCompile Include="..\syntax_check\threshold.h.t.cpp">
      <Filter>Tests\Syntax Checks\Source</Filter>
    </ClCompile>
    <ClCompile Include="..\syntax_check\timer.h.t.cpp">
      <Filter>Tests\Syntax Checks\Source</Filter>
    </ClCompile>
    <ClCompile Include="..\syntax_check\to_arithmetic.h.t.cpp">
      <Filter>Tests\Syntax Checks\Source</Filter>
    </ClCompile>
    <ClCompile Include="..\syntax_check\to_string.h.t.cpp">
      <Filter>Tests\Syntax Checks\Source</Filter>
    </ClCompile>
    <ClCompile Include="..\syntax_check\to_u16string.h.t.cpp">
      <Filter>Tests\Syntax Checks\Source</Filter>
    </ClCompile>
    <ClCompile Include="..\syntax_check\to_u32string.h.t.cpp">
      <Filter>Tests\Syntax Checks\Source</Filter>
    </ClCompile>
    <ClCompile Include="..\syntax_check\to_wstring.h.t.cpp">
      <Filter>Tests\Syntax Checks\Source</Filter>
    </ClCompile>
    <ClCompile Include="..\syntax_check\type_def.h.t.cpp">
      <Filter>Tests\Syntax Checks\Source</Filter>
    </ClCompile>
    <ClCompile Include="..\syntax_check\type_lookup.h.t.cpp">
      <Filter>Tests\Syntax Checks\Source</Filter>
    </ClCompile>
    <ClCompile Include="..\syntax_check\type_select.h.t.cpp">
      <Filter>Tests\Syntax Checks\Source</Filter>
    </ClCompile>
    <ClCompile Include="..\syntax_check\type_traits.h.t.cpp">
      <Filter>Tests\Syntax Checks\Source</Filter>
    </ClCompile>
    <ClCompile Include="..\syntax_check\u16format_spec.h.t.cpp">
      <Filter>Tests\Syntax Checks\Source</Filter>
    </ClCompile>
    <ClCompile Include="..\syntax_check\u16string.h.t.cpp">
      <Filter>Tests\Syntax Checks\Source</Filter>
    </ClCompile>
    <ClCompile Include="..\syntax_check\u16string_stream.h.t.cpp">
      <Filter>Tests\Syntax Checks\Source</Filter>
    </ClCompile>
    <ClCompile Include="..\syntax_check\u32format_spec.h.t.cpp">
      <Filter>Tests\Syntax Checks\Source</Filter>
    </ClCompile>
    <ClCompile Include="..\syntax_check\u32string.h.t.cpp">
      <Filter>Tests\Syntax Checks\Source</Filter>
    </ClCompile>
    <ClCompile Include="..\syntax_check\u32string_stream.h.t.cpp">
      <Filter>Tests\Syntax Checks\Source</Filter>
    </ClCompile>
    <ClCompile Include="..\syntax_check\unaligned_type.h.t.cpp">
      <Filter>Tests\Syntax Checks\Source</Filter>
    </ClCompile>
    <ClCompile Include="..\syntax_check\unordered_map.h.t.cpp">
      <Filter>Tests\Syntax Checks\Source</Filter>
    </ClCompile>
    <ClCompile Include="..\syntax_check\unordered_multimap.h.t.cpp">
      <Filter>Tests\Syntax Checks\Source</Filter>
    </ClCompile>
    <ClCompile Include="..\syntax_check\unordered_multiset.h.t.cpp">
      <Filter>Tests\Syntax Checks\Source</Filter>
    </ClCompile>
    <ClCompile Include="..\syntax_check\unordered_set.h.t.cpp">
      <Filter>Tests\Syntax Checks\Source</Filter>
    </ClCompile>
    <ClCompile Include="..\syntax_check\user_type.h.t.cpp">
      <Filter>Tests\Syntax Checks\Source</Filter>
    </ClCompile>
    <ClCompile Include="..\syntax_check\utility.h.t.cpp">
      <Filter>Tests\Syntax Checks\Source</Filter>
    </ClCompile>
    <ClCompile Include="..\syntax_check\variance.h.t.cpp">
      <Filter>Tests\Syntax Checks\Source</Filter>
    </ClCompile>
    <ClCompile Include="..\syntax_check\variant.h.t.cpp">
      <Filter>Tests\Syntax Checks\Source</Filter>
    </ClCompile>
    <ClCompile Include="..\syntax_check\variant_legacy.h.t.cpp">
      <Filter>Tests\Syntax Checks\Source</Filter>
    </ClCompile>
    <ClCompile Include="..\syntax_check\variant_old.h.t.cpp">
      <Filter>Tests\Syntax Checks\Source</Filter>
    </ClCompile>
    <ClCompile Include="..\syntax_check\variant_pool.h.t.cpp">
      <Filter>Tests\Syntax Checks\Source</Filter>
    </ClCompile>
    <ClCompile Include="..\syntax_check\variant_variadic.h.t.cpp">
      <Filter>Tests\Syntax Checks\Source</Filter>
    </ClCompile>
    <ClCompile Include="..\syntax_check\vector.h.t.cpp">
      <Filter>Tests\Syntax Checks\Source</Filter>
    </ClCompile>
    <ClCompile Include="..\syntax_check\version.h.t.cpp">
      <Filter>Tests\Syntax Checks\Source</Filter>
    </ClCompile>
    <ClCompile Include="..\syntax_check\visitor.h.t.cpp">
      <Filter>Tests\Syntax Checks\Source</Filter>
    </ClCompile>
    <ClCompile Include="..\syntax_check\wformat_spec.h.t.cpp">
      <Filter>Tests\Syntax Checks\Source</Filter>
    </ClCompile>
    <ClCompile Include="..\syntax_check\wstring.h.t.cpp">
      <Filter>Tests\Syntax Checks\Source</Filter>
    </ClCompile>
    <ClCompile Include="..\syntax_check\wstring_stream.h.t.cpp">
      <Filter>Tests\Syntax Checks\Source</Filter>
    </ClCompile>
    <ClCompile Include="..\syntax_check\base64.h.t.cpp">
      <Filter>Tests\Syntax Checks\Source</Filter>
    </ClCompile>
    <ClCompile Include="..\test_math.cpp">
      <Filter>Tests\Maths</Filter>
    </ClCompile>
    <ClCompile Include="..\test_math_functions.cpp">
      <Filter>Tests\Maths</Filter>
    </ClCompile>
    <ClCompile Include="..\test_string_u8.cpp">
      <Filter>Tests\Strings</Filter>
    </ClCompile>
    <ClCompile Include="..\test_string_u8_external_buffer.cpp">
      <Filter>Tests\Strings</Filter>
    </ClCompile>
    <ClCompile Include="..\syntax_check\u8string.h.t.cpp">
      <Filter>Tests\Syntax Checks\Source</Filter>
    </ClCompile>
    <ClCompile Include="..\test_string_utilities_u8.cpp">
      <Filter>Tests\Strings</Filter>
    </ClCompile>
    <ClCompile Include="..\test_string_utilities_std_u8.cpp">
      <Filter>Tests\Strings</Filter>
    </ClCompile>
    <ClCompile Include="..\test_string_stream_u8.cpp">
      <Filter>Tests\Strings</Filter>
    </ClCompile>
    <ClCompile Include="..\test_to_u8string.cpp">
      <Filter>Tests\Strings</Filter>
    </ClCompile>
    <ClCompile Include="..\test_to_arithmetic_u8.cpp">
      <Filter>Tests\Strings</Filter>
    </ClCompile>
    <ClCompile Include="..\syntax_check\u8format_spec.h.t.cpp">
      <Filter>Tests\Syntax Checks\Source</Filter>
    </ClCompile>
    <ClCompile Include="..\syntax_check\u8string_stream.h.t.cpp">
      <Filter>Tests\Syntax Checks\Source</Filter>
    </ClCompile>
    <ClCompile Include="..\syntax_check\to_u8string.h.t.cpp">
      <Filter>Tests\Syntax Checks\Source</Filter>
    </ClCompile>
    <ClCompile Include="..\test_crc1.cpp">
      <Filter>Tests\CRC</Filter>
    </ClCompile>
    <ClCompile Include="..\test_bitset_new_comparisons.cpp">
      <Filter>Tests\Binary</Filter>
    </ClCompile>
    <ClCompile Include="..\syntax_check\math.h.t.cpp">
      <Filter>Tests\Syntax Checks\Source</Filter>
    </ClCompile>
    <ClCompile Include="..\syntax_check\crc8_j1850.h.t.cpp">
      <Filter>Tests\Syntax Checks\Source</Filter>
    </ClCompile>
    <ClCompile Include="..\syntax_check\crc8_j1850_zero.h.t.cpp">
      <Filter>Tests\Syntax Checks\Source</Filter>
    </ClCompile>
    <ClCompile Include="..\test_crc8_j1850.cpp">
      <Filter>Tests\CRC</Filter>
    </ClCompile>
    <ClCompile Include="..\test_crc8_j1850_zero.cpp">
      <Filter>Tests\CRC</Filter>
    </ClCompile>
    <ClCompile Include="..\syntax_check\gcd.h.t.cpp">
      <Filter>Tests\Syntax Checks\Source</Filter>
    </ClCompile>
    <ClCompile Include="..\syntax_check\lcm.h.t.cpp">
      <Filter>Tests\Syntax Checks\Source</Filter>
    </ClCompile>
    <ClCompile Include="..\test_message.cpp">
      <Filter>Tests\Messaging</Filter>
    </ClCompile>
    <ClCompile Include="..\test_base64_RFC2152_decoder.cpp">
      <Filter>Tests\Codecs\Base64</Filter>
    </ClCompile>
    <ClCompile Include="..\test_base64_RFC2152_encoder.cpp">
      <Filter>Tests\Codecs\Base64</Filter>
    </ClCompile>
    <ClCompile Include="..\test_base64_RFC3501_encoder.cpp">
      <Filter>Tests\Codecs\Base64</Filter>
    </ClCompile>
    <ClCompile Include="..\test_base64_RFC4648_decoder_with_no_padding.cpp">
      <Filter>Tests\Codecs\Base64</Filter>
    </ClCompile>
    <ClCompile Include="..\test_base64_RFC4648_encoder_with_no_padding.cpp">
      <Filter>Tests\Codecs\Base64</Filter>
    </ClCompile>
    <ClCompile Include="..\test_base64_RFC4648_encoder_with_padding.cpp">
      <Filter>Tests\Codecs\Base64</Filter>
    </ClCompile>
    <ClCompile Include="..\test_base64_RFC4648_URL_encoder_with_no_padding.cpp">
      <Filter>Tests\Codecs\Base64</Filter>
    </ClCompile>
    <ClCompile Include="..\test_base64_RFC4648_URL_encoder_with_padding.cpp">
      <Filter>Tests\Codecs\Base64</Filter>
    </ClCompile>
    <ClCompile Include="..\test_base64_RFC4648_decoder_with_padding.cpp">
      <Filter>Tests\Codecs\Base64</Filter>
    </ClCompile>
    <ClCompile Include="..\test_base64_RFC3501_decoder.cpp">
      <Filter>Tests\Codecs\Base64</Filter>
    </ClCompile>
    <ClCompile Include="..\test_base64_RFC4648_URL_decoder_with_no_padding.cpp">
      <Filter>Tests\Codecs\Base64</Filter>
    </ClCompile>
    <ClCompile Include="..\test_base64_RFC4648_URL_decoder_with_padding.cpp">
      <Filter>Tests\Codecs\Base64</Filter>
    </ClCompile>
    <ClCompile Include="..\test_chrono_day.cpp">
      <Filter>Tests\Chrono</Filter>
    </ClCompile>
    <ClCompile Include="..\test_chrono_month.cpp">
      <Filter>Tests\Chrono</Filter>
    </ClCompile>
    <ClCompile Include="..\test_chrono_year.cpp">
      <Filter>Tests\Chrono</Filter>
    </ClCompile>
    <ClCompile Include="..\test_chrono_weekday.cpp">
      <Filter>Tests\Chrono</Filter>
    </ClCompile>
  </ItemGroup>
  <ItemGroup>
    <None Include="..\..\library.properties">
      <Filter>Resource Files</Filter>
    </None>
    <None Include="..\..\etl.pspimage">
      <Filter>Resource Files\Images</Filter>
    </None>
    <None Include="..\..\etl.xar">
      <Filter>Resource Files\Images</Filter>
    </None>
    <None Include="..\..\library.json">
      <Filter>Resource Files</Filter>
    </None>
    <None Include="..\..\README.md">
      <Filter>Resource Files</Filter>
    </None>
    <None Include="cpp.hint">
      <Filter>Resource Files</Filter>
    </None>
    <None Include="..\..\include\etl\generators\generate_variant_pool.bat">
      <Filter>Resource Files\Generators</Filter>
    </None>
    <None Include="..\..\include\etl\generators\generate_type_traits.bat">
      <Filter>Resource Files\Generators</Filter>
    </None>
    <None Include="..\..\include\etl\generators\generate_type_select.bat">
      <Filter>Resource Files\Generators</Filter>
    </None>
    <None Include="..\..\include\etl\generators\generate_type_lookup.bat">
      <Filter>Resource Files\Generators</Filter>
    </None>
    <None Include="..\..\include\etl\generators\generate_smallest.bat">
      <Filter>Resource Files\Generators</Filter>
    </None>
    <None Include="..\..\include\etl\generators\generate_message_router.bat">
      <Filter>Resource Files\Generators</Filter>
    </None>
    <None Include="..\..\include\etl\generators\generate_message_packet.bat">
      <Filter>Resource Files\Generators</Filter>
    </None>
    <None Include="..\..\include\etl\generators\generate_largest.bat">
      <Filter>Resource Files\Generators</Filter>
    </None>
    <None Include="..\..\include\etl\generators\generate_fsm.bat">
      <Filter>Resource Files\Generators</Filter>
    </None>
    <None Include="..\..\include\etl\generators\generate.bat">
      <Filter>Resource Files\Generators</Filter>
    </None>
    <None Include="..\..\.circleci\config.yml">
      <Filter>Resource Files\CI\CircleCI</Filter>
    </None>
    <None Include="..\..\appveyor.yml">
      <Filter>Resource Files\CI\Appveyor</Filter>
    </None>
    <None Include="..\..\.clang-format">
      <Filter>Resource Files</Filter>
    </None>
    <None Include="..\..\.gitattributes">
      <Filter>Resource Files\Git</Filter>
    </None>
    <None Include="..\..\.gitignore">
      <Filter>Resource Files\Git</Filter>
    </None>
    <None Include="..\..\.gitmodules">
      <Filter>Resource Files\Git</Filter>
    </None>
    <None Include="..\..\meson.build">
      <Filter>Resource Files</Filter>
    </None>
    <None Include="..\..\arduino\library-arduino.json">
      <Filter>Resource Files\Arduino</Filter>
    </None>
    <None Include="..\..\arduino\library-arduino.properties">
      <Filter>Resource Files\Arduino</Filter>
    </None>
    <None Include="..\..\cmake\GetGitRevisionDescription.cmake">
      <Filter>Resource Files\CMake</Filter>
    </None>
    <None Include="..\..\cmake\GetGitRevisionDescription.cmake.in">
      <Filter>Resource Files\CMake</Filter>
    </None>
    <None Include="..\..\cmake\helpers.cmake">
      <Filter>Resource Files\CMake</Filter>
    </None>
    <None Include="..\..\scripts\update_release.py">
      <Filter>Tests\Scripts</Filter>
    </None>
    <None Include="..\..\scripts\generator_test.py">
      <Filter>Tests\Scripts</Filter>
    </None>
    <None Include="..\meson.build">
      <Filter>Tests\Test Support</Filter>
    </None>
    <None Include="..\..\.github\workflows\msvc.yml">
      <Filter>Resource Files\CI\Github</Filter>
    </None>
    <None Include="..\..\.github\workflows\clang-syntax-checks.yml">
      <Filter>Resource Files\CI\Github</Filter>
    </None>
    <None Include="..\..\.github\workflows\gcc-syntax-checks.yml">
      <Filter>Resource Files\CI\Github</Filter>
    </None>
    <None Include="..\run-syntax-checks.sh">
      <Filter>Tests\Scripts</Filter>
    </None>
    <None Include="..\run-tests.sh">
      <Filter>Tests\Scripts</Filter>
    </None>
    <None Include="..\..\scripts\generator_test.bat">
      <Filter>Tests\Scripts</Filter>
    </None>
    <None Include="..\..\scripts\update_release.bat">
      <Filter>Tests\Scripts</Filter>
    </None>
    <None Include="..\..\scripts\update_version.bat">
      <Filter>Tests\Scripts</Filter>
    </None>
    <None Include="..\..\scripts\update_version.py">
      <Filter>Tests\Scripts</Filter>
    </None>
    <None Include="..\..\.github\workflows\clang-c++11.yml">
      <Filter>Resource Files\CI\Github</Filter>
    </None>
    <None Include="..\..\.github\workflows\clang-c++14.yml">
      <Filter>Resource Files\CI\Github</Filter>
    </None>
    <None Include="..\..\.github\workflows\clang-c++17.yml">
      <Filter>Resource Files\CI\Github</Filter>
    </None>
    <None Include="..\..\.github\workflows\clang-c++20.yml">
      <Filter>Resource Files\CI\Github</Filter>
    </None>
    <None Include="..\..\.github\workflows\gcc-c++11.yml">
      <Filter>Resource Files\CI\Github</Filter>
    </None>
    <None Include="..\..\.github\workflows\gcc-c++14.yml">
      <Filter>Resource Files\CI\Github</Filter>
    </None>
    <None Include="..\..\.github\workflows\gcc-c++17.yml">
      <Filter>Resource Files\CI\Github</Filter>
    </None>
    <None Include="..\..\.github\workflows\gcc-c++20.yml">
      <Filter>Resource Files\CI\Github</Filter>
    </None>
  </ItemGroup>
  <ItemGroup>
    <Text Include="..\..\support\Release notes.txt">
      <Filter>Resource Files</Filter>
    </Text>
    <Text Include="..\..\todo.txt">
      <Filter>Resource Files</Filter>
    </Text>
    <Text Include="..\..\CMakeLists.txt">
      <Filter>Resource Files\CMake</Filter>
    </Text>
    <Text Include="..\CMakeLists.txt">
      <Filter>Tests\Test Support</Filter>
    </Text>
    <Text Include="..\..\version.txt">
      <Filter>Resource Files</Filter>
    </Text>
    <Text Include="..\etl_initializer_list\CMakeLists.txt">
      <Filter>Tests\Initializer List</Filter>
    </Text>
    <Text Include="..\etl_error_handler\log_errors\CMakeLists.txt">
      <Filter>Tests\Error Handler\Log Errors</Filter>
    </Text>
    <Text Include="..\etl_error_handler\exceptions\CMakeLists.txt">
      <Filter>Tests\Error Handler\Exceptions</Filter>
    </Text>
    <Text Include="..\etl_error_handler\log_errors_and_exceptions\CMakeLists.txt">
      <Filter>Tests\Error Handler\Exceptions_And_Log_Errors</Filter>
    </Text>
    <Text Include="..\syntax_check\c++03\CMakeLists.txt">
      <Filter>Tests\Syntax Checks\C++03</Filter>
    </Text>
    <Text Include="..\syntax_check\c++11\CMakeLists.txt">
      <Filter>Tests\Syntax Checks\C++11</Filter>
    </Text>
    <Text Include="..\syntax_check\c++14\CMakeLists.txt">
      <Filter>Tests\Syntax Checks\C++14</Filter>
    </Text>
    <Text Include="..\syntax_check\c++17\CMakeLists.txt">
      <Filter>Tests\Syntax Checks\C++17</Filter>
    </Text>
    <Text Include="..\syntax_check\c++20\CMakeLists.txt">
      <Filter>Tests\Syntax Checks\C++20</Filter>
    </Text>
    <Text Include="..\syntax_check\log.txt">
      <Filter>Tests\Syntax Checks\Source</Filter>
    </Text>
  </ItemGroup>
  <ItemGroup>
    <Image Include="..\..\etl.ico">
      <Filter>Resource Files\Images</Filter>
    </Image>
    <Image Include="..\..\etl.png">
      <Filter>Resource Files\Images</Filter>
    </Image>
    <Image Include="..\..\etl16.png">
      <Filter>Resource Files\Images</Filter>
    </Image>
    <Image Include="..\..\etl32.png">
      <Filter>Resource Files\Images</Filter>
    </Image>
    <Image Include="..\..\etl48.png">
      <Filter>Resource Files\Images</Filter>
    </Image>
    <Image Include="..\..\favicon.ico">
      <Filter>Resource Files\Images</Filter>
    </Image>
  </ItemGroup>
  <ItemGroup>
    <Natvis Include="io_port.natvis">
      <Filter>Resource Files</Filter>
    </Natvis>
  </ItemGroup>
</Project><|MERGE_RESOLUTION|>--- conflicted
+++ resolved
@@ -226,7 +226,6 @@
     <Filter Include="Tests\Chrono">
       <UniqueIdentifier>{1b1afa65-108a-4665-9e74-3c67a27ff917}</UniqueIdentifier>
     </Filter>
-<<<<<<< HEAD
     <Filter Include="ETL\Codecs">
       <UniqueIdentifier>{6bbca8f0-f707-45ee-9dad-6d41d401bbaf}</UniqueIdentifier>
     </Filter>
@@ -236,8 +235,6 @@
     <Filter Include="Tests\Codecs\Base64">
       <UniqueIdentifier>{e2e649e4-10ee-4ed7-baa3-eb889e552ba1}</UniqueIdentifier>
     </Filter>
-=======
->>>>>>> c07d8551
   </ItemGroup>
   <ItemGroup>
     <ClInclude Include="..\..\include\etl\enum_type.h">
@@ -1383,7 +1380,30 @@
     <ClInclude Include="..\..\include\etl\chrono.h">
       <Filter>ETL\Utilities</Filter>
     </ClInclude>
-<<<<<<< HEAD
+    <ClInclude Include="..\..\include\etl\private\chrono\duration.h">
+      <Filter>ETL\Private\chrono</Filter>
+    </ClInclude>
+    <ClInclude Include="..\..\include\etl\private\chrono\day.h">
+      <Filter>ETL\Private\chrono</Filter>
+    </ClInclude>
+    <ClInclude Include="..\..\include\etl\private\chrono\month.h">
+      <Filter>ETL\Private\chrono</Filter>
+    </ClInclude>
+    <ClInclude Include="..\..\include\etl\private\chrono\year.h">
+      <Filter>ETL\Private\chrono</Filter>
+    </ClInclude>
+    <ClInclude Include="..\..\include\etl\private\chrono\weekday.h">
+      <Filter>ETL\Private\chrono</Filter>
+    </ClInclude>
+    <ClInclude Include="..\..\include\etl\private\chrono\weekday_indexed.h">
+      <Filter>ETL\Private\chrono</Filter>
+    </ClInclude>
+    <ClInclude Include="..\..\include\etl\private\chrono\weekday_last.h">
+      <Filter>ETL\Private\chrono</Filter>
+    </ClInclude>
+    <ClInclude Include="..\..\include\etl\private\chrono\last_spec.h">
+      <Filter>ETL\Private\chrono</Filter>
+    </ClInclude>
     <ClInclude Include="..\..\include\etl\private\chrono\day.h">
       <Filter>ETL\Utilities</Filter>
     </ClInclude>
@@ -1428,31 +1448,6 @@
     </ClInclude>
     <ClInclude Include="..\..\include\etl\private\diagnostic_cxx_20_compat_push.h">
       <Filter>ETL\Private</Filter>
-=======
-    <ClInclude Include="..\..\include\etl\private\chrono\duration.h">
-      <Filter>ETL\Private\chrono</Filter>
-    </ClInclude>
-    <ClInclude Include="..\..\include\etl\private\chrono\day.h">
-      <Filter>ETL\Private\chrono</Filter>
-    </ClInclude>
-    <ClInclude Include="..\..\include\etl\private\chrono\month.h">
-      <Filter>ETL\Private\chrono</Filter>
-    </ClInclude>
-    <ClInclude Include="..\..\include\etl\private\chrono\year.h">
-      <Filter>ETL\Private\chrono</Filter>
-    </ClInclude>
-    <ClInclude Include="..\..\include\etl\private\chrono\weekday.h">
-      <Filter>ETL\Private\chrono</Filter>
-    </ClInclude>
-    <ClInclude Include="..\..\include\etl\private\chrono\weekday_indexed.h">
-      <Filter>ETL\Private\chrono</Filter>
-    </ClInclude>
-    <ClInclude Include="..\..\include\etl\private\chrono\weekday_last.h">
-      <Filter>ETL\Private\chrono</Filter>
-    </ClInclude>
-    <ClInclude Include="..\..\include\etl\private\chrono\last_spec.h">
-      <Filter>ETL\Private\chrono</Filter>
->>>>>>> c07d8551
     </ClInclude>
   </ItemGroup>
   <ItemGroup>
@@ -2530,6 +2525,15 @@
     <ClCompile Include="..\test_chrono_day.cpp">
       <Filter>Tests\Chrono</Filter>
     </ClCompile>
+    <ClCompile Include="..\test_chrono_month.cpp">
+      <Filter>Tests\Chrono</Filter>
+    </ClCompile>
+    <ClCompile Include="..\test_chrono_year.cpp">
+      <Filter>Tests\Chrono</Filter>
+    </ClCompile>
+    <ClCompile Include="..\test_chrono_weekday.cpp">
+      <Filter>Tests\Chrono</Filter>
+    </ClCompile>
     <ClCompile Include="..\syntax_check\absolute.h.t.cpp">
       <Filter>Tests\Syntax Checks\Source</Filter>
     </ClCompile>
@@ -3408,18 +3412,6 @@
     </ClCompile>
     <ClCompile Include="..\test_base64_RFC4648_URL_decoder_with_padding.cpp">
       <Filter>Tests\Codecs\Base64</Filter>
-    </ClCompile>
-    <ClCompile Include="..\test_chrono_day.cpp">
-      <Filter>Tests\Chrono</Filter>
-    </ClCompile>
-    <ClCompile Include="..\test_chrono_month.cpp">
-      <Filter>Tests\Chrono</Filter>
-    </ClCompile>
-    <ClCompile Include="..\test_chrono_year.cpp">
-      <Filter>Tests\Chrono</Filter>
-    </ClCompile>
-    <ClCompile Include="..\test_chrono_weekday.cpp">
-      <Filter>Tests\Chrono</Filter>
     </ClCompile>
   </ItemGroup>
   <ItemGroup>
