--- conflicted
+++ resolved
@@ -3511,24 +3511,6 @@
     <None Include="..\meson.build">
       <Filter>Tests\Test Support</Filter>
     </None>
-<<<<<<< HEAD
-    <None Include="..\..\.github\workflows\msvc.yml">
-      <Filter>Resource Files\CI\Github</Filter>
-    </None>
-    <None Include="..\runtests-c++14.sh">
-      <Filter>Tests\Scripts</Filter>
-    </None>
-    <None Include="..\runtests-O1.sh">
-      <Filter>Tests\Scripts</Filter>
-    </None>
-    <None Include="..\runtests-O2.sh">
-      <Filter>Tests\Scripts</Filter>
-    </None>
-    <None Include="..\runtests-O3.sh">
-      <Filter>Tests\Scripts</Filter>
-    </None>
-=======
->>>>>>> 801c6735
     <None Include="..\..\.github\workflows\msvc.yml">
       <Filter>Resource Files\CI\Github</Filter>
     </None>
