--- conflicted
+++ resolved
@@ -1515,13 +1515,8 @@
     <ClInclude Include="..\..\include\etl\const_map.h">
       <Filter>ETL\Containers</Filter>
     </ClInclude>
-<<<<<<< HEAD
     <ClInclude Include="..\..\include\etl\closure.h">
       <Filter>ETL\Utilities</Filter>
-=======
-    <ClInclude Include="..\..\include\etl\const_multimap.h">
-      <Filter>ETL\Containers</Filter>
->>>>>>> 9fdc1e13
     </ClInclude>
   </ItemGroup>
   <ItemGroup>
@@ -3604,13 +3599,12 @@
     <ClCompile Include="..\test_chrono_literals.cpp">
       <Filter>Tests\Chrono</Filter>
     </ClCompile>
-<<<<<<< HEAD
     <ClCompile Include="..\test_closure.cpp">
       <Filter>Tests\Callbacks &amp; Delegates</Filter>
     </ClCompile>
     <ClCompile Include="..\syntax_check\closure.h.t.cpp">
       <Filter>Tests\Syntax Checks\Source</Filter>
-=======
+    </ClCompile>
     <ClCompile Include="..\test_const_map.cpp">
       <Filter>Tests\Containers</Filter>
     </ClCompile>
@@ -3634,7 +3628,6 @@
     </ClCompile>
     <ClCompile Include="..\test_const_multimap_ext_constexpr.cpp">
       <Filter>Tests\Containers</Filter>
->>>>>>> 9fdc1e13
     </ClCompile>
   </ItemGroup>
   <ItemGroup>
