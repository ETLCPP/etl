﻿<?xml version="1.0" encoding="utf-8"?>
<Project ToolsVersion="4.0" xmlns="http://schemas.microsoft.com/developer/msbuild/2003">
  <ItemGroup>
    <Filter Include="Resource Files">
      <UniqueIdentifier>{67DA6AB6-F800-4c08-8B7A-83BB121AAD01}</UniqueIdentifier>
      <Extensions>rc;ico;cur;bmp;dlg;rc2;rct;bin;rgs;gif;jpg;jpeg;jpe;resx;tiff;tif;png;wav;mfcribbon-ms</Extensions>
    </Filter>
    <Filter Include="UnitTest++">
      <UniqueIdentifier>{ecfaf316-dc6d-4dc1-9838-24061047ad63}</UniqueIdentifier>
    </Filter>
    <Filter Include="ETL">
      <UniqueIdentifier>{53c3a373-0496-4db0-a981-86bf14a1fac9}</UniqueIdentifier>
    </Filter>
    <Filter Include="ETL\Containers">
      <UniqueIdentifier>{dc39d09c-75c9-453f-8feb-9631a200c0f4}</UniqueIdentifier>
    </Filter>
    <Filter Include="ETL\Utilities">
      <UniqueIdentifier>{ab41d19f-82fe-4974-a73b-16aebfa1d03f}</UniqueIdentifier>
    </Filter>
    <Filter Include="ETL\Patterns">
      <UniqueIdentifier>{d56ca96b-66e1-46cb-83fd-1cd72c51d962}</UniqueIdentifier>
    </Filter>
    <Filter Include="ETL\Maths">
      <UniqueIdentifier>{1c55dd7d-c04b-428c-810b-dd3a08fc4c65}</UniqueIdentifier>
    </Filter>
    <Filter Include="ETL\Private">
      <UniqueIdentifier>{7028012c-30c4-4993-b2d9-3b1521a610ae}</UniqueIdentifier>
    </Filter>
    <Filter Include="ETL\Frameworks">
      <UniqueIdentifier>{6be3bc76-e17c-4be0-8b0b-d1053e1a1761}</UniqueIdentifier>
    </Filter>
    <Filter Include="ETL\Frameworks\Generators">
      <UniqueIdentifier>{c1264f38-22fa-4fcb-8cab-f254b1290eab}</UniqueIdentifier>
    </Filter>
    <Filter Include="ETL\Utilities\Generators">
      <UniqueIdentifier>{39015d44-a7cb-47f0-a7dd-27714f852363}</UniqueIdentifier>
    </Filter>
    <Filter Include="ETL\Utilities\Atomic">
      <UniqueIdentifier>{1c95b9c1-96c0-4c1e-8e5a-e6680d88276c}</UniqueIdentifier>
    </Filter>
    <Filter Include="ETL\Profiles">
      <UniqueIdentifier>{0a77d88b-f9f0-456a-be4b-c0a0ce6b437b}</UniqueIdentifier>
    </Filter>
    <Filter Include="ETL\Containers\Generators">
      <UniqueIdentifier>{e4a699ae-e7f3-418e-bf9f-211c21f7f4b2}</UniqueIdentifier>
    </Filter>
    <Filter Include="Resource Files\Generators">
      <UniqueIdentifier>{7371282e-fddc-4269-891b-e909f74ff8e9}</UniqueIdentifier>
    </Filter>
    <Filter Include="Resource Files\Images">
      <UniqueIdentifier>{4d08353c-b393-47c7-a9eb-c9f2f8c25887}</UniqueIdentifier>
    </Filter>
    <Filter Include="ETL\Utilities\Mutex">
      <UniqueIdentifier>{0bcdf7f9-8e2b-4f70-932b-bde56404f421}</UniqueIdentifier>
    </Filter>
    <Filter Include="ETL\Strings">
      <UniqueIdentifier>{da88d71d-e5ea-4c26-9807-94616d31addb}</UniqueIdentifier>
    </Filter>
    <Filter Include="Resource Files\CI">
      <UniqueIdentifier>{0eaad66f-3ce3-4952-8ae8-c935e6aa7c1d}</UniqueIdentifier>
    </Filter>
    <Filter Include="Resource Files\CI\CircleCI">
      <UniqueIdentifier>{0d5824b1-3ef9-43e0-b2d5-15d6246b843e}</UniqueIdentifier>
    </Filter>
    <Filter Include="Resource Files\CI\Github">
      <UniqueIdentifier>{c25471f3-451a-4279-925d-cbdcec912ef8}</UniqueIdentifier>
    </Filter>
    <Filter Include="ETL\Pseudo Containers">
      <UniqueIdentifier>{586d2c92-e504-4dea-9b1f-42d725a5272c}</UniqueIdentifier>
    </Filter>
    <Filter Include="Resource Files\CI\Appveyor">
      <UniqueIdentifier>{74399f00-a7a3-47e3-9b27-d01fb2b5ce87}</UniqueIdentifier>
    </Filter>
    <Filter Include="ETL\Arduino">
      <UniqueIdentifier>{afc65d0e-d846-4e30-8723-06c8cefa3a36}</UniqueIdentifier>
    </Filter>
    <Filter Include="Resource Files\Git">
      <UniqueIdentifier>{ffb65df4-d5c7-44ab-a9c7-1150ddce2d6f}</UniqueIdentifier>
    </Filter>
    <Filter Include="Resource Files\CMake">
      <UniqueIdentifier>{3353062c-e8dc-4095-b7cf-d11fc952263e}</UniqueIdentifier>
    </Filter>
    <Filter Include="Resource Files\Conan">
      <UniqueIdentifier>{49e974a8-2dcc-40e6-b4ca-bad29f0cde52}</UniqueIdentifier>
    </Filter>
    <Filter Include="Tests">
      <UniqueIdentifier>{4FC737F1-C7A5-4376-A066-2A32D752A2FF}</UniqueIdentifier>
      <Extensions>cpp;c;cc;cxx;def;odl;idl;hpj;bat;asm;asmx</Extensions>
    </Filter>
    <Filter Include="Tests\Scripts">
      <UniqueIdentifier>{562466b5-677d-4448-9e9e-f70805cd71ad}</UniqueIdentifier>
    </Filter>
    <Filter Include="ETL\Maths\CRC">
      <UniqueIdentifier>{66b8d39a-b610-4d5e-925a-4995f2ac74b2}</UniqueIdentifier>
    </Filter>
    <Filter Include="ETL\Maths\Hash">
      <UniqueIdentifier>{a1af709b-90d3-4506-b742-3231d0fff1f5}</UniqueIdentifier>
    </Filter>
    <Filter Include="Tests\Strings">
      <UniqueIdentifier>{43578ed8-b61d-4210-b5d4-bb4a26351934}</UniqueIdentifier>
    </Filter>
    <Filter Include="Tests\CRC">
      <UniqueIdentifier>{da470864-7708-4e89-a24c-93a9ca2c4856}</UniqueIdentifier>
    </Filter>
    <Filter Include="Tests\Containers">
      <UniqueIdentifier>{0873470d-a6d9-445c-bbc0-33252978ecff}</UniqueIdentifier>
    </Filter>
    <Filter Include="Tests\Queues">
      <UniqueIdentifier>{b42bb316-6e55-4336-a72a-fc5f28d82ea5}</UniqueIdentifier>
    </Filter>
    <Filter Include="Tests\Callbacks &amp; Delegates">
      <UniqueIdentifier>{a300635d-25da-4af6-b7e7-1e27ec9df921}</UniqueIdentifier>
    </Filter>
    <Filter Include="Tests\State Machines">
      <UniqueIdentifier>{e260d680-649f-41b5-844d-c736a252dcb5}</UniqueIdentifier>
    </Filter>
    <Filter Include="Tests\Algorithms">
      <UniqueIdentifier>{21e56de9-b458-4395-9949-3abfb1f5723b}</UniqueIdentifier>
    </Filter>
    <Filter Include="Tests\Binary">
      <UniqueIdentifier>{d115746e-4d33-41b4-b88f-9fb2ca225286}</UniqueIdentifier>
    </Filter>
    <Filter Include="Tests\Hashes">
      <UniqueIdentifier>{a1417994-24a2-40ae-a934-ea318299f91c}</UniqueIdentifier>
    </Filter>
    <Filter Include="Tests\Test Support">
      <UniqueIdentifier>{126a3068-3048-4210-8cdf-41ec9e2e1436}</UniqueIdentifier>
    </Filter>
    <Filter Include="Tests\Types">
      <UniqueIdentifier>{a8738fb5-ff9c-40c2-b3c0-4843ca55097c}</UniqueIdentifier>
    </Filter>
    <Filter Include="Tests\Patterns">
      <UniqueIdentifier>{89fc701f-b9ea-4ff3-beac-199c003c4b3e}</UniqueIdentifier>
    </Filter>
    <Filter Include="Tests\Atomic">
      <UniqueIdentifier>{d266eb8f-3f48-4625-98d8-47b6cd9f13a5}</UniqueIdentifier>
    </Filter>
    <Filter Include="Tests\Maths">
      <UniqueIdentifier>{66f5995b-c1a1-4bc7-b09a-b0148613d77a}</UniqueIdentifier>
    </Filter>
    <Filter Include="Tests\Memory &amp; Iterators">
      <UniqueIdentifier>{3820f2db-3b02-48c1-ac8c-c3ee4507ee45}</UniqueIdentifier>
    </Filter>
    <Filter Include="Tests\Errors">
      <UniqueIdentifier>{2682377b-6037-4163-9097-3e3e9824e215}</UniqueIdentifier>
    </Filter>
    <Filter Include="Tests\Tasks">
      <UniqueIdentifier>{d37e1c04-f45f-4513-99cc-debbbcf7dead}</UniqueIdentifier>
    </Filter>
    <Filter Include="Tests\Misc">
      <UniqueIdentifier>{236aa242-d71f-48bd-9169-cfa7cbff9f10}</UniqueIdentifier>
    </Filter>
    <Filter Include="UnitTest++\Header Files">
      <UniqueIdentifier>{93995380-89BD-4b04-88EB-625FBE52EBFB}</UniqueIdentifier>
      <Extensions>h;hh;hpp;hxx;hm;inl;inc;xsd</Extensions>
    </Filter>
    <Filter Include="Resource Files\Arduino">
      <UniqueIdentifier>{d138997a-b860-4420-9f45-87e9e2c52f3b}</UniqueIdentifier>
    </Filter>
    <Filter Include="Tests\Callback Timers">
      <UniqueIdentifier>{dc898ba2-50f4-4c3d-abee-039670df8582}</UniqueIdentifier>
    </Filter>
    <Filter Include="UnitTest++\Header Files\Win32">
      <UniqueIdentifier>{4dd0f57a-eeab-4910-a243-42c0950f0536}</UniqueIdentifier>
    </Filter>
    <Filter Include="UnitTest++\Source Files">
      <UniqueIdentifier>{2759f13a-3c3c-4e91-a2f0-a300f1f50f77}</UniqueIdentifier>
    </Filter>
    <Filter Include="UnitTest++\Source Files\Win32">
      <UniqueIdentifier>{107d7e33-580f-4dc5-be11-a4b2076c2c10}</UniqueIdentifier>
    </Filter>
    <Filter Include="Resource Files\Scripts">
      <UniqueIdentifier>{4ee68175-3bc2-4d30-b8bf-be7261124979}</UniqueIdentifier>
    </Filter>
    <Filter Include="ETL\Messaging">
      <UniqueIdentifier>{ba688ff7-bea4-4f7e-bfab-1033d3401426}</UniqueIdentifier>
    </Filter>
    <Filter Include="ETL\Messaging\Generators">
      <UniqueIdentifier>{ba80408c-0198-432a-a213-e4e2db946aab}</UniqueIdentifier>
    </Filter>
    <Filter Include="Tests\Initializer List">
      <UniqueIdentifier>{0014395b-c658-4903-a15f-d21acb676d79}</UniqueIdentifier>
    </Filter>
    <Filter Include="Tests\Error Handler">
      <UniqueIdentifier>{69ed2e1e-f009-4a1a-abf2-a9144142b533}</UniqueIdentifier>
    </Filter>
    <Filter Include="Tests\Error Handler\Log Errors">
      <UniqueIdentifier>{78498646-3058-4d15-9d21-2243ca5d5cd4}</UniqueIdentifier>
    </Filter>
    <Filter Include="Tests\Error Handler\Exceptions">
      <UniqueIdentifier>{19d7da41-01e8-4449-8b9b-14be81447752}</UniqueIdentifier>
    </Filter>
    <Filter Include="Tests\Error Handler\Exceptions_And_Log_Errors">
      <UniqueIdentifier>{de372ec9-d193-4956-871f-065414a9d3be}</UniqueIdentifier>
    </Filter>
    <Filter Include="Tests\Syntax Checks">
      <UniqueIdentifier>{8a3300fa-c2cd-44dd-8582-692f97ec4dc0}</UniqueIdentifier>
    </Filter>
    <Filter Include="Tests\Syntax Checks\Logs">
      <UniqueIdentifier>{5b76fd56-eb83-489f-b9a6-798c07c5fa76}</UniqueIdentifier>
    </Filter>
    <Filter Include="Tests\Syntax Checks\Source">
      <UniqueIdentifier>{a05ae045-3218-4ca2-9f25-08cc977898df}</UniqueIdentifier>
    </Filter>
    <Filter Include="Tests\Messaging">
      <UniqueIdentifier>{c75cedd3-8b6c-4662-b965-aecbe7fd5d1c}</UniqueIdentifier>
    </Filter>
    <Filter Include="ETL\Private\chrono">
      <UniqueIdentifier>{46e23f29-ce01-418f-8331-9c739774414c}</UniqueIdentifier>
    </Filter>
    <Filter Include="Tests\Chrono">
      <UniqueIdentifier>{1b1afa65-108a-4665-9e74-3c67a27ff917}</UniqueIdentifier>
    </Filter>
    <Filter Include="ETL\Codecs">
      <UniqueIdentifier>{6bbca8f0-f707-45ee-9dad-6d41d401bbaf}</UniqueIdentifier>
    </Filter>
    <Filter Include="Tests\Codecs">
      <UniqueIdentifier>{9713a35d-8f0e-4722-9b15-a5c477c9ecdb}</UniqueIdentifier>
    </Filter>
    <Filter Include="Tests\Codecs\Base64">
      <UniqueIdentifier>{e2e649e4-10ee-4ed7-baa3-eb889e552ba1}</UniqueIdentifier>
    </Filter>
    <Filter Include="Tests\Error Handler\Assert Function">
      <UniqueIdentifier>{f51cb264-5376-47db-89d9-a515e1ac4af7}</UniqueIdentifier>
    </Filter>
  </ItemGroup>
  <ItemGroup>
    <ClInclude Include="..\..\include\etl\enum_type.h">
      <Filter>ETL\Utilities</Filter>
    </ClInclude>
    <ClInclude Include="..\..\include\etl\exception.h">
      <Filter>ETL\Utilities</Filter>
    </ClInclude>
    <ClInclude Include="..\..\include\etl\function.h">
      <Filter>ETL\Utilities</Filter>
    </ClInclude>
    <ClInclude Include="..\..\include\etl\array.h">
      <Filter>ETL\Containers</Filter>
    </ClInclude>
    <ClInclude Include="..\..\include\etl\container.h">
      <Filter>ETL\Containers</Filter>
    </ClInclude>
    <ClInclude Include="..\..\include\etl\queue.h">
      <Filter>ETL\Containers</Filter>
    </ClInclude>
    <ClInclude Include="..\..\include\etl\stack.h">
      <Filter>ETL\Containers</Filter>
    </ClInclude>
    <ClInclude Include="..\..\include\etl\vector.h">
      <Filter>ETL\Containers</Filter>
    </ClInclude>
    <ClInclude Include="..\..\include\etl\largest.h">
      <Filter>ETL\Utilities</Filter>
    </ClInclude>
    <ClInclude Include="..\..\include\etl\nullptr.h">
      <Filter>ETL\Utilities</Filter>
    </ClInclude>
    <ClInclude Include="..\..\include\etl\numeric.h">
      <Filter>ETL\Utilities</Filter>
    </ClInclude>
    <ClInclude Include="..\..\include\etl\cyclic_value.h">
      <Filter>ETL\Utilities</Filter>
    </ClInclude>
    <ClInclude Include="..\..\include\etl\static_assert.h">
      <Filter>ETL\Utilities</Filter>
    </ClInclude>
    <ClInclude Include="..\..\include\etl\type_traits.h">
      <Filter>ETL\Utilities</Filter>
    </ClInclude>
    <ClInclude Include="..\..\include\etl\visitor.h">
      <Filter>ETL\Patterns</Filter>
    </ClInclude>
    <ClInclude Include="..\..\include\etl\observer.h">
      <Filter>ETL\Patterns</Filter>
    </ClInclude>
    <ClInclude Include="..\..\include\etl\functional.h">
      <Filter>ETL\Utilities</Filter>
    </ClInclude>
    <ClInclude Include="..\..\include\etl\list.h">
      <Filter>ETL\Containers</Filter>
    </ClInclude>
    <ClInclude Include="..\..\include\etl\map.h">
      <Filter>ETL\Containers</Filter>
    </ClInclude>
    <ClInclude Include="..\..\include\etl\log.h">
      <Filter>ETL\Maths</Filter>
    </ClInclude>
    <ClInclude Include="..\..\include\etl\deque.h">
      <Filter>ETL\Containers</Filter>
    </ClInclude>
    <ClInclude Include="..\..\include\etl\forward_list.h">
      <Filter>ETL\Containers</Filter>
    </ClInclude>
    <ClInclude Include="..\..\include\etl\smallest.h">
      <Filter>ETL\Utilities</Filter>
    </ClInclude>
    <ClInclude Include="..\..\include\etl\integral_limits.h">
      <Filter>ETL\Utilities</Filter>
    </ClInclude>
    <ClInclude Include="..\..\include\etl\variant.h">
      <Filter>ETL\Containers</Filter>
    </ClInclude>
    <ClInclude Include="..\..\include\etl\parameter_type.h">
      <Filter>ETL\Utilities</Filter>
    </ClInclude>
    <ClInclude Include="..\..\include\etl\alignment.h">
      <Filter>ETL\Utilities</Filter>
    </ClInclude>
    <ClInclude Include="..\..\include\etl\pool.h">
      <Filter>ETL\Containers</Filter>
    </ClInclude>
    <ClInclude Include="..\..\include\etl\power.h">
      <Filter>ETL\Maths</Filter>
    </ClInclude>
    <ClInclude Include="..\..\include\etl\fibonacci.h">
      <Filter>ETL\Maths</Filter>
    </ClInclude>
    <ClInclude Include="..\..\include\etl\factorial.h">
      <Filter>ETL\Maths</Filter>
    </ClInclude>
    <ClInclude Include="..\..\include\etl\algorithm.h">
      <Filter>ETL\Utilities</Filter>
    </ClInclude>
    <ClInclude Include="..\..\include\etl\error_handler.h">
      <Filter>ETL\Utilities</Filter>
    </ClInclude>
    <ClInclude Include="..\..\include\etl\instance_count.h">
      <Filter>ETL\Utilities</Filter>
    </ClInclude>
    <ClInclude Include="..\..\include\etl\radix.h">
      <Filter>ETL\Maths</Filter>
    </ClInclude>
    <ClInclude Include="..\..\include\etl\bloom_filter.h">
      <Filter>ETL\Containers</Filter>
    </ClInclude>
    <ClInclude Include="..\..\include\etl\fixed_iterator.h">
      <Filter>ETL\Utilities</Filter>
    </ClInclude>
    <ClInclude Include="..\..\include\etl\binary.h">
      <Filter>ETL\Utilities</Filter>
    </ClInclude>
    <ClInclude Include="..\..\include\etl\flat_map.h">
      <Filter>ETL\Containers</Filter>
    </ClInclude>
    <ClInclude Include="..\..\include\etl\flat_set.h">
      <Filter>ETL\Containers</Filter>
    </ClInclude>
    <ClInclude Include="..\..\include\etl\unordered_map.h">
      <Filter>ETL\Containers</Filter>
    </ClInclude>
    <ClInclude Include="..\..\include\etl\io_port.h">
      <Filter>ETL\Utilities</Filter>
    </ClInclude>
    <ClInclude Include="..\..\include\etl\set.h">
      <Filter>ETL\Containers</Filter>
    </ClInclude>
    <ClInclude Include="..\..\include\etl\multimap.h">
      <Filter>ETL\Containers</Filter>
    </ClInclude>
    <ClInclude Include="..\..\include\etl\multiset.h">
      <Filter>ETL\Containers</Filter>
    </ClInclude>
    <ClInclude Include="..\..\include\etl\priority_queue.h">
      <Filter>ETL\Containers</Filter>
    </ClInclude>
    <ClInclude Include="..\..\include\etl\flat_multimap.h">
      <Filter>ETL\Containers</Filter>
    </ClInclude>
    <ClInclude Include="..\..\include\etl\flat_multiset.h">
      <Filter>ETL\Containers</Filter>
    </ClInclude>
    <ClInclude Include="..\..\include\etl\intrusive_forward_list.h">
      <Filter>ETL\Containers</Filter>
    </ClInclude>
    <ClInclude Include="..\..\include\etl\char_traits.h">
      <Filter>ETL\Utilities</Filter>
    </ClInclude>
    <ClInclude Include="..\..\include\etl\intrusive_links.h">
      <Filter>ETL\Containers</Filter>
    </ClInclude>
    <ClInclude Include="..\..\include\etl\intrusive_list.h">
      <Filter>ETL\Containers</Filter>
    </ClInclude>
    <ClInclude Include="..\..\include\etl\unordered_set.h">
      <Filter>ETL\Containers</Filter>
    </ClInclude>
    <ClInclude Include="..\..\include\etl\unordered_multiset.h">
      <Filter>ETL\Containers</Filter>
    </ClInclude>
    <ClInclude Include="..\..\include\etl\debounce.h">
      <Filter>ETL\Utilities</Filter>
    </ClInclude>
    <ClInclude Include="..\..\include\etl\platform.h">
      <Filter>ETL\Utilities</Filter>
    </ClInclude>
    <ClInclude Include="..\..\include\etl\private\pvoidvector.h">
      <Filter>ETL\Private</Filter>
    </ClInclude>
    <ClInclude Include="..\..\include\etl\type_def.h">
      <Filter>ETL\Utilities</Filter>
    </ClInclude>
    <ClInclude Include="..\..\include\etl\intrusive_stack.h">
      <Filter>ETL\Containers</Filter>
    </ClInclude>
    <ClInclude Include="..\..\include\etl\utility.h">
      <Filter>ETL\Utilities</Filter>
    </ClInclude>
    <ClInclude Include="..\..\include\etl\intrusive_queue.h">
      <Filter>ETL\Containers</Filter>
    </ClInclude>
    <ClInclude Include="..\..\include\etl\unordered_multimap.h">
      <Filter>ETL\Containers</Filter>
    </ClInclude>
    <ClInclude Include="..\..\include\etl\user_type.h">
      <Filter>ETL\Utilities</Filter>
    </ClInclude>
    <ClInclude Include="..\..\include\etl\debug_count.h">
      <Filter>ETL\Utilities</Filter>
    </ClInclude>
    <ClInclude Include="..\..\include\etl\iterator.h">
      <Filter>ETL\Utilities</Filter>
    </ClInclude>
    <ClInclude Include="..\..\include\etl\memory.h">
      <Filter>ETL\Utilities</Filter>
    </ClInclude>
    <ClInclude Include="..\..\include\etl\reference_flat_map.h">
      <Filter>ETL\Containers</Filter>
    </ClInclude>
    <ClInclude Include="..\..\include\etl\reference_flat_multimap.h">
      <Filter>ETL\Containers</Filter>
    </ClInclude>
    <ClInclude Include="..\..\include\etl\reference_flat_multiset.h">
      <Filter>ETL\Containers</Filter>
    </ClInclude>
    <ClInclude Include="..\..\include\etl\reference_flat_set.h">
      <Filter>ETL\Containers</Filter>
    </ClInclude>
    <ClInclude Include="..\..\include\etl\fsm.h">
      <Filter>ETL\Frameworks</Filter>
    </ClInclude>
    <ClInclude Include="..\..\include\etl\packet.h">
      <Filter>ETL\Containers</Filter>
    </ClInclude>
    <ClInclude Include="..\..\include\etl\scheduler.h">
      <Filter>ETL\Frameworks</Filter>
    </ClInclude>
    <ClInclude Include="..\..\include\etl\task.h">
      <Filter>ETL\Frameworks</Filter>
    </ClInclude>
    <ClInclude Include="..\..\include\etl\random.h">
      <Filter>ETL\Maths</Filter>
    </ClInclude>
    <ClInclude Include="..\..\include\etl\endianness.h">
      <Filter>ETL\Utilities</Filter>
    </ClInclude>
    <ClInclude Include="..\..\include\etl\constant.h">
      <Filter>ETL\Utilities</Filter>
    </ClInclude>
    <ClInclude Include="..\..\include\etl\sqrt.h">
      <Filter>ETL\Maths</Filter>
    </ClInclude>
    <ClInclude Include="..\..\include\etl\type_lookup.h">
      <Filter>ETL\Utilities</Filter>
    </ClInclude>
    <ClInclude Include="..\..\include\etl\compare.h">
      <Filter>ETL\Utilities</Filter>
    </ClInclude>
    <ClInclude Include="..\..\include\etl\callback_timer.h">
      <Filter>ETL\Frameworks</Filter>
    </ClInclude>
    <ClInclude Include="..\..\include\etl\timer.h">
      <Filter>ETL\Frameworks</Filter>
    </ClInclude>
    <ClInclude Include="..\..\include\etl\atomic.h">
      <Filter>ETL\Utilities</Filter>
    </ClInclude>
    <ClInclude Include="..\..\include\etl\profiles\cpp03.h">
      <Filter>ETL\Profiles</Filter>
    </ClInclude>
    <ClInclude Include="..\..\include\etl\profiles\cpp11.h">
      <Filter>ETL\Profiles</Filter>
    </ClInclude>
    <ClInclude Include="..\..\include\etl\profiles\cpp14.h">
      <Filter>ETL\Profiles</Filter>
    </ClInclude>
    <ClInclude Include="..\..\include\etl\profiles\armv5.h">
      <Filter>ETL\Profiles</Filter>
    </ClInclude>
    <ClInclude Include="..\..\include\etl\profiles\armv6.h">
      <Filter>ETL\Profiles</Filter>
    </ClInclude>
    <ClInclude Include="..\..\include\etl\profiles\ticc.h">
      <Filter>ETL\Profiles</Filter>
    </ClInclude>
    <ClInclude Include="..\..\include\etl\profiles\gcc_generic.h">
      <Filter>ETL\Profiles</Filter>
    </ClInclude>
    <ClInclude Include="..\..\include\etl\profiles\gcc_linux_x86.h">
      <Filter>ETL\Profiles</Filter>
    </ClInclude>
    <ClInclude Include="..\..\include\etl\profiles\gcc_windows_x86.h">
      <Filter>ETL\Profiles</Filter>
    </ClInclude>
    <ClInclude Include="..\..\include\etl\profiles\arduino_arm.h">
      <Filter>ETL\Profiles</Filter>
    </ClInclude>
    <ClInclude Include="..\..\include\etl\profiles\msvc_x86.h">
      <Filter>ETL\Profiles</Filter>
    </ClInclude>
    <ClInclude Include="..\..\include\etl\atomic\atomic_arm.h">
      <Filter>ETL\Utilities\Atomic</Filter>
    </ClInclude>
    <ClInclude Include="..\..\include\etl\variant_pool.h">
      <Filter>ETL\Containers</Filter>
    </ClInclude>
    <ClInclude Include="..\..\include\etl\array_view.h">
      <Filter>ETL\Containers</Filter>
    </ClInclude>
    <ClInclude Include="..\..\include\etl\array_wrapper.h">
      <Filter>ETL\Containers</Filter>
    </ClInclude>
    <ClInclude Include="..\..\include\etl\version.h">
      <Filter>ETL\Utilities</Filter>
    </ClInclude>
    <ClInclude Include="..\..\include\etl\atomic\atomic_std.h">
      <Filter>ETL\Utilities\Atomic</Filter>
    </ClInclude>
    <ClInclude Include="..\..\include\etl\atomic\atomic_gcc_sync.h">
      <Filter>ETL\Utilities\Atomic</Filter>
    </ClInclude>
    <ClInclude Include="..\..\include\etl\queue_mpmc_mutex.h">
      <Filter>ETL\Containers</Filter>
    </ClInclude>
    <ClInclude Include="..\..\include\etl\queue_spsc_isr.h">
      <Filter>ETL\Containers</Filter>
    </ClInclude>
    <ClInclude Include="..\..\include\etl\queue_spsc_atomic.h">
      <Filter>ETL\Containers</Filter>
    </ClInclude>
    <ClInclude Include="..\..\include\etl\mutex\mutex_gcc_sync.h">
      <Filter>ETL\Utilities\Mutex</Filter>
    </ClInclude>
    <ClInclude Include="..\..\include\etl\mutex\mutex_std.h">
      <Filter>ETL\Utilities\Mutex</Filter>
    </ClInclude>
    <ClInclude Include="..\..\include\etl\mutex\mutex_arm.h">
      <Filter>ETL\Utilities\Mutex</Filter>
    </ClInclude>
    <ClInclude Include="..\..\include\etl\mutex.h">
      <Filter>ETL\Utilities</Filter>
    </ClInclude>
    <ClInclude Include="..\..\include\etl\combinations.h">
      <Filter>ETL\Maths</Filter>
    </ClInclude>
    <ClInclude Include="..\..\include\etl\permutations.h">
      <Filter>ETL\Maths</Filter>
    </ClInclude>
    <ClInclude Include="..\..\include\etl\type_select.h">
      <Filter>ETL\Utilities</Filter>
    </ClInclude>
    <ClInclude Include="..\..\include\etl\memory_model.h">
      <Filter>ETL\Utilities</Filter>
    </ClInclude>
    <ClInclude Include="..\..\include\etl\ratio.h">
      <Filter>ETL\Maths</Filter>
    </ClInclude>
    <ClInclude Include="..\..\include\etl\profiles\segger_gcc_stlport.h">
      <Filter>ETL\Profiles</Filter>
    </ClInclude>
    <ClInclude Include="..\..\include\etl\private\vector_base.h">
      <Filter>ETL\Private</Filter>
    </ClInclude>
    <ClInclude Include="..\..\include\etl\profiles\armv5_no_stl.h">
      <Filter>ETL\Profiles</Filter>
    </ClInclude>
    <ClInclude Include="..\..\include\etl\profiles\armv6_no_stl.h">
      <Filter>ETL\Profiles</Filter>
    </ClInclude>
    <ClInclude Include="..\..\include\etl\profiles\cpp03_no_stl.h">
      <Filter>ETL\Profiles</Filter>
    </ClInclude>
    <ClInclude Include="..\..\include\etl\profiles\cpp11_no_stl.h">
      <Filter>ETL\Profiles</Filter>
    </ClInclude>
    <ClInclude Include="..\..\include\etl\profiles\cpp14_no_stl.h">
      <Filter>ETL\Profiles</Filter>
    </ClInclude>
    <ClInclude Include="..\..\include\etl\math_constants.h">
      <Filter>ETL\Maths</Filter>
    </ClInclude>
    <ClInclude Include="..\..\include\etl\bit_stream.h">
      <Filter>ETL\Utilities</Filter>
    </ClInclude>
    <ClInclude Include="..\..\include\etl\private\ivectorpointer.h">
      <Filter>ETL\Private</Filter>
    </ClInclude>
    <ClInclude Include="..\..\include\etl\private\minmax_pop.h">
      <Filter>ETL\Private</Filter>
    </ClInclude>
    <ClInclude Include="..\..\include\etl\private\minmax_push.h">
      <Filter>ETL\Private</Filter>
    </ClInclude>
    <ClInclude Include="..\..\include\etl\state_chart.h">
      <Filter>ETL\Frameworks</Filter>
    </ClInclude>
    <ClInclude Include="..\..\include\etl\pseudo_moving_average.h">
      <Filter>ETL\Maths</Filter>
    </ClInclude>
    <ClInclude Include="..\..\include\etl\scaled_rounding.h">
      <Filter>ETL\Maths</Filter>
    </ClInclude>
    <ClInclude Include="..\..\include\etl\absolute.h">
      <Filter>ETL\Maths</Filter>
    </ClInclude>
    <ClInclude Include="..\..\include\etl\callback_service.h">
      <Filter>ETL\Frameworks</Filter>
    </ClInclude>
    <ClInclude Include="..\..\include\etl\queue_spsc_locked.h">
      <Filter>ETL\Containers</Filter>
    </ClInclude>
    <ClInclude Include="..\..\include\etl\negative.h">
      <Filter>ETL\Utilities</Filter>
    </ClInclude>
    <ClInclude Include="..\..\include\etl\private\to_string_helper.h">
      <Filter>ETL\Private</Filter>
    </ClInclude>
    <ClInclude Include="..\..\include\etl\multi_array.h">
      <Filter>ETL\Containers</Filter>
    </ClInclude>
    <ClInclude Include="..\..\include\etl\delegate.h">
      <Filter>ETL\Utilities</Filter>
    </ClInclude>
    <ClInclude Include="..\..\include\etl\delegate_service.h">
      <Filter>ETL\Frameworks</Filter>
    </ClInclude>
    <ClInclude Include="..\..\include\etl\string_view.h">
      <Filter>ETL\Strings</Filter>
    </ClInclude>
    <ClInclude Include="..\..\include\etl\u16string.h">
      <Filter>ETL\Strings</Filter>
    </ClInclude>
    <ClInclude Include="..\..\include\etl\u32string.h">
      <Filter>ETL\Strings</Filter>
    </ClInclude>
    <ClInclude Include="..\..\include\etl\wstring.h">
      <Filter>ETL\Strings</Filter>
    </ClInclude>
    <ClInclude Include="..\..\include\etl\to_string.h">
      <Filter>ETL\Strings</Filter>
    </ClInclude>
    <ClInclude Include="..\..\include\etl\to_u16string.h">
      <Filter>ETL\Strings</Filter>
    </ClInclude>
    <ClInclude Include="..\..\include\etl\to_u32string.h">
      <Filter>ETL\Strings</Filter>
    </ClInclude>
    <ClInclude Include="..\..\include\etl\to_wstring.h">
      <Filter>ETL\Strings</Filter>
    </ClInclude>
    <ClInclude Include="..\..\include\etl\wformat_spec.h">
      <Filter>ETL\Strings</Filter>
    </ClInclude>
    <ClInclude Include="..\..\include\etl\u32format_spec.h">
      <Filter>ETL\Strings</Filter>
    </ClInclude>
    <ClInclude Include="..\..\include\etl\u16format_spec.h">
      <Filter>ETL\Strings</Filter>
    </ClInclude>
    <ClInclude Include="..\..\include\etl\format_spec.h">
      <Filter>ETL\Strings</Filter>
    </ClInclude>
    <ClInclude Include="..\..\include\etl\basic_format_spec.h">
      <Filter>ETL\Strings</Filter>
    </ClInclude>
    <ClInclude Include="..\..\include\etl\basic_string.h">
      <Filter>ETL\Strings</Filter>
    </ClInclude>
    <ClInclude Include="..\..\include\etl\macros.h">
      <Filter>ETL\Utilities</Filter>
    </ClInclude>
    <ClInclude Include="..\..\include\etl\profiles\armv7.h">
      <Filter>ETL\Profiles</Filter>
    </ClInclude>
    <ClInclude Include="..\..\include\etl\profiles\armv7_no_stl.h">
      <Filter>ETL\Profiles</Filter>
    </ClInclude>
    <ClInclude Include="..\..\include\etl\profiles\clang_generic.h">
      <Filter>ETL\Profiles</Filter>
    </ClInclude>
    <ClInclude Include="..\..\include\etl\profiles\cpp17.h">
      <Filter>ETL\Profiles</Filter>
    </ClInclude>
    <ClInclude Include="..\..\include\etl\profiles\cpp17_no_stl.h">
      <Filter>ETL\Profiles</Filter>
    </ClInclude>
    <ClInclude Include="..\..\include\etl\indirect_vector.h">
      <Filter>ETL\Containers</Filter>
    </ClInclude>
    <ClInclude Include="..\..\include\etl\profiles\determine_compiler_version.h">
      <Filter>ETL\Profiles</Filter>
    </ClInclude>
    <ClInclude Include="..\..\include\etl\profiles\determine_compiler.h">
      <Filter>ETL\Profiles</Filter>
    </ClInclude>
    <ClInclude Include="..\..\include\etl\profiles\determine_compiler_language_support.h">
      <Filter>ETL\Profiles</Filter>
    </ClInclude>
    <ClInclude Include="..\..\include\etl\private\choose_namespace.h">
      <Filter>ETL\Private</Filter>
    </ClInclude>
    <ClInclude Include="..\..\include\etl\limits.h">
      <Filter>ETL\Utilities</Filter>
    </ClInclude>
    <ClInclude Include="..\..\include\etl\mutex\mutex_freertos.h">
      <Filter>ETL\Utilities\Mutex</Filter>
    </ClInclude>
    <ClInclude Include="..\..\include\etl\null_type.h">
      <Filter>ETL\Utilities</Filter>
    </ClInclude>
    <ClInclude Include="..\..\include\etl\span.h">
      <Filter>ETL\Containers</Filter>
    </ClInclude>
    <ClInclude Include="..\..\include\etl\profiles\determine_development_os.h">
      <Filter>ETL\Profiles</Filter>
    </ClInclude>
    <ClInclude Include="..\..\include\etl\profiles\msvc_x86_no_stl.h">
      <Filter>ETL\Profiles</Filter>
    </ClInclude>
    <ClInclude Include="..\..\include\etl\profiles\ticc_no_stl.h">
      <Filter>ETL\Profiles</Filter>
    </ClInclude>
    <ClInclude Include="..\..\include\etl\profiles\gcc_windows_x86_no_stl.h">
      <Filter>ETL\Profiles</Filter>
    </ClInclude>
    <ClInclude Include="..\..\include\etl\profiles\gcc_linux_x86_no_stl.h">
      <Filter>ETL\Profiles</Filter>
    </ClInclude>
    <ClInclude Include="..\..\include\etl\profiles\gcc_generic_no_stl.h">
      <Filter>ETL\Profiles</Filter>
    </ClInclude>
    <ClInclude Include="..\..\include\etl\profiles\clang_generic_no_stl.h">
      <Filter>ETL\Profiles</Filter>
    </ClInclude>
    <ClInclude Include="..\..\include\etl\generators\largest_generator.h">
      <Filter>ETL\Utilities\Generators</Filter>
    </ClInclude>
    <ClInclude Include="..\..\include\etl\generators\smallest_generator.h">
      <Filter>ETL\Utilities\Generators</Filter>
    </ClInclude>
    <ClInclude Include="..\..\include\etl\generators\type_lookup_generator.h">
      <Filter>ETL\Utilities\Generators</Filter>
    </ClInclude>
    <ClInclude Include="..\..\include\etl\generators\type_select_generator.h">
      <Filter>ETL\Utilities\Generators</Filter>
    </ClInclude>
    <ClInclude Include="..\..\include\etl\generators\type_traits_generator.h">
      <Filter>ETL\Utilities\Generators</Filter>
    </ClInclude>
    <ClInclude Include="..\..\include\etl\generators\fsm_generator.h">
      <Filter>ETL\Frameworks\Generators</Filter>
    </ClInclude>
    <ClInclude Include="..\..\include\etl\generators\variant_pool_generator.h">
      <Filter>ETL\Containers\Generators</Filter>
    </ClInclude>
    <ClInclude Include="..\..\include\etl\parameter_pack.h">
      <Filter>ETL\Utilities</Filter>
    </ClInclude>
    <ClInclude Include="..\..\include\etl\string_stream.h">
      <Filter>ETL\Strings</Filter>
    </ClInclude>
    <ClInclude Include="..\..\include\etl\wstring_stream.h">
      <Filter>ETL\Strings</Filter>
    </ClInclude>
    <ClInclude Include="..\..\include\etl\u16string_stream.h">
      <Filter>ETL\Strings</Filter>
    </ClInclude>
    <ClInclude Include="..\..\include\etl\u32string_stream.h">
      <Filter>ETL\Strings</Filter>
    </ClInclude>
    <ClInclude Include="..\..\include\etl\basic_string_stream.h">
      <Filter>ETL\Strings</Filter>
    </ClInclude>
    <ClInclude Include="..\..\include\etl\string_utilities.h">
      <Filter>ETL\Strings</Filter>
    </ClInclude>
    <ClInclude Include="..\..\include\etl\bresenham_line.h">
      <Filter>ETL\Pseudo Containers</Filter>
    </ClInclude>
    <ClInclude Include="..\..\include\etl\string.h">
      <Filter>ETL\Strings</Filter>
    </ClInclude>
    <ClInclude Include="..\..\include\etl\circular_buffer.h">
      <Filter>ETL\Containers</Filter>
    </ClInclude>
    <ClInclude Include="..\..\include\etl\flags.h">
      <Filter>ETL\Utilities</Filter>
    </ClInclude>
    <ClInclude Include="..\..\include\etl\atomic\atomic_clang_sync.h">
      <Filter>ETL\Utilities\Atomic</Filter>
    </ClInclude>
    <ClInclude Include="..\..\include\etl\buffer_descriptors.h">
      <Filter>ETL\Containers</Filter>
    </ClInclude>
    <ClInclude Include="..\..\include\etl\placement_new.h">
      <Filter>ETL\Utilities</Filter>
    </ClInclude>
    <ClInclude Include="..\..\include\etl\mutex\mutex_clang_sync.h">
      <Filter>ETL\Utilities\Mutex</Filter>
    </ClInclude>
    <ClInclude Include="..\..\arduino\Embedded_Template_Library.h">
      <Filter>ETL\Arduino</Filter>
    </ClInclude>
    <ClInclude Include="..\..\include\etl\multi_range.h">
      <Filter>ETL\Utilities</Filter>
    </ClInclude>
    <ClInclude Include="..\..\include\etl\generic_pool.h">
      <Filter>ETL\Containers</Filter>
    </ClInclude>
    <ClInclude Include="..\..\include\etl\ipool.h">
      <Filter>ETL\Containers</Filter>
    </ClInclude>
    <ClInclude Include="..\..\include\etl\file_error_numbers.h">
      <Filter>ETL\Utilities</Filter>
    </ClInclude>
    <ClInclude Include="..\..\include\etl\reference_counted_object.h">
      <Filter>ETL\Utilities</Filter>
    </ClInclude>
    <ClInclude Include="..\..\include\etl\fixed_sized_memory_block_allocator.h">
      <Filter>ETL\Containers</Filter>
    </ClInclude>
    <ClInclude Include="..\..\include\etl\queue_lockable.h">
      <Filter>ETL\Containers</Filter>
    </ClInclude>
    <ClInclude Include="..\..\include\etl\successor.h">
      <Filter>ETL\Patterns</Filter>
    </ClInclude>
    <ClInclude Include="..\..\include\etl\imemory_block_allocator.h">
      <Filter>ETL\Containers</Filter>
    </ClInclude>
    <ClInclude Include="..\..\include\etl\private\crc_implementation.h">
      <Filter>ETL\Private</Filter>
    </ClInclude>
    <ClInclude Include="..\..\include\etl\private\crc_parameters.h">
      <Filter>ETL\Private</Filter>
    </ClInclude>
    <ClInclude Include="..\..\include\etl\correlation.h">
      <Filter>ETL\Maths</Filter>
    </ClInclude>
    <ClInclude Include="..\..\include\etl\covariance.h">
      <Filter>ETL\Maths</Filter>
    </ClInclude>
    <ClInclude Include="..\..\include\etl\histogram.h">
      <Filter>ETL\Maths</Filter>
    </ClInclude>
    <ClInclude Include="..\..\include\etl\standard_deviation.h">
      <Filter>ETL\Maths</Filter>
    </ClInclude>
    <ClInclude Include="..\..\include\etl\variance.h">
      <Filter>ETL\Maths</Filter>
    </ClInclude>
    <ClInclude Include="..\..\include\etl\gamma.h">
      <Filter>ETL\Maths</Filter>
    </ClInclude>
    <ClInclude Include="..\..\include\etl\rms.h">
      <Filter>ETL\Maths</Filter>
    </ClInclude>
    <ClInclude Include="..\..\include\etl\threshold.h">
      <Filter>ETL\Maths</Filter>
    </ClInclude>
    <ClInclude Include="..\..\include\etl\quantize.h">
      <Filter>ETL\Maths</Filter>
    </ClInclude>
    <ClInclude Include="..\..\include\etl\invert.h">
      <Filter>ETL\Maths</Filter>
    </ClInclude>
    <ClInclude Include="..\..\include\etl\mean.h">
      <Filter>ETL\Maths</Filter>
    </ClInclude>
    <ClInclude Include="..\..\include\etl\limiter.h">
      <Filter>ETL\Maths</Filter>
    </ClInclude>
    <ClInclude Include="..\..\include\etl\rescale.h">
      <Filter>ETL\Maths</Filter>
    </ClInclude>
    <ClInclude Include="..\..\include\etl\hfsm.h">
      <Filter>ETL\Frameworks</Filter>
    </ClInclude>
    <ClInclude Include="..\..\include\etl\private\variant_legacy.h">
      <Filter>ETL\Private</Filter>
    </ClInclude>
    <ClInclude Include="..\..\include\etl\private\variant_variadic.h">
      <Filter>ETL\Private</Filter>
    </ClInclude>
    <ClInclude Include="..\..\include\etl\mem_cast.h">
      <Filter>ETL\Utilities</Filter>
    </ClInclude>
    <ClInclude Include="..\..\include\etl\bip_buffer_spsc_atomic.h">
      <Filter>ETL\Containers</Filter>
    </ClInclude>
    <ClInclude Include="..\..\include\etl\private\variant_legacy.h">
      <Filter>ETL\Private</Filter>
    </ClInclude>
    <ClInclude Include="..\..\include\etl\overload.h">
      <Filter>ETL\Patterns</Filter>
    </ClInclude>
    <ClInclude Include="..\..\include\etl\overload.h">
      <Filter>ETL\Patterns</Filter>
    </ClInclude>
    <ClInclude Include="..\..\include\etl\byte_stream.h">
      <Filter>ETL\Utilities</Filter>
    </ClInclude>
    <ClInclude Include="..\..\include\etl\result.h">
      <Filter>ETL\Utilities</Filter>
    </ClInclude>
    <ClInclude Include="..\..\include\etl\multi_vector.h">
      <Filter>ETL\Containers</Filter>
    </ClInclude>
    <ClInclude Include="..\..\include\etl\mutex\mutex_cmsis_os2.h">
      <Filter>ETL\Utilities\Mutex</Filter>
    </ClInclude>
    <ClInclude Include="..\..\include\etl\multi_span.h">
      <Filter>ETL\Containers</Filter>
    </ClInclude>
    <ClInclude Include="..\..\include\etl\nth_type.h">
      <Filter>ETL\Utilities</Filter>
    </ClInclude>
    <ClInclude Include="..\..\include\etl\private\comparator_is_transparent.h">
      <Filter>ETL\Private</Filter>
    </ClInclude>
    <ClInclude Include="..\..\include\etl\callback_timer_atomic.h">
      <Filter>ETL\Frameworks</Filter>
    </ClInclude>
    <ClInclude Include="..\..\include\etl\callback_timer_locked.h">
      <Filter>ETL\Frameworks</Filter>
    </ClInclude>
    <ClInclude Include="..\..\include\etl\private\delegate_cpp03.h">
      <Filter>ETL\Private</Filter>
    </ClInclude>
    <ClInclude Include="..\..\include\etl\private\delegate_cpp11.h">
      <Filter>ETL\Private</Filter>
    </ClInclude>
    <ClInclude Include="..\..\include\etl\bit.h">
      <Filter>ETL\Utilities</Filter>
    </ClInclude>
    <ClInclude Include="..\..\include\etl\unaligned_type.h">
      <Filter>ETL\Utilities</Filter>
    </ClInclude>
    <ClInclude Include="..\..\include\etl\crc.h">
      <Filter>ETL\Maths\CRC</Filter>
    </ClInclude>
    <ClInclude Include="..\..\include\etl\crc8_ccitt.h">
      <Filter>ETL\Maths\CRC</Filter>
    </ClInclude>
    <ClInclude Include="..\..\include\etl\crc8_cdma2000.h">
      <Filter>ETL\Maths\CRC</Filter>
    </ClInclude>
    <ClInclude Include="..\..\include\etl\crc8_darc.h">
      <Filter>ETL\Maths\CRC</Filter>
    </ClInclude>
    <ClInclude Include="..\..\include\etl\crc8_dvbs2.h">
      <Filter>ETL\Maths\CRC</Filter>
    </ClInclude>
    <ClInclude Include="..\..\include\etl\crc8_ebu.h">
      <Filter>ETL\Maths\CRC</Filter>
    </ClInclude>
    <ClInclude Include="..\..\include\etl\crc8_icode.h">
      <Filter>ETL\Maths\CRC</Filter>
    </ClInclude>
    <ClInclude Include="..\..\include\etl\crc8_itu.h">
      <Filter>ETL\Maths\CRC</Filter>
    </ClInclude>
    <ClInclude Include="..\..\include\etl\crc8_maxim.h">
      <Filter>ETL\Maths\CRC</Filter>
    </ClInclude>
    <ClInclude Include="..\..\include\etl\crc8_rohc.h">
      <Filter>ETL\Maths\CRC</Filter>
    </ClInclude>
    <ClInclude Include="..\..\include\etl\crc8_wcdma.h">
      <Filter>ETL\Maths\CRC</Filter>
    </ClInclude>
    <ClInclude Include="..\..\include\etl\crc16.h">
      <Filter>ETL\Maths\CRC</Filter>
    </ClInclude>
    <ClInclude Include="..\..\include\etl\crc16_a.h">
      <Filter>ETL\Maths\CRC</Filter>
    </ClInclude>
    <ClInclude Include="..\..\include\etl\crc16_arc.h">
      <Filter>ETL\Maths\CRC</Filter>
    </ClInclude>
    <ClInclude Include="..\..\include\etl\crc16_aug_ccitt.h">
      <Filter>ETL\Maths\CRC</Filter>
    </ClInclude>
    <ClInclude Include="..\..\include\etl\crc16_buypass.h">
      <Filter>ETL\Maths\CRC</Filter>
    </ClInclude>
    <ClInclude Include="..\..\include\etl\crc16_ccitt.h">
      <Filter>ETL\Maths\CRC</Filter>
    </ClInclude>
    <ClInclude Include="..\..\include\etl\crc16_cdma2000.h">
      <Filter>ETL\Maths\CRC</Filter>
    </ClInclude>
    <ClInclude Include="..\..\include\etl\crc16_dds110.h">
      <Filter>ETL\Maths\CRC</Filter>
    </ClInclude>
    <ClInclude Include="..\..\include\etl\crc16_dectr.h">
      <Filter>ETL\Maths\CRC</Filter>
    </ClInclude>
    <ClInclude Include="..\..\include\etl\crc16_dectx.h">
      <Filter>ETL\Maths\CRC</Filter>
    </ClInclude>
    <ClInclude Include="..\..\include\etl\crc16_dnp.h">
      <Filter>ETL\Maths\CRC</Filter>
    </ClInclude>
    <ClInclude Include="..\..\include\etl\crc16_en13757.h">
      <Filter>ETL\Maths\CRC</Filter>
    </ClInclude>
    <ClInclude Include="..\..\include\etl\crc16_genibus.h">
      <Filter>ETL\Maths\CRC</Filter>
    </ClInclude>
    <ClInclude Include="..\..\include\etl\crc16_kermit.h">
      <Filter>ETL\Maths\CRC</Filter>
    </ClInclude>
    <ClInclude Include="..\..\include\etl\crc16_maxim.h">
      <Filter>ETL\Maths\CRC</Filter>
    </ClInclude>
    <ClInclude Include="..\..\include\etl\crc16_mcrf4xx.h">
      <Filter>ETL\Maths\CRC</Filter>
    </ClInclude>
    <ClInclude Include="..\..\include\etl\crc16_modbus.h">
      <Filter>ETL\Maths\CRC</Filter>
    </ClInclude>
    <ClInclude Include="..\..\include\etl\crc16_profibus.h">
      <Filter>ETL\Maths\CRC</Filter>
    </ClInclude>
    <ClInclude Include="..\..\include\etl\crc16_riello.h">
      <Filter>ETL\Maths\CRC</Filter>
    </ClInclude>
    <ClInclude Include="..\..\include\etl\crc16_t10dif.h">
      <Filter>ETL\Maths\CRC</Filter>
    </ClInclude>
    <ClInclude Include="..\..\include\etl\crc16_teledisk.h">
      <Filter>ETL\Maths\CRC</Filter>
    </ClInclude>
    <ClInclude Include="..\..\include\etl\crc16_tms37157.h">
      <Filter>ETL\Maths\CRC</Filter>
    </ClInclude>
    <ClInclude Include="..\..\include\etl\crc16_usb.h">
      <Filter>ETL\Maths\CRC</Filter>
    </ClInclude>
    <ClInclude Include="..\..\include\etl\crc16_x25.h">
      <Filter>ETL\Maths\CRC</Filter>
    </ClInclude>
    <ClInclude Include="..\..\include\etl\crc16_xmodem.h">
      <Filter>ETL\Maths\CRC</Filter>
    </ClInclude>
    <ClInclude Include="..\..\include\etl\crc32.h">
      <Filter>ETL\Maths\CRC</Filter>
    </ClInclude>
    <ClInclude Include="..\..\include\etl\crc32_bzip2.h">
      <Filter>ETL\Maths\CRC</Filter>
    </ClInclude>
    <ClInclude Include="..\..\include\etl\crc32_c.h">
      <Filter>ETL\Maths\CRC</Filter>
    </ClInclude>
    <ClInclude Include="..\..\include\etl\crc32_d.h">
      <Filter>ETL\Maths\CRC</Filter>
    </ClInclude>
    <ClInclude Include="..\..\include\etl\crc32_jamcrc.h">
      <Filter>ETL\Maths\CRC</Filter>
    </ClInclude>
    <ClInclude Include="..\..\include\etl\crc32_mpeg2.h">
      <Filter>ETL\Maths\CRC</Filter>
    </ClInclude>
    <ClInclude Include="..\..\include\etl\crc32_posix.h">
      <Filter>ETL\Maths\CRC</Filter>
    </ClInclude>
    <ClInclude Include="..\..\include\etl\crc32_q.h">
      <Filter>ETL\Maths\CRC</Filter>
    </ClInclude>
    <ClInclude Include="..\..\include\etl\crc32_xfer.h">
      <Filter>ETL\Maths\CRC</Filter>
    </ClInclude>
    <ClInclude Include="..\..\include\etl\crc64_ecma.h">
      <Filter>ETL\Maths\CRC</Filter>
    </ClInclude>
    <ClInclude Include="..\..\include\etl\checksum.h">
      <Filter>ETL\Maths\Hash</Filter>
    </ClInclude>
    <ClInclude Include="..\..\include\etl\fnv_1.h">
      <Filter>ETL\Maths\Hash</Filter>
    </ClInclude>
    <ClInclude Include="..\..\include\etl\frame_check_sequence.h">
      <Filter>ETL\Maths\Hash</Filter>
    </ClInclude>
    <ClInclude Include="..\..\include\etl\hash.h">
      <Filter>ETL\Maths\Hash</Filter>
    </ClInclude>
    <ClInclude Include="..\..\include\etl\ihash.h">
      <Filter>ETL\Maths\Hash</Filter>
    </ClInclude>
    <ClInclude Include="..\..\include\etl\jenkins.h">
      <Filter>ETL\Maths\Hash</Filter>
    </ClInclude>
    <ClInclude Include="..\..\include\etl\murmur3.h">
      <Filter>ETL\Maths\Hash</Filter>
    </ClInclude>
    <ClInclude Include="..\..\include\etl\pearson.h">
      <Filter>ETL\Maths\Hash</Filter>
    </ClInclude>
    <ClInclude Include="..\murmurhash3.h">
      <Filter>Tests\Test Support</Filter>
    </ClInclude>
    <ClInclude Include="..\iterators_for_unit_tests.h">
      <Filter>Tests\Test Support</Filter>
    </ClInclude>
    <ClInclude Include="..\etl_profile.h">
      <Filter>Tests\Test Support</Filter>
    </ClInclude>
    <ClInclude Include="..\unit_test_framework.h">
      <Filter>Tests\Test Support</Filter>
    </ClInclude>
    <ClInclude Include="..\data.h">
      <Filter>Tests\Test Support</Filter>
    </ClInclude>
    <ClInclude Include="..\..\include\etl\profiles\determine_builtin_support.h">
      <Filter>ETL\Profiles</Filter>
    </ClInclude>
    <ClInclude Include="..\..\include\etl\singleton.h">
      <Filter>ETL\Patterns</Filter>
    </ClInclude>
    <ClInclude Include="..\..\include\etl\initializer_list.h">
      <Filter>ETL\Utilities</Filter>
    </ClInclude>
    <ClInclude Include="..\..\include\etl\byte.h">
      <Filter>ETL\Utilities</Filter>
    </ClInclude>
    <ClInclude Include="..\..\include\etl\callback_timer_interrupt.h">
      <Filter>ETL\Frameworks</Filter>
    </ClInclude>
    <ClInclude Include="..\unittest++\AssertException.h">
      <Filter>UnitTest++\Header Files</Filter>
    </ClInclude>
    <ClInclude Include="..\unittest++\CheckMacros.h">
      <Filter>UnitTest++\Header Files</Filter>
    </ClInclude>
    <ClInclude Include="..\unittest++\Checks.h">
      <Filter>UnitTest++\Header Files</Filter>
    </ClInclude>
    <ClInclude Include="..\unittest++\CompositeTestReporter.h">
      <Filter>UnitTest++\Header Files</Filter>
    </ClInclude>
    <ClInclude Include="..\unittest++\Config.h">
      <Filter>UnitTest++\Header Files</Filter>
    </ClInclude>
    <ClInclude Include="..\unittest++\CurrentTest.h">
      <Filter>UnitTest++\Header Files</Filter>
    </ClInclude>
    <ClInclude Include="..\unittest++\DeferredTestReporter.h">
      <Filter>UnitTest++\Header Files</Filter>
    </ClInclude>
    <ClInclude Include="..\unittest++\DeferredTestResult.h">
      <Filter>UnitTest++\Header Files</Filter>
    </ClInclude>
    <ClInclude Include="..\unittest++\ExceptionMacros.h">
      <Filter>UnitTest++\Header Files</Filter>
    </ClInclude>
    <ClInclude Include="..\unittest++\ExecuteTest.h">
      <Filter>UnitTest++\Header Files</Filter>
    </ClInclude>
    <ClInclude Include="..\unittest++\HelperMacros.h">
      <Filter>UnitTest++\Header Files</Filter>
    </ClInclude>
    <ClInclude Include="..\unittest++\MemoryOutStream.h">
      <Filter>UnitTest++\Header Files</Filter>
    </ClInclude>
    <ClInclude Include="..\unittest++\ReportAssert.h">
      <Filter>UnitTest++\Header Files</Filter>
    </ClInclude>
    <ClInclude Include="..\unittest++\ReportAssertImpl.h">
      <Filter>UnitTest++\Header Files</Filter>
    </ClInclude>
    <ClInclude Include="..\unittest++\RequiredCheckException.h">
      <Filter>UnitTest++\Header Files</Filter>
    </ClInclude>
    <ClInclude Include="..\unittest++\RequiredCheckTestReporter.h">
      <Filter>UnitTest++\Header Files</Filter>
    </ClInclude>
    <ClInclude Include="..\unittest++\RequireMacros.h">
      <Filter>UnitTest++\Header Files</Filter>
    </ClInclude>
    <ClInclude Include="..\unittest++\Test.h">
      <Filter>UnitTest++\Header Files</Filter>
    </ClInclude>
    <ClInclude Include="..\unittest++\TestDetails.h">
      <Filter>UnitTest++\Header Files</Filter>
    </ClInclude>
    <ClInclude Include="..\unittest++\TestList.h">
      <Filter>UnitTest++\Header Files</Filter>
    </ClInclude>
    <ClInclude Include="..\unittest++\TestMacros.h">
      <Filter>UnitTest++\Header Files</Filter>
    </ClInclude>
    <ClInclude Include="..\unittest++\TestReporter.h">
      <Filter>UnitTest++\Header Files</Filter>
    </ClInclude>
    <ClInclude Include="..\unittest++\TestReporterStdout.h">
      <Filter>UnitTest++\Header Files</Filter>
    </ClInclude>
    <ClInclude Include="..\unittest++\TestResults.h">
      <Filter>UnitTest++\Header Files</Filter>
    </ClInclude>
    <ClInclude Include="..\unittest++\TestRunner.h">
      <Filter>UnitTest++\Header Files</Filter>
    </ClInclude>
    <ClInclude Include="..\unittest++\TestSuite.h">
      <Filter>UnitTest++\Header Files</Filter>
    </ClInclude>
    <ClInclude Include="..\unittest++\ThrowingTestReporter.h">
      <Filter>UnitTest++\Header Files</Filter>
    </ClInclude>
    <ClInclude Include="..\unittest++\TimeConstraint.h">
      <Filter>UnitTest++\Header Files</Filter>
    </ClInclude>
    <ClInclude Include="..\unittest++\TimeHelpers.h">
      <Filter>UnitTest++\Header Files</Filter>
    </ClInclude>
    <ClInclude Include="..\unittest++\UnitTest++.h">
      <Filter>UnitTest++\Header Files</Filter>
    </ClInclude>
    <ClInclude Include="..\unittest++\UnitTestPP.h">
      <Filter>UnitTest++\Header Files</Filter>
    </ClInclude>
    <ClInclude Include="..\unittest++\XmlTestReporter.h">
      <Filter>UnitTest++\Header Files</Filter>
    </ClInclude>
    <ClInclude Include="..\unittest++\Win32\TimeHelpers.h">
      <Filter>UnitTest++\Header Files\Win32</Filter>
    </ClInclude>
    <ClInclude Include="..\..\include\etl\ireference_counted_message_pool.h">
      <Filter>ETL\Messaging</Filter>
    </ClInclude>
    <ClInclude Include="..\..\include\etl\message.h">
      <Filter>ETL\Messaging</Filter>
    </ClInclude>
    <ClInclude Include="..\..\include\etl\message_bus.h">
      <Filter>ETL\Messaging</Filter>
    </ClInclude>
    <ClInclude Include="..\..\include\etl\message_packet.h">
      <Filter>ETL\Messaging</Filter>
    </ClInclude>
    <ClInclude Include="..\..\include\etl\message_router.h">
      <Filter>ETL\Messaging</Filter>
    </ClInclude>
    <ClInclude Include="..\..\include\etl\message_router_registry.h">
      <Filter>ETL\Messaging</Filter>
    </ClInclude>
    <ClInclude Include="..\..\include\etl\message_timer.h">
      <Filter>ETL\Messaging</Filter>
    </ClInclude>
    <ClInclude Include="..\..\include\etl\message_timer_atomic.h">
      <Filter>ETL\Messaging</Filter>
    </ClInclude>
    <ClInclude Include="..\..\include\etl\message_timer_interrupt.h">
      <Filter>ETL\Messaging</Filter>
    </ClInclude>
    <ClInclude Include="..\..\include\etl\message_timer_locked.h">
      <Filter>ETL\Messaging</Filter>
    </ClInclude>
    <ClInclude Include="..\..\include\etl\message_types.h">
      <Filter>ETL\Messaging</Filter>
    </ClInclude>
    <ClInclude Include="..\..\include\etl\reference_counted_message.h">
      <Filter>ETL\Messaging</Filter>
    </ClInclude>
    <ClInclude Include="..\..\include\etl\reference_counted_message_pool.h">
      <Filter>ETL\Messaging</Filter>
    </ClInclude>
    <ClInclude Include="..\..\include\etl\shared_message.h">
      <Filter>ETL\Messaging</Filter>
    </ClInclude>
    <ClInclude Include="..\..\include\etl\generators\message_packet_generator.h">
      <Filter>ETL\Messaging\Generators</Filter>
    </ClInclude>
    <ClInclude Include="..\..\include\etl\generators\message_router_generator.h">
      <Filter>ETL\Messaging\Generators</Filter>
    </ClInclude>
    <ClInclude Include="..\..\include\etl\poly_span.h">
      <Filter>ETL\Containers</Filter>
    </ClInclude>
    <ClInclude Include="..\etl_initializer_list\etl_profile.h">
      <Filter>Tests\Initializer List</Filter>
    </ClInclude>
    <ClInclude Include="..\etl_error_handler\log_errors\etl_profile.h">
      <Filter>Tests\Error Handler\Log Errors</Filter>
    </ClInclude>
    <ClInclude Include="..\etl_error_handler\exceptions\etl_profile.h">
      <Filter>Tests\Error Handler\Exceptions</Filter>
    </ClInclude>
    <ClInclude Include="..\..\include\etl\private\diagnostic_pop.h">
      <Filter>ETL\Private</Filter>
    </ClInclude>
    <ClInclude Include="..\..\include\etl\private\diagnostic_unused_function_push.h">
      <Filter>ETL\Private</Filter>
    </ClInclude>
    <ClInclude Include="..\..\include\etl\private\diagnostic_self_assign_overloaded_push.h">
      <Filter>ETL\Private</Filter>
    </ClInclude>
    <ClInclude Include="..\..\include\etl\private\diagnostic_pessimizing_move_push.h">
      <Filter>ETL\Private</Filter>
    </ClInclude>
    <ClInclude Include="..\..\include\etl\message_broker.h">
      <Filter>ETL\Messaging</Filter>
    </ClInclude>
    <ClInclude Include="..\..\include\etl\private\bitset_legacy.h">
      <Filter>ETL\Private</Filter>
    </ClInclude>
    <ClInclude Include="..\..\include\etl\private\bitset_new.h">
      <Filter>ETL\Private</Filter>
    </ClInclude>
    <ClInclude Include="..\..\include\etl\bitset.h">
      <Filter>ETL\Containers</Filter>
    </ClInclude>
    <ClInclude Include="..\..\include\etl\circular_iterator.h">
      <Filter>ETL\Utilities</Filter>
    </ClInclude>
    <ClInclude Include="..\..\include\etl\private\diagnostic_uninitialized_push.h">
      <Filter>ETL\Private</Filter>
    </ClInclude>
    <ClInclude Include="..\..\include\etl\to_arithmetic.h">
      <Filter>ETL\Strings</Filter>
    </ClInclude>
    <ClInclude Include="..\..\include\etl\expected.h">
      <Filter>ETL\Containers</Filter>
    </ClInclude>
    <ClInclude Include="..\etl_error_handler\log_errors_and_exceptions\etl_profile.h">
      <Filter>Tests\Error Handler\Exceptions_And_Log_Errors</Filter>
    </ClInclude>
    <ClInclude Include="..\..\include\etl\optional.h">
      <Filter>ETL\Utilities</Filter>
    </ClInclude>
    <ClInclude Include="..\..\include\etl\private\diagnostic_array_bounds_push.h">
      <Filter>ETL\Private</Filter>
    </ClInclude>
    <ClInclude Include="..\..\include\etl\private\diagnostic_deprecated_push.h">
      <Filter>ETL\Private</Filter>
    </ClInclude>
    <ClInclude Include="..\..\include\etl\private\diagnostic_stringop_overread_push.h">
      <Filter>ETL\Private</Filter>
    </ClInclude>
    <ClInclude Include="..\..\include\etl\stringify.h">
      <Filter>ETL\Utilities</Filter>
    </ClInclude>
    <ClInclude Include="..\..\include\etl\chrono.h">
      <Filter>ETL\Utilities</Filter>
    </ClInclude>
    <ClInclude Include="..\..\include\etl\private\chrono\duration.h">
      <Filter>ETL\Private\chrono</Filter>
    </ClInclude>
    <ClInclude Include="..\..\include\etl\private\chrono\day.h">
      <Filter>ETL\Private\chrono</Filter>
    </ClInclude>
    <ClInclude Include="..\..\include\etl\private\chrono\month.h">
      <Filter>ETL\Private\chrono</Filter>
    </ClInclude>
    <ClInclude Include="..\..\include\etl\private\chrono\year.h">
      <Filter>ETL\Private\chrono</Filter>
    </ClInclude>
    <ClInclude Include="..\..\include\etl\private\chrono\weekday.h">
      <Filter>ETL\Private\chrono</Filter>
    </ClInclude>
    <ClInclude Include="..\..\include\etl\private\chrono\last_spec.h">
      <Filter>ETL\Private\chrono</Filter>
    </ClInclude>
    <ClInclude Include="..\..\include\etl\private\chrono\day.h">
      <Filter>ETL\Utilities</Filter>
    </ClInclude>
    <ClInclude Include="..\..\include\etl\base64_encoder.h">
      <Filter>ETL\Codecs</Filter>
    </ClInclude>
    <ClInclude Include="..\..\include\etl\math.h">
      <Filter>ETL\Maths</Filter>
    </ClInclude>
    <ClInclude Include="..\..\include\etl\u8string.h">
      <Filter>ETL\Strings</Filter>
    </ClInclude>
    <ClInclude Include="..\..\include\etl\u8string_stream.h">
      <Filter>ETL\Strings</Filter>
    </ClInclude>
    <ClInclude Include="..\..\include\etl\u8format_spec.h">
      <Filter>ETL\Strings</Filter>
    </ClInclude>
    <ClInclude Include="..\..\include\etl\to_u8string.h">
      <Filter>ETL\Strings</Filter>
    </ClInclude>
    <ClInclude Include="..\..\include\etl\crc1.h">
      <Filter>ETL\Maths\CRC</Filter>
    </ClInclude>
    <ClInclude Include="..\..\include\etl\crc8_j1850.h">
      <Filter>ETL\Maths\CRC</Filter>
    </ClInclude>
    <ClInclude Include="..\..\include\etl\crc8_j1850_zero.h">
      <Filter>ETL\Maths\CRC</Filter>
    </ClInclude>
    <ClInclude Include="..\..\include\etl\gcd.h">
      <Filter>ETL\Maths</Filter>
    </ClInclude>
    <ClInclude Include="..\..\include\etl\lcm.h">
      <Filter>ETL\Maths</Filter>
    </ClInclude>
    <ClInclude Include="..\..\include\etl\base64.h">
      <Filter>ETL\Codecs</Filter>
    </ClInclude>
    <ClInclude Include="..\..\include\etl\base64_decoder.h">
      <Filter>ETL\Codecs</Filter>
    </ClInclude>
    <ClInclude Include="..\..\include\etl\private\diagnostic_cxx_20_compat_push.h">
      <Filter>ETL\Private</Filter>
    </ClInclude>
    <ClInclude Include="..\..\include\etl\uncopyable.h">
      <Filter>ETL\Utilities</Filter>
    </ClInclude>
    <ClInclude Include="..\etl_error_handler\assert_function\etl_profile.h">
      <Filter>Tests\Error Handler\Assert Function</Filter>
    </ClInclude>
    <ClInclude Include="..\..\include\etl\singleton_base.h">
      <Filter>UnitTest++\Header Files</Filter>
    </ClInclude>
    <ClInclude Include="..\..\include\etl\function_traits.h">
      <Filter>UnitTest++\Header Files</Filter>
    </ClInclude>
    <ClInclude Include="..\..\include\etl\type_list.h">
      <Filter>ETL\Utilities</Filter>
    </ClInclude>
    <ClInclude Include="..\..\include\etl\index_of_type.h">
      <Filter>ETL\Utilities</Filter>
    </ClInclude>
    <ClInclude Include="..\..\include\etl\private\variant_select_do_visitor.h">
      <Filter>ETL\Private</Filter>
    </ClInclude>
    <ClInclude Include="..\..\include\etl\private\variant_select_do_operator.h">
      <Filter>ETL\Private</Filter>
    </ClInclude>
    <ClInclude Include="..\..\include\etl\monostate.h">
      <Filter>ETL\Utilities</Filter>
    </ClInclude>
    <ClInclude Include="..\..\include\etl\private\tuple_element.h">
      <Filter>ETL\Private</Filter>
    </ClInclude>
    <ClInclude Include="..\..\include\etl\private\tuple_size.h">
      <Filter>ETL\Private</Filter>
    </ClInclude>
    <ClInclude Include="..\..\include\etl\tuple.h">
      <Filter>ETL\Utilities</Filter>
    </ClInclude>
    <ClInclude Include="..\..\include\etl\private\chrono\month_day.h">
      <Filter>ETL\Private\chrono</Filter>
    </ClInclude>
    <ClInclude Include="..\..\include\etl\private\chrono\operators.h">
      <Filter>ETL\Private\chrono</Filter>
    </ClInclude>
    <ClInclude Include="..\..\include\etl\private\chrono\month_weekday.h">
      <Filter>ETL\Private\chrono</Filter>
    </ClInclude>
    <ClInclude Include="..\..\include\etl\private\chrono\hh_mm_ss.h">
      <Filter>ETL\Private\chrono</Filter>
    </ClInclude>
    <ClInclude Include="..\..\include\etl\private\chrono\year_month.h">
      <Filter>ETL\Private\chrono</Filter>
    </ClInclude>
    <ClInclude Include="..\..\include\etl\private\chrono\year_month_day.h">
      <Filter>ETL\Private\chrono</Filter>
    </ClInclude>
    <ClInclude Include="..\..\include\etl\private\chrono\time_point.h">
      <Filter>ETL\Private\chrono</Filter>
    </ClInclude>
    <ClInclude Include="..\..\include\etl\private\chrono\year_month_weekday.h">
      <Filter>ETL\Private\chrono</Filter>
    </ClInclude>
    <ClInclude Include="..\..\include\etl\private\chrono\time_zone.h">
      <Filter>ETL\Private\chrono</Filter>
    </ClInclude>
    <ClInclude Include="..\..\include\etl\private\chrono\clocks.h">
      <Filter>ETL\Private\chrono</Filter>
    </ClInclude>
    <ClInclude Include="..\..\include\etl\const_map.h">
      <Filter>ETL\Containers</Filter>
    </ClInclude>
    <ClInclude Include="..\..\include\etl\closure.h">
      <Filter>ETL\Utilities</Filter>
    </ClInclude>
    <ClInclude Include="..\..\include\etl\const_set.h">
      <Filter>ETL\Containers</Filter>
    </ClInclude>
    <ClInclude Include="..\..\include\etl\const_multiset.h">
      <Filter>ETL\Containers</Filter>
    </ClInclude>
    <ClInclude Include="..\..\include\etl\crc8_nrsc5.h">
      <Filter>ETL\Maths\CRC</Filter>
    </ClInclude>
    <ClInclude Include="..\..\include\etl\crc8_opensafety.h">
      <Filter>ETL\Maths\CRC</Filter>
    </ClInclude>
    <ClInclude Include="..\..\include\etl\crc16_opensafety_a.h">
      <Filter>ETL\Maths\CRC</Filter>
    </ClInclude>
    <ClInclude Include="..\..\include\etl\crc16_opensafety_b.h">
      <Filter>ETL\Maths\CRC</Filter>
    </ClInclude>
    <ClInclude Include="..\..\include\etl\crc64_iso.h">
      <Filter>UnitTest++\Header Files</Filter>
    </ClInclude>
    <ClInclude Include="..\..\include\etl\const_multimap.h">
      <Filter>ETL\Containers</Filter>
    </ClInclude>
    <ClInclude Include="..\..\include\etl\delegate_observable.h">
      <Filter>ETL\Utilities</Filter>
    </ClInclude>
    <ClInclude Include="..\..\include\etl\rounded_integral_division.h">
      <Filter>ETL\Maths</Filter>
    </ClInclude>
    <ClInclude Include="..\..\include\etl\callback_timer_deferred_locked.h">
      <Filter>ETL\Frameworks</Filter>
    </ClInclude>
    <ClInclude Include="..\..\include\etl\not_null.h">
      <Filter>ETL\Utilities</Filter>
    </ClInclude>
    <ClInclude Include="..\..\include\etl\const_string.h">
      <Filter>ETL\Strings</Filter>
    </ClInclude>
    <ClInclude Include="..\..\include\etl\const_wstring.h">
      <Filter>ETL\Strings</Filter>
    </ClInclude>
    <ClInclude Include="..\..\include\etl\const_u16string.h">
      <Filter>ETL\Strings</Filter>
    </ClInclude>
    <ClInclude Include="..\..\include\etl\const_u32string.h">
      <Filter>ETL\Strings</Filter>
    </ClInclude>
    <ClInclude Include="..\..\include\etl\const_u8string.h">
      <Filter>ETL\Strings</Filter>
    </ClInclude>
    <ClInclude Include="..\..\include\etl\const_basic_string.h">
      <Filter>ETL\Strings</Filter>
    </ClInclude>
    <ClInclude Include="..\..\include\etl\const_string.h">
      <Filter>ETL\Strings</Filter>
    </ClInclude>
    <ClInclude Include="..\..\include\etl\const_wstring.h">
      <Filter>ETL\Strings</Filter>
    </ClInclude>
    <ClInclude Include="..\..\include\etl\const_u16string.h">
      <Filter>ETL\Strings</Filter>
    </ClInclude>
    <ClInclude Include="..\..\include\etl\const_u32string.h">
      <Filter>ETL\Strings</Filter>
    </ClInclude>
    <ClInclude Include="..\..\include\etl\const_u8string.h">
      <Filter>ETL\Strings</Filter>
    </ClInclude>
    <ClInclude Include="..\..\include\etl\const_basic_string.h">
      <Filter>ETL\Strings</Filter>
    </ClInclude>
  </ItemGroup>
  <ItemGroup>
    <ClCompile Include="..\test_string_char.cpp">
      <Filter>Tests\Strings</Filter>
    </ClCompile>
    <ClCompile Include="..\test_string_char_external_buffer.cpp">
      <Filter>Tests\Strings</Filter>
    </ClCompile>
    <ClCompile Include="..\test_string_stream.cpp">
      <Filter>Tests\Strings</Filter>
    </ClCompile>
    <ClCompile Include="..\test_string_stream_u16.cpp">
      <Filter>Tests\Strings</Filter>
    </ClCompile>
    <ClCompile Include="..\test_string_stream_u32.cpp">
      <Filter>Tests\Strings</Filter>
    </ClCompile>
    <ClCompile Include="..\test_string_stream_wchar_t.cpp">
      <Filter>Tests\Strings</Filter>
    </ClCompile>
    <ClCompile Include="..\test_string_u16.cpp">
      <Filter>Tests\Strings</Filter>
    </ClCompile>
    <ClCompile Include="..\test_string_u16_external_buffer.cpp">
      <Filter>Tests\Strings</Filter>
    </ClCompile>
    <ClCompile Include="..\test_string_u32.cpp">
      <Filter>Tests\Strings</Filter>
    </ClCompile>
    <ClCompile Include="..\test_string_u32_external_buffer.cpp">
      <Filter>Tests\Strings</Filter>
    </ClCompile>
    <ClCompile Include="..\test_string_utilities.cpp">
      <Filter>Tests\Strings</Filter>
    </ClCompile>
    <ClCompile Include="..\test_string_utilities_std.cpp">
      <Filter>Tests\Strings</Filter>
    </ClCompile>
    <ClCompile Include="..\test_string_utilities_std_u16.cpp">
      <Filter>Tests\Strings</Filter>
    </ClCompile>
    <ClCompile Include="..\test_string_utilities_std_u32.cpp">
      <Filter>Tests\Strings</Filter>
    </ClCompile>
    <ClCompile Include="..\test_string_utilities_std_wchar_t.cpp">
      <Filter>Tests\Strings</Filter>
    </ClCompile>
    <ClCompile Include="..\test_string_utilities_u16.cpp">
      <Filter>Tests\Strings</Filter>
    </ClCompile>
    <ClCompile Include="..\test_string_utilities_u32.cpp">
      <Filter>Tests\Strings</Filter>
    </ClCompile>
    <ClCompile Include="..\test_string_utilities_wchar_t.cpp">
      <Filter>Tests\Strings</Filter>
    </ClCompile>
    <ClCompile Include="..\test_string_view.cpp">
      <Filter>Tests\Strings</Filter>
    </ClCompile>
    <ClCompile Include="..\test_string_wchar_t.cpp">
      <Filter>Tests\Strings</Filter>
    </ClCompile>
    <ClCompile Include="..\test_string_wchar_t_external_buffer.cpp">
      <Filter>Tests\Strings</Filter>
    </ClCompile>
    <ClCompile Include="..\test_to_string.cpp">
      <Filter>Tests\Strings</Filter>
    </ClCompile>
    <ClCompile Include="..\test_to_u32string.cpp">
      <Filter>Tests\Strings</Filter>
    </ClCompile>
    <ClCompile Include="..\test_to_u16string.cpp">
      <Filter>Tests\Strings</Filter>
    </ClCompile>
    <ClCompile Include="..\test_to_wstring.cpp">
      <Filter>Tests\Strings</Filter>
    </ClCompile>
    <ClCompile Include="..\test_message_bus.cpp">
      <Filter>Tests\Messaging</Filter>
    </ClCompile>
    <ClCompile Include="..\test_message_packet.cpp">
      <Filter>Tests\Messaging</Filter>
    </ClCompile>
    <ClCompile Include="..\test_message_router.cpp">
      <Filter>Tests\Messaging</Filter>
    </ClCompile>
    <ClCompile Include="..\test_message_router_registry.cpp">
      <Filter>Tests\Messaging</Filter>
    </ClCompile>
    <ClCompile Include="..\test_message_timer.cpp">
      <Filter>Tests\Messaging</Filter>
    </ClCompile>
    <ClCompile Include="..\test_message_timer_atomic.cpp">
      <Filter>Tests\Messaging</Filter>
    </ClCompile>
    <ClCompile Include="..\test_message_timer_locked.cpp">
      <Filter>Tests\Messaging</Filter>
    </ClCompile>
    <ClCompile Include="..\test_shared_message.cpp">
      <Filter>Tests\Messaging</Filter>
    </ClCompile>
    <ClCompile Include="..\test_crc8_cdma2000.cpp">
      <Filter>Tests\CRC</Filter>
    </ClCompile>
    <ClCompile Include="..\test_crc8_darc.cpp">
      <Filter>Tests\CRC</Filter>
    </ClCompile>
    <ClCompile Include="..\test_crc8_dvbs2.cpp">
      <Filter>Tests\CRC</Filter>
    </ClCompile>
    <ClCompile Include="..\test_crc8_ebu.cpp">
      <Filter>Tests\CRC</Filter>
    </ClCompile>
    <ClCompile Include="..\test_crc8_icode.cpp">
      <Filter>Tests\CRC</Filter>
    </ClCompile>
    <ClCompile Include="..\test_crc8_itu.cpp">
      <Filter>Tests\CRC</Filter>
    </ClCompile>
    <ClCompile Include="..\test_crc8_maxim.cpp">
      <Filter>Tests\CRC</Filter>
    </ClCompile>
    <ClCompile Include="..\test_crc8_rohc.cpp">
      <Filter>Tests\CRC</Filter>
    </ClCompile>
    <ClCompile Include="..\test_crc8_wcdma.cpp">
      <Filter>Tests\CRC</Filter>
    </ClCompile>
    <ClCompile Include="..\test_crc16.cpp">
      <Filter>Tests\CRC</Filter>
    </ClCompile>
    <ClCompile Include="..\test_crc16_a.cpp">
      <Filter>Tests\CRC</Filter>
    </ClCompile>
    <ClCompile Include="..\test_crc16_arc.cpp">
      <Filter>Tests\CRC</Filter>
    </ClCompile>
    <ClCompile Include="..\test_crc16_aug_ccitt.cpp">
      <Filter>Tests\CRC</Filter>
    </ClCompile>
    <ClCompile Include="..\test_crc16_buypass.cpp">
      <Filter>Tests\CRC</Filter>
    </ClCompile>
    <ClCompile Include="..\test_crc16_ccitt.cpp">
      <Filter>Tests\CRC</Filter>
    </ClCompile>
    <ClCompile Include="..\test_crc16_cdma2000.cpp">
      <Filter>Tests\CRC</Filter>
    </ClCompile>
    <ClCompile Include="..\test_crc16_dds110.cpp">
      <Filter>Tests\CRC</Filter>
    </ClCompile>
    <ClCompile Include="..\test_crc16_dectr.cpp">
      <Filter>Tests\CRC</Filter>
    </ClCompile>
    <ClCompile Include="..\test_crc16_dectx.cpp">
      <Filter>Tests\CRC</Filter>
    </ClCompile>
    <ClCompile Include="..\test_crc16_dnp.cpp">
      <Filter>Tests\CRC</Filter>
    </ClCompile>
    <ClCompile Include="..\test_crc16_en13757.cpp">
      <Filter>Tests\CRC</Filter>
    </ClCompile>
    <ClCompile Include="..\test_crc16_genibus.cpp">
      <Filter>Tests\CRC</Filter>
    </ClCompile>
    <ClCompile Include="..\test_crc16_kermit.cpp">
      <Filter>Tests\CRC</Filter>
    </ClCompile>
    <ClCompile Include="..\test_crc16_maxim.cpp">
      <Filter>Tests\CRC</Filter>
    </ClCompile>
    <ClCompile Include="..\test_crc16_mcrf4xx.cpp">
      <Filter>Tests\CRC</Filter>
    </ClCompile>
    <ClCompile Include="..\test_crc16_modbus.cpp">
      <Filter>Tests\CRC</Filter>
    </ClCompile>
    <ClCompile Include="..\test_crc16_profibus.cpp">
      <Filter>Tests\CRC</Filter>
    </ClCompile>
    <ClCompile Include="..\test_crc16_riello.cpp">
      <Filter>Tests\CRC</Filter>
    </ClCompile>
    <ClCompile Include="..\test_crc16_t10dif.cpp">
      <Filter>Tests\CRC</Filter>
    </ClCompile>
    <ClCompile Include="..\test_crc16_teledisk.cpp">
      <Filter>Tests\CRC</Filter>
    </ClCompile>
    <ClCompile Include="..\test_crc16_tms37157.cpp">
      <Filter>Tests\CRC</Filter>
    </ClCompile>
    <ClCompile Include="..\test_crc16_usb.cpp">
      <Filter>Tests\CRC</Filter>
    </ClCompile>
    <ClCompile Include="..\test_crc16_x25.cpp">
      <Filter>Tests\CRC</Filter>
    </ClCompile>
    <ClCompile Include="..\test_crc16_xmodem.cpp">
      <Filter>Tests\CRC</Filter>
    </ClCompile>
    <ClCompile Include="..\test_crc32.cpp">
      <Filter>Tests\CRC</Filter>
    </ClCompile>
    <ClCompile Include="..\test_crc32_bzip2.cpp">
      <Filter>Tests\CRC</Filter>
    </ClCompile>
    <ClCompile Include="..\test_crc32_c.cpp">
      <Filter>Tests\CRC</Filter>
    </ClCompile>
    <ClCompile Include="..\test_crc32_d.cpp">
      <Filter>Tests\CRC</Filter>
    </ClCompile>
    <ClCompile Include="..\test_crc32_jamcrc.cpp">
      <Filter>Tests\CRC</Filter>
    </ClCompile>
    <ClCompile Include="..\test_crc32_mpeg2.cpp">
      <Filter>Tests\CRC</Filter>
    </ClCompile>
    <ClCompile Include="..\test_crc32_posix.cpp">
      <Filter>Tests\CRC</Filter>
    </ClCompile>
    <ClCompile Include="..\test_crc32_q.cpp">
      <Filter>Tests\CRC</Filter>
    </ClCompile>
    <ClCompile Include="..\test_crc32_xfer.cpp">
      <Filter>Tests\CRC</Filter>
    </ClCompile>
    <ClCompile Include="..\test_crc64_ecma.cpp">
      <Filter>Tests\CRC</Filter>
    </ClCompile>
    <ClCompile Include="..\test_crc8_ccitt.cpp">
      <Filter>Tests\CRC</Filter>
    </ClCompile>
    <ClCompile Include="..\test_bsd_checksum.cpp">
      <Filter>Tests\Hashes</Filter>
    </ClCompile>
    <ClCompile Include="..\test_checksum.cpp">
      <Filter>Tests\Hashes</Filter>
    </ClCompile>
    <ClCompile Include="..\test_jenkins.cpp">
      <Filter>Tests\Hashes</Filter>
    </ClCompile>
    <ClCompile Include="..\test_murmur3.cpp">
      <Filter>Tests\Hashes</Filter>
    </ClCompile>
    <ClCompile Include="..\test_pearson.cpp">
      <Filter>Tests\Hashes</Filter>
    </ClCompile>
    <ClCompile Include="..\test_xor_checksum.cpp">
      <Filter>Tests\Hashes</Filter>
    </ClCompile>
    <ClCompile Include="..\test_xor_rotate_checksum.cpp">
      <Filter>Tests\Hashes</Filter>
    </ClCompile>
    <ClCompile Include="..\test_fnv_1.cpp">
      <Filter>Tests\Hashes</Filter>
    </ClCompile>
    <ClCompile Include="..\test_hash.cpp">
      <Filter>Tests\Hashes</Filter>
    </ClCompile>
    <ClCompile Include="..\test_array.cpp">
      <Filter>Tests\Containers</Filter>
    </ClCompile>
    <ClCompile Include="..\test_array_view.cpp">
      <Filter>Tests\Containers</Filter>
    </ClCompile>
    <ClCompile Include="..\test_array_wrapper.cpp">
      <Filter>Tests\Containers</Filter>
    </ClCompile>
    <ClCompile Include="..\test_circular_buffer.cpp">
      <Filter>Tests\Containers</Filter>
    </ClCompile>
    <ClCompile Include="..\test_circular_buffer_external_buffer.cpp">
      <Filter>Tests\Containers</Filter>
    </ClCompile>
    <ClCompile Include="..\test_container.cpp">
      <Filter>Tests\Containers</Filter>
    </ClCompile>
    <ClCompile Include="..\test_flat_map.cpp">
      <Filter>Tests\Containers</Filter>
    </ClCompile>
    <ClCompile Include="..\test_flat_multimap.cpp">
      <Filter>Tests\Containers</Filter>
    </ClCompile>
    <ClCompile Include="..\test_flat_multiset.cpp">
      <Filter>Tests\Containers</Filter>
    </ClCompile>
    <ClCompile Include="..\test_flat_set.cpp">
      <Filter>Tests\Containers</Filter>
    </ClCompile>
    <ClCompile Include="..\test_indirect_vector.cpp">
      <Filter>Tests\Containers</Filter>
    </ClCompile>
    <ClCompile Include="..\test_indirect_vector_external_buffer.cpp">
      <Filter>Tests\Containers</Filter>
    </ClCompile>
    <ClCompile Include="..\test_intrusive_forward_list.cpp">
      <Filter>Tests\Containers</Filter>
    </ClCompile>
    <ClCompile Include="..\test_intrusive_list.cpp">
      <Filter>Tests\Containers</Filter>
    </ClCompile>
    <ClCompile Include="..\test_list_shared_pool.cpp">
      <Filter>Tests\Containers</Filter>
    </ClCompile>
    <ClCompile Include="..\test_list.cpp">
      <Filter>Tests\Containers</Filter>
    </ClCompile>
    <ClCompile Include="..\test_map.cpp">
      <Filter>Tests\Containers</Filter>
    </ClCompile>
    <ClCompile Include="..\test_multi_array.cpp">
      <Filter>Tests\Containers</Filter>
    </ClCompile>
    <ClCompile Include="..\test_multi_span.cpp">
      <Filter>Tests\Containers</Filter>
    </ClCompile>
    <ClCompile Include="..\test_multi_range.cpp">
      <Filter>Tests\Containers</Filter>
    </ClCompile>
    <ClCompile Include="..\test_multi_vector.cpp">
      <Filter>Tests\Containers</Filter>
    </ClCompile>
    <ClCompile Include="..\test_multimap.cpp">
      <Filter>Tests\Containers</Filter>
    </ClCompile>
    <ClCompile Include="..\test_multiset.cpp">
      <Filter>Tests\Containers</Filter>
    </ClCompile>
    <ClCompile Include="..\test_reference_flat_map.cpp">
      <Filter>Tests\Containers</Filter>
    </ClCompile>
    <ClCompile Include="..\test_reference_flat_multimap.cpp">
      <Filter>Tests\Containers</Filter>
    </ClCompile>
    <ClCompile Include="..\test_reference_flat_multiset.cpp">
      <Filter>Tests\Containers</Filter>
    </ClCompile>
    <ClCompile Include="..\test_reference_flat_set.cpp">
      <Filter>Tests\Containers</Filter>
    </ClCompile>
    <ClCompile Include="..\test_vector.cpp">
      <Filter>Tests\Containers</Filter>
    </ClCompile>
    <ClCompile Include="..\test_vector_external_buffer.cpp">
      <Filter>Tests\Containers</Filter>
    </ClCompile>
    <ClCompile Include="..\test_vector_non_trivial.cpp">
      <Filter>Tests\Containers</Filter>
    </ClCompile>
    <ClCompile Include="..\test_vector_pointer.cpp">
      <Filter>Tests\Containers</Filter>
    </ClCompile>
    <ClCompile Include="..\test_vector_pointer_external_buffer.cpp">
      <Filter>Tests\Containers</Filter>
    </ClCompile>
    <ClCompile Include="..\test_unordered_map.cpp">
      <Filter>Tests\Containers</Filter>
    </ClCompile>
    <ClCompile Include="..\test_unordered_multimap.cpp">
      <Filter>Tests\Containers</Filter>
    </ClCompile>
    <ClCompile Include="..\test_unordered_multiset.cpp">
      <Filter>Tests\Containers</Filter>
    </ClCompile>
    <ClCompile Include="..\test_unordered_set.cpp">
      <Filter>Tests\Containers</Filter>
    </ClCompile>
    <ClCompile Include="..\test_forward_list.cpp">
      <Filter>Tests\Containers</Filter>
    </ClCompile>
    <ClCompile Include="..\test_forward_list_shared_pool.cpp">
      <Filter>Tests\Containers</Filter>
    </ClCompile>
    <ClCompile Include="..\test_bip_buffer_spsc_atomic.cpp">
      <Filter>Tests\Queues</Filter>
    </ClCompile>
    <ClCompile Include="..\test_queue.cpp">
      <Filter>Tests\Queues</Filter>
    </ClCompile>
    <ClCompile Include="..\test_queue_lockable.cpp">
      <Filter>Tests\Queues</Filter>
    </ClCompile>
    <ClCompile Include="..\test_queue_lockable_small.cpp">
      <Filter>Tests\Queues</Filter>
    </ClCompile>
    <ClCompile Include="..\test_queue_memory_model_small.cpp">
      <Filter>Tests\Queues</Filter>
    </ClCompile>
    <ClCompile Include="..\test_queue_mpmc_mutex.cpp">
      <Filter>Tests\Queues</Filter>
    </ClCompile>
    <ClCompile Include="..\test_queue_mpmc_mutex_small.cpp">
      <Filter>Tests\Queues</Filter>
    </ClCompile>
    <ClCompile Include="..\test_queue_spsc_atomic.cpp">
      <Filter>Tests\Queues</Filter>
    </ClCompile>
    <ClCompile Include="..\test_queue_spsc_atomic_small.cpp">
      <Filter>Tests\Queues</Filter>
    </ClCompile>
    <ClCompile Include="..\test_queue_spsc_isr.cpp">
      <Filter>Tests\Queues</Filter>
    </ClCompile>
    <ClCompile Include="..\test_queue_spsc_isr_small.cpp">
      <Filter>Tests\Queues</Filter>
    </ClCompile>
    <ClCompile Include="..\test_queue_spsc_locked.cpp">
      <Filter>Tests\Queues</Filter>
    </ClCompile>
    <ClCompile Include="..\test_queue_spsc_locked_small.cpp">
      <Filter>Tests\Queues</Filter>
    </ClCompile>
    <ClCompile Include="..\test_priority_queue.cpp">
      <Filter>Tests\Queues</Filter>
    </ClCompile>
    <ClCompile Include="..\test_callback_service.cpp">
      <Filter>Tests\Callbacks &amp; Delegates</Filter>
    </ClCompile>
    <ClCompile Include="..\test_delegate_service.cpp">
      <Filter>Tests\Callbacks &amp; Delegates</Filter>
    </ClCompile>
    <ClCompile Include="..\test_delegate_cpp03.cpp">
      <Filter>Tests\Callbacks &amp; Delegates</Filter>
    </ClCompile>
    <ClCompile Include="..\test_delegate.cpp">
      <Filter>Tests\Callbacks &amp; Delegates</Filter>
    </ClCompile>
    <ClCompile Include="..\test_delegate_service_compile_time.cpp">
      <Filter>Tests\Callbacks &amp; Delegates</Filter>
    </ClCompile>
    <ClCompile Include="..\test_delegate_service_cpp03.cpp">
      <Filter>Tests\Callbacks &amp; Delegates</Filter>
    </ClCompile>
    <ClCompile Include="..\test_function.cpp">
      <Filter>Tests\Callbacks &amp; Delegates</Filter>
    </ClCompile>
    <ClCompile Include="..\test_callback_timer.cpp">
      <Filter>Tests\Callback Timers</Filter>
    </ClCompile>
    <ClCompile Include="..\test_callback_timer_atomic.cpp">
      <Filter>Tests\Callback Timers</Filter>
    </ClCompile>
    <ClCompile Include="..\test_callback_timer_locked.cpp">
      <Filter>Tests\Callback Timers</Filter>
    </ClCompile>
    <ClCompile Include="..\test_format_spec.cpp">
      <Filter>Tests\Strings</Filter>
    </ClCompile>
    <ClCompile Include="..\test_set.cpp">
      <Filter>Tests\Containers</Filter>
    </ClCompile>
    <ClCompile Include="..\test_span_dynamic_extent.cpp">
      <Filter>Tests\Containers</Filter>
    </ClCompile>
    <ClCompile Include="..\test_stack.cpp">
      <Filter>Tests\Containers</Filter>
    </ClCompile>
    <ClCompile Include="..\test_pool_external_buffer.cpp">
      <Filter>Tests\Containers</Filter>
    </ClCompile>
    <ClCompile Include="..\test_pool.cpp">
      <Filter>Tests\Containers</Filter>
    </ClCompile>
    <ClCompile Include="..\test_intrusive_stack.cpp">
      <Filter>Tests\Containers</Filter>
    </ClCompile>
    <ClCompile Include="..\test_deque.cpp">
      <Filter>Tests\Containers</Filter>
    </ClCompile>
    <ClCompile Include="..\test_fixed_sized_memory_block_allocator.cpp">
      <Filter>Tests\Containers</Filter>
    </ClCompile>
    <ClCompile Include="..\test_intrusive_queue.cpp">
      <Filter>Tests\Queues</Filter>
    </ClCompile>
    <ClCompile Include="..\test_state_chart.cpp">
      <Filter>Tests\State Machines</Filter>
    </ClCompile>
    <ClCompile Include="..\test_state_chart_compile_time.cpp">
      <Filter>Tests\State Machines</Filter>
    </ClCompile>
    <ClCompile Include="..\test_state_chart_compile_time_with_data_parameter.cpp">
      <Filter>Tests\State Machines</Filter>
    </ClCompile>
    <ClCompile Include="..\test_state_chart_with_data_parameter.cpp">
      <Filter>Tests\State Machines</Filter>
    </ClCompile>
    <ClCompile Include="..\test_state_chart_with_rvalue_data_parameter.cpp">
      <Filter>Tests\State Machines</Filter>
    </ClCompile>
    <ClCompile Include="..\test_fsm.cpp">
      <Filter>Tests\State Machines</Filter>
    </ClCompile>
    <ClCompile Include="..\test_hfsm.cpp">
      <Filter>Tests\State Machines</Filter>
    </ClCompile>
    <ClCompile Include="..\test_algorithm.cpp">
      <Filter>Tests\Algorithms</Filter>
    </ClCompile>
    <ClCompile Include="..\test_correlation.cpp">
      <Filter>Tests\Algorithms</Filter>
    </ClCompile>
    <ClCompile Include="..\test_covariance.cpp">
      <Filter>Tests\Algorithms</Filter>
    </ClCompile>
    <ClCompile Include="..\test_pseudo_moving_average.cpp">
      <Filter>Tests\Algorithms</Filter>
    </ClCompile>
    <ClCompile Include="..\test_cyclic_value.cpp">
      <Filter>Tests\Algorithms</Filter>
    </ClCompile>
    <ClCompile Include="..\test_debounce.cpp">
      <Filter>Tests\Algorithms</Filter>
    </ClCompile>
    <ClCompile Include="..\test_gamma.cpp">
      <Filter>Tests\Algorithms</Filter>
    </ClCompile>
    <ClCompile Include="..\test_histogram.cpp">
      <Filter>Tests\Algorithms</Filter>
    </ClCompile>
    <ClCompile Include="..\test_invert.cpp">
      <Filter>Tests\Algorithms</Filter>
    </ClCompile>
    <ClCompile Include="..\test_limiter.cpp">
      <Filter>Tests\Algorithms</Filter>
    </ClCompile>
    <ClCompile Include="..\test_mean.cpp">
      <Filter>Tests\Algorithms</Filter>
    </ClCompile>
    <ClCompile Include="..\test_quantize.cpp">
      <Filter>Tests\Algorithms</Filter>
    </ClCompile>
    <ClCompile Include="..\test_rescale.cpp">
      <Filter>Tests\Algorithms</Filter>
    </ClCompile>
    <ClCompile Include="..\test_rms.cpp">
      <Filter>Tests\Algorithms</Filter>
    </ClCompile>
    <ClCompile Include="..\test_scaled_rounding.cpp">
      <Filter>Tests\Algorithms</Filter>
    </ClCompile>
    <ClCompile Include="..\test_standard_deviation.cpp">
      <Filter>Tests\Algorithms</Filter>
    </ClCompile>
    <ClCompile Include="..\test_variance.cpp">
      <Filter>Tests\Algorithms</Filter>
    </ClCompile>
    <ClCompile Include="..\test_binary.cpp">
      <Filter>Tests\Binary</Filter>
    </ClCompile>
    <ClCompile Include="..\test_bit.cpp">
      <Filter>Tests\Binary</Filter>
    </ClCompile>
    <ClCompile Include="..\test_bitset_legacy.cpp">
      <Filter>Tests\Binary</Filter>
    </ClCompile>
    <ClCompile Include="..\test_bit_stream.cpp">
      <Filter>Tests\Binary</Filter>
    </ClCompile>
    <ClCompile Include="..\test_byte_stream.cpp">
      <Filter>Tests\Binary</Filter>
    </ClCompile>
    <ClCompile Include="..\test_parity_checksum.cpp">
      <Filter>Tests\Hashes</Filter>
    </ClCompile>
    <ClCompile Include="..\test_variant_pool.cpp">
      <Filter>Tests\Containers</Filter>
    </ClCompile>
    <ClCompile Include="..\test_variant_pool_external_buffer.cpp">
      <Filter>Tests\Containers</Filter>
    </ClCompile>
    <ClCompile Include="..\test_variant_variadic.cpp">
      <Filter>Tests\Containers</Filter>
    </ClCompile>
    <ClCompile Include="..\main.cpp">
      <Filter>Tests\Test Support</Filter>
    </ClCompile>
    <ClCompile Include="..\murmurhash3.cpp">
      <Filter>Tests\Test Support</Filter>
    </ClCompile>
    <ClCompile Include="..\test_make_string.cpp">
      <Filter>Tests\Strings</Filter>
    </ClCompile>
    <ClCompile Include="..\test_packet.cpp">
      <Filter>Tests\Containers</Filter>
    </ClCompile>
    <ClCompile Include="..\test_endian.cpp">
      <Filter>Tests\Types</Filter>
    </ClCompile>
    <ClCompile Include="..\test_enum_type.cpp">
      <Filter>Tests\Types</Filter>
    </ClCompile>
    <ClCompile Include="..\test_largest.cpp">
      <Filter>Tests\Types</Filter>
    </ClCompile>
    <ClCompile Include="..\test_smallest.cpp">
      <Filter>Tests\Types</Filter>
    </ClCompile>
    <ClCompile Include="..\test_type_def.cpp">
      <Filter>Tests\Types</Filter>
    </ClCompile>
    <ClCompile Include="..\test_type_lookup.cpp">
      <Filter>Tests\Types</Filter>
    </ClCompile>
    <ClCompile Include="..\test_type_select.cpp">
      <Filter>Tests\Types</Filter>
    </ClCompile>
    <ClCompile Include="..\test_type_traits.cpp">
      <Filter>Tests\Types</Filter>
    </ClCompile>
    <ClCompile Include="..\test_unaligned_type.cpp">
      <Filter>Tests\Types</Filter>
    </ClCompile>
    <ClCompile Include="..\test_user_type.cpp">
      <Filter>Tests\Types</Filter>
    </ClCompile>
    <ClCompile Include="..\test_integral_limits.cpp">
      <Filter>Tests\Types</Filter>
    </ClCompile>
    <ClCompile Include="..\test_bresenham_line.cpp">
      <Filter>Tests\Algorithms</Filter>
    </ClCompile>
    <ClCompile Include="..\test_alignment.cpp">
      <Filter>Tests\Types</Filter>
    </ClCompile>
    <ClCompile Include="..\test_limits.cpp">
      <Filter>Tests\Types</Filter>
    </ClCompile>
    <ClCompile Include="..\test_visitor.cpp">
      <Filter>Tests\Patterns</Filter>
    </ClCompile>
    <ClCompile Include="..\test_observer.cpp">
      <Filter>Tests\Patterns</Filter>
    </ClCompile>
    <ClCompile Include="..\test_bip_buffer_spsc_atomic.cpp">
      <Filter>Tests\Queues</Filter>
    </ClCompile>
    <ClCompile Include="..\test_crc8_ccitt.cpp">
      <Filter>Tests\CRC</Filter>
    </ClCompile>
    <ClCompile Include="..\test_crc8_cdma2000.cpp">
      <Filter>Tests\CRC</Filter>
    </ClCompile>
    <ClCompile Include="..\test_crc8_darc.cpp">
      <Filter>Tests\CRC</Filter>
    </ClCompile>
    <ClCompile Include="..\test_crc8_dvbs2.cpp">
      <Filter>Tests\CRC</Filter>
    </ClCompile>
    <ClCompile Include="..\test_crc8_ebu.cpp">
      <Filter>Tests\CRC</Filter>
    </ClCompile>
    <ClCompile Include="..\test_crc8_icode.cpp">
      <Filter>Tests\CRC</Filter>
    </ClCompile>
    <ClCompile Include="..\test_crc8_itu.cpp">
      <Filter>Tests\CRC</Filter>
    </ClCompile>
    <ClCompile Include="..\test_crc8_maxim.cpp">
      <Filter>Tests\CRC</Filter>
    </ClCompile>
    <ClCompile Include="..\test_crc8_rohc.cpp">
      <Filter>Tests\CRC</Filter>
    </ClCompile>
    <ClCompile Include="..\test_crc8_wcdma.cpp">
      <Filter>Tests\CRC</Filter>
    </ClCompile>
    <ClCompile Include="..\test_crc16.cpp">
      <Filter>Tests\CRC</Filter>
    </ClCompile>
    <ClCompile Include="..\test_crc16_a.cpp">
      <Filter>Tests\CRC</Filter>
    </ClCompile>
    <ClCompile Include="..\test_crc16_arc.cpp">
      <Filter>Tests\CRC</Filter>
    </ClCompile>
    <ClCompile Include="..\test_crc16_aug_ccitt.cpp">
      <Filter>Tests\CRC</Filter>
    </ClCompile>
    <ClCompile Include="..\test_crc16_buypass.cpp">
      <Filter>Tests\CRC</Filter>
    </ClCompile>
    <ClCompile Include="..\test_crc16_ccitt.cpp">
      <Filter>Tests\CRC</Filter>
    </ClCompile>
    <ClCompile Include="..\test_crc16_cdma2000.cpp">
      <Filter>Tests\CRC</Filter>
    </ClCompile>
    <ClCompile Include="..\test_crc16_dds110.cpp">
      <Filter>Tests\CRC</Filter>
    </ClCompile>
    <ClCompile Include="..\test_crc16_dectr.cpp">
      <Filter>Tests\CRC</Filter>
    </ClCompile>
    <ClCompile Include="..\test_crc16_dectx.cpp">
      <Filter>Tests\CRC</Filter>
    </ClCompile>
    <ClCompile Include="..\test_crc16_dnp.cpp">
      <Filter>Tests\CRC</Filter>
    </ClCompile>
    <ClCompile Include="..\test_crc16_en13757.cpp">
      <Filter>Tests\CRC</Filter>
    </ClCompile>
    <ClCompile Include="..\test_crc16_genibus.cpp">
      <Filter>Tests\CRC</Filter>
    </ClCompile>
    <ClCompile Include="..\test_crc16_kermit.cpp">
      <Filter>Tests\CRC</Filter>
    </ClCompile>
    <ClCompile Include="..\test_crc16_maxim.cpp">
      <Filter>Tests\CRC</Filter>
    </ClCompile>
    <ClCompile Include="..\test_crc16_mcrf4xx.cpp">
      <Filter>Tests\CRC</Filter>
    </ClCompile>
    <ClCompile Include="..\test_crc16_modbus.cpp">
      <Filter>Tests\CRC</Filter>
    </ClCompile>
    <ClCompile Include="..\test_crc16_profibus.cpp">
      <Filter>Tests\CRC</Filter>
    </ClCompile>
    <ClCompile Include="..\test_crc16_riello.cpp">
      <Filter>Tests\CRC</Filter>
    </ClCompile>
    <ClCompile Include="..\test_crc16_t10dif.cpp">
      <Filter>Tests\CRC</Filter>
    </ClCompile>
    <ClCompile Include="..\test_crc16_teledisk.cpp">
      <Filter>Tests\CRC</Filter>
    </ClCompile>
    <ClCompile Include="..\test_crc16_tms37157.cpp">
      <Filter>Tests\CRC</Filter>
    </ClCompile>
    <ClCompile Include="..\test_crc16_usb.cpp">
      <Filter>Tests\CRC</Filter>
    </ClCompile>
    <ClCompile Include="..\test_crc16_x25.cpp">
      <Filter>Tests\CRC</Filter>
    </ClCompile>
    <ClCompile Include="..\test_crc16_xmodem.cpp">
      <Filter>Tests\CRC</Filter>
    </ClCompile>
    <ClCompile Include="..\test_crc32.cpp">
      <Filter>Tests\CRC</Filter>
    </ClCompile>
    <ClCompile Include="..\test_crc32_bzip2.cpp">
      <Filter>Tests\CRC</Filter>
    </ClCompile>
    <ClCompile Include="..\test_crc32_c.cpp">
      <Filter>Tests\CRC</Filter>
    </ClCompile>
    <ClCompile Include="..\test_crc32_d.cpp">
      <Filter>Tests\CRC</Filter>
    </ClCompile>
    <ClCompile Include="..\test_crc32_jamcrc.cpp">
      <Filter>Tests\CRC</Filter>
    </ClCompile>
    <ClCompile Include="..\test_crc32_mpeg2.cpp">
      <Filter>Tests\CRC</Filter>
    </ClCompile>
    <ClCompile Include="..\test_crc32_posix.cpp">
      <Filter>Tests\CRC</Filter>
    </ClCompile>
    <ClCompile Include="..\test_crc32_q.cpp">
      <Filter>Tests\CRC</Filter>
    </ClCompile>
    <ClCompile Include="..\test_crc32_xfer.cpp">
      <Filter>Tests\CRC</Filter>
    </ClCompile>
    <ClCompile Include="..\test_crc64_ecma.cpp">
      <Filter>Tests\CRC</Filter>
    </ClCompile>
    <ClCompile Include="..\test_constant.cpp">
      <Filter>Tests\Maths</Filter>
    </ClCompile>
    <ClCompile Include="..\test_correlation.cpp">
      <Filter>Tests\Maths</Filter>
    </ClCompile>
    <ClCompile Include="..\test_covariance.cpp">
      <Filter>Tests\Maths</Filter>
    </ClCompile>
    <ClCompile Include="..\test_gamma.cpp">
      <Filter>Tests\Maths</Filter>
    </ClCompile>
    <ClCompile Include="..\test_histogram.cpp">
      <Filter>Tests\Maths</Filter>
    </ClCompile>
    <ClCompile Include="..\test_invert.cpp">
      <Filter>Tests\Maths</Filter>
    </ClCompile>
    <ClCompile Include="..\test_mean.cpp">
      <Filter>Tests\Maths</Filter>
    </ClCompile>
    <ClCompile Include="..\test_limiter.cpp">
      <Filter>Tests\Maths</Filter>
    </ClCompile>
    <ClCompile Include="..\test_rms.cpp">
      <Filter>Tests\Maths</Filter>
    </ClCompile>
    <ClCompile Include="..\test_rescale.cpp">
      <Filter>Tests\Maths</Filter>
    </ClCompile>
    <ClCompile Include="..\test_standard_deviation.cpp">
      <Filter>Tests\Maths</Filter>
    </ClCompile>
    <ClCompile Include="..\test_threshold.cpp">
      <Filter>Tests\Maths</Filter>
    </ClCompile>
    <ClCompile Include="..\test_variance.cpp">
      <Filter>Tests\Maths</Filter>
    </ClCompile>
    <ClCompile Include="..\test_bloom_filter.cpp">
      <Filter>Tests\Algorithms</Filter>
    </ClCompile>
    <ClCompile Include="..\test_fixed_iterator.cpp">
      <Filter>Tests\Memory &amp; Iterators</Filter>
    </ClCompile>
    <ClCompile Include="..\test_iterator.cpp">
      <Filter>Tests\Memory &amp; Iterators</Filter>
    </ClCompile>
    <ClCompile Include="..\test_mem_cast.cpp">
      <Filter>Tests\Memory &amp; Iterators</Filter>
    </ClCompile>
    <ClCompile Include="..\test_mem_cast_ptr.cpp">
      <Filter>Tests\Memory &amp; Iterators</Filter>
    </ClCompile>
    <ClCompile Include="..\test_buffer_descriptors.cpp">
      <Filter>Tests\Memory &amp; Iterators</Filter>
    </ClCompile>
    <ClCompile Include="..\test_io_port.cpp">
      <Filter>Tests\Memory &amp; Iterators</Filter>
    </ClCompile>
    <ClCompile Include="..\test_quantize.cpp">
      <Filter>Tests\Maths</Filter>
    </ClCompile>
    <ClCompile Include="..\test_random.cpp">
      <Filter>Tests\Maths</Filter>
    </ClCompile>
    <ClCompile Include="..\test_error_handler.cpp">
      <Filter>Tests\Errors</Filter>
    </ClCompile>
    <ClCompile Include="..\test_exception.cpp">
      <Filter>Tests\Errors</Filter>
    </ClCompile>
    <ClCompile Include="..\test_overload.cpp">
      <Filter>Tests\Patterns</Filter>
    </ClCompile>
    <ClCompile Include="..\test_task_scheduler.cpp">
      <Filter>Tests\Tasks</Filter>
    </ClCompile>
    <ClCompile Include="..\test_compare.cpp">
      <Filter>Tests\Misc</Filter>
    </ClCompile>
    <ClCompile Include="..\test_flags.cpp">
      <Filter>Tests\Misc</Filter>
    </ClCompile>
    <ClCompile Include="..\test_functional.cpp">
      <Filter>Tests\Misc</Filter>
    </ClCompile>
    <ClCompile Include="..\test_instance_count.cpp">
      <Filter>Tests\Misc</Filter>
    </ClCompile>
    <ClCompile Include="..\test_numeric.cpp">
      <Filter>Tests\Misc</Filter>
    </ClCompile>
    <ClCompile Include="..\test_parameter_pack.cpp">
      <Filter>Tests\Misc</Filter>
    </ClCompile>
    <ClCompile Include="..\test_parameter_type.cpp">
      <Filter>Tests\Misc</Filter>
    </ClCompile>
    <ClCompile Include="..\test_utility.cpp">
      <Filter>Tests\Misc</Filter>
    </ClCompile>
    <ClCompile Include="..\test_mem_cast.cpp">
      <Filter>Tests</Filter>
    </ClCompile>
    <ClCompile Include="..\test_mem_cast_ptr.cpp">
      <Filter>Tests</Filter>
    </ClCompile>
    <ClCompile Include="..\test_compare.cpp">
      <Filter>Tests</Filter>
    </ClCompile>
    <ClCompile Include="..\test_threshold.cpp">
      <Filter>Tests</Filter>
    </ClCompile>
    <ClCompile Include="..\test_memory.cpp">
      <Filter>Tests\Memory &amp; Iterators</Filter>
    </ClCompile>
    <ClCompile Include="..\test_singleton.cpp">
      <Filter>Tests\Patterns</Filter>
    </ClCompile>
    <ClCompile Include="..\test_byte.cpp">
      <Filter>Tests\Binary</Filter>
    </ClCompile>
    <ClCompile Include="..\test_etl_traits.cpp">
      <Filter>Tests\Misc</Filter>
    </ClCompile>
    <ClCompile Include="..\test_callback_timer_interrupt.cpp">
      <Filter>Tests\Callback Timers</Filter>
    </ClCompile>
    <ClCompile Include="..\test_message_timer_interrupt.cpp">
      <Filter>Tests\Messaging</Filter>
    </ClCompile>
    <ClCompile Include="..\unittest++\AssertException.cpp">
      <Filter>UnitTest++\Source Files</Filter>
    </ClCompile>
    <ClCompile Include="..\unittest++\Checks.cpp">
      <Filter>UnitTest++\Source Files</Filter>
    </ClCompile>
    <ClCompile Include="..\unittest++\CompositeTestReporter.cpp">
      <Filter>UnitTest++\Source Files</Filter>
    </ClCompile>
    <ClCompile Include="..\unittest++\CurrentTest.cpp">
      <Filter>UnitTest++\Source Files</Filter>
    </ClCompile>
    <ClCompile Include="..\unittest++\DeferredTestReporter.cpp">
      <Filter>UnitTest++\Source Files</Filter>
    </ClCompile>
    <ClCompile Include="..\unittest++\DeferredTestResult.cpp">
      <Filter>UnitTest++\Source Files</Filter>
    </ClCompile>
    <ClCompile Include="..\unittest++\MemoryOutStream.cpp">
      <Filter>UnitTest++\Source Files</Filter>
    </ClCompile>
    <ClCompile Include="..\unittest++\ReportAssert.cpp">
      <Filter>UnitTest++\Source Files</Filter>
    </ClCompile>
    <ClCompile Include="..\unittest++\RequiredCheckException.cpp">
      <Filter>UnitTest++\Source Files</Filter>
    </ClCompile>
    <ClCompile Include="..\unittest++\RequiredCheckTestReporter.cpp">
      <Filter>UnitTest++\Source Files</Filter>
    </ClCompile>
    <ClCompile Include="..\unittest++\Test.cpp">
      <Filter>UnitTest++\Source Files</Filter>
    </ClCompile>
    <ClCompile Include="..\unittest++\TestDetails.cpp">
      <Filter>UnitTest++\Source Files</Filter>
    </ClCompile>
    <ClCompile Include="..\unittest++\TestList.cpp">
      <Filter>UnitTest++\Source Files</Filter>
    </ClCompile>
    <ClCompile Include="..\unittest++\TestReporter.cpp">
      <Filter>UnitTest++\Source Files</Filter>
    </ClCompile>
    <ClCompile Include="..\unittest++\TestReporterStdout.cpp">
      <Filter>UnitTest++\Source Files</Filter>
    </ClCompile>
    <ClCompile Include="..\unittest++\TestResults.cpp">
      <Filter>UnitTest++\Source Files</Filter>
    </ClCompile>
    <ClCompile Include="..\unittest++\TestRunner.cpp">
      <Filter>UnitTest++\Source Files</Filter>
    </ClCompile>
    <ClCompile Include="..\unittest++\ThrowingTestReporter.cpp">
      <Filter>UnitTest++\Source Files</Filter>
    </ClCompile>
    <ClCompile Include="..\unittest++\TimeConstraint.cpp">
      <Filter>UnitTest++\Source Files</Filter>
    </ClCompile>
    <ClCompile Include="..\unittest++\XmlTestReporter.cpp">
      <Filter>UnitTest++\Source Files</Filter>
    </ClCompile>
    <ClCompile Include="..\unittest++\Win32\TimeHelpers.cpp">
      <Filter>UnitTest++\Source Files\Win32</Filter>
    </ClCompile>
    <ClCompile Include="..\test_nth_type.cpp">
      <Filter>Tests\Types</Filter>
    </ClCompile>
    <ClCompile Include="..\test_successor.cpp">
      <Filter>Tests\Patterns</Filter>
    </ClCompile>
    <ClCompile Include="..\test_bit_stream_writer_big_endian.cpp">
      <Filter>Tests\Binary</Filter>
    </ClCompile>
    <ClCompile Include="..\test_variant_legacy.cpp">
      <Filter>Tests\Containers</Filter>
    </ClCompile>
    <ClCompile Include="..\test_atomic.cpp">
      <Filter>Tests\Atomic</Filter>
    </ClCompile>
    <ClCompile Include="..\test_bit_stream_reader_big_endian.cpp">
      <Filter>Tests\Binary</Filter>
    </ClCompile>
    <ClCompile Include="..\test_bit_stream_writer_little_endian.cpp">
      <Filter>Tests\Binary</Filter>
    </ClCompile>
    <ClCompile Include="..\test_bit_stream_reader_little_endian.cpp">
      <Filter>Tests\Binary</Filter>
    </ClCompile>
    <ClCompile Include="..\test_poly_span_dynamic_extent.cpp">
      <Filter>Tests\Containers</Filter>
    </ClCompile>
    <ClCompile Include="..\test_span_fixed_extent.cpp">
      <Filter>Tests\Containers</Filter>
    </ClCompile>
    <ClCompile Include="..\test_poly_span_fixed_extent.cpp">
      <Filter>Tests\Containers</Filter>
    </ClCompile>
    <ClCompile Include="..\etl_initializer_list\test_initializer_list.cpp">
      <Filter>Tests\Initializer List</Filter>
    </ClCompile>
    <ClCompile Include="..\etl_error_handler\log_errors\test_error_handler.cpp">
      <Filter>Tests\Error Handler\Log Errors</Filter>
    </ClCompile>
    <ClCompile Include="..\etl_error_handler\exceptions\test_error_handler.cpp">
      <Filter>Tests\Error Handler\Exceptions</Filter>
    </ClCompile>
    <ClCompile Include="..\test_message_broker.cpp">
      <Filter>Tests\Messaging</Filter>
    </ClCompile>
    <ClCompile Include="..\test_char_traits.cpp">
      <Filter>Tests\Misc</Filter>
    </ClCompile>
    <ClCompile Include="..\test_bitset_new_default_element_type.cpp">
      <Filter>Tests\Binary</Filter>
    </ClCompile>
    <ClCompile Include="..\test_bitset_new_explicit_single_element_type.cpp">
      <Filter>Tests\Binary</Filter>
    </ClCompile>
    <ClCompile Include="..\test_circular_iterator.cpp">
      <Filter>Tests\Memory &amp; Iterators</Filter>
    </ClCompile>
    <ClCompile Include="..\test_bitset_new_ext_default_element_type.cpp">
      <Filter>Tests\Binary</Filter>
    </ClCompile>
    <ClCompile Include="..\test_bitset_new_ext_explicit_single_element_type.cpp">
      <Filter>Tests\Binary</Filter>
    </ClCompile>
    <ClCompile Include="..\test_to_arithmetic_wchar_t.cpp">
      <Filter>Tests\Strings</Filter>
    </ClCompile>
    <ClCompile Include="..\test_to_arithmetic.cpp">
      <Filter>Tests\Strings</Filter>
    </ClCompile>
    <ClCompile Include="..\test_to_arithmetic_u16.cpp">
      <Filter>Tests\Strings</Filter>
    </ClCompile>
    <ClCompile Include="..\test_to_arithmetic_u32.cpp">
      <Filter>Tests\Strings</Filter>
    </ClCompile>
    <ClCompile Include="..\test_crc16_m17.cpp">
      <Filter>Tests\CRC</Filter>
    </ClCompile>
    <ClCompile Include="..\test_optional.cpp">
      <Filter>Tests\Misc</Filter>
    </ClCompile>
    <ClCompile Include="..\test_result.cpp">
      <Filter>Tests\Containers</Filter>
    </ClCompile>
    <ClCompile Include="..\etl_error_handler\log_errors_and_exceptions\test_error_handler.cpp">
      <Filter>Tests\Error Handler\Exceptions_And_Log_Errors</Filter>
    </ClCompile>
    <ClCompile Include="..\test_hfsm_recurse_to_inner_state_on_start.cpp">
      <Filter>Tests\State Machines</Filter>
    </ClCompile>
    <ClCompile Include="..\test_intrusive_links.cpp">
      <Filter>Tests\Containers</Filter>
    </ClCompile>
    <ClCompile Include="..\test_expected.cpp">
      <Filter>Tests\Misc</Filter>
    </ClCompile>
    <ClCompile Include="..\test_macros.cpp">
      <Filter>Tests\Misc</Filter>
    </ClCompile>
    <ClCompile Include="..\test_chrono_day.cpp">
      <Filter>Tests\Chrono</Filter>
    </ClCompile>
    <ClCompile Include="..\test_chrono_month.cpp">
      <Filter>Tests\Chrono</Filter>
    </ClCompile>
    <ClCompile Include="..\test_chrono_year.cpp">
      <Filter>Tests\Chrono</Filter>
    </ClCompile>
    <ClCompile Include="..\test_chrono_weekday.cpp">
      <Filter>Tests\Chrono</Filter>
    </ClCompile>
    <ClCompile Include="..\syntax_check\absolute.h.t.cpp">
      <Filter>Tests\Syntax Checks\Source</Filter>
    </ClCompile>
    <ClCompile Include="..\syntax_check\algorithm.h.t.cpp">
      <Filter>Tests\Syntax Checks\Source</Filter>
    </ClCompile>
    <ClCompile Include="..\syntax_check\alignment.h.t.cpp">
      <Filter>Tests\Syntax Checks\Source</Filter>
    </ClCompile>
    <ClCompile Include="..\syntax_check\array.h.t.cpp">
      <Filter>Tests\Syntax Checks\Source</Filter>
    </ClCompile>
    <ClCompile Include="..\syntax_check\array_view.h.t.cpp">
      <Filter>Tests\Syntax Checks\Source</Filter>
    </ClCompile>
    <ClCompile Include="..\syntax_check\array_wrapper.h.t.cpp">
      <Filter>Tests\Syntax Checks\Source</Filter>
    </ClCompile>
    <ClCompile Include="..\syntax_check\atomic.h.t.cpp">
      <Filter>Tests\Syntax Checks\Source</Filter>
    </ClCompile>
    <ClCompile Include="..\syntax_check\basic_format_spec.h.t.cpp">
      <Filter>Tests\Syntax Checks\Source</Filter>
    </ClCompile>
    <ClCompile Include="..\syntax_check\basic_string.h.t.cpp">
      <Filter>Tests\Syntax Checks\Source</Filter>
    </ClCompile>
    <ClCompile Include="..\syntax_check\basic_string_stream.h.t.cpp">
      <Filter>Tests\Syntax Checks\Source</Filter>
    </ClCompile>
    <ClCompile Include="..\syntax_check\binary.h.t.cpp">
      <Filter>Tests\Syntax Checks\Source</Filter>
    </ClCompile>
    <ClCompile Include="..\syntax_check\bip_buffer_spsc_atomic.h.t.cpp">
      <Filter>Tests\Syntax Checks\Source</Filter>
    </ClCompile>
    <ClCompile Include="..\syntax_check\bit.h.t.cpp">
      <Filter>Tests\Syntax Checks\Source</Filter>
    </ClCompile>
    <ClCompile Include="..\syntax_check\bit_stream.h.t.cpp">
      <Filter>Tests\Syntax Checks\Source</Filter>
    </ClCompile>
    <ClCompile Include="..\syntax_check\bitset_legacy.h.t.cpp">
      <Filter>Tests\Syntax Checks\Source</Filter>
    </ClCompile>
    <ClCompile Include="..\syntax_check\bitset_new.h.t.cpp">
      <Filter>Tests\Syntax Checks\Source</Filter>
    </ClCompile>
    <ClCompile Include="..\syntax_check\bloom_filter.h.t.cpp">
      <Filter>Tests\Syntax Checks\Source</Filter>
    </ClCompile>
    <ClCompile Include="..\syntax_check\bresenham_line.h.t.cpp">
      <Filter>Tests\Syntax Checks\Source</Filter>
    </ClCompile>
    <ClCompile Include="..\syntax_check\buffer_descriptors.h.t.cpp">
      <Filter>Tests\Syntax Checks\Source</Filter>
    </ClCompile>
    <ClCompile Include="..\syntax_check\byte.h.t.cpp">
      <Filter>Tests\Syntax Checks\Source</Filter>
    </ClCompile>
    <ClCompile Include="..\syntax_check\byte_stream.h.t.cpp">
      <Filter>Tests\Syntax Checks\Source</Filter>
    </ClCompile>
    <ClCompile Include="..\syntax_check\callback.h.t.cpp">
      <Filter>Tests\Syntax Checks\Source</Filter>
    </ClCompile>
    <ClCompile Include="..\syntax_check\callback_service.h.t.cpp">
      <Filter>Tests\Syntax Checks\Source</Filter>
    </ClCompile>
    <ClCompile Include="..\syntax_check\callback_timer.h.t.cpp">
      <Filter>Tests\Syntax Checks\Source</Filter>
    </ClCompile>
    <ClCompile Include="..\syntax_check\callback_timer_atomic.h.t.cpp">
      <Filter>Tests\Syntax Checks\Source</Filter>
    </ClCompile>
    <ClCompile Include="..\syntax_check\callback_timer_interrupt.h.t.cpp">
      <Filter>Tests\Syntax Checks\Source</Filter>
    </ClCompile>
    <ClCompile Include="..\syntax_check\callback_timer_locked.h.t.cpp">
      <Filter>Tests\Syntax Checks\Source</Filter>
    </ClCompile>
    <ClCompile Include="..\syntax_check\char_traits.h.t.cpp">
      <Filter>Tests\Syntax Checks\Source</Filter>
    </ClCompile>
    <ClCompile Include="..\syntax_check\checksum.h.t.cpp">
      <Filter>Tests\Syntax Checks\Source</Filter>
    </ClCompile>
    <ClCompile Include="..\syntax_check\circular_buffer.h.t.cpp">
      <Filter>Tests\Syntax Checks\Source</Filter>
    </ClCompile>
    <ClCompile Include="..\syntax_check\circular_iterator.h.t.cpp">
      <Filter>Tests\Syntax Checks\Source</Filter>
    </ClCompile>
    <ClCompile Include="..\syntax_check\combinations.h.t.cpp">
      <Filter>Tests\Syntax Checks\Source</Filter>
    </ClCompile>
    <ClCompile Include="..\syntax_check\compare.h.t.cpp">
      <Filter>Tests\Syntax Checks\Source</Filter>
    </ClCompile>
    <ClCompile Include="..\syntax_check\constant.h.t.cpp">
      <Filter>Tests\Syntax Checks\Source</Filter>
    </ClCompile>
    <ClCompile Include="..\syntax_check\container.h.t.cpp">
      <Filter>Tests\Syntax Checks\Source</Filter>
    </ClCompile>
    <ClCompile Include="..\syntax_check\correlation.h.t.cpp">
      <Filter>Tests\Syntax Checks\Source</Filter>
    </ClCompile>
    <ClCompile Include="..\syntax_check\covariance.h.t.cpp">
      <Filter>Tests\Syntax Checks\Source</Filter>
    </ClCompile>
    <ClCompile Include="..\syntax_check\crc8_ccitt.h.t.cpp">
      <Filter>Tests\Syntax Checks\Source</Filter>
    </ClCompile>
    <ClCompile Include="..\syntax_check\crc8_cdma2000.h.t.cpp">
      <Filter>Tests\Syntax Checks\Source</Filter>
    </ClCompile>
    <ClCompile Include="..\syntax_check\crc8_darc.h.t.cpp">
      <Filter>Tests\Syntax Checks\Source</Filter>
    </ClCompile>
    <ClCompile Include="..\syntax_check\crc8_dvbs2.h.t.cpp">
      <Filter>Tests\Syntax Checks\Source</Filter>
    </ClCompile>
    <ClCompile Include="..\syntax_check\crc8_ebu.h.t.cpp">
      <Filter>Tests\Syntax Checks\Source</Filter>
    </ClCompile>
    <ClCompile Include="..\syntax_check\crc8_icode.h.t.cpp">
      <Filter>Tests\Syntax Checks\Source</Filter>
    </ClCompile>
    <ClCompile Include="..\syntax_check\crc8_itu.h.t.cpp">
      <Filter>Tests\Syntax Checks\Source</Filter>
    </ClCompile>
    <ClCompile Include="..\syntax_check\crc8_maxim.h.t.cpp">
      <Filter>Tests\Syntax Checks\Source</Filter>
    </ClCompile>
    <ClCompile Include="..\syntax_check\crc8_rohc.h.t.cpp">
      <Filter>Tests\Syntax Checks\Source</Filter>
    </ClCompile>
    <ClCompile Include="..\syntax_check\crc8_wcdma.h.t.cpp">
      <Filter>Tests\Syntax Checks\Source</Filter>
    </ClCompile>
    <ClCompile Include="..\syntax_check\crc16.h.t.cpp">
      <Filter>Tests\Syntax Checks\Source</Filter>
    </ClCompile>
    <ClCompile Include="..\syntax_check\crc16_a.h.t.cpp">
      <Filter>Tests\Syntax Checks\Source</Filter>
    </ClCompile>
    <ClCompile Include="..\syntax_check\crc16_arc.h.t.cpp">
      <Filter>Tests\Syntax Checks\Source</Filter>
    </ClCompile>
    <ClCompile Include="..\syntax_check\crc16_aug_ccitt.h.t.cpp">
      <Filter>Tests\Syntax Checks\Source</Filter>
    </ClCompile>
    <ClCompile Include="..\syntax_check\crc16_buypass.h.t.cpp">
      <Filter>Tests\Syntax Checks\Source</Filter>
    </ClCompile>
    <ClCompile Include="..\syntax_check\crc16_ccitt.h.t.cpp">
      <Filter>Tests\Syntax Checks\Source</Filter>
    </ClCompile>
    <ClCompile Include="..\syntax_check\crc16_cdma2000.h.t.cpp">
      <Filter>Tests\Syntax Checks\Source</Filter>
    </ClCompile>
    <ClCompile Include="..\syntax_check\crc16_dds110.h.t.cpp">
      <Filter>Tests\Syntax Checks\Source</Filter>
    </ClCompile>
    <ClCompile Include="..\syntax_check\crc16_dectr.h.t.cpp">
      <Filter>Tests\Syntax Checks\Source</Filter>
    </ClCompile>
    <ClCompile Include="..\syntax_check\crc16_dectx.h.t.cpp">
      <Filter>Tests\Syntax Checks\Source</Filter>
    </ClCompile>
    <ClCompile Include="..\syntax_check\crc16_dnp.h.t.cpp">
      <Filter>Tests\Syntax Checks\Source</Filter>
    </ClCompile>
    <ClCompile Include="..\syntax_check\crc16_en13757.h.t.cpp">
      <Filter>Tests\Syntax Checks\Source</Filter>
    </ClCompile>
    <ClCompile Include="..\syntax_check\crc16_genibus.h.t.cpp">
      <Filter>Tests\Syntax Checks\Source</Filter>
    </ClCompile>
    <ClCompile Include="..\syntax_check\crc16_kermit.h.t.cpp">
      <Filter>Tests\Syntax Checks\Source</Filter>
    </ClCompile>
    <ClCompile Include="..\syntax_check\crc16_m17.h.t.cpp">
      <Filter>Tests\Syntax Checks\Source</Filter>
    </ClCompile>
    <ClCompile Include="..\syntax_check\crc16_maxim.h.t.cpp">
      <Filter>Tests\Syntax Checks\Source</Filter>
    </ClCompile>
    <ClCompile Include="..\syntax_check\crc16_mcrf4xx.h.t.cpp">
      <Filter>Tests\Syntax Checks\Source</Filter>
    </ClCompile>
    <ClCompile Include="..\syntax_check\crc16_modbus.h.t.cpp">
      <Filter>Tests\Syntax Checks\Source</Filter>
    </ClCompile>
    <ClCompile Include="..\syntax_check\crc16_profibus.h.t.cpp">
      <Filter>Tests\Syntax Checks\Source</Filter>
    </ClCompile>
    <ClCompile Include="..\syntax_check\crc16_riello.h.t.cpp">
      <Filter>Tests\Syntax Checks\Source</Filter>
    </ClCompile>
    <ClCompile Include="..\syntax_check\crc16_t10dif.h.t.cpp">
      <Filter>Tests\Syntax Checks\Source</Filter>
    </ClCompile>
    <ClCompile Include="..\syntax_check\crc16_teledisk.h.t.cpp">
      <Filter>Tests\Syntax Checks\Source</Filter>
    </ClCompile>
    <ClCompile Include="..\syntax_check\crc16_tms37157.h.t.cpp">
      <Filter>Tests\Syntax Checks\Source</Filter>
    </ClCompile>
    <ClCompile Include="..\syntax_check\crc16_usb.h.t.cpp">
      <Filter>Tests\Syntax Checks\Source</Filter>
    </ClCompile>
    <ClCompile Include="..\syntax_check\crc16_x25.h.t.cpp">
      <Filter>Tests\Syntax Checks\Source</Filter>
    </ClCompile>
    <ClCompile Include="..\syntax_check\crc16_xmodem.h.t.cpp">
      <Filter>Tests\Syntax Checks\Source</Filter>
    </ClCompile>
    <ClCompile Include="..\syntax_check\crc32.h.t.cpp">
      <Filter>Tests\Syntax Checks\Source</Filter>
    </ClCompile>
    <ClCompile Include="..\syntax_check\crc32_bzip2.h.t.cpp">
      <Filter>Tests\Syntax Checks\Source</Filter>
    </ClCompile>
    <ClCompile Include="..\syntax_check\crc32_c.h.t.cpp">
      <Filter>Tests\Syntax Checks\Source</Filter>
    </ClCompile>
    <ClCompile Include="..\syntax_check\crc32_d.h.t.cpp">
      <Filter>Tests\Syntax Checks\Source</Filter>
    </ClCompile>
    <ClCompile Include="..\syntax_check\crc32_jamcrc.h.t.cpp">
      <Filter>Tests\Syntax Checks\Source</Filter>
    </ClCompile>
    <ClCompile Include="..\syntax_check\crc32_mpeg2.h.t.cpp">
      <Filter>Tests\Syntax Checks\Source</Filter>
    </ClCompile>
    <ClCompile Include="..\syntax_check\crc32_posix.h.t.cpp">
      <Filter>Tests\Syntax Checks\Source</Filter>
    </ClCompile>
    <ClCompile Include="..\syntax_check\crc32_q.h.t.cpp">
      <Filter>Tests\Syntax Checks\Source</Filter>
    </ClCompile>
    <ClCompile Include="..\syntax_check\crc32_xfer.h.t.cpp">
      <Filter>Tests\Syntax Checks\Source</Filter>
    </ClCompile>
    <ClCompile Include="..\syntax_check\crc64_ecma.h.t.cpp">
      <Filter>Tests\Syntax Checks\Source</Filter>
    </ClCompile>
    <ClCompile Include="..\syntax_check\cyclic_value.h.t.cpp">
      <Filter>Tests\Syntax Checks\Source</Filter>
    </ClCompile>
    <ClCompile Include="..\syntax_check\debounce.h.t.cpp">
      <Filter>Tests\Syntax Checks\Source</Filter>
    </ClCompile>
    <ClCompile Include="..\syntax_check\debug_count.h.t.cpp">
      <Filter>Tests\Syntax Checks\Source</Filter>
    </ClCompile>
    <ClCompile Include="..\syntax_check\delegate.h.t.cpp">
      <Filter>Tests\Syntax Checks\Source</Filter>
    </ClCompile>
    <ClCompile Include="..\syntax_check\delegate_cpp03.h.t.cpp">
      <Filter>Tests\Syntax Checks\Source</Filter>
    </ClCompile>
    <ClCompile Include="..\syntax_check\delegate_service.h.t.cpp">
      <Filter>Tests\Syntax Checks\Source</Filter>
    </ClCompile>
    <ClCompile Include="..\syntax_check\deque.h.t.cpp">
      <Filter>Tests\Syntax Checks\Source</Filter>
    </ClCompile>
    <ClCompile Include="..\syntax_check\endianness.h.t.cpp">
      <Filter>Tests\Syntax Checks\Source</Filter>
    </ClCompile>
    <ClCompile Include="..\syntax_check\enum_type.h.t.cpp">
      <Filter>Tests\Syntax Checks\Source</Filter>
    </ClCompile>
    <ClCompile Include="..\syntax_check\error_handler.h.t.cpp">
      <Filter>Tests\Syntax Checks\Source</Filter>
    </ClCompile>
    <ClCompile Include="..\syntax_check\exception.h.t.cpp">
      <Filter>Tests\Syntax Checks\Source</Filter>
    </ClCompile>
    <ClCompile Include="..\syntax_check\expected.h.t.cpp">
      <Filter>Tests\Syntax Checks\Source</Filter>
    </ClCompile>
    <ClCompile Include="..\syntax_check\factorial.h.t.cpp">
      <Filter>Tests\Syntax Checks\Source</Filter>
    </ClCompile>
    <ClCompile Include="..\syntax_check\fibonacci.h.t.cpp">
      <Filter>Tests\Syntax Checks\Source</Filter>
    </ClCompile>
    <ClCompile Include="..\syntax_check\file_error_numbers.h.t.cpp">
      <Filter>Tests\Syntax Checks\Source</Filter>
    </ClCompile>
    <ClCompile Include="..\syntax_check\fixed_iterator.h.t.cpp">
      <Filter>Tests\Syntax Checks\Source</Filter>
    </ClCompile>
    <ClCompile Include="..\syntax_check\fixed_sized_memory_block_allocator.h.t.cpp">
      <Filter>Tests\Syntax Checks\Source</Filter>
    </ClCompile>
    <ClCompile Include="..\syntax_check\flags.h.t.cpp">
      <Filter>Tests\Syntax Checks\Source</Filter>
    </ClCompile>
    <ClCompile Include="..\syntax_check\flat_map.h.t.cpp">
      <Filter>Tests\Syntax Checks\Source</Filter>
    </ClCompile>
    <ClCompile Include="..\syntax_check\flat_multimap.h.t.cpp">
      <Filter>Tests\Syntax Checks\Source</Filter>
    </ClCompile>
    <ClCompile Include="..\syntax_check\flat_multiset.h.t.cpp">
      <Filter>Tests\Syntax Checks\Source</Filter>
    </ClCompile>
    <ClCompile Include="..\syntax_check\flat_set.h.t.cpp">
      <Filter>Tests\Syntax Checks\Source</Filter>
    </ClCompile>
    <ClCompile Include="..\syntax_check\fnv_1.h.t.cpp">
      <Filter>Tests\Syntax Checks\Source</Filter>
    </ClCompile>
    <ClCompile Include="..\syntax_check\format_spec.h.t.cpp">
      <Filter>Tests\Syntax Checks\Source</Filter>
    </ClCompile>
    <ClCompile Include="..\syntax_check\forward_list.h.t.cpp">
      <Filter>Tests\Syntax Checks\Source</Filter>
    </ClCompile>
    <ClCompile Include="..\syntax_check\frame_check_sequence.h.t.cpp">
      <Filter>Tests\Syntax Checks\Source</Filter>
    </ClCompile>
    <ClCompile Include="..\syntax_check\fsm.h.t.cpp">
      <Filter>Tests\Syntax Checks\Source</Filter>
    </ClCompile>
    <ClCompile Include="..\syntax_check\function.h.t.cpp">
      <Filter>Tests\Syntax Checks\Source</Filter>
    </ClCompile>
    <ClCompile Include="..\syntax_check\functional.h.t.cpp">
      <Filter>Tests\Syntax Checks\Source</Filter>
    </ClCompile>
    <ClCompile Include="..\syntax_check\gamma.h.t.cpp">
      <Filter>Tests\Syntax Checks\Source</Filter>
    </ClCompile>
    <ClCompile Include="..\syntax_check\generic_pool.h.t.cpp">
      <Filter>Tests\Syntax Checks\Source</Filter>
    </ClCompile>
    <ClCompile Include="..\syntax_check\hash.h.t.cpp">
      <Filter>Tests\Syntax Checks\Source</Filter>
    </ClCompile>
    <ClCompile Include="..\syntax_check\histogram.h.t.cpp">
      <Filter>Tests\Syntax Checks\Source</Filter>
    </ClCompile>
    <ClCompile Include="..\syntax_check\ihash.h.t.cpp">
      <Filter>Tests\Syntax Checks\Source</Filter>
    </ClCompile>
    <ClCompile Include="..\syntax_check\imemory_block_allocator.h.t.cpp">
      <Filter>Tests\Syntax Checks\Source</Filter>
    </ClCompile>
    <ClCompile Include="..\syntax_check\indirect_vector.h.t.cpp">
      <Filter>Tests\Syntax Checks\Source</Filter>
    </ClCompile>
    <ClCompile Include="..\syntax_check\initializer_list.h.t.cpp">
      <Filter>Tests\Syntax Checks\Source</Filter>
    </ClCompile>
    <ClCompile Include="..\syntax_check\instance_count.h.t.cpp">
      <Filter>Tests\Syntax Checks\Source</Filter>
    </ClCompile>
    <ClCompile Include="..\syntax_check\integral_limits.h.t.cpp">
      <Filter>Tests\Syntax Checks\Source</Filter>
    </ClCompile>
    <ClCompile Include="..\syntax_check\intrusive_forward_list.h.t.cpp">
      <Filter>Tests\Syntax Checks\Source</Filter>
    </ClCompile>
    <ClCompile Include="..\syntax_check\intrusive_links.h.t.cpp">
      <Filter>Tests\Syntax Checks\Source</Filter>
    </ClCompile>
    <ClCompile Include="..\syntax_check\intrusive_list.h.t.cpp">
      <Filter>Tests\Syntax Checks\Source</Filter>
    </ClCompile>
    <ClCompile Include="..\syntax_check\intrusive_queue.h.t.cpp">
      <Filter>Tests\Syntax Checks\Source</Filter>
    </ClCompile>
    <ClCompile Include="..\syntax_check\intrusive_stack.h.t.cpp">
      <Filter>Tests\Syntax Checks\Source</Filter>
    </ClCompile>
    <ClCompile Include="..\syntax_check\invert.h.t.cpp">
      <Filter>Tests\Syntax Checks\Source</Filter>
    </ClCompile>
    <ClCompile Include="..\syntax_check\io_port.h.t.cpp">
      <Filter>Tests\Syntax Checks\Source</Filter>
    </ClCompile>
    <ClCompile Include="..\syntax_check\ipool.h.t.cpp">
      <Filter>Tests\Syntax Checks\Source</Filter>
    </ClCompile>
    <ClCompile Include="..\syntax_check\ireference_counted_message_pool.h.t.cpp">
      <Filter>Tests\Syntax Checks\Source</Filter>
    </ClCompile>
    <ClCompile Include="..\syntax_check\iterator.h.t.cpp">
      <Filter>Tests\Syntax Checks\Source</Filter>
    </ClCompile>
    <ClCompile Include="..\syntax_check\jenkins.h.t.cpp">
      <Filter>Tests\Syntax Checks\Source</Filter>
    </ClCompile>
    <ClCompile Include="..\syntax_check\largest.h.t.cpp">
      <Filter>Tests\Syntax Checks\Source</Filter>
    </ClCompile>
    <ClCompile Include="..\syntax_check\limiter.h.t.cpp">
      <Filter>Tests\Syntax Checks\Source</Filter>
    </ClCompile>
    <ClCompile Include="..\syntax_check\limits.h.t.cpp">
      <Filter>Tests\Syntax Checks\Source</Filter>
    </ClCompile>
    <ClCompile Include="..\syntax_check\list.h.t.cpp">
      <Filter>Tests\Syntax Checks\Source</Filter>
    </ClCompile>
    <ClCompile Include="..\syntax_check\log.h.t.cpp">
      <Filter>Tests\Syntax Checks\Source</Filter>
    </ClCompile>
    <ClCompile Include="..\syntax_check\macros.h.t.cpp">
      <Filter>Tests\Syntax Checks\Source</Filter>
    </ClCompile>
    <ClCompile Include="..\syntax_check\map.h.t.cpp">
      <Filter>Tests\Syntax Checks\Source</Filter>
    </ClCompile>
    <ClCompile Include="..\syntax_check\math_constants.h.t.cpp">
      <Filter>Tests\Syntax Checks\Source</Filter>
    </ClCompile>
    <ClCompile Include="..\syntax_check\mean.h.t.cpp">
      <Filter>Tests\Syntax Checks\Source</Filter>
    </ClCompile>
    <ClCompile Include="..\syntax_check\mem_cast.h.t.cpp">
      <Filter>Tests\Syntax Checks\Source</Filter>
    </ClCompile>
    <ClCompile Include="..\syntax_check\memory.h.t.cpp">
      <Filter>Tests\Syntax Checks\Source</Filter>
    </ClCompile>
    <ClCompile Include="..\syntax_check\memory_model.h.t.cpp">
      <Filter>Tests\Syntax Checks\Source</Filter>
    </ClCompile>
    <ClCompile Include="..\syntax_check\message.h.t.cpp">
      <Filter>Tests\Syntax Checks\Source</Filter>
    </ClCompile>
    <ClCompile Include="..\syntax_check\message_broker.h.t.cpp">
      <Filter>Tests\Syntax Checks\Source</Filter>
    </ClCompile>
    <ClCompile Include="..\syntax_check\message_bus.h.t.cpp">
      <Filter>Tests\Syntax Checks\Source</Filter>
    </ClCompile>
    <ClCompile Include="..\syntax_check\message_packet.h.t.cpp">
      <Filter>Tests\Syntax Checks\Source</Filter>
    </ClCompile>
    <ClCompile Include="..\syntax_check\message_router.h.t.cpp">
      <Filter>Tests\Syntax Checks\Source</Filter>
    </ClCompile>
    <ClCompile Include="..\syntax_check\message_router_registry.h.t.cpp">
      <Filter>Tests\Syntax Checks\Source</Filter>
    </ClCompile>
    <ClCompile Include="..\syntax_check\message_timer.h.t.cpp">
      <Filter>Tests\Syntax Checks\Source</Filter>
    </ClCompile>
    <ClCompile Include="..\syntax_check\message_timer_atomic.h.t.cpp">
      <Filter>Tests\Syntax Checks\Source</Filter>
    </ClCompile>
    <ClCompile Include="..\syntax_check\message_timer_interrupt.h.t.cpp">
      <Filter>Tests\Syntax Checks\Source</Filter>
    </ClCompile>
    <ClCompile Include="..\syntax_check\message_timer_locked.h.t.cpp">
      <Filter>Tests\Syntax Checks\Source</Filter>
    </ClCompile>
    <ClCompile Include="..\syntax_check\message_types.h.t.cpp">
      <Filter>Tests\Syntax Checks\Source</Filter>
    </ClCompile>
    <ClCompile Include="..\syntax_check\multi_array.h.t.cpp">
      <Filter>Tests\Syntax Checks\Source</Filter>
    </ClCompile>
    <ClCompile Include="..\syntax_check\multi_range.h.t.cpp">
      <Filter>Tests\Syntax Checks\Source</Filter>
    </ClCompile>
    <ClCompile Include="..\syntax_check\multi_span.h.t.cpp">
      <Filter>Tests\Syntax Checks\Source</Filter>
    </ClCompile>
    <ClCompile Include="..\syntax_check\multi_vector.h.t.cpp">
      <Filter>Tests\Syntax Checks\Source</Filter>
    </ClCompile>
    <ClCompile Include="..\syntax_check\multimap.h.t.cpp">
      <Filter>Tests\Syntax Checks\Source</Filter>
    </ClCompile>
    <ClCompile Include="..\syntax_check\multiset.h.t.cpp">
      <Filter>Tests\Syntax Checks\Source</Filter>
    </ClCompile>
    <ClCompile Include="..\syntax_check\murmur3.h.t.cpp">
      <Filter>Tests\Syntax Checks\Source</Filter>
    </ClCompile>
    <ClCompile Include="..\syntax_check\mutex.h.t.cpp">
      <Filter>Tests\Syntax Checks\Source</Filter>
    </ClCompile>
    <ClCompile Include="..\syntax_check\negative.h.t.cpp">
      <Filter>Tests\Syntax Checks\Source</Filter>
    </ClCompile>
    <ClCompile Include="..\syntax_check\nth_type.h.t.cpp">
      <Filter>Tests\Syntax Checks\Source</Filter>
    </ClCompile>
    <ClCompile Include="..\syntax_check\null_type.h.t.cpp">
      <Filter>Tests\Syntax Checks\Source</Filter>
    </ClCompile>
    <ClCompile Include="..\syntax_check\nullptr.h.t.cpp">
      <Filter>Tests\Syntax Checks\Source</Filter>
    </ClCompile>
    <ClCompile Include="..\syntax_check\numeric.h.t.cpp">
      <Filter>Tests\Syntax Checks\Source</Filter>
    </ClCompile>
    <ClCompile Include="..\syntax_check\observer.h.t.cpp">
      <Filter>Tests\Syntax Checks\Source</Filter>
    </ClCompile>
    <ClCompile Include="..\syntax_check\optional.h.t.cpp">
      <Filter>Tests\Syntax Checks\Source</Filter>
    </ClCompile>
    <ClCompile Include="..\syntax_check\overload.h.t.cpp">
      <Filter>Tests\Syntax Checks\Source</Filter>
    </ClCompile>
    <ClCompile Include="..\syntax_check\packet.h.t.cpp">
      <Filter>Tests\Syntax Checks\Source</Filter>
    </ClCompile>
    <ClCompile Include="..\syntax_check\parameter_pack.h.t.cpp">
      <Filter>Tests\Syntax Checks\Source</Filter>
    </ClCompile>
    <ClCompile Include="..\syntax_check\parameter_type.h.t.cpp">
      <Filter>Tests\Syntax Checks\Source</Filter>
    </ClCompile>
    <ClCompile Include="..\syntax_check\pearson.h.t.cpp">
      <Filter>Tests\Syntax Checks\Source</Filter>
    </ClCompile>
    <ClCompile Include="..\syntax_check\permutations.h.t.cpp">
      <Filter>Tests\Syntax Checks\Source</Filter>
    </ClCompile>
    <ClCompile Include="..\syntax_check\placement_new.h.t.cpp">
      <Filter>Tests\Syntax Checks\Source</Filter>
    </ClCompile>
    <ClCompile Include="..\syntax_check\platform.h.t.cpp">
      <Filter>Tests\Syntax Checks\Source</Filter>
    </ClCompile>
    <ClCompile Include="..\syntax_check\poly_span.h.t.cpp">
      <Filter>Tests\Syntax Checks\Source</Filter>
    </ClCompile>
    <ClCompile Include="..\syntax_check\pool.h.t.cpp">
      <Filter>Tests\Syntax Checks\Source</Filter>
    </ClCompile>
    <ClCompile Include="..\syntax_check\power.h.t.cpp">
      <Filter>Tests\Syntax Checks\Source</Filter>
    </ClCompile>
    <ClCompile Include="..\syntax_check\priority_queue.h.t.cpp">
      <Filter>Tests\Syntax Checks\Source</Filter>
    </ClCompile>
    <ClCompile Include="..\syntax_check\pseudo_moving_average.h.t.cpp">
      <Filter>Tests\Syntax Checks\Source</Filter>
    </ClCompile>
    <ClCompile Include="..\syntax_check\quantize.h.t.cpp">
      <Filter>Tests\Syntax Checks\Source</Filter>
    </ClCompile>
    <ClCompile Include="..\syntax_check\queue.h.t.cpp">
      <Filter>Tests\Syntax Checks\Source</Filter>
    </ClCompile>
    <ClCompile Include="..\syntax_check\queue_lockable.h.t.cpp">
      <Filter>Tests\Syntax Checks\Source</Filter>
    </ClCompile>
    <ClCompile Include="..\syntax_check\queue_mpmc_mutex.h.t.cpp">
      <Filter>Tests\Syntax Checks\Source</Filter>
    </ClCompile>
    <ClCompile Include="..\syntax_check\queue_spsc_atomic.h.t.cpp">
      <Filter>Tests\Syntax Checks\Source</Filter>
    </ClCompile>
    <ClCompile Include="..\syntax_check\queue_spsc_isr.h.t.cpp">
      <Filter>Tests\Syntax Checks\Source</Filter>
    </ClCompile>
    <ClCompile Include="..\syntax_check\queue_spsc_locked.h.t.cpp">
      <Filter>Tests\Syntax Checks\Source</Filter>
    </ClCompile>
    <ClCompile Include="..\syntax_check\radix.h.t.cpp">
      <Filter>Tests\Syntax Checks\Source</Filter>
    </ClCompile>
    <ClCompile Include="..\syntax_check\random.h.t.cpp">
      <Filter>Tests\Syntax Checks\Source</Filter>
    </ClCompile>
    <ClCompile Include="..\syntax_check\ratio.h.t.cpp">
      <Filter>Tests\Syntax Checks\Source</Filter>
    </ClCompile>
    <ClCompile Include="..\syntax_check\reference_counted_message.h.t.cpp">
      <Filter>Tests\Syntax Checks\Source</Filter>
    </ClCompile>
    <ClCompile Include="..\syntax_check\reference_counted_message_pool.h.t.cpp">
      <Filter>Tests\Syntax Checks\Source</Filter>
    </ClCompile>
    <ClCompile Include="..\syntax_check\reference_counted_object.h.t.cpp">
      <Filter>Tests\Syntax Checks\Source</Filter>
    </ClCompile>
    <ClCompile Include="..\syntax_check\reference_flat_map.h.t.cpp">
      <Filter>Tests\Syntax Checks\Source</Filter>
    </ClCompile>
    <ClCompile Include="..\syntax_check\reference_flat_multimap.h.t.cpp">
      <Filter>Tests\Syntax Checks\Source</Filter>
    </ClCompile>
    <ClCompile Include="..\syntax_check\reference_flat_multiset.h.t.cpp">
      <Filter>Tests\Syntax Checks\Source</Filter>
    </ClCompile>
    <ClCompile Include="..\syntax_check\reference_flat_set.h.t.cpp">
      <Filter>Tests\Syntax Checks\Source</Filter>
    </ClCompile>
    <ClCompile Include="..\syntax_check\rescale.h.t.cpp">
      <Filter>Tests\Syntax Checks\Source</Filter>
    </ClCompile>
    <ClCompile Include="..\syntax_check\rms.h.t.cpp">
      <Filter>Tests\Syntax Checks\Source</Filter>
    </ClCompile>
    <ClCompile Include="..\syntax_check\scaled_rounding.h.t.cpp">
      <Filter>Tests\Syntax Checks\Source</Filter>
    </ClCompile>
    <ClCompile Include="..\syntax_check\scheduler.h.t.cpp">
      <Filter>Tests\Syntax Checks\Source</Filter>
    </ClCompile>
    <ClCompile Include="..\syntax_check\set.h.t.cpp">
      <Filter>Tests\Syntax Checks\Source</Filter>
    </ClCompile>
    <ClCompile Include="..\syntax_check\shared_message.h.t.cpp">
      <Filter>Tests\Syntax Checks\Source</Filter>
    </ClCompile>
    <ClCompile Include="..\syntax_check\singleton.h.t.cpp">
      <Filter>Tests\Syntax Checks\Source</Filter>
    </ClCompile>
    <ClCompile Include="..\syntax_check\smallest.h.t.cpp">
      <Filter>Tests\Syntax Checks\Source</Filter>
    </ClCompile>
    <ClCompile Include="..\syntax_check\span.h.t.cpp">
      <Filter>Tests\Syntax Checks\Source</Filter>
    </ClCompile>
    <ClCompile Include="..\syntax_check\sqrt.h.t.cpp">
      <Filter>Tests\Syntax Checks\Source</Filter>
    </ClCompile>
    <ClCompile Include="..\syntax_check\stack.h.t.cpp">
      <Filter>Tests\Syntax Checks\Source</Filter>
    </ClCompile>
    <ClCompile Include="..\syntax_check\standard_deviation.h.t.cpp">
      <Filter>Tests\Syntax Checks\Source</Filter>
    </ClCompile>
    <ClCompile Include="..\syntax_check\state_chart.h.t.cpp">
      <Filter>Tests\Syntax Checks\Source</Filter>
    </ClCompile>
    <ClCompile Include="..\syntax_check\static_assert.h.t.cpp">
      <Filter>Tests\Syntax Checks\Source</Filter>
    </ClCompile>
    <ClCompile Include="..\syntax_check\string.h.t.cpp">
      <Filter>Tests\Syntax Checks\Source</Filter>
    </ClCompile>
    <ClCompile Include="..\syntax_check\string_stream.h.t.cpp">
      <Filter>Tests\Syntax Checks\Source</Filter>
    </ClCompile>
    <ClCompile Include="..\syntax_check\string_utilities.h.t.cpp">
      <Filter>Tests\Syntax Checks\Source</Filter>
    </ClCompile>
    <ClCompile Include="..\syntax_check\string_view.h.t.cpp">
      <Filter>Tests\Syntax Checks\Source</Filter>
    </ClCompile>
    <ClCompile Include="..\syntax_check\successor.h.t.cpp">
      <Filter>Tests\Syntax Checks\Source</Filter>
    </ClCompile>
    <ClCompile Include="..\syntax_check\task.h.t.cpp">
      <Filter>Tests\Syntax Checks\Source</Filter>
    </ClCompile>
    <ClCompile Include="..\syntax_check\threshold.h.t.cpp">
      <Filter>Tests\Syntax Checks\Source</Filter>
    </ClCompile>
    <ClCompile Include="..\syntax_check\timer.h.t.cpp">
      <Filter>Tests\Syntax Checks\Source</Filter>
    </ClCompile>
    <ClCompile Include="..\syntax_check\to_arithmetic.h.t.cpp">
      <Filter>Tests\Syntax Checks\Source</Filter>
    </ClCompile>
    <ClCompile Include="..\syntax_check\to_string.h.t.cpp">
      <Filter>Tests\Syntax Checks\Source</Filter>
    </ClCompile>
    <ClCompile Include="..\syntax_check\to_u16string.h.t.cpp">
      <Filter>Tests\Syntax Checks\Source</Filter>
    </ClCompile>
    <ClCompile Include="..\syntax_check\to_u32string.h.t.cpp">
      <Filter>Tests\Syntax Checks\Source</Filter>
    </ClCompile>
    <ClCompile Include="..\syntax_check\to_wstring.h.t.cpp">
      <Filter>Tests\Syntax Checks\Source</Filter>
    </ClCompile>
    <ClCompile Include="..\syntax_check\type_def.h.t.cpp">
      <Filter>Tests\Syntax Checks\Source</Filter>
    </ClCompile>
    <ClCompile Include="..\syntax_check\type_lookup.h.t.cpp">
      <Filter>Tests\Syntax Checks\Source</Filter>
    </ClCompile>
    <ClCompile Include="..\syntax_check\type_select.h.t.cpp">
      <Filter>Tests\Syntax Checks\Source</Filter>
    </ClCompile>
    <ClCompile Include="..\syntax_check\type_traits.h.t.cpp">
      <Filter>Tests\Syntax Checks\Source</Filter>
    </ClCompile>
    <ClCompile Include="..\syntax_check\u16format_spec.h.t.cpp">
      <Filter>Tests\Syntax Checks\Source</Filter>
    </ClCompile>
    <ClCompile Include="..\syntax_check\u16string.h.t.cpp">
      <Filter>Tests\Syntax Checks\Source</Filter>
    </ClCompile>
    <ClCompile Include="..\syntax_check\u16string_stream.h.t.cpp">
      <Filter>Tests\Syntax Checks\Source</Filter>
    </ClCompile>
    <ClCompile Include="..\syntax_check\u32format_spec.h.t.cpp">
      <Filter>Tests\Syntax Checks\Source</Filter>
    </ClCompile>
    <ClCompile Include="..\syntax_check\u32string.h.t.cpp">
      <Filter>Tests\Syntax Checks\Source</Filter>
    </ClCompile>
    <ClCompile Include="..\syntax_check\u32string_stream.h.t.cpp">
      <Filter>Tests\Syntax Checks\Source</Filter>
    </ClCompile>
    <ClCompile Include="..\syntax_check\unaligned_type.h.t.cpp">
      <Filter>Tests\Syntax Checks\Source</Filter>
    </ClCompile>
    <ClCompile Include="..\syntax_check\unordered_map.h.t.cpp">
      <Filter>Tests\Syntax Checks\Source</Filter>
    </ClCompile>
    <ClCompile Include="..\syntax_check\unordered_multimap.h.t.cpp">
      <Filter>Tests\Syntax Checks\Source</Filter>
    </ClCompile>
    <ClCompile Include="..\syntax_check\unordered_multiset.h.t.cpp">
      <Filter>Tests\Syntax Checks\Source</Filter>
    </ClCompile>
    <ClCompile Include="..\syntax_check\unordered_set.h.t.cpp">
      <Filter>Tests\Syntax Checks\Source</Filter>
    </ClCompile>
    <ClCompile Include="..\syntax_check\user_type.h.t.cpp">
      <Filter>Tests\Syntax Checks\Source</Filter>
    </ClCompile>
    <ClCompile Include="..\syntax_check\utility.h.t.cpp">
      <Filter>Tests\Syntax Checks\Source</Filter>
    </ClCompile>
    <ClCompile Include="..\syntax_check\variance.h.t.cpp">
      <Filter>Tests\Syntax Checks\Source</Filter>
    </ClCompile>
    <ClCompile Include="..\syntax_check\variant.h.t.cpp">
      <Filter>Tests\Syntax Checks\Source</Filter>
    </ClCompile>
    <ClCompile Include="..\syntax_check\variant_legacy.h.t.cpp">
      <Filter>Tests\Syntax Checks\Source</Filter>
    </ClCompile>
    <ClCompile Include="..\syntax_check\variant_old.h.t.cpp">
      <Filter>Tests\Syntax Checks\Source</Filter>
    </ClCompile>
    <ClCompile Include="..\syntax_check\variant_pool.h.t.cpp">
      <Filter>Tests\Syntax Checks\Source</Filter>
    </ClCompile>
    <ClCompile Include="..\syntax_check\variant_variadic.h.t.cpp">
      <Filter>Tests\Syntax Checks\Source</Filter>
    </ClCompile>
    <ClCompile Include="..\syntax_check\vector.h.t.cpp">
      <Filter>Tests\Syntax Checks\Source</Filter>
    </ClCompile>
    <ClCompile Include="..\syntax_check\version.h.t.cpp">
      <Filter>Tests\Syntax Checks\Source</Filter>
    </ClCompile>
    <ClCompile Include="..\syntax_check\visitor.h.t.cpp">
      <Filter>Tests\Syntax Checks\Source</Filter>
    </ClCompile>
    <ClCompile Include="..\syntax_check\wformat_spec.h.t.cpp">
      <Filter>Tests\Syntax Checks\Source</Filter>
    </ClCompile>
    <ClCompile Include="..\syntax_check\wstring.h.t.cpp">
      <Filter>Tests\Syntax Checks\Source</Filter>
    </ClCompile>
    <ClCompile Include="..\syntax_check\wstring_stream.h.t.cpp">
      <Filter>Tests\Syntax Checks\Source</Filter>
    </ClCompile>
    <ClCompile Include="..\syntax_check\base64.h.t.cpp">
      <Filter>Tests\Syntax Checks\Source</Filter>
    </ClCompile>
    <ClCompile Include="..\test_math.cpp">
      <Filter>Tests\Maths</Filter>
    </ClCompile>
    <ClCompile Include="..\test_math_functions.cpp">
      <Filter>Tests\Maths</Filter>
    </ClCompile>
    <ClCompile Include="..\test_string_u8.cpp">
      <Filter>Tests\Strings</Filter>
    </ClCompile>
    <ClCompile Include="..\test_string_u8_external_buffer.cpp">
      <Filter>Tests\Strings</Filter>
    </ClCompile>
    <ClCompile Include="..\syntax_check\u8string.h.t.cpp">
      <Filter>Tests\Syntax Checks\Source</Filter>
    </ClCompile>
    <ClCompile Include="..\test_string_utilities_u8.cpp">
      <Filter>Tests\Strings</Filter>
    </ClCompile>
    <ClCompile Include="..\test_string_utilities_std_u8.cpp">
      <Filter>Tests\Strings</Filter>
    </ClCompile>
    <ClCompile Include="..\test_string_stream_u8.cpp">
      <Filter>Tests\Strings</Filter>
    </ClCompile>
    <ClCompile Include="..\test_to_u8string.cpp">
      <Filter>Tests\Strings</Filter>
    </ClCompile>
    <ClCompile Include="..\test_to_arithmetic_u8.cpp">
      <Filter>Tests\Strings</Filter>
    </ClCompile>
    <ClCompile Include="..\syntax_check\u8format_spec.h.t.cpp">
      <Filter>Tests\Syntax Checks\Source</Filter>
    </ClCompile>
    <ClCompile Include="..\syntax_check\u8string_stream.h.t.cpp">
      <Filter>Tests\Syntax Checks\Source</Filter>
    </ClCompile>
    <ClCompile Include="..\syntax_check\to_u8string.h.t.cpp">
      <Filter>Tests\Syntax Checks\Source</Filter>
    </ClCompile>
    <ClCompile Include="..\test_crc1.cpp">
      <Filter>Tests\CRC</Filter>
    </ClCompile>
    <ClCompile Include="..\test_bitset_new_comparisons.cpp">
      <Filter>Tests\Binary</Filter>
    </ClCompile>
    <ClCompile Include="..\syntax_check\math.h.t.cpp">
      <Filter>Tests\Syntax Checks\Source</Filter>
    </ClCompile>
    <ClCompile Include="..\syntax_check\crc8_j1850.h.t.cpp">
      <Filter>Tests\Syntax Checks\Source</Filter>
    </ClCompile>
    <ClCompile Include="..\syntax_check\crc8_j1850_zero.h.t.cpp">
      <Filter>Tests\Syntax Checks\Source</Filter>
    </ClCompile>
    <ClCompile Include="..\test_crc8_j1850.cpp">
      <Filter>Tests\CRC</Filter>
    </ClCompile>
    <ClCompile Include="..\test_crc8_j1850_zero.cpp">
      <Filter>Tests\CRC</Filter>
    </ClCompile>
    <ClCompile Include="..\syntax_check\gcd.h.t.cpp">
      <Filter>Tests\Syntax Checks\Source</Filter>
    </ClCompile>
    <ClCompile Include="..\syntax_check\lcm.h.t.cpp">
      <Filter>Tests\Syntax Checks\Source</Filter>
    </ClCompile>
    <ClCompile Include="..\test_message.cpp">
      <Filter>Tests\Messaging</Filter>
    </ClCompile>
    <ClCompile Include="..\test_base64_RFC2152_decoder.cpp">
      <Filter>Tests\Codecs\Base64</Filter>
    </ClCompile>
    <ClCompile Include="..\test_base64_RFC2152_encoder.cpp">
      <Filter>Tests\Codecs\Base64</Filter>
    </ClCompile>
    <ClCompile Include="..\test_base64_RFC3501_encoder.cpp">
      <Filter>Tests\Codecs\Base64</Filter>
    </ClCompile>
    <ClCompile Include="..\test_base64_RFC4648_decoder_with_no_padding.cpp">
      <Filter>Tests\Codecs\Base64</Filter>
    </ClCompile>
    <ClCompile Include="..\test_base64_RFC4648_encoder_with_no_padding.cpp">
      <Filter>Tests\Codecs\Base64</Filter>
    </ClCompile>
    <ClCompile Include="..\test_base64_RFC4648_encoder_with_padding.cpp">
      <Filter>Tests\Codecs\Base64</Filter>
    </ClCompile>
    <ClCompile Include="..\test_base64_RFC4648_URL_encoder_with_no_padding.cpp">
      <Filter>Tests\Codecs\Base64</Filter>
    </ClCompile>
    <ClCompile Include="..\test_base64_RFC4648_URL_encoder_with_padding.cpp">
      <Filter>Tests\Codecs\Base64</Filter>
    </ClCompile>
    <ClCompile Include="..\test_base64_RFC4648_decoder_with_padding.cpp">
      <Filter>Tests\Codecs\Base64</Filter>
    </ClCompile>
    <ClCompile Include="..\test_base64_RFC3501_decoder.cpp">
      <Filter>Tests\Codecs\Base64</Filter>
    </ClCompile>
    <ClCompile Include="..\test_base64_RFC4648_URL_decoder_with_no_padding.cpp">
      <Filter>Tests\Codecs\Base64</Filter>
    </ClCompile>
    <ClCompile Include="..\test_base64_RFC4648_URL_decoder_with_padding.cpp">
      <Filter>Tests\Codecs\Base64</Filter>
    </ClCompile>
    <ClCompile Include="..\syntax_check\base64_decoder.h.t.cpp">
      <Filter>Tests\Syntax Checks\Source</Filter>
    </ClCompile>
    <ClCompile Include="..\syntax_check\base64_encoder.h.t.cpp">
      <Filter>Tests\Syntax Checks\Source</Filter>
    </ClCompile>
    <ClCompile Include="..\syntax_check\bitset.h.t.cpp">
      <Filter>Tests\Syntax Checks\Source</Filter>
    </ClCompile>
    <ClCompile Include="..\syntax_check\crc1.h.t.cpp">
      <Filter>Tests\Syntax Checks\Source</Filter>
    </ClCompile>
    <ClCompile Include="..\syntax_check\hfsm.h.t.cpp">
      <Filter>Tests\Syntax Checks\Source</Filter>
    </ClCompile>
    <ClCompile Include="..\syntax_check\result.h.t.cpp">
      <Filter>Tests\Syntax Checks\Source</Filter>
    </ClCompile>
    <ClCompile Include="..\syntax_check\stringify.h.t.cpp">
      <Filter>Tests\Syntax Checks\Source</Filter>
    </ClCompile>
    <ClCompile Include="..\test_ratio.cpp">
      <Filter>Tests\Maths</Filter>
    </ClCompile>
    <ClCompile Include="..\test_uncopyable.cpp">
      <Filter>Tests\Misc</Filter>
    </ClCompile>
    <ClCompile Include="..\syntax_check\uncopyable.h.t.cpp">
      <Filter>Tests\Syntax Checks\Source</Filter>
    </ClCompile>
    <ClCompile Include="..\test_unaligned_type_ext.cpp">
      <Filter>Tests\Types</Filter>
    </ClCompile>
    <ClCompile Include="..\etl_error_handler\assert_function\assert_function.cpp">
      <Filter>Tests\Error Handler\Assert Function</Filter>
    </ClCompile>
    <ClCompile Include="..\etl_error_handler\assert_function\test_error_handler.cpp">
      <Filter>Tests\Error Handler\Assert Function</Filter>
    </ClCompile>
    <ClCompile Include="..\test_function_traits.cpp">
      <Filter>Tests\Types</Filter>
    </ClCompile>
    <ClCompile Include="..\test_singleton_base.cpp">
      <Filter>Tests\Patterns</Filter>
    </ClCompile>
    <ClCompile Include="..\syntax_check\function_traits.h.t.cpp">
      <Filter>Tests\Syntax Checks\Source</Filter>
    </ClCompile>
    <ClCompile Include="..\syntax_check\singleton_base.h.t.cpp">
      <Filter>Tests\Syntax Checks\Source</Filter>
    </ClCompile>
    <ClCompile Include="..\test_type_list.cpp">
      <Filter>Tests\Types</Filter>
    </ClCompile>
    <ClCompile Include="..\test_index_of_type.cpp">
      <Filter>Tests\Types</Filter>
    </ClCompile>
    <ClCompile Include="..\test_tuple.cpp">
      <Filter>Tests\Containers</Filter>
    </ClCompile>
    <ClCompile Include="..\test_chrono_weekday_indexed.cpp">
      <Filter>Tests\Chrono</Filter>
    </ClCompile>
    <ClCompile Include="..\test_chrono_weekday_last.cpp">
      <Filter>Tests\Chrono</Filter>
    </ClCompile>
    <ClCompile Include="..\test_chrono_duration.cpp">
      <Filter>Tests\Chrono</Filter>
    </ClCompile>
    <ClCompile Include="..\test_ratio.cpp">
      <Filter>Tests\Misc</Filter>
    </ClCompile>
    <ClCompile Include="..\test_chrono_month_day.cpp">
      <Filter>Tests\Chrono</Filter>
    </ClCompile>
    <ClCompile Include="..\test_chrono_month_day_last.cpp">
      <Filter>Tests\Chrono</Filter>
    </ClCompile>
    <ClCompile Include="..\test_chrono_month_weekday.cpp">
      <Filter>Tests\Chrono</Filter>
    </ClCompile>
    <ClCompile Include="..\test_chrono_month_weekday_last.cpp">
      <Filter>Tests\Chrono</Filter>
    </ClCompile>
    <ClCompile Include="..\test_chrono_hh_mm_ss.cpp">
      <Filter>Tests\Chrono</Filter>
    </ClCompile>
    <ClCompile Include="..\syntax_check\tuple.h.t.cpp">
      <Filter>Tests\Syntax Checks\Source</Filter>
    </ClCompile>
    <ClCompile Include="..\test_chrono_year_month.cpp">
      <Filter>Tests\Chrono</Filter>
    </ClCompile>
    <ClCompile Include="..\test_chrono_operators.cpp">
      <Filter>Tests\Chrono</Filter>
    </ClCompile>
    <ClCompile Include="..\test_chrono_year_month_day.cpp">
      <Filter>Tests\Chrono</Filter>
    </ClCompile>
    <ClCompile Include="..\test_chrono_year_month_day_last.cpp">
      <Filter>Tests\Chrono</Filter>
    </ClCompile>
    <ClCompile Include="..\test_chrono_clocks.cpp">
      <Filter>Tests\Chrono</Filter>
    </ClCompile>
    <ClCompile Include="..\test_chrono_time_point.cpp">
      <Filter>Tests\Chrono</Filter>
    </ClCompile>
    <ClCompile Include="..\syntax_check\chrono.h.t.cpp">
      <Filter>Tests\Syntax Checks\Source</Filter>
    </ClCompile>
    <ClCompile Include="..\test_chrono_year_month_weekday.cpp">
      <Filter>Tests\Chrono</Filter>
    </ClCompile>
    <ClCompile Include="..\test_chrono_year_month_weekday_last.cpp">
      <Filter>Tests\Chrono</Filter>
    </ClCompile>
    <ClCompile Include="..\test_chrono_literals.cpp">
      <Filter>Tests\Chrono</Filter>
    </ClCompile>
    <ClCompile Include="..\test_closure.cpp">
      <Filter>Tests\Callbacks &amp; Delegates</Filter>
    </ClCompile>
    <ClCompile Include="..\syntax_check\closure.h.t.cpp">
      <Filter>Tests\Syntax Checks\Source</Filter>
    </ClCompile>
    <ClCompile Include="..\test_const_map.cpp">
      <Filter>Tests\Containers</Filter>
    </ClCompile>
    <ClCompile Include="..\test_const_map_constexpr.cpp">
      <Filter>Tests\Containers</Filter>
    </ClCompile>
    <ClCompile Include="..\test_const_multimap_constexpr.cpp">
      <Filter>Tests\Containers</Filter>
    </ClCompile>
    <ClCompile Include="..\test_const_multimap.cpp">
      <Filter>Tests\Containers</Filter>
    </ClCompile>
    <ClCompile Include="..\test_const_map_ext.cpp">
      <Filter>Tests\Containers</Filter>
    </ClCompile>
    <ClCompile Include="..\test_const_map_ext_constexpr.cpp">
      <Filter>Tests\Containers</Filter>
    </ClCompile>
    <ClCompile Include="..\test_const_multimap_ext.cpp">
      <Filter>Tests\Containers</Filter>
    </ClCompile>
    <ClCompile Include="..\test_const_multimap_ext_constexpr.cpp">
      <Filter>Tests\Containers</Filter>
    </ClCompile>
    <ClCompile Include="..\test_const_set.cpp">
      <Filter>Tests\Containers</Filter>
    </ClCompile>
    <ClCompile Include="..\test_const_set_constexpr.cpp">
      <Filter>Tests\Containers</Filter>
    </ClCompile>
    <ClCompile Include="..\test_const_set_ext.cpp">
      <Filter>Tests\Containers</Filter>
    </ClCompile>
    <ClCompile Include="..\test_const_set_ext_constexpr.cpp">
      <Filter>Tests\Containers</Filter>
    </ClCompile>
    <ClCompile Include="..\test_const_multiset.cpp">
      <Filter>Tests\Containers</Filter>
    </ClCompile>
    <ClCompile Include="..\test_const_multiset_constexpr.cpp">
      <Filter>Tests\Containers</Filter>
    </ClCompile>
    <ClCompile Include="..\test_const_multiset_ext.cpp">
      <Filter>Tests\Containers</Filter>
    </ClCompile>
    <ClCompile Include="..\test_const_multiset_ext_constexpr.cpp">
      <Filter>Tests\Containers</Filter>
    </ClCompile>
    <ClCompile Include="..\test_crc8_nrsc5.cpp">
      <Filter>Tests\CRC</Filter>
    </ClCompile>
    <ClCompile Include="..\test_closure_constexpr.cpp">
      <Filter>Tests\Callbacks &amp; Delegates</Filter>
    </ClCompile>
    <ClCompile Include="..\test_crc8_opensafety.cpp">
      <Filter>Tests\CRC</Filter>
    </ClCompile>
    <ClCompile Include="..\test_crc16_opensafety_a.cpp">
      <Filter>Tests\CRC</Filter>
    </ClCompile>
    <ClCompile Include="..\test_crc16_opensafety_b.cpp">
      <Filter>Tests\CRC</Filter>
    </ClCompile>
    <ClCompile Include="..\syntax_check\callback_timer_deferred_locked.h.t.cpp">
      <Filter>Tests\Syntax Checks\Source</Filter>
    </ClCompile>
    <ClCompile Include="..\test_callback_timer_deferred_locked.cpp">
      <Filter>Tests\Callback Timers</Filter>
    </ClCompile>
    <ClCompile Include="..\test_crc64_iso.cpp">
      <Filter>Tests\CRC</Filter>
    </ClCompile>
    <ClCompile Include="..\test_const_string_char.cpp">
      <Filter>Tests\Strings</Filter>
    </ClCompile>
    <ClCompile Include="..\test_const_string_wchar_t.cpp">
      <Filter>Tests\Strings</Filter>
    </ClCompile>
    <ClCompile Include="..\test_const_string_u16.cpp">
      <Filter>Tests\Strings</Filter>
    </ClCompile>
    <ClCompile Include="..\test_const_string_u32.cpp">
      <Filter>Tests\Strings</Filter>
    </ClCompile>
    <ClCompile Include="..\test_const_string_u8.cpp">
      <Filter>Tests\Strings</Filter>
    </ClCompile>
<<<<<<< HEAD
    <ClCompile Include="..\test_delegate_observable.cpp">
      <Filter>Tests\Callbacks &amp; Delegates</Filter>
    </ClCompile>
    <ClCompile Include="..\test_rounded_integral_division.cpp">
      <Filter>Tests\Maths</Filter>
    </ClCompile>
    <ClCompile Include="..\test_not_null_pointer.cpp">
      <Filter>Tests\Misc</Filter>
    </ClCompile>
    <ClCompile Include="..\test_not_null_unique_pointer.cpp">
      <Filter>Tests\Misc</Filter>
    </ClCompile>
    <ClCompile Include="..\syntax_check\not_null.h.t.cpp">
      <Filter>Tests\Syntax Checks\Source</Filter>
    </ClCompile>
    <ClCompile Include="..\test_not_null_pointer_constexpr.cpp">
      <Filter>Tests\Misc</Filter>
    </ClCompile>
=======
>>>>>>> 76e4a33b
  </ItemGroup>
  <ItemGroup>
    <None Include="..\..\library.properties">
      <Filter>Resource Files</Filter>
    </None>
    <None Include="..\..\etl.pspimage">
      <Filter>Resource Files\Images</Filter>
    </None>
    <None Include="..\..\etl.xar">
      <Filter>Resource Files\Images</Filter>
    </None>
    <None Include="..\..\library.json">
      <Filter>Resource Files</Filter>
    </None>
    <None Include="..\..\README.md">
      <Filter>Resource Files</Filter>
    </None>
    <None Include="cpp.hint">
      <Filter>Resource Files</Filter>
    </None>
    <None Include="..\..\include\etl\generators\generate_variant_pool.bat">
      <Filter>Resource Files\Generators</Filter>
    </None>
    <None Include="..\..\include\etl\generators\generate_type_traits.bat">
      <Filter>Resource Files\Generators</Filter>
    </None>
    <None Include="..\..\include\etl\generators\generate_type_select.bat">
      <Filter>Resource Files\Generators</Filter>
    </None>
    <None Include="..\..\include\etl\generators\generate_type_lookup.bat">
      <Filter>Resource Files\Generators</Filter>
    </None>
    <None Include="..\..\include\etl\generators\generate_smallest.bat">
      <Filter>Resource Files\Generators</Filter>
    </None>
    <None Include="..\..\include\etl\generators\generate_message_router.bat">
      <Filter>Resource Files\Generators</Filter>
    </None>
    <None Include="..\..\include\etl\generators\generate_message_packet.bat">
      <Filter>Resource Files\Generators</Filter>
    </None>
    <None Include="..\..\include\etl\generators\generate_largest.bat">
      <Filter>Resource Files\Generators</Filter>
    </None>
    <None Include="..\..\include\etl\generators\generate_fsm.bat">
      <Filter>Resource Files\Generators</Filter>
    </None>
    <None Include="..\..\include\etl\generators\generate.bat">
      <Filter>Resource Files\Generators</Filter>
    </None>
    <None Include="..\..\.circleci\config.yml">
      <Filter>Resource Files\CI\CircleCI</Filter>
    </None>
    <None Include="..\..\appveyor.yml">
      <Filter>Resource Files\CI\Appveyor</Filter>
    </None>
    <None Include="..\..\.clang-format">
      <Filter>Resource Files</Filter>
    </None>
    <None Include="..\..\.gitattributes">
      <Filter>Resource Files\Git</Filter>
    </None>
    <None Include="..\..\.gitignore">
      <Filter>Resource Files\Git</Filter>
    </None>
    <None Include="..\..\.gitmodules">
      <Filter>Resource Files\Git</Filter>
    </None>
    <None Include="..\..\meson.build">
      <Filter>Resource Files</Filter>
    </None>
    <None Include="..\..\arduino\library-arduino.json">
      <Filter>Resource Files\Arduino</Filter>
    </None>
    <None Include="..\..\arduino\library-arduino.properties">
      <Filter>Resource Files\Arduino</Filter>
    </None>
    <None Include="..\..\cmake\GetGitRevisionDescription.cmake">
      <Filter>Resource Files\CMake</Filter>
    </None>
    <None Include="..\..\cmake\GetGitRevisionDescription.cmake.in">
      <Filter>Resource Files\CMake</Filter>
    </None>
    <None Include="..\..\cmake\helpers.cmake">
      <Filter>Resource Files\CMake</Filter>
    </None>
    <None Include="..\..\scripts\update_release.py">
      <Filter>Tests\Scripts</Filter>
    </None>
    <None Include="..\..\scripts\generator_test.py">
      <Filter>Tests\Scripts</Filter>
    </None>
    <None Include="..\meson.build">
      <Filter>Tests\Test Support</Filter>
    </None>
    <None Include="..\..\.github\workflows\msvc.yml">
      <Filter>Resource Files\CI\Github</Filter>
    </None>
    <None Include="..\..\.github\workflows\clang-syntax-checks.yml">
      <Filter>Resource Files\CI\Github</Filter>
    </None>
    <None Include="..\..\.github\workflows\gcc-syntax-checks.yml">
      <Filter>Resource Files\CI\Github</Filter>
    </None>
    <None Include="..\run-syntax-checks.sh">
      <Filter>Tests\Scripts</Filter>
    </None>
    <None Include="..\run-tests.sh">
      <Filter>Tests\Scripts</Filter>
    </None>
    <None Include="..\..\scripts\generator_test.bat">
      <Filter>Tests\Scripts</Filter>
    </None>
    <None Include="..\..\scripts\update_release.bat">
      <Filter>Tests\Scripts</Filter>
    </None>
    <None Include="..\..\scripts\update_version.bat">
      <Filter>Tests\Scripts</Filter>
    </None>
    <None Include="..\..\scripts\update_version.py">
      <Filter>Tests\Scripts</Filter>
    </None>
    <None Include="..\..\.github\workflows\clang-c++11.yml">
      <Filter>Resource Files\CI\Github</Filter>
    </None>
    <None Include="..\..\.github\workflows\clang-c++14.yml">
      <Filter>Resource Files\CI\Github</Filter>
    </None>
    <None Include="..\..\.github\workflows\clang-c++17.yml">
      <Filter>Resource Files\CI\Github</Filter>
    </None>
    <None Include="..\..\.github\workflows\clang-c++20.yml">
      <Filter>Resource Files\CI\Github</Filter>
    </None>
    <None Include="..\..\.github\workflows\gcc-c++11.yml">
      <Filter>Resource Files\CI\Github</Filter>
    </None>
    <None Include="..\..\.github\workflows\gcc-c++14.yml">
      <Filter>Resource Files\CI\Github</Filter>
    </None>
    <None Include="..\..\.github\workflows\gcc-c++17.yml">
      <Filter>Resource Files\CI\Github</Filter>
    </None>
    <None Include="..\..\.github\workflows\gcc-c++20.yml">
      <Filter>Resource Files\CI\Github</Filter>
    </None>
    <None Include="..\list_test_files.bat">
      <Filter>Tests\Scripts</Filter>
    </None>
    <None Include="..\list_test_files.ps1">
      <Filter>Tests\Scripts</Filter>
    </None>
    <None Include="..\list_test_files.sh">
      <Filter>Tests\Scripts</Filter>
    </None>
    <None Include="..\..\CONTRIBUTING.md">
      <Filter>Resource Files</Filter>
    </None>
    <None Include="..\..\scripts\convert_headers_to_use_guards.bat">
<<<<<<< HEAD
      <Filter>Tests\Scripts</Filter>
    </None>
    <None Include="..\..\scripts\convert_headers_to_use_once.bat">
      <Filter>Tests\Scripts</Filter>
=======
      <Filter>Tests</Filter>
    </None>
    <None Include="..\..\scripts\convert_headers_to_use_once.bat">
      <Filter>Tests</Filter>
>>>>>>> 76e4a33b
    </None>
  </ItemGroup>
  <ItemGroup>
    <Text Include="..\..\support\Release notes.txt">
      <Filter>Resource Files</Filter>
    </Text>
    <Text Include="..\..\todo.txt">
      <Filter>Resource Files</Filter>
    </Text>
    <Text Include="..\..\CMakeLists.txt">
      <Filter>Resource Files\CMake</Filter>
    </Text>
    <Text Include="..\CMakeLists.txt">
      <Filter>Tests\Test Support</Filter>
    </Text>
    <Text Include="..\..\version.txt">
      <Filter>Resource Files</Filter>
    </Text>
    <Text Include="..\etl_initializer_list\CMakeLists.txt">
      <Filter>Tests\Initializer List</Filter>
    </Text>
    <Text Include="..\etl_error_handler\log_errors\CMakeLists.txt">
      <Filter>Tests\Error Handler\Log Errors</Filter>
    </Text>
    <Text Include="..\etl_error_handler\exceptions\CMakeLists.txt">
      <Filter>Tests\Error Handler\Exceptions</Filter>
    </Text>
    <Text Include="..\etl_error_handler\log_errors_and_exceptions\CMakeLists.txt">
      <Filter>Tests\Error Handler\Exceptions_And_Log_Errors</Filter>
    </Text>
    <Text Include="..\syntax_check\log.txt">
      <Filter>Tests\Syntax Checks\Source</Filter>
    </Text>
    <Text Include="..\etl_error_handler\assert_function\CMakeLists.txt">
      <Filter>Tests\Error Handler\Assert Function</Filter>
    </Text>
    <Text Include="..\syntax_check\CMakeLists.txt">
      <Filter>Tests\Syntax Checks</Filter>
    </Text>
<<<<<<< HEAD
    <Text Include="..\..\Converting header guards.txt">
      <Filter>Resource Files</Filter>
    </Text>
=======
    <Text Include="..\..\Converting header guards.txt" />
>>>>>>> 76e4a33b
  </ItemGroup>
  <ItemGroup>
    <Image Include="..\..\etl.ico">
      <Filter>Resource Files\Images</Filter>
    </Image>
    <Image Include="..\..\etl.png">
      <Filter>Resource Files\Images</Filter>
    </Image>
    <Image Include="..\..\etl16.png">
      <Filter>Resource Files\Images</Filter>
    </Image>
    <Image Include="..\..\etl32.png">
      <Filter>Resource Files\Images</Filter>
    </Image>
    <Image Include="..\..\etl48.png">
      <Filter>Resource Files\Images</Filter>
    </Image>
    <Image Include="..\..\favicon.ico">
      <Filter>Resource Files\Images</Filter>
    </Image>
  </ItemGroup>
  <ItemGroup>
    <Natvis Include="io_port.natvis">
      <Filter>Resource Files</Filter>
    </Natvis>
  </ItemGroup>
</Project><|MERGE_RESOLUTION|>--- conflicted
+++ resolved
@@ -3734,7 +3734,6 @@
     <ClCompile Include="..\test_const_string_u8.cpp">
       <Filter>Tests\Strings</Filter>
     </ClCompile>
-<<<<<<< HEAD
     <ClCompile Include="..\test_delegate_observable.cpp">
       <Filter>Tests\Callbacks &amp; Delegates</Filter>
     </ClCompile>
@@ -3753,8 +3752,6 @@
     <ClCompile Include="..\test_not_null_pointer_constexpr.cpp">
       <Filter>Tests\Misc</Filter>
     </ClCompile>
-=======
->>>>>>> 76e4a33b
   </ItemGroup>
   <ItemGroup>
     <None Include="..\..\library.properties">
@@ -3914,17 +3911,10 @@
       <Filter>Resource Files</Filter>
     </None>
     <None Include="..\..\scripts\convert_headers_to_use_guards.bat">
-<<<<<<< HEAD
       <Filter>Tests\Scripts</Filter>
     </None>
     <None Include="..\..\scripts\convert_headers_to_use_once.bat">
       <Filter>Tests\Scripts</Filter>
-=======
-      <Filter>Tests</Filter>
-    </None>
-    <None Include="..\..\scripts\convert_headers_to_use_once.bat">
-      <Filter>Tests</Filter>
->>>>>>> 76e4a33b
     </None>
   </ItemGroup>
   <ItemGroup>
@@ -3964,13 +3954,9 @@
     <Text Include="..\syntax_check\CMakeLists.txt">
       <Filter>Tests\Syntax Checks</Filter>
     </Text>
-<<<<<<< HEAD
     <Text Include="..\..\Converting header guards.txt">
       <Filter>Resource Files</Filter>
     </Text>
-=======
-    <Text Include="..\..\Converting header guards.txt" />
->>>>>>> 76e4a33b
   </ItemGroup>
   <ItemGroup>
     <Image Include="..\..\etl.ico">
