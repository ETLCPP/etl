﻿<?xml version="1.0" encoding="utf-8"?>
<Project ToolsVersion="4.0" xmlns="http://schemas.microsoft.com/developer/msbuild/2003">
  <ItemGroup>
    <Filter Include="Resource Files">
      <UniqueIdentifier>{67DA6AB6-F800-4c08-8B7A-83BB121AAD01}</UniqueIdentifier>
      <Extensions>rc;ico;cur;bmp;dlg;rc2;rct;bin;rgs;gif;jpg;jpeg;jpe;resx;tiff;tif;png;wav;mfcribbon-ms</Extensions>
    </Filter>
    <Filter Include="UnitTest++">
      <UniqueIdentifier>{ecfaf316-dc6d-4dc1-9838-24061047ad63}</UniqueIdentifier>
    </Filter>
    <Filter Include="ETL">
      <UniqueIdentifier>{53c3a373-0496-4db0-a981-86bf14a1fac9}</UniqueIdentifier>
    </Filter>
    <Filter Include="ETL\Containers">
      <UniqueIdentifier>{dc39d09c-75c9-453f-8feb-9631a200c0f4}</UniqueIdentifier>
    </Filter>
    <Filter Include="ETL\Utilities">
      <UniqueIdentifier>{ab41d19f-82fe-4974-a73b-16aebfa1d03f}</UniqueIdentifier>
    </Filter>
    <Filter Include="ETL\Patterns">
      <UniqueIdentifier>{d56ca96b-66e1-46cb-83fd-1cd72c51d962}</UniqueIdentifier>
    </Filter>
    <Filter Include="ETL\Maths">
      <UniqueIdentifier>{1c55dd7d-c04b-428c-810b-dd3a08fc4c65}</UniqueIdentifier>
    </Filter>
    <Filter Include="ETL\Private">
      <UniqueIdentifier>{7028012c-30c4-4993-b2d9-3b1521a610ae}</UniqueIdentifier>
    </Filter>
    <Filter Include="ETL\Frameworks">
      <UniqueIdentifier>{6be3bc76-e17c-4be0-8b0b-d1053e1a1761}</UniqueIdentifier>
    </Filter>
    <Filter Include="ETL\Frameworks\Generators">
      <UniqueIdentifier>{c1264f38-22fa-4fcb-8cab-f254b1290eab}</UniqueIdentifier>
    </Filter>
    <Filter Include="ETL\Utilities\Generators">
      <UniqueIdentifier>{39015d44-a7cb-47f0-a7dd-27714f852363}</UniqueIdentifier>
    </Filter>
    <Filter Include="ETL\Utilities\Atomic">
      <UniqueIdentifier>{1c95b9c1-96c0-4c1e-8e5a-e6680d88276c}</UniqueIdentifier>
    </Filter>
    <Filter Include="ETL\Profiles">
      <UniqueIdentifier>{0a77d88b-f9f0-456a-be4b-c0a0ce6b437b}</UniqueIdentifier>
    </Filter>
    <Filter Include="ETL\Containers\Generators">
      <UniqueIdentifier>{e4a699ae-e7f3-418e-bf9f-211c21f7f4b2}</UniqueIdentifier>
    </Filter>
    <Filter Include="Resource Files\Generators">
      <UniqueIdentifier>{7371282e-fddc-4269-891b-e909f74ff8e9}</UniqueIdentifier>
    </Filter>
    <Filter Include="Resource Files\Images">
      <UniqueIdentifier>{4d08353c-b393-47c7-a9eb-c9f2f8c25887}</UniqueIdentifier>
    </Filter>
    <Filter Include="ETL\Utilities\Mutex">
      <UniqueIdentifier>{0bcdf7f9-8e2b-4f70-932b-bde56404f421}</UniqueIdentifier>
    </Filter>
    <Filter Include="ETL\Strings">
      <UniqueIdentifier>{da88d71d-e5ea-4c26-9807-94616d31addb}</UniqueIdentifier>
    </Filter>
    <Filter Include="Resource Files\CI">
      <UniqueIdentifier>{0eaad66f-3ce3-4952-8ae8-c935e6aa7c1d}</UniqueIdentifier>
    </Filter>
    <Filter Include="Resource Files\CI\CircleCI">
      <UniqueIdentifier>{0d5824b1-3ef9-43e0-b2d5-15d6246b843e}</UniqueIdentifier>
    </Filter>
    <Filter Include="Resource Files\CI\Github">
      <UniqueIdentifier>{c25471f3-451a-4279-925d-cbdcec912ef8}</UniqueIdentifier>
    </Filter>
    <Filter Include="ETL\Pseudo Containers">
      <UniqueIdentifier>{586d2c92-e504-4dea-9b1f-42d725a5272c}</UniqueIdentifier>
    </Filter>
    <Filter Include="Resource Files\CI\Appveyor">
      <UniqueIdentifier>{74399f00-a7a3-47e3-9b27-d01fb2b5ce87}</UniqueIdentifier>
    </Filter>
    <Filter Include="ETL\Arduino">
      <UniqueIdentifier>{afc65d0e-d846-4e30-8723-06c8cefa3a36}</UniqueIdentifier>
    </Filter>
    <Filter Include="Resource Files\Git">
      <UniqueIdentifier>{ffb65df4-d5c7-44ab-a9c7-1150ddce2d6f}</UniqueIdentifier>
    </Filter>
    <Filter Include="Resource Files\CMake">
      <UniqueIdentifier>{3353062c-e8dc-4095-b7cf-d11fc952263e}</UniqueIdentifier>
    </Filter>
    <Filter Include="Resource Files\Conan">
      <UniqueIdentifier>{49e974a8-2dcc-40e6-b4ca-bad29f0cde52}</UniqueIdentifier>
    </Filter>
    <Filter Include="Tests">
      <UniqueIdentifier>{4FC737F1-C7A5-4376-A066-2A32D752A2FF}</UniqueIdentifier>
      <Extensions>cpp;c;cc;cxx;def;odl;idl;hpj;bat;asm;asmx</Extensions>
    </Filter>
    <Filter Include="Tests\Scripts">
      <UniqueIdentifier>{562466b5-677d-4448-9e9e-f70805cd71ad}</UniqueIdentifier>
    </Filter>
    <Filter Include="ETL\Maths\CRC">
      <UniqueIdentifier>{66b8d39a-b610-4d5e-925a-4995f2ac74b2}</UniqueIdentifier>
    </Filter>
    <Filter Include="ETL\Maths\Hash">
      <UniqueIdentifier>{a1af709b-90d3-4506-b742-3231d0fff1f5}</UniqueIdentifier>
    </Filter>
    <Filter Include="Tests\Strings">
      <UniqueIdentifier>{43578ed8-b61d-4210-b5d4-bb4a26351934}</UniqueIdentifier>
    </Filter>
    <Filter Include="Tests\CRC">
      <UniqueIdentifier>{da470864-7708-4e89-a24c-93a9ca2c4856}</UniqueIdentifier>
    </Filter>
    <Filter Include="Tests\Containers">
      <UniqueIdentifier>{0873470d-a6d9-445c-bbc0-33252978ecff}</UniqueIdentifier>
    </Filter>
    <Filter Include="Tests\Queues">
      <UniqueIdentifier>{b42bb316-6e55-4336-a72a-fc5f28d82ea5}</UniqueIdentifier>
    </Filter>
    <Filter Include="Tests\Callbacks &amp; Delegates">
      <UniqueIdentifier>{a300635d-25da-4af6-b7e7-1e27ec9df921}</UniqueIdentifier>
    </Filter>
    <Filter Include="Tests\State Machines">
      <UniqueIdentifier>{e260d680-649f-41b5-844d-c736a252dcb5}</UniqueIdentifier>
    </Filter>
    <Filter Include="Tests\Algorithms">
      <UniqueIdentifier>{21e56de9-b458-4395-9949-3abfb1f5723b}</UniqueIdentifier>
    </Filter>
    <Filter Include="Tests\Binary">
      <UniqueIdentifier>{d115746e-4d33-41b4-b88f-9fb2ca225286}</UniqueIdentifier>
    </Filter>
    <Filter Include="Tests\Hashes">
      <UniqueIdentifier>{a1417994-24a2-40ae-a934-ea318299f91c}</UniqueIdentifier>
    </Filter>
    <Filter Include="Tests\Test Support">
      <UniqueIdentifier>{126a3068-3048-4210-8cdf-41ec9e2e1436}</UniqueIdentifier>
    </Filter>
    <Filter Include="Tests\Types">
      <UniqueIdentifier>{a8738fb5-ff9c-40c2-b3c0-4843ca55097c}</UniqueIdentifier>
    </Filter>
    <Filter Include="Tests\Patterns">
      <UniqueIdentifier>{89fc701f-b9ea-4ff3-beac-199c003c4b3e}</UniqueIdentifier>
    </Filter>
    <Filter Include="Tests\Atomic">
      <UniqueIdentifier>{d266eb8f-3f48-4625-98d8-47b6cd9f13a5}</UniqueIdentifier>
    </Filter>
    <Filter Include="Tests\Maths">
      <UniqueIdentifier>{66f5995b-c1a1-4bc7-b09a-b0148613d77a}</UniqueIdentifier>
    </Filter>
    <Filter Include="Tests\Memory &amp; Iterators">
      <UniqueIdentifier>{3820f2db-3b02-48c1-ac8c-c3ee4507ee45}</UniqueIdentifier>
    </Filter>
    <Filter Include="Tests\Errors">
      <UniqueIdentifier>{2682377b-6037-4163-9097-3e3e9824e215}</UniqueIdentifier>
    </Filter>
    <Filter Include="Tests\Tasks">
      <UniqueIdentifier>{d37e1c04-f45f-4513-99cc-debbbcf7dead}</UniqueIdentifier>
    </Filter>
    <Filter Include="Tests\Misc">
      <UniqueIdentifier>{236aa242-d71f-48bd-9169-cfa7cbff9f10}</UniqueIdentifier>
    </Filter>
    <Filter Include="UnitTest++\Header Files">
      <UniqueIdentifier>{93995380-89BD-4b04-88EB-625FBE52EBFB}</UniqueIdentifier>
      <Extensions>h;hh;hpp;hxx;hm;inl;inc;xsd</Extensions>
    </Filter>
    <Filter Include="Resource Files\Arduino">
      <UniqueIdentifier>{d138997a-b860-4420-9f45-87e9e2c52f3b}</UniqueIdentifier>
    </Filter>
    <Filter Include="Tests\Callback Timers">
      <UniqueIdentifier>{dc898ba2-50f4-4c3d-abee-039670df8582}</UniqueIdentifier>
    </Filter>
    <Filter Include="UnitTest++\Header Files\Win32">
      <UniqueIdentifier>{4dd0f57a-eeab-4910-a243-42c0950f0536}</UniqueIdentifier>
    </Filter>
    <Filter Include="UnitTest++\Source Files">
      <UniqueIdentifier>{2759f13a-3c3c-4e91-a2f0-a300f1f50f77}</UniqueIdentifier>
    </Filter>
    <Filter Include="UnitTest++\Source Files\Win32">
      <UniqueIdentifier>{107d7e33-580f-4dc5-be11-a4b2076c2c10}</UniqueIdentifier>
    </Filter>
    <Filter Include="Resource Files\Scripts">
      <UniqueIdentifier>{4ee68175-3bc2-4d30-b8bf-be7261124979}</UniqueIdentifier>
    </Filter>
    <Filter Include="ETL\Messaging">
      <UniqueIdentifier>{ba688ff7-bea4-4f7e-bfab-1033d3401426}</UniqueIdentifier>
    </Filter>
    <Filter Include="ETL\Messaging\Generators">
      <UniqueIdentifier>{ba80408c-0198-432a-a213-e4e2db946aab}</UniqueIdentifier>
    </Filter>
    <Filter Include="Tests\Initializer List">
      <UniqueIdentifier>{0014395b-c658-4903-a15f-d21acb676d79}</UniqueIdentifier>
    </Filter>
    <Filter Include="Tests\Error Handler">
      <UniqueIdentifier>{69ed2e1e-f009-4a1a-abf2-a9144142b533}</UniqueIdentifier>
    </Filter>
    <Filter Include="Tests\Error Handler\Log Errors">
      <UniqueIdentifier>{78498646-3058-4d15-9d21-2243ca5d5cd4}</UniqueIdentifier>
    </Filter>
    <Filter Include="Tests\Error Handler\Exceptions">
      <UniqueIdentifier>{19d7da41-01e8-4449-8b9b-14be81447752}</UniqueIdentifier>
    </Filter>
    <Filter Include="Tests\Error Handler\Exceptions_And_Log_Errors">
      <UniqueIdentifier>{de372ec9-d193-4956-871f-065414a9d3be}</UniqueIdentifier>
    </Filter>
    <Filter Include="Tests\Syntax Checks">
      <UniqueIdentifier>{8a3300fa-c2cd-44dd-8582-692f97ec4dc0}</UniqueIdentifier>
    </Filter>
    <Filter Include="Tests\Syntax Checks\C++03">
      <UniqueIdentifier>{ca522a34-8cf0-4f64-8ca1-33f52f65a9a7}</UniqueIdentifier>
    </Filter>
    <Filter Include="Tests\Syntax Checks\C++11">
      <UniqueIdentifier>{ba2bf848-6023-4906-a0d4-14a4c8fba0e5}</UniqueIdentifier>
    </Filter>
    <Filter Include="Tests\Syntax Checks\C++14">
      <UniqueIdentifier>{527f4d9a-8968-4352-8cdf-f6ccc391dcf9}</UniqueIdentifier>
    </Filter>
    <Filter Include="Tests\Syntax Checks\C++17">
      <UniqueIdentifier>{57b110fa-b3d8-4cc4-9619-ca510a29c213}</UniqueIdentifier>
    </Filter>
    <Filter Include="Tests\Syntax Checks\Logs">
      <UniqueIdentifier>{5b76fd56-eb83-489f-b9a6-798c07c5fa76}</UniqueIdentifier>
    </Filter>
    <Filter Include="Tests\Syntax Checks\Source">
      <UniqueIdentifier>{a05ae045-3218-4ca2-9f25-08cc977898df}</UniqueIdentifier>
    </Filter>
    <Filter Include="Tests\Syntax Checks\C++20">
      <UniqueIdentifier>{3336d15c-7c22-4df0-a6b2-1eb605099a1a}</UniqueIdentifier>
    </Filter>
    <Filter Include="Tests\Messaging">
      <UniqueIdentifier>{c75cedd3-8b6c-4662-b965-aecbe7fd5d1c}</UniqueIdentifier>
    </Filter>
    <Filter Include="ETL\Private\chrono">
      <UniqueIdentifier>{46e23f29-ce01-418f-8331-9c739774414c}</UniqueIdentifier>
    </Filter>
    <Filter Include="Tests\Chrono">
      <UniqueIdentifier>{1b1afa65-108a-4665-9e74-3c67a27ff917}</UniqueIdentifier>
    </Filter>
    <Filter Include="ETL\Codecs">
      <UniqueIdentifier>{6bbca8f0-f707-45ee-9dad-6d41d401bbaf}</UniqueIdentifier>
    </Filter>
    <Filter Include="Tests\Codecs">
      <UniqueIdentifier>{9713a35d-8f0e-4722-9b15-a5c477c9ecdb}</UniqueIdentifier>
    </Filter>
    <Filter Include="Tests\Codecs\Base64">
      <UniqueIdentifier>{e2e649e4-10ee-4ed7-baa3-eb889e552ba1}</UniqueIdentifier>
    </Filter>
  </ItemGroup>
  <ItemGroup>
    <ClInclude Include="..\..\include\etl\enum_type.h">
      <Filter>ETL\Utilities</Filter>
    </ClInclude>
    <ClInclude Include="..\..\include\etl\exception.h">
      <Filter>ETL\Utilities</Filter>
    </ClInclude>
    <ClInclude Include="..\..\include\etl\function.h">
      <Filter>ETL\Utilities</Filter>
    </ClInclude>
    <ClInclude Include="..\..\include\etl\array.h">
      <Filter>ETL\Containers</Filter>
    </ClInclude>
    <ClInclude Include="..\..\include\etl\container.h">
      <Filter>ETL\Containers</Filter>
    </ClInclude>
    <ClInclude Include="..\..\include\etl\queue.h">
      <Filter>ETL\Containers</Filter>
    </ClInclude>
    <ClInclude Include="..\..\include\etl\stack.h">
      <Filter>ETL\Containers</Filter>
    </ClInclude>
    <ClInclude Include="..\..\include\etl\vector.h">
      <Filter>ETL\Containers</Filter>
    </ClInclude>
    <ClInclude Include="..\..\include\etl\largest.h">
      <Filter>ETL\Utilities</Filter>
    </ClInclude>
    <ClInclude Include="..\..\include\etl\nullptr.h">
      <Filter>ETL\Utilities</Filter>
    </ClInclude>
    <ClInclude Include="..\..\include\etl\numeric.h">
      <Filter>ETL\Utilities</Filter>
    </ClInclude>
    <ClInclude Include="..\..\include\etl\cyclic_value.h">
      <Filter>ETL\Utilities</Filter>
    </ClInclude>
    <ClInclude Include="..\..\include\etl\static_assert.h">
      <Filter>ETL\Utilities</Filter>
    </ClInclude>
    <ClInclude Include="..\..\include\etl\type_traits.h">
      <Filter>ETL\Utilities</Filter>
    </ClInclude>
    <ClInclude Include="..\..\include\etl\visitor.h">
      <Filter>ETL\Patterns</Filter>
    </ClInclude>
    <ClInclude Include="..\..\include\etl\observer.h">
      <Filter>ETL\Patterns</Filter>
    </ClInclude>
    <ClInclude Include="..\..\include\etl\functional.h">
      <Filter>ETL\Utilities</Filter>
    </ClInclude>
    <ClInclude Include="..\..\include\etl\list.h">
      <Filter>ETL\Containers</Filter>
    </ClInclude>
    <ClInclude Include="..\..\include\etl\map.h">
      <Filter>ETL\Containers</Filter>
    </ClInclude>
    <ClInclude Include="..\..\include\etl\log.h">
      <Filter>ETL\Maths</Filter>
    </ClInclude>
    <ClInclude Include="..\..\include\etl\deque.h">
      <Filter>ETL\Containers</Filter>
    </ClInclude>
    <ClInclude Include="..\..\include\etl\forward_list.h">
      <Filter>ETL\Containers</Filter>
    </ClInclude>
    <ClInclude Include="..\..\include\etl\smallest.h">
      <Filter>ETL\Utilities</Filter>
    </ClInclude>
    <ClInclude Include="..\..\include\etl\integral_limits.h">
      <Filter>ETL\Utilities</Filter>
    </ClInclude>
    <ClInclude Include="..\..\include\etl\variant.h">
      <Filter>ETL\Containers</Filter>
    </ClInclude>
    <ClInclude Include="..\..\include\etl\parameter_type.h">
      <Filter>ETL\Utilities</Filter>
    </ClInclude>
    <ClInclude Include="..\..\include\etl\alignment.h">
      <Filter>ETL\Utilities</Filter>
    </ClInclude>
    <ClInclude Include="..\..\include\etl\pool.h">
      <Filter>ETL\Containers</Filter>
    </ClInclude>
    <ClInclude Include="..\..\include\etl\power.h">
      <Filter>ETL\Maths</Filter>
    </ClInclude>
    <ClInclude Include="..\..\include\etl\fibonacci.h">
      <Filter>ETL\Maths</Filter>
    </ClInclude>
    <ClInclude Include="..\..\include\etl\factorial.h">
      <Filter>ETL\Maths</Filter>
    </ClInclude>
    <ClInclude Include="..\..\include\etl\algorithm.h">
      <Filter>ETL\Utilities</Filter>
    </ClInclude>
    <ClInclude Include="..\..\include\etl\error_handler.h">
      <Filter>ETL\Utilities</Filter>
    </ClInclude>
    <ClInclude Include="..\..\include\etl\instance_count.h">
      <Filter>ETL\Utilities</Filter>
    </ClInclude>
    <ClInclude Include="..\..\include\etl\radix.h">
      <Filter>ETL\Maths</Filter>
    </ClInclude>
    <ClInclude Include="..\..\include\etl\bloom_filter.h">
      <Filter>ETL\Containers</Filter>
    </ClInclude>
    <ClInclude Include="..\..\include\etl\fixed_iterator.h">
      <Filter>ETL\Utilities</Filter>
    </ClInclude>
    <ClInclude Include="..\..\include\etl\binary.h">
      <Filter>ETL\Utilities</Filter>
    </ClInclude>
    <ClInclude Include="..\..\include\etl\flat_map.h">
      <Filter>ETL\Containers</Filter>
    </ClInclude>
    <ClInclude Include="..\..\include\etl\flat_set.h">
      <Filter>ETL\Containers</Filter>
    </ClInclude>
    <ClInclude Include="..\..\include\etl\unordered_map.h">
      <Filter>ETL\Containers</Filter>
    </ClInclude>
    <ClInclude Include="..\..\include\etl\io_port.h">
      <Filter>ETL\Utilities</Filter>
    </ClInclude>
    <ClInclude Include="..\..\include\etl\set.h">
      <Filter>ETL\Containers</Filter>
    </ClInclude>
    <ClInclude Include="..\..\include\etl\multimap.h">
      <Filter>ETL\Containers</Filter>
    </ClInclude>
    <ClInclude Include="..\..\include\etl\multiset.h">
      <Filter>ETL\Containers</Filter>
    </ClInclude>
    <ClInclude Include="..\..\include\etl\priority_queue.h">
      <Filter>ETL\Containers</Filter>
    </ClInclude>
    <ClInclude Include="..\..\include\etl\flat_multimap.h">
      <Filter>ETL\Containers</Filter>
    </ClInclude>
    <ClInclude Include="..\..\include\etl\flat_multiset.h">
      <Filter>ETL\Containers</Filter>
    </ClInclude>
    <ClInclude Include="..\..\include\etl\intrusive_forward_list.h">
      <Filter>ETL\Containers</Filter>
    </ClInclude>
    <ClInclude Include="..\..\include\etl\char_traits.h">
      <Filter>ETL\Utilities</Filter>
    </ClInclude>
    <ClInclude Include="..\..\include\etl\intrusive_links.h">
      <Filter>ETL\Containers</Filter>
    </ClInclude>
    <ClInclude Include="..\..\include\etl\intrusive_list.h">
      <Filter>ETL\Containers</Filter>
    </ClInclude>
    <ClInclude Include="..\..\include\etl\unordered_set.h">
      <Filter>ETL\Containers</Filter>
    </ClInclude>
    <ClInclude Include="..\..\include\etl\unordered_multiset.h">
      <Filter>ETL\Containers</Filter>
    </ClInclude>
    <ClInclude Include="..\..\include\etl\debounce.h">
      <Filter>ETL\Utilities</Filter>
    </ClInclude>
    <ClInclude Include="..\..\include\etl\platform.h">
      <Filter>ETL\Utilities</Filter>
    </ClInclude>
    <ClInclude Include="..\..\include\etl\private\pvoidvector.h">
      <Filter>ETL\Private</Filter>
    </ClInclude>
    <ClInclude Include="..\..\include\etl\type_def.h">
      <Filter>ETL\Utilities</Filter>
    </ClInclude>
    <ClInclude Include="..\..\include\etl\intrusive_stack.h">
      <Filter>ETL\Containers</Filter>
    </ClInclude>
    <ClInclude Include="..\..\include\etl\utility.h">
      <Filter>ETL\Utilities</Filter>
    </ClInclude>
    <ClInclude Include="..\..\include\etl\intrusive_queue.h">
      <Filter>ETL\Containers</Filter>
    </ClInclude>
    <ClInclude Include="..\..\include\etl\unordered_multimap.h">
      <Filter>ETL\Containers</Filter>
    </ClInclude>
    <ClInclude Include="..\..\include\etl\user_type.h">
      <Filter>ETL\Utilities</Filter>
    </ClInclude>
    <ClInclude Include="..\..\include\etl\debug_count.h">
      <Filter>ETL\Utilities</Filter>
    </ClInclude>
    <ClInclude Include="..\..\include\etl\iterator.h">
      <Filter>ETL\Utilities</Filter>
    </ClInclude>
    <ClInclude Include="..\..\include\etl\memory.h">
      <Filter>ETL\Utilities</Filter>
    </ClInclude>
    <ClInclude Include="..\..\include\etl\reference_flat_map.h">
      <Filter>ETL\Containers</Filter>
    </ClInclude>
    <ClInclude Include="..\..\include\etl\reference_flat_multimap.h">
      <Filter>ETL\Containers</Filter>
    </ClInclude>
    <ClInclude Include="..\..\include\etl\reference_flat_multiset.h">
      <Filter>ETL\Containers</Filter>
    </ClInclude>
    <ClInclude Include="..\..\include\etl\reference_flat_set.h">
      <Filter>ETL\Containers</Filter>
    </ClInclude>
    <ClInclude Include="..\..\include\etl\fsm.h">
      <Filter>ETL\Frameworks</Filter>
    </ClInclude>
    <ClInclude Include="..\..\include\etl\packet.h">
      <Filter>ETL\Containers</Filter>
    </ClInclude>
    <ClInclude Include="..\..\include\etl\scheduler.h">
      <Filter>ETL\Frameworks</Filter>
    </ClInclude>
    <ClInclude Include="..\..\include\etl\task.h">
      <Filter>ETL\Frameworks</Filter>
    </ClInclude>
    <ClInclude Include="..\..\include\etl\random.h">
      <Filter>ETL\Maths</Filter>
    </ClInclude>
    <ClInclude Include="..\..\include\etl\endianness.h">
      <Filter>ETL\Utilities</Filter>
    </ClInclude>
    <ClInclude Include="..\..\include\etl\constant.h">
      <Filter>ETL\Utilities</Filter>
    </ClInclude>
    <ClInclude Include="..\..\include\etl\sqrt.h">
      <Filter>ETL\Maths</Filter>
    </ClInclude>
    <ClInclude Include="..\..\include\etl\type_lookup.h">
      <Filter>ETL\Utilities</Filter>
    </ClInclude>
    <ClInclude Include="..\..\include\etl\compare.h">
      <Filter>ETL\Utilities</Filter>
    </ClInclude>
    <ClInclude Include="..\..\include\etl\callback_timer.h">
      <Filter>ETL\Frameworks</Filter>
    </ClInclude>
    <ClInclude Include="..\..\include\etl\timer.h">
      <Filter>ETL\Frameworks</Filter>
    </ClInclude>
    <ClInclude Include="..\..\include\etl\atomic.h">
      <Filter>ETL\Utilities</Filter>
    </ClInclude>
    <ClInclude Include="..\..\include\etl\profiles\cpp03.h">
      <Filter>ETL\Profiles</Filter>
    </ClInclude>
    <ClInclude Include="..\..\include\etl\profiles\cpp11.h">
      <Filter>ETL\Profiles</Filter>
    </ClInclude>
    <ClInclude Include="..\..\include\etl\profiles\cpp14.h">
      <Filter>ETL\Profiles</Filter>
    </ClInclude>
    <ClInclude Include="..\..\include\etl\profiles\armv5.h">
      <Filter>ETL\Profiles</Filter>
    </ClInclude>
    <ClInclude Include="..\..\include\etl\profiles\armv6.h">
      <Filter>ETL\Profiles</Filter>
    </ClInclude>
    <ClInclude Include="..\..\include\etl\profiles\ticc.h">
      <Filter>ETL\Profiles</Filter>
    </ClInclude>
    <ClInclude Include="..\..\include\etl\profiles\gcc_generic.h">
      <Filter>ETL\Profiles</Filter>
    </ClInclude>
    <ClInclude Include="..\..\include\etl\profiles\gcc_linux_x86.h">
      <Filter>ETL\Profiles</Filter>
    </ClInclude>
    <ClInclude Include="..\..\include\etl\profiles\gcc_windows_x86.h">
      <Filter>ETL\Profiles</Filter>
    </ClInclude>
    <ClInclude Include="..\..\include\etl\profiles\arduino_arm.h">
      <Filter>ETL\Profiles</Filter>
    </ClInclude>
    <ClInclude Include="..\..\include\etl\profiles\msvc_x86.h">
      <Filter>ETL\Profiles</Filter>
    </ClInclude>
    <ClInclude Include="..\..\include\etl\atomic\atomic_arm.h">
      <Filter>ETL\Utilities\Atomic</Filter>
    </ClInclude>
    <ClInclude Include="..\..\include\etl\variant_pool.h">
      <Filter>ETL\Containers</Filter>
    </ClInclude>
    <ClInclude Include="..\..\include\etl\array_view.h">
      <Filter>ETL\Containers</Filter>
    </ClInclude>
    <ClInclude Include="..\..\include\etl\array_wrapper.h">
      <Filter>ETL\Containers</Filter>
    </ClInclude>
    <ClInclude Include="..\..\include\etl\version.h">
      <Filter>ETL\Utilities</Filter>
    </ClInclude>
    <ClInclude Include="..\..\include\etl\atomic\atomic_std.h">
      <Filter>ETL\Utilities\Atomic</Filter>
    </ClInclude>
    <ClInclude Include="..\..\include\etl\atomic\atomic_gcc_sync.h">
      <Filter>ETL\Utilities\Atomic</Filter>
    </ClInclude>
    <ClInclude Include="..\..\include\etl\queue_mpmc_mutex.h">
      <Filter>ETL\Containers</Filter>
    </ClInclude>
    <ClInclude Include="..\..\include\etl\queue_spsc_isr.h">
      <Filter>ETL\Containers</Filter>
    </ClInclude>
    <ClInclude Include="..\..\include\etl\queue_spsc_atomic.h">
      <Filter>ETL\Containers</Filter>
    </ClInclude>
    <ClInclude Include="..\..\include\etl\mutex\mutex_gcc_sync.h">
      <Filter>ETL\Utilities\Mutex</Filter>
    </ClInclude>
    <ClInclude Include="..\..\include\etl\mutex\mutex_std.h">
      <Filter>ETL\Utilities\Mutex</Filter>
    </ClInclude>
    <ClInclude Include="..\..\include\etl\mutex\mutex_arm.h">
      <Filter>ETL\Utilities\Mutex</Filter>
    </ClInclude>
    <ClInclude Include="..\..\include\etl\mutex.h">
      <Filter>ETL\Utilities</Filter>
    </ClInclude>
    <ClInclude Include="..\..\include\etl\combinations.h">
      <Filter>ETL\Maths</Filter>
    </ClInclude>
    <ClInclude Include="..\..\include\etl\permutations.h">
      <Filter>ETL\Maths</Filter>
    </ClInclude>
    <ClInclude Include="..\..\include\etl\type_select.h">
      <Filter>ETL\Utilities</Filter>
    </ClInclude>
    <ClInclude Include="..\..\include\etl\memory_model.h">
      <Filter>ETL\Utilities</Filter>
    </ClInclude>
    <ClInclude Include="..\..\include\etl\ratio.h">
      <Filter>ETL\Maths</Filter>
    </ClInclude>
    <ClInclude Include="..\..\include\etl\profiles\segger_gcc_stlport.h">
      <Filter>ETL\Profiles</Filter>
    </ClInclude>
    <ClInclude Include="..\..\include\etl\private\vector_base.h">
      <Filter>ETL\Private</Filter>
    </ClInclude>
    <ClInclude Include="..\..\include\etl\profiles\armv5_no_stl.h">
      <Filter>ETL\Profiles</Filter>
    </ClInclude>
    <ClInclude Include="..\..\include\etl\profiles\armv6_no_stl.h">
      <Filter>ETL\Profiles</Filter>
    </ClInclude>
    <ClInclude Include="..\..\include\etl\profiles\cpp03_no_stl.h">
      <Filter>ETL\Profiles</Filter>
    </ClInclude>
    <ClInclude Include="..\..\include\etl\profiles\cpp11_no_stl.h">
      <Filter>ETL\Profiles</Filter>
    </ClInclude>
    <ClInclude Include="..\..\include\etl\profiles\cpp14_no_stl.h">
      <Filter>ETL\Profiles</Filter>
    </ClInclude>
    <ClInclude Include="..\..\include\etl\math_constants.h">
      <Filter>ETL\Maths</Filter>
    </ClInclude>
    <ClInclude Include="..\..\include\etl\bit_stream.h">
      <Filter>ETL\Utilities</Filter>
    </ClInclude>
    <ClInclude Include="..\..\include\etl\private\ivectorpointer.h">
      <Filter>ETL\Private</Filter>
    </ClInclude>
    <ClInclude Include="..\..\include\etl\private\minmax_pop.h">
      <Filter>ETL\Private</Filter>
    </ClInclude>
    <ClInclude Include="..\..\include\etl\private\minmax_push.h">
      <Filter>ETL\Private</Filter>
    </ClInclude>
    <ClInclude Include="..\..\include\etl\state_chart.h">
      <Filter>ETL\Frameworks</Filter>
    </ClInclude>
    <ClInclude Include="..\..\include\etl\pseudo_moving_average.h">
      <Filter>ETL\Maths</Filter>
    </ClInclude>
    <ClInclude Include="..\..\include\etl\scaled_rounding.h">
      <Filter>ETL\Maths</Filter>
    </ClInclude>
    <ClInclude Include="..\..\include\etl\absolute.h">
      <Filter>ETL\Maths</Filter>
    </ClInclude>
    <ClInclude Include="..\..\include\etl\callback_service.h">
      <Filter>ETL\Frameworks</Filter>
    </ClInclude>
    <ClInclude Include="..\..\include\etl\queue_spsc_locked.h">
      <Filter>ETL\Containers</Filter>
    </ClInclude>
    <ClInclude Include="..\..\include\etl\negative.h">
      <Filter>ETL\Utilities</Filter>
    </ClInclude>
    <ClInclude Include="..\..\include\etl\private\to_string_helper.h">
      <Filter>ETL\Private</Filter>
    </ClInclude>
    <ClInclude Include="..\..\include\etl\multi_array.h">
      <Filter>ETL\Containers</Filter>
    </ClInclude>
    <ClInclude Include="..\..\include\etl\delegate.h">
      <Filter>ETL\Utilities</Filter>
    </ClInclude>
    <ClInclude Include="..\..\include\etl\delegate_service.h">
      <Filter>ETL\Frameworks</Filter>
    </ClInclude>
    <ClInclude Include="..\..\include\etl\string_view.h">
      <Filter>ETL\Strings</Filter>
    </ClInclude>
    <ClInclude Include="..\..\include\etl\u16string.h">
      <Filter>ETL\Strings</Filter>
    </ClInclude>
    <ClInclude Include="..\..\include\etl\u32string.h">
      <Filter>ETL\Strings</Filter>
    </ClInclude>
    <ClInclude Include="..\..\include\etl\wstring.h">
      <Filter>ETL\Strings</Filter>
    </ClInclude>
    <ClInclude Include="..\..\include\etl\to_string.h">
      <Filter>ETL\Strings</Filter>
    </ClInclude>
    <ClInclude Include="..\..\include\etl\to_u16string.h">
      <Filter>ETL\Strings</Filter>
    </ClInclude>
    <ClInclude Include="..\..\include\etl\to_u32string.h">
      <Filter>ETL\Strings</Filter>
    </ClInclude>
    <ClInclude Include="..\..\include\etl\to_wstring.h">
      <Filter>ETL\Strings</Filter>
    </ClInclude>
    <ClInclude Include="..\..\include\etl\wformat_spec.h">
      <Filter>ETL\Strings</Filter>
    </ClInclude>
    <ClInclude Include="..\..\include\etl\u32format_spec.h">
      <Filter>ETL\Strings</Filter>
    </ClInclude>
    <ClInclude Include="..\..\include\etl\u16format_spec.h">
      <Filter>ETL\Strings</Filter>
    </ClInclude>
    <ClInclude Include="..\..\include\etl\format_spec.h">
      <Filter>ETL\Strings</Filter>
    </ClInclude>
    <ClInclude Include="..\..\include\etl\basic_format_spec.h">
      <Filter>ETL\Strings</Filter>
    </ClInclude>
    <ClInclude Include="..\..\include\etl\basic_string.h">
      <Filter>ETL\Strings</Filter>
    </ClInclude>
    <ClInclude Include="..\..\include\etl\macros.h">
      <Filter>ETL\Utilities</Filter>
    </ClInclude>
    <ClInclude Include="..\..\include\etl\profiles\armv7.h">
      <Filter>ETL\Profiles</Filter>
    </ClInclude>
    <ClInclude Include="..\..\include\etl\profiles\armv7_no_stl.h">
      <Filter>ETL\Profiles</Filter>
    </ClInclude>
    <ClInclude Include="..\..\include\etl\profiles\clang_generic.h">
      <Filter>ETL\Profiles</Filter>
    </ClInclude>
    <ClInclude Include="..\..\include\etl\profiles\cpp17.h">
      <Filter>ETL\Profiles</Filter>
    </ClInclude>
    <ClInclude Include="..\..\include\etl\profiles\cpp17_no_stl.h">
      <Filter>ETL\Profiles</Filter>
    </ClInclude>
    <ClInclude Include="..\..\include\etl\indirect_vector.h">
      <Filter>ETL\Containers</Filter>
    </ClInclude>
    <ClInclude Include="..\..\include\etl\profiles\determine_compiler_version.h">
      <Filter>ETL\Profiles</Filter>
    </ClInclude>
    <ClInclude Include="..\..\include\etl\profiles\determine_compiler.h">
      <Filter>ETL\Profiles</Filter>
    </ClInclude>
    <ClInclude Include="..\..\include\etl\profiles\determine_compiler_language_support.h">
      <Filter>ETL\Profiles</Filter>
    </ClInclude>
    <ClInclude Include="..\..\include\etl\private\choose_namespace.h">
      <Filter>ETL\Private</Filter>
    </ClInclude>
    <ClInclude Include="..\..\include\etl\limits.h">
      <Filter>ETL\Utilities</Filter>
    </ClInclude>
    <ClInclude Include="..\..\include\etl\mutex\mutex_freertos.h">
      <Filter>ETL\Utilities\Mutex</Filter>
    </ClInclude>
    <ClInclude Include="..\..\include\etl\null_type.h">
      <Filter>ETL\Utilities</Filter>
    </ClInclude>
    <ClInclude Include="..\..\include\etl\span.h">
      <Filter>ETL\Containers</Filter>
    </ClInclude>
    <ClInclude Include="..\..\include\etl\profiles\determine_development_os.h">
      <Filter>ETL\Profiles</Filter>
    </ClInclude>
    <ClInclude Include="..\..\include\etl\profiles\msvc_x86_no_stl.h">
      <Filter>ETL\Profiles</Filter>
    </ClInclude>
    <ClInclude Include="..\..\include\etl\profiles\ticc_no_stl.h">
      <Filter>ETL\Profiles</Filter>
    </ClInclude>
    <ClInclude Include="..\..\include\etl\profiles\gcc_windows_x86_no_stl.h">
      <Filter>ETL\Profiles</Filter>
    </ClInclude>
    <ClInclude Include="..\..\include\etl\profiles\gcc_linux_x86_no_stl.h">
      <Filter>ETL\Profiles</Filter>
    </ClInclude>
    <ClInclude Include="..\..\include\etl\profiles\gcc_generic_no_stl.h">
      <Filter>ETL\Profiles</Filter>
    </ClInclude>
    <ClInclude Include="..\..\include\etl\profiles\clang_generic_no_stl.h">
      <Filter>ETL\Profiles</Filter>
    </ClInclude>
    <ClInclude Include="..\..\include\etl\generators\largest_generator.h">
      <Filter>ETL\Utilities\Generators</Filter>
    </ClInclude>
    <ClInclude Include="..\..\include\etl\generators\smallest_generator.h">
      <Filter>ETL\Utilities\Generators</Filter>
    </ClInclude>
    <ClInclude Include="..\..\include\etl\generators\type_lookup_generator.h">
      <Filter>ETL\Utilities\Generators</Filter>
    </ClInclude>
    <ClInclude Include="..\..\include\etl\generators\type_select_generator.h">
      <Filter>ETL\Utilities\Generators</Filter>
    </ClInclude>
    <ClInclude Include="..\..\include\etl\generators\type_traits_generator.h">
      <Filter>ETL\Utilities\Generators</Filter>
    </ClInclude>
    <ClInclude Include="..\..\include\etl\generators\fsm_generator.h">
      <Filter>ETL\Frameworks\Generators</Filter>
    </ClInclude>
    <ClInclude Include="..\..\include\etl\generators\variant_pool_generator.h">
      <Filter>ETL\Containers\Generators</Filter>
    </ClInclude>
    <ClInclude Include="..\..\include\etl\parameter_pack.h">
      <Filter>ETL\Utilities</Filter>
    </ClInclude>
    <ClInclude Include="..\..\include\etl\string_stream.h">
      <Filter>ETL\Strings</Filter>
    </ClInclude>
    <ClInclude Include="..\..\include\etl\wstring_stream.h">
      <Filter>ETL\Strings</Filter>
    </ClInclude>
    <ClInclude Include="..\..\include\etl\u16string_stream.h">
      <Filter>ETL\Strings</Filter>
    </ClInclude>
    <ClInclude Include="..\..\include\etl\u32string_stream.h">
      <Filter>ETL\Strings</Filter>
    </ClInclude>
    <ClInclude Include="..\..\include\etl\basic_string_stream.h">
      <Filter>ETL\Strings</Filter>
    </ClInclude>
    <ClInclude Include="..\..\include\etl\string_utilities.h">
      <Filter>ETL\Strings</Filter>
    </ClInclude>
    <ClInclude Include="..\..\include\etl\bresenham_line.h">
      <Filter>ETL\Pseudo Containers</Filter>
    </ClInclude>
    <ClInclude Include="..\..\include\etl\string.h">
      <Filter>ETL\Strings</Filter>
    </ClInclude>
    <ClInclude Include="..\..\include\etl\circular_buffer.h">
      <Filter>ETL\Containers</Filter>
    </ClInclude>
    <ClInclude Include="..\..\include\etl\flags.h">
      <Filter>ETL\Utilities</Filter>
    </ClInclude>
    <ClInclude Include="..\..\include\etl\atomic\atomic_clang_sync.h">
      <Filter>ETL\Utilities\Atomic</Filter>
    </ClInclude>
    <ClInclude Include="..\..\include\etl\buffer_descriptors.h">
      <Filter>ETL\Containers</Filter>
    </ClInclude>
    <ClInclude Include="..\..\include\etl\placement_new.h">
      <Filter>ETL\Utilities</Filter>
    </ClInclude>
    <ClInclude Include="..\..\include\etl\mutex\mutex_clang_sync.h">
      <Filter>ETL\Utilities\Mutex</Filter>
    </ClInclude>
    <ClInclude Include="..\..\arduino\Embedded_Template_Library.h">
      <Filter>ETL\Arduino</Filter>
    </ClInclude>
    <ClInclude Include="..\..\include\etl\multi_range.h">
      <Filter>ETL\Utilities</Filter>
    </ClInclude>
    <ClInclude Include="..\..\include\etl\generic_pool.h">
      <Filter>ETL\Containers</Filter>
    </ClInclude>
    <ClInclude Include="..\..\include\etl\ipool.h">
      <Filter>ETL\Containers</Filter>
    </ClInclude>
    <ClInclude Include="..\..\include\etl\file_error_numbers.h">
      <Filter>ETL\Utilities</Filter>
    </ClInclude>
    <ClInclude Include="..\..\include\etl\reference_counted_object.h">
      <Filter>ETL\Utilities</Filter>
    </ClInclude>
    <ClInclude Include="..\..\include\etl\fixed_sized_memory_block_allocator.h">
      <Filter>ETL\Containers</Filter>
    </ClInclude>
    <ClInclude Include="..\..\include\etl\queue_lockable.h">
      <Filter>ETL\Containers</Filter>
    </ClInclude>
    <ClInclude Include="..\..\include\etl\successor.h">
      <Filter>ETL\Patterns</Filter>
    </ClInclude>
    <ClInclude Include="..\..\include\etl\imemory_block_allocator.h">
      <Filter>ETL\Containers</Filter>
    </ClInclude>
    <ClInclude Include="..\..\include\etl\private\crc_implementation.h">
      <Filter>ETL\Private</Filter>
    </ClInclude>
    <ClInclude Include="..\..\include\etl\private\crc_parameters.h">
      <Filter>ETL\Private</Filter>
    </ClInclude>
    <ClInclude Include="..\..\include\etl\correlation.h">
      <Filter>ETL\Maths</Filter>
    </ClInclude>
    <ClInclude Include="..\..\include\etl\covariance.h">
      <Filter>ETL\Maths</Filter>
    </ClInclude>
    <ClInclude Include="..\..\include\etl\histogram.h">
      <Filter>ETL\Maths</Filter>
    </ClInclude>
    <ClInclude Include="..\..\include\etl\standard_deviation.h">
      <Filter>ETL\Maths</Filter>
    </ClInclude>
    <ClInclude Include="..\..\include\etl\variance.h">
      <Filter>ETL\Maths</Filter>
    </ClInclude>
    <ClInclude Include="..\..\include\etl\gamma.h">
      <Filter>ETL\Maths</Filter>
    </ClInclude>
    <ClInclude Include="..\..\include\etl\rms.h">
      <Filter>ETL\Maths</Filter>
    </ClInclude>
    <ClInclude Include="..\..\include\etl\threshold.h">
      <Filter>ETL\Maths</Filter>
    </ClInclude>
    <ClInclude Include="..\..\include\etl\quantize.h">
      <Filter>ETL\Maths</Filter>
    </ClInclude>
    <ClInclude Include="..\..\include\etl\invert.h">
      <Filter>ETL\Maths</Filter>
    </ClInclude>
    <ClInclude Include="..\..\include\etl\mean.h">
      <Filter>ETL\Maths</Filter>
    </ClInclude>
    <ClInclude Include="..\..\include\etl\limiter.h">
      <Filter>ETL\Maths</Filter>
    </ClInclude>
    <ClInclude Include="..\..\include\etl\rescale.h">
      <Filter>ETL\Maths</Filter>
    </ClInclude>
    <ClInclude Include="..\..\include\etl\hfsm.h">
      <Filter>ETL\Frameworks</Filter>
    </ClInclude>
    <ClInclude Include="..\..\include\etl\private\variant_legacy.h">
      <Filter>ETL\Private</Filter>
    </ClInclude>
    <ClInclude Include="..\..\include\etl\private\variant_variadic.h">
      <Filter>ETL\Private</Filter>
    </ClInclude>
    <ClInclude Include="..\..\include\etl\mem_cast.h">
      <Filter>ETL\Utilities</Filter>
    </ClInclude>
    <ClInclude Include="..\..\include\etl\bip_buffer_spsc_atomic.h">
      <Filter>ETL\Containers</Filter>
    </ClInclude>
    <ClInclude Include="..\..\include\etl\private\variant_legacy.h">
      <Filter>ETL\Private</Filter>
    </ClInclude>
    <ClInclude Include="..\..\include\etl\overload.h">
      <Filter>ETL\Patterns</Filter>
    </ClInclude>
    <ClInclude Include="..\..\include\etl\overload.h">
      <Filter>ETL\Patterns</Filter>
    </ClInclude>
    <ClInclude Include="..\..\include\etl\byte_stream.h">
      <Filter>ETL\Utilities</Filter>
    </ClInclude>
    <ClInclude Include="..\..\include\etl\result.h">
      <Filter>ETL\Utilities</Filter>
    </ClInclude>
    <ClInclude Include="..\..\include\etl\multi_vector.h">
      <Filter>ETL\Containers</Filter>
    </ClInclude>
    <ClInclude Include="..\..\include\etl\mutex\mutex_cmsis_os2.h">
      <Filter>ETL\Utilities\Mutex</Filter>
    </ClInclude>
    <ClInclude Include="..\..\include\etl\multi_span.h">
      <Filter>ETL\Containers</Filter>
    </ClInclude>
    <ClInclude Include="..\..\include\etl\nth_type.h">
      <Filter>ETL\Utilities</Filter>
    </ClInclude>
    <ClInclude Include="..\..\include\etl\private\comparator_is_transparent.h">
      <Filter>ETL\Private</Filter>
    </ClInclude>
    <ClInclude Include="..\..\include\etl\callback_timer_atomic.h">
      <Filter>ETL\Frameworks</Filter>
    </ClInclude>
    <ClInclude Include="..\..\include\etl\callback_timer_locked.h">
      <Filter>ETL\Frameworks</Filter>
    </ClInclude>
    <ClInclude Include="..\..\include\etl\private\delegate_cpp03.h">
      <Filter>ETL\Private</Filter>
    </ClInclude>
    <ClInclude Include="..\..\include\etl\private\delegate_cpp11.h">
      <Filter>ETL\Private</Filter>
    </ClInclude>
    <ClInclude Include="..\..\include\etl\bit.h">
      <Filter>ETL\Utilities</Filter>
    </ClInclude>
    <ClInclude Include="..\..\include\etl\unaligned_type.h">
      <Filter>ETL\Utilities</Filter>
    </ClInclude>
    <ClInclude Include="..\..\include\etl\crc.h">
      <Filter>ETL\Maths\CRC</Filter>
    </ClInclude>
    <ClInclude Include="..\..\include\etl\crc8_ccitt.h">
      <Filter>ETL\Maths\CRC</Filter>
    </ClInclude>
    <ClInclude Include="..\..\include\etl\crc8_cdma2000.h">
      <Filter>ETL\Maths\CRC</Filter>
    </ClInclude>
    <ClInclude Include="..\..\include\etl\crc8_darc.h">
      <Filter>ETL\Maths\CRC</Filter>
    </ClInclude>
    <ClInclude Include="..\..\include\etl\crc8_dvbs2.h">
      <Filter>ETL\Maths\CRC</Filter>
    </ClInclude>
    <ClInclude Include="..\..\include\etl\crc8_ebu.h">
      <Filter>ETL\Maths\CRC</Filter>
    </ClInclude>
    <ClInclude Include="..\..\include\etl\crc8_icode.h">
      <Filter>ETL\Maths\CRC</Filter>
    </ClInclude>
    <ClInclude Include="..\..\include\etl\crc8_itu.h">
      <Filter>ETL\Maths\CRC</Filter>
    </ClInclude>
    <ClInclude Include="..\..\include\etl\crc8_maxim.h">
      <Filter>ETL\Maths\CRC</Filter>
    </ClInclude>
    <ClInclude Include="..\..\include\etl\crc8_rohc.h">
      <Filter>ETL\Maths\CRC</Filter>
    </ClInclude>
    <ClInclude Include="..\..\include\etl\crc8_wcdma.h">
      <Filter>ETL\Maths\CRC</Filter>
    </ClInclude>
    <ClInclude Include="..\..\include\etl\crc16.h">
      <Filter>ETL\Maths\CRC</Filter>
    </ClInclude>
    <ClInclude Include="..\..\include\etl\crc16_a.h">
      <Filter>ETL\Maths\CRC</Filter>
    </ClInclude>
    <ClInclude Include="..\..\include\etl\crc16_arc.h">
      <Filter>ETL\Maths\CRC</Filter>
    </ClInclude>
    <ClInclude Include="..\..\include\etl\crc16_aug_ccitt.h">
      <Filter>ETL\Maths\CRC</Filter>
    </ClInclude>
    <ClInclude Include="..\..\include\etl\crc16_buypass.h">
      <Filter>ETL\Maths\CRC</Filter>
    </ClInclude>
    <ClInclude Include="..\..\include\etl\crc16_ccitt.h">
      <Filter>ETL\Maths\CRC</Filter>
    </ClInclude>
    <ClInclude Include="..\..\include\etl\crc16_cdma2000.h">
      <Filter>ETL\Maths\CRC</Filter>
    </ClInclude>
    <ClInclude Include="..\..\include\etl\crc16_dds110.h">
      <Filter>ETL\Maths\CRC</Filter>
    </ClInclude>
    <ClInclude Include="..\..\include\etl\crc16_dectr.h">
      <Filter>ETL\Maths\CRC</Filter>
    </ClInclude>
    <ClInclude Include="..\..\include\etl\crc16_dectx.h">
      <Filter>ETL\Maths\CRC</Filter>
    </ClInclude>
    <ClInclude Include="..\..\include\etl\crc16_dnp.h">
      <Filter>ETL\Maths\CRC</Filter>
    </ClInclude>
    <ClInclude Include="..\..\include\etl\crc16_en13757.h">
      <Filter>ETL\Maths\CRC</Filter>
    </ClInclude>
    <ClInclude Include="..\..\include\etl\crc16_genibus.h">
      <Filter>ETL\Maths\CRC</Filter>
    </ClInclude>
    <ClInclude Include="..\..\include\etl\crc16_kermit.h">
      <Filter>ETL\Maths\CRC</Filter>
    </ClInclude>
    <ClInclude Include="..\..\include\etl\crc16_maxim.h">
      <Filter>ETL\Maths\CRC</Filter>
    </ClInclude>
    <ClInclude Include="..\..\include\etl\crc16_mcrf4xx.h">
      <Filter>ETL\Maths\CRC</Filter>
    </ClInclude>
    <ClInclude Include="..\..\include\etl\crc16_modbus.h">
      <Filter>ETL\Maths\CRC</Filter>
    </ClInclude>
    <ClInclude Include="..\..\include\etl\crc16_profibus.h">
      <Filter>ETL\Maths\CRC</Filter>
    </ClInclude>
    <ClInclude Include="..\..\include\etl\crc16_riello.h">
      <Filter>ETL\Maths\CRC</Filter>
    </ClInclude>
    <ClInclude Include="..\..\include\etl\crc16_t10dif.h">
      <Filter>ETL\Maths\CRC</Filter>
    </ClInclude>
    <ClInclude Include="..\..\include\etl\crc16_teledisk.h">
      <Filter>ETL\Maths\CRC</Filter>
    </ClInclude>
    <ClInclude Include="..\..\include\etl\crc16_tms37157.h">
      <Filter>ETL\Maths\CRC</Filter>
    </ClInclude>
    <ClInclude Include="..\..\include\etl\crc16_usb.h">
      <Filter>ETL\Maths\CRC</Filter>
    </ClInclude>
    <ClInclude Include="..\..\include\etl\crc16_x25.h">
      <Filter>ETL\Maths\CRC</Filter>
    </ClInclude>
    <ClInclude Include="..\..\include\etl\crc16_xmodem.h">
      <Filter>ETL\Maths\CRC</Filter>
    </ClInclude>
    <ClInclude Include="..\..\include\etl\crc32.h">
      <Filter>ETL\Maths\CRC</Filter>
    </ClInclude>
    <ClInclude Include="..\..\include\etl\crc32_bzip2.h">
      <Filter>ETL\Maths\CRC</Filter>
    </ClInclude>
    <ClInclude Include="..\..\include\etl\crc32_c.h">
      <Filter>ETL\Maths\CRC</Filter>
    </ClInclude>
    <ClInclude Include="..\..\include\etl\crc32_d.h">
      <Filter>ETL\Maths\CRC</Filter>
    </ClInclude>
    <ClInclude Include="..\..\include\etl\crc32_jamcrc.h">
      <Filter>ETL\Maths\CRC</Filter>
    </ClInclude>
    <ClInclude Include="..\..\include\etl\crc32_mpeg2.h">
      <Filter>ETL\Maths\CRC</Filter>
    </ClInclude>
    <ClInclude Include="..\..\include\etl\crc32_posix.h">
      <Filter>ETL\Maths\CRC</Filter>
    </ClInclude>
    <ClInclude Include="..\..\include\etl\crc32_q.h">
      <Filter>ETL\Maths\CRC</Filter>
    </ClInclude>
    <ClInclude Include="..\..\include\etl\crc32_xfer.h">
      <Filter>ETL\Maths\CRC</Filter>
    </ClInclude>
    <ClInclude Include="..\..\include\etl\crc64_ecma.h">
      <Filter>ETL\Maths\CRC</Filter>
    </ClInclude>
    <ClInclude Include="..\..\include\etl\checksum.h">
      <Filter>ETL\Maths\Hash</Filter>
    </ClInclude>
    <ClInclude Include="..\..\include\etl\fnv_1.h">
      <Filter>ETL\Maths\Hash</Filter>
    </ClInclude>
    <ClInclude Include="..\..\include\etl\frame_check_sequence.h">
      <Filter>ETL\Maths\Hash</Filter>
    </ClInclude>
    <ClInclude Include="..\..\include\etl\hash.h">
      <Filter>ETL\Maths\Hash</Filter>
    </ClInclude>
    <ClInclude Include="..\..\include\etl\ihash.h">
      <Filter>ETL\Maths\Hash</Filter>
    </ClInclude>
    <ClInclude Include="..\..\include\etl\jenkins.h">
      <Filter>ETL\Maths\Hash</Filter>
    </ClInclude>
    <ClInclude Include="..\..\include\etl\murmur3.h">
      <Filter>ETL\Maths\Hash</Filter>
    </ClInclude>
    <ClInclude Include="..\..\include\etl\pearson.h">
      <Filter>ETL\Maths\Hash</Filter>
    </ClInclude>
    <ClInclude Include="..\murmurhash3.h">
      <Filter>Tests\Test Support</Filter>
    </ClInclude>
    <ClInclude Include="..\iterators_for_unit_tests.h">
      <Filter>Tests\Test Support</Filter>
    </ClInclude>
    <ClInclude Include="..\etl_profile.h">
      <Filter>Tests\Test Support</Filter>
    </ClInclude>
    <ClInclude Include="..\unit_test_framework.h">
      <Filter>Tests\Test Support</Filter>
    </ClInclude>
    <ClInclude Include="..\data.h">
      <Filter>Tests\Test Support</Filter>
    </ClInclude>
    <ClInclude Include="..\..\include\etl\profiles\determine_builtin_support.h">
      <Filter>ETL\Profiles</Filter>
    </ClInclude>
    <ClInclude Include="..\..\include\etl\singleton.h">
      <Filter>ETL\Patterns</Filter>
    </ClInclude>
    <ClInclude Include="..\..\include\etl\initializer_list.h">
      <Filter>ETL\Utilities</Filter>
    </ClInclude>
    <ClInclude Include="..\..\include\etl\byte.h">
      <Filter>ETL\Utilities</Filter>
    </ClInclude>
    <ClInclude Include="..\..\include\etl\callback_timer_interrupt.h">
      <Filter>ETL\Frameworks</Filter>
    </ClInclude>
    <ClInclude Include="..\unittest++\AssertException.h">
      <Filter>UnitTest++\Header Files</Filter>
    </ClInclude>
    <ClInclude Include="..\unittest++\CheckMacros.h">
      <Filter>UnitTest++\Header Files</Filter>
    </ClInclude>
    <ClInclude Include="..\unittest++\Checks.h">
      <Filter>UnitTest++\Header Files</Filter>
    </ClInclude>
    <ClInclude Include="..\unittest++\CompositeTestReporter.h">
      <Filter>UnitTest++\Header Files</Filter>
    </ClInclude>
    <ClInclude Include="..\unittest++\Config.h">
      <Filter>UnitTest++\Header Files</Filter>
    </ClInclude>
    <ClInclude Include="..\unittest++\CurrentTest.h">
      <Filter>UnitTest++\Header Files</Filter>
    </ClInclude>
    <ClInclude Include="..\unittest++\DeferredTestReporter.h">
      <Filter>UnitTest++\Header Files</Filter>
    </ClInclude>
    <ClInclude Include="..\unittest++\DeferredTestResult.h">
      <Filter>UnitTest++\Header Files</Filter>
    </ClInclude>
    <ClInclude Include="..\unittest++\ExceptionMacros.h">
      <Filter>UnitTest++\Header Files</Filter>
    </ClInclude>
    <ClInclude Include="..\unittest++\ExecuteTest.h">
      <Filter>UnitTest++\Header Files</Filter>
    </ClInclude>
    <ClInclude Include="..\unittest++\HelperMacros.h">
      <Filter>UnitTest++\Header Files</Filter>
    </ClInclude>
    <ClInclude Include="..\unittest++\MemoryOutStream.h">
      <Filter>UnitTest++\Header Files</Filter>
    </ClInclude>
    <ClInclude Include="..\unittest++\ReportAssert.h">
      <Filter>UnitTest++\Header Files</Filter>
    </ClInclude>
    <ClInclude Include="..\unittest++\ReportAssertImpl.h">
      <Filter>UnitTest++\Header Files</Filter>
    </ClInclude>
    <ClInclude Include="..\unittest++\RequiredCheckException.h">
      <Filter>UnitTest++\Header Files</Filter>
    </ClInclude>
    <ClInclude Include="..\unittest++\RequiredCheckTestReporter.h">
      <Filter>UnitTest++\Header Files</Filter>
    </ClInclude>
    <ClInclude Include="..\unittest++\RequireMacros.h">
      <Filter>UnitTest++\Header Files</Filter>
    </ClInclude>
    <ClInclude Include="..\unittest++\Test.h">
      <Filter>UnitTest++\Header Files</Filter>
    </ClInclude>
    <ClInclude Include="..\unittest++\TestDetails.h">
      <Filter>UnitTest++\Header Files</Filter>
    </ClInclude>
    <ClInclude Include="..\unittest++\TestList.h">
      <Filter>UnitTest++\Header Files</Filter>
    </ClInclude>
    <ClInclude Include="..\unittest++\TestMacros.h">
      <Filter>UnitTest++\Header Files</Filter>
    </ClInclude>
    <ClInclude Include="..\unittest++\TestReporter.h">
      <Filter>UnitTest++\Header Files</Filter>
    </ClInclude>
    <ClInclude Include="..\unittest++\TestReporterStdout.h">
      <Filter>UnitTest++\Header Files</Filter>
    </ClInclude>
    <ClInclude Include="..\unittest++\TestResults.h">
      <Filter>UnitTest++\Header Files</Filter>
    </ClInclude>
    <ClInclude Include="..\unittest++\TestRunner.h">
      <Filter>UnitTest++\Header Files</Filter>
    </ClInclude>
    <ClInclude Include="..\unittest++\TestSuite.h">
      <Filter>UnitTest++\Header Files</Filter>
    </ClInclude>
    <ClInclude Include="..\unittest++\ThrowingTestReporter.h">
      <Filter>UnitTest++\Header Files</Filter>
    </ClInclude>
    <ClInclude Include="..\unittest++\TimeConstraint.h">
      <Filter>UnitTest++\Header Files</Filter>
    </ClInclude>
    <ClInclude Include="..\unittest++\TimeHelpers.h">
      <Filter>UnitTest++\Header Files</Filter>
    </ClInclude>
    <ClInclude Include="..\unittest++\UnitTest++.h">
      <Filter>UnitTest++\Header Files</Filter>
    </ClInclude>
    <ClInclude Include="..\unittest++\UnitTestPP.h">
      <Filter>UnitTest++\Header Files</Filter>
    </ClInclude>
    <ClInclude Include="..\unittest++\XmlTestReporter.h">
      <Filter>UnitTest++\Header Files</Filter>
    </ClInclude>
    <ClInclude Include="..\unittest++\Win32\TimeHelpers.h">
      <Filter>UnitTest++\Header Files\Win32</Filter>
    </ClInclude>
    <ClInclude Include="..\..\include\etl\ireference_counted_message_pool.h">
      <Filter>ETL\Messaging</Filter>
    </ClInclude>
    <ClInclude Include="..\..\include\etl\message.h">
      <Filter>ETL\Messaging</Filter>
    </ClInclude>
    <ClInclude Include="..\..\include\etl\message_bus.h">
      <Filter>ETL\Messaging</Filter>
    </ClInclude>
    <ClInclude Include="..\..\include\etl\message_packet.h">
      <Filter>ETL\Messaging</Filter>
    </ClInclude>
    <ClInclude Include="..\..\include\etl\message_router.h">
      <Filter>ETL\Messaging</Filter>
    </ClInclude>
    <ClInclude Include="..\..\include\etl\message_router_registry.h">
      <Filter>ETL\Messaging</Filter>
    </ClInclude>
    <ClInclude Include="..\..\include\etl\message_timer.h">
      <Filter>ETL\Messaging</Filter>
    </ClInclude>
    <ClInclude Include="..\..\include\etl\message_timer_atomic.h">
      <Filter>ETL\Messaging</Filter>
    </ClInclude>
    <ClInclude Include="..\..\include\etl\message_timer_interrupt.h">
      <Filter>ETL\Messaging</Filter>
    </ClInclude>
    <ClInclude Include="..\..\include\etl\message_timer_locked.h">
      <Filter>ETL\Messaging</Filter>
    </ClInclude>
    <ClInclude Include="..\..\include\etl\message_types.h">
      <Filter>ETL\Messaging</Filter>
    </ClInclude>
    <ClInclude Include="..\..\include\etl\reference_counted_message.h">
      <Filter>ETL\Messaging</Filter>
    </ClInclude>
    <ClInclude Include="..\..\include\etl\reference_counted_message_pool.h">
      <Filter>ETL\Messaging</Filter>
    </ClInclude>
    <ClInclude Include="..\..\include\etl\shared_message.h">
      <Filter>ETL\Messaging</Filter>
    </ClInclude>
    <ClInclude Include="..\..\include\etl\generators\message_packet_generator.h">
      <Filter>ETL\Messaging\Generators</Filter>
    </ClInclude>
    <ClInclude Include="..\..\include\etl\generators\message_router_generator.h">
      <Filter>ETL\Messaging\Generators</Filter>
    </ClInclude>
    <ClInclude Include="..\..\include\etl\poly_span.h">
      <Filter>ETL\Containers</Filter>
    </ClInclude>
    <ClInclude Include="..\etl_initializer_list\etl_profile.h">
      <Filter>Tests\Initializer List</Filter>
    </ClInclude>
    <ClInclude Include="..\etl_error_handler\log_errors\etl_profile.h">
      <Filter>Tests\Error Handler\Log Errors</Filter>
    </ClInclude>
    <ClInclude Include="..\etl_error_handler\exceptions\etl_profile.h">
      <Filter>Tests\Error Handler\Exceptions</Filter>
    </ClInclude>
    <ClInclude Include="..\..\include\etl\private\diagnostic_pop.h">
      <Filter>ETL\Private</Filter>
    </ClInclude>
    <ClInclude Include="..\..\include\etl\private\diagnostic_unused_function_push.h">
      <Filter>ETL\Private</Filter>
    </ClInclude>
    <ClInclude Include="..\..\include\etl\private\diagnostic_self_assign_overloaded_push.h">
      <Filter>ETL\Private</Filter>
    </ClInclude>
    <ClInclude Include="..\..\include\etl\private\diagnostic_pessimizing_move_push.h">
      <Filter>ETL\Private</Filter>
    </ClInclude>
    <ClInclude Include="..\..\include\etl\message_broker.h">
      <Filter>ETL\Messaging</Filter>
    </ClInclude>
    <ClInclude Include="..\..\include\etl\private\bitset_legacy.h">
      <Filter>ETL\Private</Filter>
    </ClInclude>
    <ClInclude Include="..\..\include\etl\private\bitset_new.h">
      <Filter>ETL\Private</Filter>
    </ClInclude>
    <ClInclude Include="..\..\include\etl\bitset.h">
      <Filter>ETL\Containers</Filter>
    </ClInclude>
    <ClInclude Include="..\..\include\etl\circular_iterator.h">
      <Filter>ETL\Utilities</Filter>
    </ClInclude>
    <ClInclude Include="..\..\include\etl\private\diagnostic_uninitialized_push.h">
      <Filter>ETL\Private</Filter>
    </ClInclude>
    <ClInclude Include="..\..\include\etl\to_arithmetic.h">
      <Filter>ETL\Strings</Filter>
    </ClInclude>
    <ClInclude Include="..\..\include\etl\expected.h">
      <Filter>ETL\Containers</Filter>
    </ClInclude>
    <ClInclude Include="..\etl_error_handler\log_errors_and_exceptions\etl_profile.h">
      <Filter>Tests\Error Handler\Exceptions_And_Log_Errors</Filter>
    </ClInclude>
    <ClInclude Include="..\..\include\etl\optional.h">
      <Filter>ETL\Utilities</Filter>
    </ClInclude>
    <ClInclude Include="..\..\include\etl\private\diagnostic_array_bounds_push.h">
      <Filter>ETL\Private</Filter>
    </ClInclude>
    <ClInclude Include="..\..\include\etl\private\diagnostic_deprecated_push.h">
      <Filter>ETL\Private</Filter>
    </ClInclude>
    <ClInclude Include="..\syntax_check\c++03\etl_profile.h">
      <Filter>Tests\Syntax Checks\C++03</Filter>
    </ClInclude>
    <ClInclude Include="..\syntax_check\c++11\etl_profile.h">
      <Filter>Tests\Syntax Checks\C++11</Filter>
    </ClInclude>
    <ClInclude Include="..\syntax_check\c++14\etl_profile.h">
      <Filter>Tests\Syntax Checks\C++14</Filter>
    </ClInclude>
    <ClInclude Include="..\syntax_check\c++17\etl_profile.h">
      <Filter>Tests\Syntax Checks\C++17</Filter>
    </ClInclude>
    <ClInclude Include="..\syntax_check\c++20\etl_profile.h">
      <Filter>Tests\Syntax Checks\C++20</Filter>
    </ClInclude>
    <ClInclude Include="..\..\include\etl\private\diagnostic_stringop_overread_push.h">
      <Filter>ETL\Private</Filter>
    </ClInclude>
    <ClInclude Include="..\..\include\etl\stringify.h">
      <Filter>ETL\Utilities</Filter>
    </ClInclude>
    <ClInclude Include="..\..\include\etl\chrono.h">
      <Filter>ETL\Utilities</Filter>
    </ClInclude>
<<<<<<< HEAD
=======
    <ClInclude Include="..\..\include\etl\private\chrono\duration.h">
      <Filter>ETL\Private\chrono</Filter>
    </ClInclude>
    <ClInclude Include="..\..\include\etl\private\chrono\day.h">
      <Filter>ETL\Private\chrono</Filter>
    </ClInclude>
    <ClInclude Include="..\..\include\etl\private\chrono\month.h">
      <Filter>ETL\Private\chrono</Filter>
    </ClInclude>
    <ClInclude Include="..\..\include\etl\private\chrono\year.h">
      <Filter>ETL\Private\chrono</Filter>
    </ClInclude>
    <ClInclude Include="..\..\include\etl\private\chrono\weekday.h">
      <Filter>ETL\Private\chrono</Filter>
    </ClInclude>
    <ClInclude Include="..\..\include\etl\private\chrono\weekday_indexed.h">
      <Filter>ETL\Private\chrono</Filter>
    </ClInclude>
    <ClInclude Include="..\..\include\etl\private\chrono\weekday_last.h">
      <Filter>ETL\Private\chrono</Filter>
    </ClInclude>
    <ClInclude Include="..\..\include\etl\private\chrono\last_spec.h">
      <Filter>ETL\Private\chrono</Filter>
    </ClInclude>
>>>>>>> c0d34478
    <ClInclude Include="..\..\include\etl\private\chrono\day.h">
      <Filter>ETL\Utilities</Filter>
    </ClInclude>
    <ClInclude Include="..\..\include\etl\base64_encoder.h">
      <Filter>ETL\Codecs</Filter>
    </ClInclude>
    <ClInclude Include="..\..\include\etl\math.h">
      <Filter>ETL\Maths</Filter>
    </ClInclude>
    <ClInclude Include="..\..\include\etl\u8string.h">
      <Filter>ETL\Strings</Filter>
    </ClInclude>
    <ClInclude Include="..\..\include\etl\u8string_stream.h">
      <Filter>ETL\Strings</Filter>
    </ClInclude>
    <ClInclude Include="..\..\include\etl\u8format_spec.h">
      <Filter>ETL\Strings</Filter>
    </ClInclude>
    <ClInclude Include="..\..\include\etl\to_u8string.h">
      <Filter>ETL\Strings</Filter>
    </ClInclude>
    <ClInclude Include="..\..\include\etl\crc1.h">
      <Filter>ETL\Maths\CRC</Filter>
    </ClInclude>
    <ClInclude Include="..\..\include\etl\crc8_j1850.h">
      <Filter>ETL\Maths\CRC</Filter>
    </ClInclude>
    <ClInclude Include="..\..\include\etl\crc8_j1850_zero.h">
      <Filter>ETL\Maths\CRC</Filter>
    </ClInclude>
    <ClInclude Include="..\..\include\etl\gcd.h">
      <Filter>ETL\Maths</Filter>
    </ClInclude>
    <ClInclude Include="..\..\include\etl\lcm.h">
      <Filter>ETL\Maths</Filter>
    </ClInclude>
    <ClInclude Include="..\..\include\etl\base64.h">
      <Filter>ETL\Codecs</Filter>
    </ClInclude>
    <ClInclude Include="..\..\include\etl\base64_decoder.h">
      <Filter>ETL\Codecs</Filter>
    </ClInclude>
    <ClInclude Include="..\..\include\etl\private\diagnostic_cxx_20_compat_push.h">
      <Filter>ETL\Private</Filter>
    </ClInclude>
  </ItemGroup>
  <ItemGroup>
    <ClCompile Include="..\test_string_char.cpp">
      <Filter>Tests\Strings</Filter>
    </ClCompile>
    <ClCompile Include="..\test_string_char_external_buffer.cpp">
      <Filter>Tests\Strings</Filter>
    </ClCompile>
    <ClCompile Include="..\test_string_stream.cpp">
      <Filter>Tests\Strings</Filter>
    </ClCompile>
    <ClCompile Include="..\test_string_stream_u16.cpp">
      <Filter>Tests\Strings</Filter>
    </ClCompile>
    <ClCompile Include="..\test_string_stream_u32.cpp">
      <Filter>Tests\Strings</Filter>
    </ClCompile>
    <ClCompile Include="..\test_string_stream_wchar_t.cpp">
      <Filter>Tests\Strings</Filter>
    </ClCompile>
    <ClCompile Include="..\test_string_u16.cpp">
      <Filter>Tests\Strings</Filter>
    </ClCompile>
    <ClCompile Include="..\test_string_u16_external_buffer.cpp">
      <Filter>Tests\Strings</Filter>
    </ClCompile>
    <ClCompile Include="..\test_string_u32.cpp">
      <Filter>Tests\Strings</Filter>
    </ClCompile>
    <ClCompile Include="..\test_string_u32_external_buffer.cpp">
      <Filter>Tests\Strings</Filter>
    </ClCompile>
    <ClCompile Include="..\test_string_utilities.cpp">
      <Filter>Tests\Strings</Filter>
    </ClCompile>
    <ClCompile Include="..\test_string_utilities_std.cpp">
      <Filter>Tests\Strings</Filter>
    </ClCompile>
    <ClCompile Include="..\test_string_utilities_std_u16.cpp">
      <Filter>Tests\Strings</Filter>
    </ClCompile>
    <ClCompile Include="..\test_string_utilities_std_u32.cpp">
      <Filter>Tests\Strings</Filter>
    </ClCompile>
    <ClCompile Include="..\test_string_utilities_std_wchar_t.cpp">
      <Filter>Tests\Strings</Filter>
    </ClCompile>
    <ClCompile Include="..\test_string_utilities_u16.cpp">
      <Filter>Tests\Strings</Filter>
    </ClCompile>
    <ClCompile Include="..\test_string_utilities_u32.cpp">
      <Filter>Tests\Strings</Filter>
    </ClCompile>
    <ClCompile Include="..\test_string_utilities_wchar_t.cpp">
      <Filter>Tests\Strings</Filter>
    </ClCompile>
    <ClCompile Include="..\test_string_view.cpp">
      <Filter>Tests\Strings</Filter>
    </ClCompile>
    <ClCompile Include="..\test_string_wchar_t.cpp">
      <Filter>Tests\Strings</Filter>
    </ClCompile>
    <ClCompile Include="..\test_string_wchar_t_external_buffer.cpp">
      <Filter>Tests\Strings</Filter>
    </ClCompile>
    <ClCompile Include="..\test_to_string.cpp">
      <Filter>Tests\Strings</Filter>
    </ClCompile>
    <ClCompile Include="..\test_to_u32string.cpp">
      <Filter>Tests\Strings</Filter>
    </ClCompile>
    <ClCompile Include="..\test_to_u16string.cpp">
      <Filter>Tests\Strings</Filter>
    </ClCompile>
    <ClCompile Include="..\test_to_wstring.cpp">
      <Filter>Tests\Strings</Filter>
    </ClCompile>
    <ClCompile Include="..\test_message_bus.cpp">
      <Filter>Tests\Messaging</Filter>
    </ClCompile>
    <ClCompile Include="..\test_message_packet.cpp">
      <Filter>Tests\Messaging</Filter>
    </ClCompile>
    <ClCompile Include="..\test_message_router.cpp">
      <Filter>Tests\Messaging</Filter>
    </ClCompile>
    <ClCompile Include="..\test_message_router_registry.cpp">
      <Filter>Tests\Messaging</Filter>
    </ClCompile>
    <ClCompile Include="..\test_message_timer.cpp">
      <Filter>Tests\Messaging</Filter>
    </ClCompile>
    <ClCompile Include="..\test_message_timer_atomic.cpp">
      <Filter>Tests\Messaging</Filter>
    </ClCompile>
    <ClCompile Include="..\test_message_timer_locked.cpp">
      <Filter>Tests\Messaging</Filter>
    </ClCompile>
    <ClCompile Include="..\test_shared_message.cpp">
      <Filter>Tests\Messaging</Filter>
    </ClCompile>
    <ClCompile Include="..\test_crc8_cdma2000.cpp">
      <Filter>Tests\CRC</Filter>
    </ClCompile>
    <ClCompile Include="..\test_crc8_darc.cpp">
      <Filter>Tests\CRC</Filter>
    </ClCompile>
    <ClCompile Include="..\test_crc8_dvbs2.cpp">
      <Filter>Tests\CRC</Filter>
    </ClCompile>
    <ClCompile Include="..\test_crc8_ebu.cpp">
      <Filter>Tests\CRC</Filter>
    </ClCompile>
    <ClCompile Include="..\test_crc8_icode.cpp">
      <Filter>Tests\CRC</Filter>
    </ClCompile>
    <ClCompile Include="..\test_crc8_itu.cpp">
      <Filter>Tests\CRC</Filter>
    </ClCompile>
    <ClCompile Include="..\test_crc8_maxim.cpp">
      <Filter>Tests\CRC</Filter>
    </ClCompile>
    <ClCompile Include="..\test_crc8_rohc.cpp">
      <Filter>Tests\CRC</Filter>
    </ClCompile>
    <ClCompile Include="..\test_crc8_wcdma.cpp">
      <Filter>Tests\CRC</Filter>
    </ClCompile>
    <ClCompile Include="..\test_crc16.cpp">
      <Filter>Tests\CRC</Filter>
    </ClCompile>
    <ClCompile Include="..\test_crc16_a.cpp">
      <Filter>Tests\CRC</Filter>
    </ClCompile>
    <ClCompile Include="..\test_crc16_arc.cpp">
      <Filter>Tests\CRC</Filter>
    </ClCompile>
    <ClCompile Include="..\test_crc16_aug_ccitt.cpp">
      <Filter>Tests\CRC</Filter>
    </ClCompile>
    <ClCompile Include="..\test_crc16_buypass.cpp">
      <Filter>Tests\CRC</Filter>
    </ClCompile>
    <ClCompile Include="..\test_crc16_ccitt.cpp">
      <Filter>Tests\CRC</Filter>
    </ClCompile>
    <ClCompile Include="..\test_crc16_cdma2000.cpp">
      <Filter>Tests\CRC</Filter>
    </ClCompile>
    <ClCompile Include="..\test_crc16_dds110.cpp">
      <Filter>Tests\CRC</Filter>
    </ClCompile>
    <ClCompile Include="..\test_crc16_dectr.cpp">
      <Filter>Tests\CRC</Filter>
    </ClCompile>
    <ClCompile Include="..\test_crc16_dectx.cpp">
      <Filter>Tests\CRC</Filter>
    </ClCompile>
    <ClCompile Include="..\test_crc16_dnp.cpp">
      <Filter>Tests\CRC</Filter>
    </ClCompile>
    <ClCompile Include="..\test_crc16_en13757.cpp">
      <Filter>Tests\CRC</Filter>
    </ClCompile>
    <ClCompile Include="..\test_crc16_genibus.cpp">
      <Filter>Tests\CRC</Filter>
    </ClCompile>
    <ClCompile Include="..\test_crc16_kermit.cpp">
      <Filter>Tests\CRC</Filter>
    </ClCompile>
    <ClCompile Include="..\test_crc16_maxim.cpp">
      <Filter>Tests\CRC</Filter>
    </ClCompile>
    <ClCompile Include="..\test_crc16_mcrf4xx.cpp">
      <Filter>Tests\CRC</Filter>
    </ClCompile>
    <ClCompile Include="..\test_crc16_modbus.cpp">
      <Filter>Tests\CRC</Filter>
    </ClCompile>
    <ClCompile Include="..\test_crc16_profibus.cpp">
      <Filter>Tests\CRC</Filter>
    </ClCompile>
    <ClCompile Include="..\test_crc16_riello.cpp">
      <Filter>Tests\CRC</Filter>
    </ClCompile>
    <ClCompile Include="..\test_crc16_t10dif.cpp">
      <Filter>Tests\CRC</Filter>
    </ClCompile>
    <ClCompile Include="..\test_crc16_teledisk.cpp">
      <Filter>Tests\CRC</Filter>
    </ClCompile>
    <ClCompile Include="..\test_crc16_tms37157.cpp">
      <Filter>Tests\CRC</Filter>
    </ClCompile>
    <ClCompile Include="..\test_crc16_usb.cpp">
      <Filter>Tests\CRC</Filter>
    </ClCompile>
    <ClCompile Include="..\test_crc16_x25.cpp">
      <Filter>Tests\CRC</Filter>
    </ClCompile>
    <ClCompile Include="..\test_crc16_xmodem.cpp">
      <Filter>Tests\CRC</Filter>
    </ClCompile>
    <ClCompile Include="..\test_crc32.cpp">
      <Filter>Tests\CRC</Filter>
    </ClCompile>
    <ClCompile Include="..\test_crc32_bzip2.cpp">
      <Filter>Tests\CRC</Filter>
    </ClCompile>
    <ClCompile Include="..\test_crc32_c.cpp">
      <Filter>Tests\CRC</Filter>
    </ClCompile>
    <ClCompile Include="..\test_crc32_d.cpp">
      <Filter>Tests\CRC</Filter>
    </ClCompile>
    <ClCompile Include="..\test_crc32_jamcrc.cpp">
      <Filter>Tests\CRC</Filter>
    </ClCompile>
    <ClCompile Include="..\test_crc32_mpeg2.cpp">
      <Filter>Tests\CRC</Filter>
    </ClCompile>
    <ClCompile Include="..\test_crc32_posix.cpp">
      <Filter>Tests\CRC</Filter>
    </ClCompile>
    <ClCompile Include="..\test_crc32_q.cpp">
      <Filter>Tests\CRC</Filter>
    </ClCompile>
    <ClCompile Include="..\test_crc32_xfer.cpp">
      <Filter>Tests\CRC</Filter>
    </ClCompile>
    <ClCompile Include="..\test_crc64_ecma.cpp">
      <Filter>Tests\CRC</Filter>
    </ClCompile>
    <ClCompile Include="..\test_crc8_ccitt.cpp">
      <Filter>Tests\CRC</Filter>
    </ClCompile>
    <ClCompile Include="..\test_bsd_checksum.cpp">
      <Filter>Tests\Hashes</Filter>
    </ClCompile>
    <ClCompile Include="..\test_checksum.cpp">
      <Filter>Tests\Hashes</Filter>
    </ClCompile>
    <ClCompile Include="..\test_jenkins.cpp">
      <Filter>Tests\Hashes</Filter>
    </ClCompile>
    <ClCompile Include="..\test_murmur3.cpp">
      <Filter>Tests\Hashes</Filter>
    </ClCompile>
    <ClCompile Include="..\test_pearson.cpp">
      <Filter>Tests\Hashes</Filter>
    </ClCompile>
    <ClCompile Include="..\test_xor_checksum.cpp">
      <Filter>Tests\Hashes</Filter>
    </ClCompile>
    <ClCompile Include="..\test_xor_rotate_checksum.cpp">
      <Filter>Tests\Hashes</Filter>
    </ClCompile>
    <ClCompile Include="..\test_fnv_1.cpp">
      <Filter>Tests\Hashes</Filter>
    </ClCompile>
    <ClCompile Include="..\test_hash.cpp">
      <Filter>Tests\Hashes</Filter>
    </ClCompile>
    <ClCompile Include="..\test_array.cpp">
      <Filter>Tests\Containers</Filter>
    </ClCompile>
    <ClCompile Include="..\test_array_view.cpp">
      <Filter>Tests\Containers</Filter>
    </ClCompile>
    <ClCompile Include="..\test_array_wrapper.cpp">
      <Filter>Tests\Containers</Filter>
    </ClCompile>
    <ClCompile Include="..\test_circular_buffer.cpp">
      <Filter>Tests\Containers</Filter>
    </ClCompile>
    <ClCompile Include="..\test_circular_buffer_external_buffer.cpp">
      <Filter>Tests\Containers</Filter>
    </ClCompile>
    <ClCompile Include="..\test_container.cpp">
      <Filter>Tests\Containers</Filter>
    </ClCompile>
    <ClCompile Include="..\test_flat_map.cpp">
      <Filter>Tests\Containers</Filter>
    </ClCompile>
    <ClCompile Include="..\test_flat_multimap.cpp">
      <Filter>Tests\Containers</Filter>
    </ClCompile>
    <ClCompile Include="..\test_flat_multiset.cpp">
      <Filter>Tests\Containers</Filter>
    </ClCompile>
    <ClCompile Include="..\test_flat_set.cpp">
      <Filter>Tests\Containers</Filter>
    </ClCompile>
    <ClCompile Include="..\test_indirect_vector.cpp">
      <Filter>Tests\Containers</Filter>
    </ClCompile>
    <ClCompile Include="..\test_indirect_vector_external_buffer.cpp">
      <Filter>Tests\Containers</Filter>
    </ClCompile>
    <ClCompile Include="..\test_intrusive_forward_list.cpp">
      <Filter>Tests\Containers</Filter>
    </ClCompile>
    <ClCompile Include="..\test_intrusive_list.cpp">
      <Filter>Tests\Containers</Filter>
    </ClCompile>
    <ClCompile Include="..\test_list_shared_pool.cpp">
      <Filter>Tests\Containers</Filter>
    </ClCompile>
    <ClCompile Include="..\test_list.cpp">
      <Filter>Tests\Containers</Filter>
    </ClCompile>
    <ClCompile Include="..\test_map.cpp">
      <Filter>Tests\Containers</Filter>
    </ClCompile>
    <ClCompile Include="..\test_multi_array.cpp">
      <Filter>Tests\Containers</Filter>
    </ClCompile>
    <ClCompile Include="..\test_multi_span.cpp">
      <Filter>Tests\Containers</Filter>
    </ClCompile>
    <ClCompile Include="..\test_multi_range.cpp">
      <Filter>Tests\Containers</Filter>
    </ClCompile>
    <ClCompile Include="..\test_multi_vector.cpp">
      <Filter>Tests\Containers</Filter>
    </ClCompile>
    <ClCompile Include="..\test_multimap.cpp">
      <Filter>Tests\Containers</Filter>
    </ClCompile>
    <ClCompile Include="..\test_multiset.cpp">
      <Filter>Tests\Containers</Filter>
    </ClCompile>
    <ClCompile Include="..\test_reference_flat_map.cpp">
      <Filter>Tests\Containers</Filter>
    </ClCompile>
    <ClCompile Include="..\test_reference_flat_multimap.cpp">
      <Filter>Tests\Containers</Filter>
    </ClCompile>
    <ClCompile Include="..\test_reference_flat_multiset.cpp">
      <Filter>Tests\Containers</Filter>
    </ClCompile>
    <ClCompile Include="..\test_reference_flat_set.cpp">
      <Filter>Tests\Containers</Filter>
    </ClCompile>
    <ClCompile Include="..\test_vector.cpp">
      <Filter>Tests\Containers</Filter>
    </ClCompile>
    <ClCompile Include="..\test_vector_external_buffer.cpp">
      <Filter>Tests\Containers</Filter>
    </ClCompile>
    <ClCompile Include="..\test_vector_non_trivial.cpp">
      <Filter>Tests\Containers</Filter>
    </ClCompile>
    <ClCompile Include="..\test_vector_pointer.cpp">
      <Filter>Tests\Containers</Filter>
    </ClCompile>
    <ClCompile Include="..\test_vector_pointer_external_buffer.cpp">
      <Filter>Tests\Containers</Filter>
    </ClCompile>
    <ClCompile Include="..\test_unordered_map.cpp">
      <Filter>Tests\Containers</Filter>
    </ClCompile>
    <ClCompile Include="..\test_unordered_multimap.cpp">
      <Filter>Tests\Containers</Filter>
    </ClCompile>
    <ClCompile Include="..\test_unordered_multiset.cpp">
      <Filter>Tests\Containers</Filter>
    </ClCompile>
    <ClCompile Include="..\test_unordered_set.cpp">
      <Filter>Tests\Containers</Filter>
    </ClCompile>
    <ClCompile Include="..\test_forward_list.cpp">
      <Filter>Tests\Containers</Filter>
    </ClCompile>
    <ClCompile Include="..\test_forward_list_shared_pool.cpp">
      <Filter>Tests\Containers</Filter>
    </ClCompile>
    <ClCompile Include="..\test_bip_buffer_spsc_atomic.cpp">
      <Filter>Tests\Queues</Filter>
    </ClCompile>
    <ClCompile Include="..\test_queue.cpp">
      <Filter>Tests\Queues</Filter>
    </ClCompile>
    <ClCompile Include="..\test_queue_lockable.cpp">
      <Filter>Tests\Queues</Filter>
    </ClCompile>
    <ClCompile Include="..\test_queue_lockable_small.cpp">
      <Filter>Tests\Queues</Filter>
    </ClCompile>
    <ClCompile Include="..\test_queue_memory_model_small.cpp">
      <Filter>Tests\Queues</Filter>
    </ClCompile>
    <ClCompile Include="..\test_queue_mpmc_mutex.cpp">
      <Filter>Tests\Queues</Filter>
    </ClCompile>
    <ClCompile Include="..\test_queue_mpmc_mutex_small.cpp">
      <Filter>Tests\Queues</Filter>
    </ClCompile>
    <ClCompile Include="..\test_queue_spsc_atomic.cpp">
      <Filter>Tests\Queues</Filter>
    </ClCompile>
    <ClCompile Include="..\test_queue_spsc_atomic_small.cpp">
      <Filter>Tests\Queues</Filter>
    </ClCompile>
    <ClCompile Include="..\test_queue_spsc_isr.cpp">
      <Filter>Tests\Queues</Filter>
    </ClCompile>
    <ClCompile Include="..\test_queue_spsc_isr_small.cpp">
      <Filter>Tests\Queues</Filter>
    </ClCompile>
    <ClCompile Include="..\test_queue_spsc_locked.cpp">
      <Filter>Tests\Queues</Filter>
    </ClCompile>
    <ClCompile Include="..\test_queue_spsc_locked_small.cpp">
      <Filter>Tests\Queues</Filter>
    </ClCompile>
    <ClCompile Include="..\test_priority_queue.cpp">
      <Filter>Tests\Queues</Filter>
    </ClCompile>
    <ClCompile Include="..\test_callback_service.cpp">
      <Filter>Tests\Callbacks &amp; Delegates</Filter>
    </ClCompile>
    <ClCompile Include="..\test_delegate_service.cpp">
      <Filter>Tests\Callbacks &amp; Delegates</Filter>
    </ClCompile>
    <ClCompile Include="..\test_delegate_cpp03.cpp">
      <Filter>Tests\Callbacks &amp; Delegates</Filter>
    </ClCompile>
    <ClCompile Include="..\test_delegate.cpp">
      <Filter>Tests\Callbacks &amp; Delegates</Filter>
    </ClCompile>
    <ClCompile Include="..\test_delegate_service_compile_time.cpp">
      <Filter>Tests\Callbacks &amp; Delegates</Filter>
    </ClCompile>
    <ClCompile Include="..\test_delegate_service_cpp03.cpp">
      <Filter>Tests\Callbacks &amp; Delegates</Filter>
    </ClCompile>
    <ClCompile Include="..\test_function.cpp">
      <Filter>Tests\Callbacks &amp; Delegates</Filter>
    </ClCompile>
    <ClCompile Include="..\test_callback_timer.cpp">
      <Filter>Tests\Callback Timers</Filter>
    </ClCompile>
    <ClCompile Include="..\test_callback_timer_atomic.cpp">
      <Filter>Tests\Callback Timers</Filter>
    </ClCompile>
    <ClCompile Include="..\test_callback_timer_locked.cpp">
      <Filter>Tests\Callback Timers</Filter>
    </ClCompile>
    <ClCompile Include="..\test_format_spec.cpp">
      <Filter>Tests\Strings</Filter>
    </ClCompile>
    <ClCompile Include="..\test_set.cpp">
      <Filter>Tests\Containers</Filter>
    </ClCompile>
    <ClCompile Include="..\test_span_dynamic_extent.cpp">
      <Filter>Tests\Containers</Filter>
    </ClCompile>
    <ClCompile Include="..\test_stack.cpp">
      <Filter>Tests\Containers</Filter>
    </ClCompile>
    <ClCompile Include="..\test_pool_external_buffer.cpp">
      <Filter>Tests\Containers</Filter>
    </ClCompile>
    <ClCompile Include="..\test_pool.cpp">
      <Filter>Tests\Containers</Filter>
    </ClCompile>
    <ClCompile Include="..\test_intrusive_stack.cpp">
      <Filter>Tests\Containers</Filter>
    </ClCompile>
    <ClCompile Include="..\test_deque.cpp">
      <Filter>Tests\Containers</Filter>
    </ClCompile>
    <ClCompile Include="..\test_fixed_sized_memory_block_allocator.cpp">
      <Filter>Tests\Containers</Filter>
    </ClCompile>
    <ClCompile Include="..\test_intrusive_queue.cpp">
      <Filter>Tests\Queues</Filter>
    </ClCompile>
    <ClCompile Include="..\test_state_chart.cpp">
      <Filter>Tests\State Machines</Filter>
    </ClCompile>
    <ClCompile Include="..\test_state_chart_compile_time.cpp">
      <Filter>Tests\State Machines</Filter>
    </ClCompile>
    <ClCompile Include="..\test_state_chart_compile_time_with_data_parameter.cpp">
      <Filter>Tests\State Machines</Filter>
    </ClCompile>
    <ClCompile Include="..\test_state_chart_with_data_parameter.cpp">
      <Filter>Tests\State Machines</Filter>
    </ClCompile>
    <ClCompile Include="..\test_state_chart_with_rvalue_data_parameter.cpp">
      <Filter>Tests\State Machines</Filter>
    </ClCompile>
    <ClCompile Include="..\test_fsm.cpp">
      <Filter>Tests\State Machines</Filter>
    </ClCompile>
    <ClCompile Include="..\test_hfsm.cpp">
      <Filter>Tests\State Machines</Filter>
    </ClCompile>
    <ClCompile Include="..\test_algorithm.cpp">
      <Filter>Tests\Algorithms</Filter>
    </ClCompile>
    <ClCompile Include="..\test_correlation.cpp">
      <Filter>Tests\Algorithms</Filter>
    </ClCompile>
    <ClCompile Include="..\test_covariance.cpp">
      <Filter>Tests\Algorithms</Filter>
    </ClCompile>
    <ClCompile Include="..\test_pseudo_moving_average.cpp">
      <Filter>Tests\Algorithms</Filter>
    </ClCompile>
    <ClCompile Include="..\test_cyclic_value.cpp">
      <Filter>Tests\Algorithms</Filter>
    </ClCompile>
    <ClCompile Include="..\test_debounce.cpp">
      <Filter>Tests\Algorithms</Filter>
    </ClCompile>
    <ClCompile Include="..\test_gamma.cpp">
      <Filter>Tests\Algorithms</Filter>
    </ClCompile>
    <ClCompile Include="..\test_histogram.cpp">
      <Filter>Tests\Algorithms</Filter>
    </ClCompile>
    <ClCompile Include="..\test_invert.cpp">
      <Filter>Tests\Algorithms</Filter>
    </ClCompile>
    <ClCompile Include="..\test_limiter.cpp">
      <Filter>Tests\Algorithms</Filter>
    </ClCompile>
    <ClCompile Include="..\test_mean.cpp">
      <Filter>Tests\Algorithms</Filter>
    </ClCompile>
    <ClCompile Include="..\test_quantize.cpp">
      <Filter>Tests\Algorithms</Filter>
    </ClCompile>
    <ClCompile Include="..\test_rescale.cpp">
      <Filter>Tests\Algorithms</Filter>
    </ClCompile>
    <ClCompile Include="..\test_rms.cpp">
      <Filter>Tests\Algorithms</Filter>
    </ClCompile>
    <ClCompile Include="..\test_scaled_rounding.cpp">
      <Filter>Tests\Algorithms</Filter>
    </ClCompile>
    <ClCompile Include="..\test_standard_deviation.cpp">
      <Filter>Tests\Algorithms</Filter>
    </ClCompile>
    <ClCompile Include="..\test_variance.cpp">
      <Filter>Tests\Algorithms</Filter>
    </ClCompile>
    <ClCompile Include="..\test_binary.cpp">
      <Filter>Tests\Binary</Filter>
    </ClCompile>
    <ClCompile Include="..\test_bit.cpp">
      <Filter>Tests\Binary</Filter>
    </ClCompile>
    <ClCompile Include="..\test_bitset_legacy.cpp">
      <Filter>Tests\Binary</Filter>
    </ClCompile>
    <ClCompile Include="..\test_bit_stream.cpp">
      <Filter>Tests\Binary</Filter>
    </ClCompile>
    <ClCompile Include="..\test_byte_stream.cpp">
      <Filter>Tests\Binary</Filter>
    </ClCompile>
    <ClCompile Include="..\test_parity_checksum.cpp">
      <Filter>Tests\Hashes</Filter>
    </ClCompile>
    <ClCompile Include="..\test_variant_pool.cpp">
      <Filter>Tests\Containers</Filter>
    </ClCompile>
    <ClCompile Include="..\test_variant_pool_external_buffer.cpp">
      <Filter>Tests\Containers</Filter>
    </ClCompile>
    <ClCompile Include="..\test_variant_variadic.cpp">
      <Filter>Tests\Containers</Filter>
    </ClCompile>
    <ClCompile Include="..\main.cpp">
      <Filter>Tests\Test Support</Filter>
    </ClCompile>
    <ClCompile Include="..\murmurhash3.cpp">
      <Filter>Tests\Test Support</Filter>
    </ClCompile>
    <ClCompile Include="..\test_make_string.cpp">
      <Filter>Tests\Strings</Filter>
    </ClCompile>
    <ClCompile Include="..\test_packet.cpp">
      <Filter>Tests\Containers</Filter>
    </ClCompile>
    <ClCompile Include="..\test_endian.cpp">
      <Filter>Tests\Types</Filter>
    </ClCompile>
    <ClCompile Include="..\test_enum_type.cpp">
      <Filter>Tests\Types</Filter>
    </ClCompile>
    <ClCompile Include="..\test_largest.cpp">
      <Filter>Tests\Types</Filter>
    </ClCompile>
    <ClCompile Include="..\test_smallest.cpp">
      <Filter>Tests\Types</Filter>
    </ClCompile>
    <ClCompile Include="..\test_type_def.cpp">
      <Filter>Tests\Types</Filter>
    </ClCompile>
    <ClCompile Include="..\test_type_lookup.cpp">
      <Filter>Tests\Types</Filter>
    </ClCompile>
    <ClCompile Include="..\test_type_select.cpp">
      <Filter>Tests\Types</Filter>
    </ClCompile>
    <ClCompile Include="..\test_type_traits.cpp">
      <Filter>Tests\Types</Filter>
    </ClCompile>
    <ClCompile Include="..\test_unaligned_type.cpp">
      <Filter>Tests\Types</Filter>
    </ClCompile>
    <ClCompile Include="..\test_user_type.cpp">
      <Filter>Tests\Types</Filter>
    </ClCompile>
    <ClCompile Include="..\test_integral_limits.cpp">
      <Filter>Tests\Types</Filter>
    </ClCompile>
    <ClCompile Include="..\test_bresenham_line.cpp">
      <Filter>Tests\Algorithms</Filter>
    </ClCompile>
    <ClCompile Include="..\test_alignment.cpp">
      <Filter>Tests\Types</Filter>
    </ClCompile>
    <ClCompile Include="..\test_limits.cpp">
      <Filter>Tests\Types</Filter>
    </ClCompile>
    <ClCompile Include="..\test_visitor.cpp">
      <Filter>Tests\Patterns</Filter>
    </ClCompile>
    <ClCompile Include="..\test_observer.cpp">
      <Filter>Tests\Patterns</Filter>
    </ClCompile>
    <ClCompile Include="..\test_bip_buffer_spsc_atomic.cpp">
      <Filter>Tests\Queues</Filter>
    </ClCompile>
    <ClCompile Include="..\test_crc8_ccitt.cpp">
      <Filter>Tests\CRC</Filter>
    </ClCompile>
    <ClCompile Include="..\test_crc8_cdma2000.cpp">
      <Filter>Tests\CRC</Filter>
    </ClCompile>
    <ClCompile Include="..\test_crc8_darc.cpp">
      <Filter>Tests\CRC</Filter>
    </ClCompile>
    <ClCompile Include="..\test_crc8_dvbs2.cpp">
      <Filter>Tests\CRC</Filter>
    </ClCompile>
    <ClCompile Include="..\test_crc8_ebu.cpp">
      <Filter>Tests\CRC</Filter>
    </ClCompile>
    <ClCompile Include="..\test_crc8_icode.cpp">
      <Filter>Tests\CRC</Filter>
    </ClCompile>
    <ClCompile Include="..\test_crc8_itu.cpp">
      <Filter>Tests\CRC</Filter>
    </ClCompile>
    <ClCompile Include="..\test_crc8_maxim.cpp">
      <Filter>Tests\CRC</Filter>
    </ClCompile>
    <ClCompile Include="..\test_crc8_rohc.cpp">
      <Filter>Tests\CRC</Filter>
    </ClCompile>
    <ClCompile Include="..\test_crc8_wcdma.cpp">
      <Filter>Tests\CRC</Filter>
    </ClCompile>
    <ClCompile Include="..\test_crc16.cpp">
      <Filter>Tests\CRC</Filter>
    </ClCompile>
    <ClCompile Include="..\test_crc16_a.cpp">
      <Filter>Tests\CRC</Filter>
    </ClCompile>
    <ClCompile Include="..\test_crc16_arc.cpp">
      <Filter>Tests\CRC</Filter>
    </ClCompile>
    <ClCompile Include="..\test_crc16_aug_ccitt.cpp">
      <Filter>Tests\CRC</Filter>
    </ClCompile>
    <ClCompile Include="..\test_crc16_buypass.cpp">
      <Filter>Tests\CRC</Filter>
    </ClCompile>
    <ClCompile Include="..\test_crc16_ccitt.cpp">
      <Filter>Tests\CRC</Filter>
    </ClCompile>
    <ClCompile Include="..\test_crc16_cdma2000.cpp">
      <Filter>Tests\CRC</Filter>
    </ClCompile>
    <ClCompile Include="..\test_crc16_dds110.cpp">
      <Filter>Tests\CRC</Filter>
    </ClCompile>
    <ClCompile Include="..\test_crc16_dectr.cpp">
      <Filter>Tests\CRC</Filter>
    </ClCompile>
    <ClCompile Include="..\test_crc16_dectx.cpp">
      <Filter>Tests\CRC</Filter>
    </ClCompile>
    <ClCompile Include="..\test_crc16_dnp.cpp">
      <Filter>Tests\CRC</Filter>
    </ClCompile>
    <ClCompile Include="..\test_crc16_en13757.cpp">
      <Filter>Tests\CRC</Filter>
    </ClCompile>
    <ClCompile Include="..\test_crc16_genibus.cpp">
      <Filter>Tests\CRC</Filter>
    </ClCompile>
    <ClCompile Include="..\test_crc16_kermit.cpp">
      <Filter>Tests\CRC</Filter>
    </ClCompile>
    <ClCompile Include="..\test_crc16_maxim.cpp">
      <Filter>Tests\CRC</Filter>
    </ClCompile>
    <ClCompile Include="..\test_crc16_mcrf4xx.cpp">
      <Filter>Tests\CRC</Filter>
    </ClCompile>
    <ClCompile Include="..\test_crc16_modbus.cpp">
      <Filter>Tests\CRC</Filter>
    </ClCompile>
    <ClCompile Include="..\test_crc16_profibus.cpp">
      <Filter>Tests\CRC</Filter>
    </ClCompile>
    <ClCompile Include="..\test_crc16_riello.cpp">
      <Filter>Tests\CRC</Filter>
    </ClCompile>
    <ClCompile Include="..\test_crc16_t10dif.cpp">
      <Filter>Tests\CRC</Filter>
    </ClCompile>
    <ClCompile Include="..\test_crc16_teledisk.cpp">
      <Filter>Tests\CRC</Filter>
    </ClCompile>
    <ClCompile Include="..\test_crc16_tms37157.cpp">
      <Filter>Tests\CRC</Filter>
    </ClCompile>
    <ClCompile Include="..\test_crc16_usb.cpp">
      <Filter>Tests\CRC</Filter>
    </ClCompile>
    <ClCompile Include="..\test_crc16_x25.cpp">
      <Filter>Tests\CRC</Filter>
    </ClCompile>
    <ClCompile Include="..\test_crc16_xmodem.cpp">
      <Filter>Tests\CRC</Filter>
    </ClCompile>
    <ClCompile Include="..\test_crc32.cpp">
      <Filter>Tests\CRC</Filter>
    </ClCompile>
    <ClCompile Include="..\test_crc32_bzip2.cpp">
      <Filter>Tests\CRC</Filter>
    </ClCompile>
    <ClCompile Include="..\test_crc32_c.cpp">
      <Filter>Tests\CRC</Filter>
    </ClCompile>
    <ClCompile Include="..\test_crc32_d.cpp">
      <Filter>Tests\CRC</Filter>
    </ClCompile>
    <ClCompile Include="..\test_crc32_jamcrc.cpp">
      <Filter>Tests\CRC</Filter>
    </ClCompile>
    <ClCompile Include="..\test_crc32_mpeg2.cpp">
      <Filter>Tests\CRC</Filter>
    </ClCompile>
    <ClCompile Include="..\test_crc32_posix.cpp">
      <Filter>Tests\CRC</Filter>
    </ClCompile>
    <ClCompile Include="..\test_crc32_q.cpp">
      <Filter>Tests\CRC</Filter>
    </ClCompile>
    <ClCompile Include="..\test_crc32_xfer.cpp">
      <Filter>Tests\CRC</Filter>
    </ClCompile>
    <ClCompile Include="..\test_crc64_ecma.cpp">
      <Filter>Tests\CRC</Filter>
    </ClCompile>
    <ClCompile Include="..\test_constant.cpp">
      <Filter>Tests\Maths</Filter>
    </ClCompile>
    <ClCompile Include="..\test_correlation.cpp">
      <Filter>Tests\Maths</Filter>
    </ClCompile>
    <ClCompile Include="..\test_covariance.cpp">
      <Filter>Tests\Maths</Filter>
    </ClCompile>
    <ClCompile Include="..\test_gamma.cpp">
      <Filter>Tests\Maths</Filter>
    </ClCompile>
    <ClCompile Include="..\test_histogram.cpp">
      <Filter>Tests\Maths</Filter>
    </ClCompile>
    <ClCompile Include="..\test_invert.cpp">
      <Filter>Tests\Maths</Filter>
    </ClCompile>
    <ClCompile Include="..\test_mean.cpp">
      <Filter>Tests\Maths</Filter>
    </ClCompile>
    <ClCompile Include="..\test_limiter.cpp">
      <Filter>Tests\Maths</Filter>
    </ClCompile>
    <ClCompile Include="..\test_rms.cpp">
      <Filter>Tests\Maths</Filter>
    </ClCompile>
    <ClCompile Include="..\test_rescale.cpp">
      <Filter>Tests\Maths</Filter>
    </ClCompile>
    <ClCompile Include="..\test_standard_deviation.cpp">
      <Filter>Tests\Maths</Filter>
    </ClCompile>
    <ClCompile Include="..\test_threshold.cpp">
      <Filter>Tests\Maths</Filter>
    </ClCompile>
    <ClCompile Include="..\test_variance.cpp">
      <Filter>Tests\Maths</Filter>
    </ClCompile>
    <ClCompile Include="..\test_bloom_filter.cpp">
      <Filter>Tests\Algorithms</Filter>
    </ClCompile>
    <ClCompile Include="..\test_fixed_iterator.cpp">
      <Filter>Tests\Memory &amp; Iterators</Filter>
    </ClCompile>
    <ClCompile Include="..\test_iterator.cpp">
      <Filter>Tests\Memory &amp; Iterators</Filter>
    </ClCompile>
    <ClCompile Include="..\test_mem_cast.cpp">
      <Filter>Tests\Memory &amp; Iterators</Filter>
    </ClCompile>
    <ClCompile Include="..\test_mem_cast_ptr.cpp">
      <Filter>Tests\Memory &amp; Iterators</Filter>
    </ClCompile>
    <ClCompile Include="..\test_buffer_descriptors.cpp">
      <Filter>Tests\Memory &amp; Iterators</Filter>
    </ClCompile>
    <ClCompile Include="..\test_io_port.cpp">
      <Filter>Tests\Memory &amp; Iterators</Filter>
    </ClCompile>
    <ClCompile Include="..\test_quantize.cpp">
      <Filter>Tests\Maths</Filter>
    </ClCompile>
    <ClCompile Include="..\test_random.cpp">
      <Filter>Tests\Maths</Filter>
    </ClCompile>
    <ClCompile Include="..\test_error_handler.cpp">
      <Filter>Tests\Errors</Filter>
    </ClCompile>
    <ClCompile Include="..\test_exception.cpp">
      <Filter>Tests\Errors</Filter>
    </ClCompile>
    <ClCompile Include="..\test_overload.cpp">
      <Filter>Tests\Patterns</Filter>
    </ClCompile>
    <ClCompile Include="..\test_task_scheduler.cpp">
      <Filter>Tests\Tasks</Filter>
    </ClCompile>
    <ClCompile Include="..\test_compare.cpp">
      <Filter>Tests\Misc</Filter>
    </ClCompile>
    <ClCompile Include="..\test_flags.cpp">
      <Filter>Tests\Misc</Filter>
    </ClCompile>
    <ClCompile Include="..\test_functional.cpp">
      <Filter>Tests\Misc</Filter>
    </ClCompile>
    <ClCompile Include="..\test_instance_count.cpp">
      <Filter>Tests\Misc</Filter>
    </ClCompile>
    <ClCompile Include="..\test_numeric.cpp">
      <Filter>Tests\Misc</Filter>
    </ClCompile>
    <ClCompile Include="..\test_parameter_pack.cpp">
      <Filter>Tests\Misc</Filter>
    </ClCompile>
    <ClCompile Include="..\test_parameter_type.cpp">
      <Filter>Tests\Misc</Filter>
    </ClCompile>
    <ClCompile Include="..\test_utility.cpp">
      <Filter>Tests\Misc</Filter>
    </ClCompile>
    <ClCompile Include="..\test_mem_cast.cpp">
      <Filter>Tests</Filter>
    </ClCompile>
    <ClCompile Include="..\test_mem_cast_ptr.cpp">
      <Filter>Tests</Filter>
    </ClCompile>
    <ClCompile Include="..\test_compare.cpp">
      <Filter>Tests</Filter>
    </ClCompile>
    <ClCompile Include="..\test_threshold.cpp">
      <Filter>Tests</Filter>
    </ClCompile>
    <ClCompile Include="..\test_memory.cpp">
      <Filter>Tests\Memory &amp; Iterators</Filter>
    </ClCompile>
    <ClCompile Include="..\test_singleton.cpp">
      <Filter>Tests\Patterns</Filter>
    </ClCompile>
    <ClCompile Include="..\test_byte.cpp">
      <Filter>Tests\Binary</Filter>
    </ClCompile>
    <ClCompile Include="..\test_etl_traits.cpp">
      <Filter>Tests\Misc</Filter>
    </ClCompile>
    <ClCompile Include="..\test_callback_timer_interrupt.cpp">
      <Filter>Tests\Callback Timers</Filter>
    </ClCompile>
    <ClCompile Include="..\test_message_timer_interrupt.cpp">
      <Filter>Tests\Messaging</Filter>
    </ClCompile>
    <ClCompile Include="..\test_unaligned_type_constexpr.cpp">
      <Filter>Tests\Types</Filter>
    </ClCompile>
    <ClCompile Include="..\unittest++\AssertException.cpp">
      <Filter>UnitTest++\Source Files</Filter>
    </ClCompile>
    <ClCompile Include="..\unittest++\Checks.cpp">
      <Filter>UnitTest++\Source Files</Filter>
    </ClCompile>
    <ClCompile Include="..\unittest++\CompositeTestReporter.cpp">
      <Filter>UnitTest++\Source Files</Filter>
    </ClCompile>
    <ClCompile Include="..\unittest++\CurrentTest.cpp">
      <Filter>UnitTest++\Source Files</Filter>
    </ClCompile>
    <ClCompile Include="..\unittest++\DeferredTestReporter.cpp">
      <Filter>UnitTest++\Source Files</Filter>
    </ClCompile>
    <ClCompile Include="..\unittest++\DeferredTestResult.cpp">
      <Filter>UnitTest++\Source Files</Filter>
    </ClCompile>
    <ClCompile Include="..\unittest++\MemoryOutStream.cpp">
      <Filter>UnitTest++\Source Files</Filter>
    </ClCompile>
    <ClCompile Include="..\unittest++\ReportAssert.cpp">
      <Filter>UnitTest++\Source Files</Filter>
    </ClCompile>
    <ClCompile Include="..\unittest++\RequiredCheckException.cpp">
      <Filter>UnitTest++\Source Files</Filter>
    </ClCompile>
    <ClCompile Include="..\unittest++\RequiredCheckTestReporter.cpp">
      <Filter>UnitTest++\Source Files</Filter>
    </ClCompile>
    <ClCompile Include="..\unittest++\Test.cpp">
      <Filter>UnitTest++\Source Files</Filter>
    </ClCompile>
    <ClCompile Include="..\unittest++\TestDetails.cpp">
      <Filter>UnitTest++\Source Files</Filter>
    </ClCompile>
    <ClCompile Include="..\unittest++\TestList.cpp">
      <Filter>UnitTest++\Source Files</Filter>
    </ClCompile>
    <ClCompile Include="..\unittest++\TestReporter.cpp">
      <Filter>UnitTest++\Source Files</Filter>
    </ClCompile>
    <ClCompile Include="..\unittest++\TestReporterStdout.cpp">
      <Filter>UnitTest++\Source Files</Filter>
    </ClCompile>
    <ClCompile Include="..\unittest++\TestResults.cpp">
      <Filter>UnitTest++\Source Files</Filter>
    </ClCompile>
    <ClCompile Include="..\unittest++\TestRunner.cpp">
      <Filter>UnitTest++\Source Files</Filter>
    </ClCompile>
    <ClCompile Include="..\unittest++\ThrowingTestReporter.cpp">
      <Filter>UnitTest++\Source Files</Filter>
    </ClCompile>
    <ClCompile Include="..\unittest++\TimeConstraint.cpp">
      <Filter>UnitTest++\Source Files</Filter>
    </ClCompile>
    <ClCompile Include="..\unittest++\XmlTestReporter.cpp">
      <Filter>UnitTest++\Source Files</Filter>
    </ClCompile>
    <ClCompile Include="..\unittest++\Win32\TimeHelpers.cpp">
      <Filter>UnitTest++\Source Files\Win32</Filter>
    </ClCompile>
    <ClCompile Include="..\test_nth_type.cpp">
      <Filter>Tests\Types</Filter>
    </ClCompile>
    <ClCompile Include="..\test_successor.cpp">
      <Filter>Tests\Patterns</Filter>
    </ClCompile>
    <ClCompile Include="..\test_bit_stream_writer_big_endian.cpp">
      <Filter>Tests\Binary</Filter>
    </ClCompile>
    <ClCompile Include="..\test_variant_legacy.cpp">
      <Filter>Tests\Containers</Filter>
    </ClCompile>
    <ClCompile Include="..\test_atomic.cpp">
      <Filter>Tests\Atomic</Filter>
    </ClCompile>
    <ClCompile Include="..\test_bit_stream_reader_big_endian.cpp">
      <Filter>Tests\Binary</Filter>
    </ClCompile>
    <ClCompile Include="..\test_bit_stream_writer_little_endian.cpp">
      <Filter>Tests\Binary</Filter>
    </ClCompile>
    <ClCompile Include="..\test_bit_stream_reader_little_endian.cpp">
      <Filter>Tests\Binary</Filter>
    </ClCompile>
    <ClCompile Include="..\test_poly_span_dynamic_extent.cpp">
      <Filter>Tests\Containers</Filter>
    </ClCompile>
    <ClCompile Include="..\test_span_fixed_extent.cpp">
      <Filter>Tests\Containers</Filter>
    </ClCompile>
    <ClCompile Include="..\test_poly_span_fixed_extent.cpp">
      <Filter>Tests\Containers</Filter>
    </ClCompile>
    <ClCompile Include="..\etl_initializer_list\test_initializer_list.cpp">
      <Filter>Tests\Initializer List</Filter>
    </ClCompile>
    <ClCompile Include="..\etl_error_handler\log_errors\test_error_handler.cpp">
      <Filter>Tests\Error Handler\Log Errors</Filter>
    </ClCompile>
    <ClCompile Include="..\etl_error_handler\exceptions\test_error_handler.cpp">
      <Filter>Tests\Error Handler\Exceptions</Filter>
    </ClCompile>
    <ClCompile Include="..\test_message_broker.cpp">
      <Filter>Tests\Messaging</Filter>
    </ClCompile>
    <ClCompile Include="..\test_char_traits.cpp">
      <Filter>Tests\Misc</Filter>
    </ClCompile>
    <ClCompile Include="..\test_bitset_new_default_element_type.cpp">
      <Filter>Tests\Binary</Filter>
    </ClCompile>
    <ClCompile Include="..\test_bitset_new_explicit_single_element_type.cpp">
      <Filter>Tests\Binary</Filter>
    </ClCompile>
    <ClCompile Include="..\test_circular_iterator.cpp">
      <Filter>Tests\Memory &amp; Iterators</Filter>
    </ClCompile>
    <ClCompile Include="..\test_bitset_new_ext_default_element_type.cpp">
      <Filter>Tests\Binary</Filter>
    </ClCompile>
    <ClCompile Include="..\test_bitset_new_ext_explicit_single_element_type.cpp">
      <Filter>Tests\Binary</Filter>
    </ClCompile>
    <ClCompile Include="..\test_to_arithmetic_wchar_t.cpp">
      <Filter>Tests\Strings</Filter>
    </ClCompile>
    <ClCompile Include="..\test_to_arithmetic.cpp">
      <Filter>Tests\Strings</Filter>
    </ClCompile>
    <ClCompile Include="..\test_to_arithmetic_u16.cpp">
      <Filter>Tests\Strings</Filter>
    </ClCompile>
    <ClCompile Include="..\test_to_arithmetic_u32.cpp">
      <Filter>Tests\Strings</Filter>
    </ClCompile>
    <ClCompile Include="..\test_crc16_m17.cpp">
      <Filter>Tests\CRC</Filter>
    </ClCompile>
    <ClCompile Include="..\test_optional.cpp">
      <Filter>Tests\Misc</Filter>
    </ClCompile>
    <ClCompile Include="..\test_result.cpp">
      <Filter>Tests\Containers</Filter>
    </ClCompile>
    <ClCompile Include="..\etl_error_handler\log_errors_and_exceptions\test_error_handler.cpp">
      <Filter>Tests\Error Handler\Exceptions_And_Log_Errors</Filter>
    </ClCompile>
    <ClCompile Include="..\test_hfsm_recurse_to_inner_state_on_start.cpp">
      <Filter>Tests\State Machines</Filter>
    </ClCompile>
    <ClCompile Include="..\test_intrusive_links.cpp">
      <Filter>Tests\Containers</Filter>
    </ClCompile>
    <ClCompile Include="..\test_expected.cpp">
      <Filter>Tests\Misc</Filter>
    </ClCompile>
    <ClCompile Include="..\test_macros.cpp">
      <Filter>Tests\Misc</Filter>
    </ClCompile>
    <ClCompile Include="..\test_chrono_day.cpp">
      <Filter>Tests\Chrono</Filter>
    </ClCompile>
<<<<<<< HEAD
=======
    <ClCompile Include="..\test_chrono_month.cpp">
      <Filter>Tests\Chrono</Filter>
    </ClCompile>
    <ClCompile Include="..\test_chrono_year.cpp">
      <Filter>Tests\Chrono</Filter>
    </ClCompile>
    <ClCompile Include="..\test_chrono_weekday.cpp">
      <Filter>Tests\Chrono</Filter>
    </ClCompile>
>>>>>>> c0d34478
    <ClCompile Include="..\syntax_check\absolute.h.t.cpp">
      <Filter>Tests\Syntax Checks\Source</Filter>
    </ClCompile>
    <ClCompile Include="..\syntax_check\algorithm.h.t.cpp">
      <Filter>Tests\Syntax Checks\Source</Filter>
    </ClCompile>
    <ClCompile Include="..\syntax_check\alignment.h.t.cpp">
      <Filter>Tests\Syntax Checks\Source</Filter>
    </ClCompile>
    <ClCompile Include="..\syntax_check\array.h.t.cpp">
      <Filter>Tests\Syntax Checks\Source</Filter>
    </ClCompile>
    <ClCompile Include="..\syntax_check\array_view.h.t.cpp">
      <Filter>Tests\Syntax Checks\Source</Filter>
    </ClCompile>
    <ClCompile Include="..\syntax_check\array_wrapper.h.t.cpp">
      <Filter>Tests\Syntax Checks\Source</Filter>
    </ClCompile>
    <ClCompile Include="..\syntax_check\atomic.h.t.cpp">
      <Filter>Tests\Syntax Checks\Source</Filter>
    </ClCompile>
    <ClCompile Include="..\syntax_check\basic_format_spec.h.t.cpp">
      <Filter>Tests\Syntax Checks\Source</Filter>
    </ClCompile>
    <ClCompile Include="..\syntax_check\basic_string.h.t.cpp">
      <Filter>Tests\Syntax Checks\Source</Filter>
    </ClCompile>
    <ClCompile Include="..\syntax_check\basic_string_stream.h.t.cpp">
      <Filter>Tests\Syntax Checks\Source</Filter>
    </ClCompile>
    <ClCompile Include="..\syntax_check\binary.h.t.cpp">
      <Filter>Tests\Syntax Checks\Source</Filter>
    </ClCompile>
    <ClCompile Include="..\syntax_check\bip_buffer_spsc_atomic.h.t.cpp">
      <Filter>Tests\Syntax Checks\Source</Filter>
    </ClCompile>
    <ClCompile Include="..\syntax_check\bit.h.t.cpp">
      <Filter>Tests\Syntax Checks\Source</Filter>
    </ClCompile>
    <ClCompile Include="..\syntax_check\bit_stream.h.t.cpp">
      <Filter>Tests\Syntax Checks\Source</Filter>
    </ClCompile>
    <ClCompile Include="..\syntax_check\bitset_legacy.h.t.cpp">
      <Filter>Tests\Syntax Checks\Source</Filter>
    </ClCompile>
    <ClCompile Include="..\syntax_check\bitset_new.h.t.cpp">
      <Filter>Tests\Syntax Checks\Source</Filter>
    </ClCompile>
    <ClCompile Include="..\syntax_check\bloom_filter.h.t.cpp">
      <Filter>Tests\Syntax Checks\Source</Filter>
    </ClCompile>
    <ClCompile Include="..\syntax_check\bresenham_line.h.t.cpp">
      <Filter>Tests\Syntax Checks\Source</Filter>
    </ClCompile>
    <ClCompile Include="..\syntax_check\buffer_descriptors.h.t.cpp">
      <Filter>Tests\Syntax Checks\Source</Filter>
    </ClCompile>
    <ClCompile Include="..\syntax_check\byte.h.t.cpp">
      <Filter>Tests\Syntax Checks\Source</Filter>
    </ClCompile>
    <ClCompile Include="..\syntax_check\byte_stream.h.t.cpp">
      <Filter>Tests\Syntax Checks\Source</Filter>
    </ClCompile>
    <ClCompile Include="..\syntax_check\callback.h.t.cpp">
      <Filter>Tests\Syntax Checks\Source</Filter>
    </ClCompile>
    <ClCompile Include="..\syntax_check\callback_service.h.t.cpp">
      <Filter>Tests\Syntax Checks\Source</Filter>
    </ClCompile>
    <ClCompile Include="..\syntax_check\callback_timer.h.t.cpp">
      <Filter>Tests\Syntax Checks\Source</Filter>
    </ClCompile>
    <ClCompile Include="..\syntax_check\callback_timer_atomic.h.t.cpp">
      <Filter>Tests\Syntax Checks\Source</Filter>
    </ClCompile>
    <ClCompile Include="..\syntax_check\callback_timer_interrupt.h.t.cpp">
      <Filter>Tests\Syntax Checks\Source</Filter>
    </ClCompile>
    <ClCompile Include="..\syntax_check\callback_timer_locked.h.t.cpp">
      <Filter>Tests\Syntax Checks\Source</Filter>
    </ClCompile>
    <ClCompile Include="..\syntax_check\char_traits.h.t.cpp">
      <Filter>Tests\Syntax Checks\Source</Filter>
    </ClCompile>
    <ClCompile Include="..\syntax_check\checksum.h.t.cpp">
      <Filter>Tests\Syntax Checks\Source</Filter>
    </ClCompile>
    <ClCompile Include="..\syntax_check\circular_buffer.h.t.cpp">
      <Filter>Tests\Syntax Checks\Source</Filter>
    </ClCompile>
    <ClCompile Include="..\syntax_check\circular_iterator.h.t.cpp">
      <Filter>Tests\Syntax Checks\Source</Filter>
    </ClCompile>
    <ClCompile Include="..\syntax_check\combinations.h.t.cpp">
      <Filter>Tests\Syntax Checks\Source</Filter>
    </ClCompile>
    <ClCompile Include="..\syntax_check\compare.h.t.cpp">
      <Filter>Tests\Syntax Checks\Source</Filter>
    </ClCompile>
    <ClCompile Include="..\syntax_check\constant.h.t.cpp">
      <Filter>Tests\Syntax Checks\Source</Filter>
    </ClCompile>
    <ClCompile Include="..\syntax_check\container.h.t.cpp">
      <Filter>Tests\Syntax Checks\Source</Filter>
    </ClCompile>
    <ClCompile Include="..\syntax_check\correlation.h.t.cpp">
      <Filter>Tests\Syntax Checks\Source</Filter>
    </ClCompile>
    <ClCompile Include="..\syntax_check\covariance.h.t.cpp">
      <Filter>Tests\Syntax Checks\Source</Filter>
    </ClCompile>
    <ClCompile Include="..\syntax_check\crc8_ccitt.h.t.cpp">
      <Filter>Tests\Syntax Checks\Source</Filter>
    </ClCompile>
    <ClCompile Include="..\syntax_check\crc8_cdma2000.h.t.cpp">
      <Filter>Tests\Syntax Checks\Source</Filter>
    </ClCompile>
    <ClCompile Include="..\syntax_check\crc8_darc.h.t.cpp">
      <Filter>Tests\Syntax Checks\Source</Filter>
    </ClCompile>
    <ClCompile Include="..\syntax_check\crc8_dvbs2.h.t.cpp">
      <Filter>Tests\Syntax Checks\Source</Filter>
    </ClCompile>
    <ClCompile Include="..\syntax_check\crc8_ebu.h.t.cpp">
      <Filter>Tests\Syntax Checks\Source</Filter>
    </ClCompile>
    <ClCompile Include="..\syntax_check\crc8_icode.h.t.cpp">
      <Filter>Tests\Syntax Checks\Source</Filter>
    </ClCompile>
    <ClCompile Include="..\syntax_check\crc8_itu.h.t.cpp">
      <Filter>Tests\Syntax Checks\Source</Filter>
    </ClCompile>
    <ClCompile Include="..\syntax_check\crc8_maxim.h.t.cpp">
      <Filter>Tests\Syntax Checks\Source</Filter>
    </ClCompile>
    <ClCompile Include="..\syntax_check\crc8_rohc.h.t.cpp">
      <Filter>Tests\Syntax Checks\Source</Filter>
    </ClCompile>
    <ClCompile Include="..\syntax_check\crc8_wcdma.h.t.cpp">
      <Filter>Tests\Syntax Checks\Source</Filter>
    </ClCompile>
    <ClCompile Include="..\syntax_check\crc16.h.t.cpp">
      <Filter>Tests\Syntax Checks\Source</Filter>
    </ClCompile>
    <ClCompile Include="..\syntax_check\crc16_a.h.t.cpp">
      <Filter>Tests\Syntax Checks\Source</Filter>
    </ClCompile>
    <ClCompile Include="..\syntax_check\crc16_arc.h.t.cpp">
      <Filter>Tests\Syntax Checks\Source</Filter>
    </ClCompile>
    <ClCompile Include="..\syntax_check\crc16_aug_ccitt.h.t.cpp">
      <Filter>Tests\Syntax Checks\Source</Filter>
    </ClCompile>
    <ClCompile Include="..\syntax_check\crc16_buypass.h.t.cpp">
      <Filter>Tests\Syntax Checks\Source</Filter>
    </ClCompile>
    <ClCompile Include="..\syntax_check\crc16_ccitt.h.t.cpp">
      <Filter>Tests\Syntax Checks\Source</Filter>
    </ClCompile>
    <ClCompile Include="..\syntax_check\crc16_cdma2000.h.t.cpp">
      <Filter>Tests\Syntax Checks\Source</Filter>
    </ClCompile>
    <ClCompile Include="..\syntax_check\crc16_dds110.h.t.cpp">
      <Filter>Tests\Syntax Checks\Source</Filter>
    </ClCompile>
    <ClCompile Include="..\syntax_check\crc16_dectr.h.t.cpp">
      <Filter>Tests\Syntax Checks\Source</Filter>
    </ClCompile>
    <ClCompile Include="..\syntax_check\crc16_dectx.h.t.cpp">
      <Filter>Tests\Syntax Checks\Source</Filter>
    </ClCompile>
    <ClCompile Include="..\syntax_check\crc16_dnp.h.t.cpp">
      <Filter>Tests\Syntax Checks\Source</Filter>
    </ClCompile>
    <ClCompile Include="..\syntax_check\crc16_en13757.h.t.cpp">
      <Filter>Tests\Syntax Checks\Source</Filter>
    </ClCompile>
    <ClCompile Include="..\syntax_check\crc16_genibus.h.t.cpp">
      <Filter>Tests\Syntax Checks\Source</Filter>
    </ClCompile>
    <ClCompile Include="..\syntax_check\crc16_kermit.h.t.cpp">
      <Filter>Tests\Syntax Checks\Source</Filter>
    </ClCompile>
    <ClCompile Include="..\syntax_check\crc16_m17.h.t.cpp">
      <Filter>Tests\Syntax Checks\Source</Filter>
    </ClCompile>
    <ClCompile Include="..\syntax_check\crc16_maxim.h.t.cpp">
      <Filter>Tests\Syntax Checks\Source</Filter>
    </ClCompile>
    <ClCompile Include="..\syntax_check\crc16_mcrf4xx.h.t.cpp">
      <Filter>Tests\Syntax Checks\Source</Filter>
    </ClCompile>
    <ClCompile Include="..\syntax_check\crc16_modbus.h.t.cpp">
      <Filter>Tests\Syntax Checks\Source</Filter>
    </ClCompile>
    <ClCompile Include="..\syntax_check\crc16_profibus.h.t.cpp">
      <Filter>Tests\Syntax Checks\Source</Filter>
    </ClCompile>
    <ClCompile Include="..\syntax_check\crc16_riello.h.t.cpp">
      <Filter>Tests\Syntax Checks\Source</Filter>
    </ClCompile>
    <ClCompile Include="..\syntax_check\crc16_t10dif.h.t.cpp">
      <Filter>Tests\Syntax Checks\Source</Filter>
    </ClCompile>
    <ClCompile Include="..\syntax_check\crc16_teledisk.h.t.cpp">
      <Filter>Tests\Syntax Checks\Source</Filter>
    </ClCompile>
    <ClCompile Include="..\syntax_check\crc16_tms37157.h.t.cpp">
      <Filter>Tests\Syntax Checks\Source</Filter>
    </ClCompile>
    <ClCompile Include="..\syntax_check\crc16_usb.h.t.cpp">
      <Filter>Tests\Syntax Checks\Source</Filter>
    </ClCompile>
    <ClCompile Include="..\syntax_check\crc16_x25.h.t.cpp">
      <Filter>Tests\Syntax Checks\Source</Filter>
    </ClCompile>
    <ClCompile Include="..\syntax_check\crc16_xmodem.h.t.cpp">
      <Filter>Tests\Syntax Checks\Source</Filter>
    </ClCompile>
    <ClCompile Include="..\syntax_check\crc32.h.t.cpp">
      <Filter>Tests\Syntax Checks\Source</Filter>
    </ClCompile>
    <ClCompile Include="..\syntax_check\crc32_bzip2.h.t.cpp">
      <Filter>Tests\Syntax Checks\Source</Filter>
    </ClCompile>
    <ClCompile Include="..\syntax_check\crc32_c.h.t.cpp">
      <Filter>Tests\Syntax Checks\Source</Filter>
    </ClCompile>
    <ClCompile Include="..\syntax_check\crc32_d.h.t.cpp">
      <Filter>Tests\Syntax Checks\Source</Filter>
    </ClCompile>
    <ClCompile Include="..\syntax_check\crc32_jamcrc.h.t.cpp">
      <Filter>Tests\Syntax Checks\Source</Filter>
    </ClCompile>
    <ClCompile Include="..\syntax_check\crc32_mpeg2.h.t.cpp">
      <Filter>Tests\Syntax Checks\Source</Filter>
    </ClCompile>
    <ClCompile Include="..\syntax_check\crc32_posix.h.t.cpp">
      <Filter>Tests\Syntax Checks\Source</Filter>
    </ClCompile>
    <ClCompile Include="..\syntax_check\crc32_q.h.t.cpp">
      <Filter>Tests\Syntax Checks\Source</Filter>
    </ClCompile>
    <ClCompile Include="..\syntax_check\crc32_xfer.h.t.cpp">
      <Filter>Tests\Syntax Checks\Source</Filter>
    </ClCompile>
    <ClCompile Include="..\syntax_check\crc64_ecma.h.t.cpp">
      <Filter>Tests\Syntax Checks\Source</Filter>
    </ClCompile>
    <ClCompile Include="..\syntax_check\cyclic_value.h.t.cpp">
      <Filter>Tests\Syntax Checks\Source</Filter>
    </ClCompile>
    <ClCompile Include="..\syntax_check\debounce.h.t.cpp">
      <Filter>Tests\Syntax Checks\Source</Filter>
    </ClCompile>
    <ClCompile Include="..\syntax_check\debug_count.h.t.cpp">
      <Filter>Tests\Syntax Checks\Source</Filter>
    </ClCompile>
    <ClCompile Include="..\syntax_check\delegate.h.t.cpp">
      <Filter>Tests\Syntax Checks\Source</Filter>
    </ClCompile>
    <ClCompile Include="..\syntax_check\delegate_cpp03.h.t.cpp">
      <Filter>Tests\Syntax Checks\Source</Filter>
    </ClCompile>
    <ClCompile Include="..\syntax_check\delegate_service.h.t.cpp">
      <Filter>Tests\Syntax Checks\Source</Filter>
    </ClCompile>
    <ClCompile Include="..\syntax_check\deque.h.t.cpp">
      <Filter>Tests\Syntax Checks\Source</Filter>
    </ClCompile>
    <ClCompile Include="..\syntax_check\endianness.h.t.cpp">
      <Filter>Tests\Syntax Checks\Source</Filter>
    </ClCompile>
    <ClCompile Include="..\syntax_check\enum_type.h.t.cpp">
      <Filter>Tests\Syntax Checks\Source</Filter>
    </ClCompile>
    <ClCompile Include="..\syntax_check\error_handler.h.t.cpp">
      <Filter>Tests\Syntax Checks\Source</Filter>
    </ClCompile>
    <ClCompile Include="..\syntax_check\exception.h.t.cpp">
      <Filter>Tests\Syntax Checks\Source</Filter>
    </ClCompile>
    <ClCompile Include="..\syntax_check\expected.h.t.cpp">
      <Filter>Tests\Syntax Checks\Source</Filter>
    </ClCompile>
    <ClCompile Include="..\syntax_check\factorial.h.t.cpp">
      <Filter>Tests\Syntax Checks\Source</Filter>
    </ClCompile>
    <ClCompile Include="..\syntax_check\fibonacci.h.t.cpp">
      <Filter>Tests\Syntax Checks\Source</Filter>
    </ClCompile>
    <ClCompile Include="..\syntax_check\file_error_numbers.h.t.cpp">
      <Filter>Tests\Syntax Checks\Source</Filter>
    </ClCompile>
    <ClCompile Include="..\syntax_check\fixed_iterator.h.t.cpp">
      <Filter>Tests\Syntax Checks\Source</Filter>
    </ClCompile>
    <ClCompile Include="..\syntax_check\fixed_sized_memory_block_allocator.h.t.cpp">
      <Filter>Tests\Syntax Checks\Source</Filter>
    </ClCompile>
    <ClCompile Include="..\syntax_check\flags.h.t.cpp">
      <Filter>Tests\Syntax Checks\Source</Filter>
    </ClCompile>
    <ClCompile Include="..\syntax_check\flat_map.h.t.cpp">
      <Filter>Tests\Syntax Checks\Source</Filter>
    </ClCompile>
    <ClCompile Include="..\syntax_check\flat_multimap.h.t.cpp">
      <Filter>Tests\Syntax Checks\Source</Filter>
    </ClCompile>
    <ClCompile Include="..\syntax_check\flat_multiset.h.t.cpp">
      <Filter>Tests\Syntax Checks\Source</Filter>
    </ClCompile>
    <ClCompile Include="..\syntax_check\flat_set.h.t.cpp">
      <Filter>Tests\Syntax Checks\Source</Filter>
    </ClCompile>
    <ClCompile Include="..\syntax_check\fnv_1.h.t.cpp">
      <Filter>Tests\Syntax Checks\Source</Filter>
    </ClCompile>
    <ClCompile Include="..\syntax_check\format_spec.h.t.cpp">
      <Filter>Tests\Syntax Checks\Source</Filter>
    </ClCompile>
    <ClCompile Include="..\syntax_check\forward_list.h.t.cpp">
      <Filter>Tests\Syntax Checks\Source</Filter>
    </ClCompile>
    <ClCompile Include="..\syntax_check\frame_check_sequence.h.t.cpp">
      <Filter>Tests\Syntax Checks\Source</Filter>
    </ClCompile>
    <ClCompile Include="..\syntax_check\fsm.h.t.cpp">
      <Filter>Tests\Syntax Checks\Source</Filter>
    </ClCompile>
    <ClCompile Include="..\syntax_check\function.h.t.cpp">
      <Filter>Tests\Syntax Checks\Source</Filter>
    </ClCompile>
    <ClCompile Include="..\syntax_check\functional.h.t.cpp">
      <Filter>Tests\Syntax Checks\Source</Filter>
    </ClCompile>
    <ClCompile Include="..\syntax_check\gamma.h.t.cpp">
      <Filter>Tests\Syntax Checks\Source</Filter>
    </ClCompile>
    <ClCompile Include="..\syntax_check\generic_pool.h.t.cpp">
      <Filter>Tests\Syntax Checks\Source</Filter>
    </ClCompile>
    <ClCompile Include="..\syntax_check\hash.h.t.cpp">
      <Filter>Tests\Syntax Checks\Source</Filter>
    </ClCompile>
    <ClCompile Include="..\syntax_check\histogram.h.t.cpp">
      <Filter>Tests\Syntax Checks\Source</Filter>
    </ClCompile>
    <ClCompile Include="..\syntax_check\ihash.h.t.cpp">
      <Filter>Tests\Syntax Checks\Source</Filter>
    </ClCompile>
    <ClCompile Include="..\syntax_check\imemory_block_allocator.h.t.cpp">
      <Filter>Tests\Syntax Checks\Source</Filter>
    </ClCompile>
    <ClCompile Include="..\syntax_check\indirect_vector.h.t.cpp">
      <Filter>Tests\Syntax Checks\Source</Filter>
    </ClCompile>
    <ClCompile Include="..\syntax_check\initializer_list.h.t.cpp">
      <Filter>Tests\Syntax Checks\Source</Filter>
    </ClCompile>
    <ClCompile Include="..\syntax_check\instance_count.h.t.cpp">
      <Filter>Tests\Syntax Checks\Source</Filter>
    </ClCompile>
    <ClCompile Include="..\syntax_check\integral_limits.h.t.cpp">
      <Filter>Tests\Syntax Checks\Source</Filter>
    </ClCompile>
    <ClCompile Include="..\syntax_check\intrusive_forward_list.h.t.cpp">
      <Filter>Tests\Syntax Checks\Source</Filter>
    </ClCompile>
    <ClCompile Include="..\syntax_check\intrusive_links.h.t.cpp">
      <Filter>Tests\Syntax Checks\Source</Filter>
    </ClCompile>
    <ClCompile Include="..\syntax_check\intrusive_list.h.t.cpp">
      <Filter>Tests\Syntax Checks\Source</Filter>
    </ClCompile>
    <ClCompile Include="..\syntax_check\intrusive_queue.h.t.cpp">
      <Filter>Tests\Syntax Checks\Source</Filter>
    </ClCompile>
    <ClCompile Include="..\syntax_check\intrusive_stack.h.t.cpp">
      <Filter>Tests\Syntax Checks\Source</Filter>
    </ClCompile>
    <ClCompile Include="..\syntax_check\invert.h.t.cpp">
      <Filter>Tests\Syntax Checks\Source</Filter>
    </ClCompile>
    <ClCompile Include="..\syntax_check\io_port.h.t.cpp">
      <Filter>Tests\Syntax Checks\Source</Filter>
    </ClCompile>
    <ClCompile Include="..\syntax_check\ipool.h.t.cpp">
      <Filter>Tests\Syntax Checks\Source</Filter>
    </ClCompile>
    <ClCompile Include="..\syntax_check\ireference_counted_message_pool.h.t.cpp">
      <Filter>Tests\Syntax Checks\Source</Filter>
    </ClCompile>
    <ClCompile Include="..\syntax_check\iterator.h.t.cpp">
      <Filter>Tests\Syntax Checks\Source</Filter>
    </ClCompile>
    <ClCompile Include="..\syntax_check\jenkins.h.t.cpp">
      <Filter>Tests\Syntax Checks\Source</Filter>
    </ClCompile>
    <ClCompile Include="..\syntax_check\largest.h.t.cpp">
      <Filter>Tests\Syntax Checks\Source</Filter>
    </ClCompile>
    <ClCompile Include="..\syntax_check\limiter.h.t.cpp">
      <Filter>Tests\Syntax Checks\Source</Filter>
    </ClCompile>
    <ClCompile Include="..\syntax_check\limits.h.t.cpp">
      <Filter>Tests\Syntax Checks\Source</Filter>
    </ClCompile>
    <ClCompile Include="..\syntax_check\list.h.t.cpp">
      <Filter>Tests\Syntax Checks\Source</Filter>
    </ClCompile>
    <ClCompile Include="..\syntax_check\log.h.t.cpp">
      <Filter>Tests\Syntax Checks\Source</Filter>
    </ClCompile>
    <ClCompile Include="..\syntax_check\macros.h.t.cpp">
      <Filter>Tests\Syntax Checks\Source</Filter>
    </ClCompile>
    <ClCompile Include="..\syntax_check\map.h.t.cpp">
      <Filter>Tests\Syntax Checks\Source</Filter>
    </ClCompile>
    <ClCompile Include="..\syntax_check\math_constants.h.t.cpp">
      <Filter>Tests\Syntax Checks\Source</Filter>
    </ClCompile>
    <ClCompile Include="..\syntax_check\mean.h.t.cpp">
      <Filter>Tests\Syntax Checks\Source</Filter>
    </ClCompile>
    <ClCompile Include="..\syntax_check\mem_cast.h.t.cpp">
      <Filter>Tests\Syntax Checks\Source</Filter>
    </ClCompile>
    <ClCompile Include="..\syntax_check\memory.h.t.cpp">
      <Filter>Tests\Syntax Checks\Source</Filter>
    </ClCompile>
    <ClCompile Include="..\syntax_check\memory_model.h.t.cpp">
      <Filter>Tests\Syntax Checks\Source</Filter>
    </ClCompile>
    <ClCompile Include="..\syntax_check\message.h.t.cpp">
      <Filter>Tests\Syntax Checks\Source</Filter>
    </ClCompile>
    <ClCompile Include="..\syntax_check\message_broker.h.t.cpp">
      <Filter>Tests\Syntax Checks\Source</Filter>
    </ClCompile>
    <ClCompile Include="..\syntax_check\message_bus.h.t.cpp">
      <Filter>Tests\Syntax Checks\Source</Filter>
    </ClCompile>
    <ClCompile Include="..\syntax_check\message_packet.h.t.cpp">
      <Filter>Tests\Syntax Checks\Source</Filter>
    </ClCompile>
    <ClCompile Include="..\syntax_check\message_router.h.t.cpp">
      <Filter>Tests\Syntax Checks\Source</Filter>
    </ClCompile>
    <ClCompile Include="..\syntax_check\message_router_registry.h.t.cpp">
      <Filter>Tests\Syntax Checks\Source</Filter>
    </ClCompile>
    <ClCompile Include="..\syntax_check\message_timer.h.t.cpp">
      <Filter>Tests\Syntax Checks\Source</Filter>
    </ClCompile>
    <ClCompile Include="..\syntax_check\message_timer_atomic.h.t.cpp">
      <Filter>Tests\Syntax Checks\Source</Filter>
    </ClCompile>
    <ClCompile Include="..\syntax_check\message_timer_interrupt.h.t.cpp">
      <Filter>Tests\Syntax Checks\Source</Filter>
    </ClCompile>
    <ClCompile Include="..\syntax_check\message_timer_locked.h.t.cpp">
      <Filter>Tests\Syntax Checks\Source</Filter>
    </ClCompile>
    <ClCompile Include="..\syntax_check\message_types.h.t.cpp">
      <Filter>Tests\Syntax Checks\Source</Filter>
    </ClCompile>
    <ClCompile Include="..\syntax_check\multi_array.h.t.cpp">
      <Filter>Tests\Syntax Checks\Source</Filter>
    </ClCompile>
    <ClCompile Include="..\syntax_check\multi_range.h.t.cpp">
      <Filter>Tests\Syntax Checks\Source</Filter>
    </ClCompile>
    <ClCompile Include="..\syntax_check\multi_span.h.t.cpp">
      <Filter>Tests\Syntax Checks\Source</Filter>
    </ClCompile>
    <ClCompile Include="..\syntax_check\multi_vector.h.t.cpp">
      <Filter>Tests\Syntax Checks\Source</Filter>
    </ClCompile>
    <ClCompile Include="..\syntax_check\multimap.h.t.cpp">
      <Filter>Tests\Syntax Checks\Source</Filter>
    </ClCompile>
    <ClCompile Include="..\syntax_check\multiset.h.t.cpp">
      <Filter>Tests\Syntax Checks\Source</Filter>
    </ClCompile>
    <ClCompile Include="..\syntax_check\murmur3.h.t.cpp">
      <Filter>Tests\Syntax Checks\Source</Filter>
    </ClCompile>
    <ClCompile Include="..\syntax_check\mutex.h.t.cpp">
      <Filter>Tests\Syntax Checks\Source</Filter>
    </ClCompile>
    <ClCompile Include="..\syntax_check\negative.h.t.cpp">
      <Filter>Tests\Syntax Checks\Source</Filter>
    </ClCompile>
    <ClCompile Include="..\syntax_check\nth_type.h.t.cpp">
      <Filter>Tests\Syntax Checks\Source</Filter>
    </ClCompile>
    <ClCompile Include="..\syntax_check\null_type.h.t.cpp">
      <Filter>Tests\Syntax Checks\Source</Filter>
    </ClCompile>
    <ClCompile Include="..\syntax_check\nullptr.h.t.cpp">
      <Filter>Tests\Syntax Checks\Source</Filter>
    </ClCompile>
    <ClCompile Include="..\syntax_check\numeric.h.t.cpp">
      <Filter>Tests\Syntax Checks\Source</Filter>
    </ClCompile>
    <ClCompile Include="..\syntax_check\observer.h.t.cpp">
      <Filter>Tests\Syntax Checks\Source</Filter>
    </ClCompile>
    <ClCompile Include="..\syntax_check\optional.h.t.cpp">
      <Filter>Tests\Syntax Checks\Source</Filter>
    </ClCompile>
    <ClCompile Include="..\syntax_check\overload.h.t.cpp">
      <Filter>Tests\Syntax Checks\Source</Filter>
    </ClCompile>
    <ClCompile Include="..\syntax_check\packet.h.t.cpp">
      <Filter>Tests\Syntax Checks\Source</Filter>
    </ClCompile>
    <ClCompile Include="..\syntax_check\parameter_pack.h.t.cpp">
      <Filter>Tests\Syntax Checks\Source</Filter>
    </ClCompile>
    <ClCompile Include="..\syntax_check\parameter_type.h.t.cpp">
      <Filter>Tests\Syntax Checks\Source</Filter>
    </ClCompile>
    <ClCompile Include="..\syntax_check\pearson.h.t.cpp">
      <Filter>Tests\Syntax Checks\Source</Filter>
    </ClCompile>
    <ClCompile Include="..\syntax_check\permutations.h.t.cpp">
      <Filter>Tests\Syntax Checks\Source</Filter>
    </ClCompile>
    <ClCompile Include="..\syntax_check\placement_new.h.t.cpp">
      <Filter>Tests\Syntax Checks\Source</Filter>
    </ClCompile>
    <ClCompile Include="..\syntax_check\platform.h.t.cpp">
      <Filter>Tests\Syntax Checks\Source</Filter>
    </ClCompile>
    <ClCompile Include="..\syntax_check\poly_span.h.t.cpp">
      <Filter>Tests\Syntax Checks\Source</Filter>
    </ClCompile>
    <ClCompile Include="..\syntax_check\pool.h.t.cpp">
      <Filter>Tests\Syntax Checks\Source</Filter>
    </ClCompile>
    <ClCompile Include="..\syntax_check\power.h.t.cpp">
      <Filter>Tests\Syntax Checks\Source</Filter>
    </ClCompile>
    <ClCompile Include="..\syntax_check\priority_queue.h.t.cpp">
      <Filter>Tests\Syntax Checks\Source</Filter>
    </ClCompile>
    <ClCompile Include="..\syntax_check\pseudo_moving_average.h.t.cpp">
      <Filter>Tests\Syntax Checks\Source</Filter>
    </ClCompile>
    <ClCompile Include="..\syntax_check\quantize.h.t.cpp">
      <Filter>Tests\Syntax Checks\Source</Filter>
    </ClCompile>
    <ClCompile Include="..\syntax_check\queue.h.t.cpp">
      <Filter>Tests\Syntax Checks\Source</Filter>
    </ClCompile>
    <ClCompile Include="..\syntax_check\queue_lockable.h.t.cpp">
      <Filter>Tests\Syntax Checks\Source</Filter>
    </ClCompile>
    <ClCompile Include="..\syntax_check\queue_mpmc_mutex.h.t.cpp">
      <Filter>Tests\Syntax Checks\Source</Filter>
    </ClCompile>
    <ClCompile Include="..\syntax_check\queue_spsc_atomic.h.t.cpp">
      <Filter>Tests\Syntax Checks\Source</Filter>
    </ClCompile>
    <ClCompile Include="..\syntax_check\queue_spsc_isr.h.t.cpp">
      <Filter>Tests\Syntax Checks\Source</Filter>
    </ClCompile>
    <ClCompile Include="..\syntax_check\queue_spsc_locked.h.t.cpp">
      <Filter>Tests\Syntax Checks\Source</Filter>
    </ClCompile>
    <ClCompile Include="..\syntax_check\radix.h.t.cpp">
      <Filter>Tests\Syntax Checks\Source</Filter>
    </ClCompile>
    <ClCompile Include="..\syntax_check\random.h.t.cpp">
      <Filter>Tests\Syntax Checks\Source</Filter>
    </ClCompile>
    <ClCompile Include="..\syntax_check\ratio.h.t.cpp">
      <Filter>Tests\Syntax Checks\Source</Filter>
    </ClCompile>
    <ClCompile Include="..\syntax_check\reference_counted_message.h.t.cpp">
      <Filter>Tests\Syntax Checks\Source</Filter>
    </ClCompile>
    <ClCompile Include="..\syntax_check\reference_counted_message_pool.h.t.cpp">
      <Filter>Tests\Syntax Checks\Source</Filter>
    </ClCompile>
    <ClCompile Include="..\syntax_check\reference_counted_object.h.t.cpp">
      <Filter>Tests\Syntax Checks\Source</Filter>
    </ClCompile>
    <ClCompile Include="..\syntax_check\reference_flat_map.h.t.cpp">
      <Filter>Tests\Syntax Checks\Source</Filter>
    </ClCompile>
    <ClCompile Include="..\syntax_check\reference_flat_multimap.h.t.cpp">
      <Filter>Tests\Syntax Checks\Source</Filter>
    </ClCompile>
    <ClCompile Include="..\syntax_check\reference_flat_multiset.h.t.cpp">
      <Filter>Tests\Syntax Checks\Source</Filter>
    </ClCompile>
    <ClCompile Include="..\syntax_check\reference_flat_set.h.t.cpp">
      <Filter>Tests\Syntax Checks\Source</Filter>
    </ClCompile>
    <ClCompile Include="..\syntax_check\rescale.h.t.cpp">
      <Filter>Tests\Syntax Checks\Source</Filter>
    </ClCompile>
    <ClCompile Include="..\syntax_check\rms.h.t.cpp">
      <Filter>Tests\Syntax Checks\Source</Filter>
    </ClCompile>
    <ClCompile Include="..\syntax_check\scaled_rounding.h.t.cpp">
      <Filter>Tests\Syntax Checks\Source</Filter>
    </ClCompile>
    <ClCompile Include="..\syntax_check\scheduler.h.t.cpp">
      <Filter>Tests\Syntax Checks\Source</Filter>
    </ClCompile>
    <ClCompile Include="..\syntax_check\set.h.t.cpp">
      <Filter>Tests\Syntax Checks\Source</Filter>
    </ClCompile>
    <ClCompile Include="..\syntax_check\shared_message.h.t.cpp">
      <Filter>Tests\Syntax Checks\Source</Filter>
    </ClCompile>
    <ClCompile Include="..\syntax_check\singleton.h.t.cpp">
      <Filter>Tests\Syntax Checks\Source</Filter>
    </ClCompile>
    <ClCompile Include="..\syntax_check\smallest.h.t.cpp">
      <Filter>Tests\Syntax Checks\Source</Filter>
    </ClCompile>
    <ClCompile Include="..\syntax_check\span.h.t.cpp">
      <Filter>Tests\Syntax Checks\Source</Filter>
    </ClCompile>
    <ClCompile Include="..\syntax_check\sqrt.h.t.cpp">
      <Filter>Tests\Syntax Checks\Source</Filter>
    </ClCompile>
    <ClCompile Include="..\syntax_check\stack.h.t.cpp">
      <Filter>Tests\Syntax Checks\Source</Filter>
    </ClCompile>
    <ClCompile Include="..\syntax_check\standard_deviation.h.t.cpp">
      <Filter>Tests\Syntax Checks\Source</Filter>
    </ClCompile>
    <ClCompile Include="..\syntax_check\state_chart.h.t.cpp">
      <Filter>Tests\Syntax Checks\Source</Filter>
    </ClCompile>
    <ClCompile Include="..\syntax_check\static_assert.h.t.cpp">
      <Filter>Tests\Syntax Checks\Source</Filter>
    </ClCompile>
    <ClCompile Include="..\syntax_check\string.h.t.cpp">
      <Filter>Tests\Syntax Checks\Source</Filter>
    </ClCompile>
    <ClCompile Include="..\syntax_check\string_stream.h.t.cpp">
      <Filter>Tests\Syntax Checks\Source</Filter>
    </ClCompile>
    <ClCompile Include="..\syntax_check\string_utilities.h.t.cpp">
      <Filter>Tests\Syntax Checks\Source</Filter>
    </ClCompile>
    <ClCompile Include="..\syntax_check\string_view.h.t.cpp">
      <Filter>Tests\Syntax Checks\Source</Filter>
    </ClCompile>
    <ClCompile Include="..\syntax_check\successor.h.t.cpp">
      <Filter>Tests\Syntax Checks\Source</Filter>
    </ClCompile>
    <ClCompile Include="..\syntax_check\task.h.t.cpp">
      <Filter>Tests\Syntax Checks\Source</Filter>
    </ClCompile>
    <ClCompile Include="..\syntax_check\threshold.h.t.cpp">
      <Filter>Tests\Syntax Checks\Source</Filter>
    </ClCompile>
    <ClCompile Include="..\syntax_check\timer.h.t.cpp">
      <Filter>Tests\Syntax Checks\Source</Filter>
    </ClCompile>
    <ClCompile Include="..\syntax_check\to_arithmetic.h.t.cpp">
      <Filter>Tests\Syntax Checks\Source</Filter>
    </ClCompile>
    <ClCompile Include="..\syntax_check\to_string.h.t.cpp">
      <Filter>Tests\Syntax Checks\Source</Filter>
    </ClCompile>
    <ClCompile Include="..\syntax_check\to_u16string.h.t.cpp">
      <Filter>Tests\Syntax Checks\Source</Filter>
    </ClCompile>
    <ClCompile Include="..\syntax_check\to_u32string.h.t.cpp">
      <Filter>Tests\Syntax Checks\Source</Filter>
    </ClCompile>
    <ClCompile Include="..\syntax_check\to_wstring.h.t.cpp">
      <Filter>Tests\Syntax Checks\Source</Filter>
    </ClCompile>
    <ClCompile Include="..\syntax_check\type_def.h.t.cpp">
      <Filter>Tests\Syntax Checks\Source</Filter>
    </ClCompile>
    <ClCompile Include="..\syntax_check\type_lookup.h.t.cpp">
      <Filter>Tests\Syntax Checks\Source</Filter>
    </ClCompile>
    <ClCompile Include="..\syntax_check\type_select.h.t.cpp">
      <Filter>Tests\Syntax Checks\Source</Filter>
    </ClCompile>
    <ClCompile Include="..\syntax_check\type_traits.h.t.cpp">
      <Filter>Tests\Syntax Checks\Source</Filter>
    </ClCompile>
    <ClCompile Include="..\syntax_check\u16format_spec.h.t.cpp">
      <Filter>Tests\Syntax Checks\Source</Filter>
    </ClCompile>
    <ClCompile Include="..\syntax_check\u16string.h.t.cpp">
      <Filter>Tests\Syntax Checks\Source</Filter>
    </ClCompile>
    <ClCompile Include="..\syntax_check\u16string_stream.h.t.cpp">
      <Filter>Tests\Syntax Checks\Source</Filter>
    </ClCompile>
    <ClCompile Include="..\syntax_check\u32format_spec.h.t.cpp">
      <Filter>Tests\Syntax Checks\Source</Filter>
    </ClCompile>
    <ClCompile Include="..\syntax_check\u32string.h.t.cpp">
      <Filter>Tests\Syntax Checks\Source</Filter>
    </ClCompile>
    <ClCompile Include="..\syntax_check\u32string_stream.h.t.cpp">
      <Filter>Tests\Syntax Checks\Source</Filter>
    </ClCompile>
    <ClCompile Include="..\syntax_check\unaligned_type.h.t.cpp">
      <Filter>Tests\Syntax Checks\Source</Filter>
    </ClCompile>
    <ClCompile Include="..\syntax_check\unordered_map.h.t.cpp">
      <Filter>Tests\Syntax Checks\Source</Filter>
    </ClCompile>
    <ClCompile Include="..\syntax_check\unordered_multimap.h.t.cpp">
      <Filter>Tests\Syntax Checks\Source</Filter>
    </ClCompile>
    <ClCompile Include="..\syntax_check\unordered_multiset.h.t.cpp">
      <Filter>Tests\Syntax Checks\Source</Filter>
    </ClCompile>
    <ClCompile Include="..\syntax_check\unordered_set.h.t.cpp">
      <Filter>Tests\Syntax Checks\Source</Filter>
    </ClCompile>
    <ClCompile Include="..\syntax_check\user_type.h.t.cpp">
      <Filter>Tests\Syntax Checks\Source</Filter>
    </ClCompile>
    <ClCompile Include="..\syntax_check\utility.h.t.cpp">
      <Filter>Tests\Syntax Checks\Source</Filter>
    </ClCompile>
    <ClCompile Include="..\syntax_check\variance.h.t.cpp">
      <Filter>Tests\Syntax Checks\Source</Filter>
    </ClCompile>
    <ClCompile Include="..\syntax_check\variant.h.t.cpp">
      <Filter>Tests\Syntax Checks\Source</Filter>
    </ClCompile>
    <ClCompile Include="..\syntax_check\variant_legacy.h.t.cpp">
      <Filter>Tests\Syntax Checks\Source</Filter>
    </ClCompile>
    <ClCompile Include="..\syntax_check\variant_old.h.t.cpp">
      <Filter>Tests\Syntax Checks\Source</Filter>
    </ClCompile>
    <ClCompile Include="..\syntax_check\variant_pool.h.t.cpp">
      <Filter>Tests\Syntax Checks\Source</Filter>
    </ClCompile>
    <ClCompile Include="..\syntax_check\variant_variadic.h.t.cpp">
      <Filter>Tests\Syntax Checks\Source</Filter>
    </ClCompile>
    <ClCompile Include="..\syntax_check\vector.h.t.cpp">
      <Filter>Tests\Syntax Checks\Source</Filter>
    </ClCompile>
    <ClCompile Include="..\syntax_check\version.h.t.cpp">
      <Filter>Tests\Syntax Checks\Source</Filter>
    </ClCompile>
    <ClCompile Include="..\syntax_check\visitor.h.t.cpp">
      <Filter>Tests\Syntax Checks\Source</Filter>
    </ClCompile>
    <ClCompile Include="..\syntax_check\wformat_spec.h.t.cpp">
      <Filter>Tests\Syntax Checks\Source</Filter>
    </ClCompile>
    <ClCompile Include="..\syntax_check\wstring.h.t.cpp">
      <Filter>Tests\Syntax Checks\Source</Filter>
    </ClCompile>
    <ClCompile Include="..\syntax_check\wstring_stream.h.t.cpp">
      <Filter>Tests\Syntax Checks\Source</Filter>
    </ClCompile>
    <ClCompile Include="..\syntax_check\base64.h.t.cpp">
      <Filter>Tests\Syntax Checks\Source</Filter>
    </ClCompile>
    <ClCompile Include="..\test_math.cpp">
      <Filter>Tests\Maths</Filter>
    </ClCompile>
    <ClCompile Include="..\test_math_functions.cpp">
      <Filter>Tests\Maths</Filter>
    </ClCompile>
    <ClCompile Include="..\test_string_u8.cpp">
      <Filter>Tests\Strings</Filter>
    </ClCompile>
    <ClCompile Include="..\test_string_u8_external_buffer.cpp">
      <Filter>Tests\Strings</Filter>
    </ClCompile>
    <ClCompile Include="..\syntax_check\u8string.h.t.cpp">
      <Filter>Tests\Syntax Checks\Source</Filter>
    </ClCompile>
    <ClCompile Include="..\test_string_utilities_u8.cpp">
      <Filter>Tests\Strings</Filter>
    </ClCompile>
    <ClCompile Include="..\test_string_utilities_std_u8.cpp">
      <Filter>Tests\Strings</Filter>
    </ClCompile>
    <ClCompile Include="..\test_string_stream_u8.cpp">
      <Filter>Tests\Strings</Filter>
    </ClCompile>
    <ClCompile Include="..\test_to_u8string.cpp">
      <Filter>Tests\Strings</Filter>
    </ClCompile>
    <ClCompile Include="..\test_to_arithmetic_u8.cpp">
      <Filter>Tests\Strings</Filter>
    </ClCompile>
    <ClCompile Include="..\syntax_check\u8format_spec.h.t.cpp">
      <Filter>Tests\Syntax Checks\Source</Filter>
    </ClCompile>
    <ClCompile Include="..\syntax_check\u8string_stream.h.t.cpp">
      <Filter>Tests\Syntax Checks\Source</Filter>
    </ClCompile>
    <ClCompile Include="..\syntax_check\to_u8string.h.t.cpp">
      <Filter>Tests\Syntax Checks\Source</Filter>
    </ClCompile>
    <ClCompile Include="..\test_crc1.cpp">
      <Filter>Tests\CRC</Filter>
    </ClCompile>
    <ClCompile Include="..\test_bitset_new_comparisons.cpp">
      <Filter>Tests\Binary</Filter>
    </ClCompile>
    <ClCompile Include="..\syntax_check\math.h.t.cpp">
      <Filter>Tests\Syntax Checks\Source</Filter>
    </ClCompile>
    <ClCompile Include="..\syntax_check\crc8_j1850.h.t.cpp">
      <Filter>Tests\Syntax Checks\Source</Filter>
    </ClCompile>
    <ClCompile Include="..\syntax_check\crc8_j1850_zero.h.t.cpp">
      <Filter>Tests\Syntax Checks\Source</Filter>
    </ClCompile>
    <ClCompile Include="..\test_crc8_j1850.cpp">
      <Filter>Tests\CRC</Filter>
    </ClCompile>
    <ClCompile Include="..\test_crc8_j1850_zero.cpp">
      <Filter>Tests\CRC</Filter>
    </ClCompile>
    <ClCompile Include="..\syntax_check\gcd.h.t.cpp">
      <Filter>Tests\Syntax Checks\Source</Filter>
    </ClCompile>
    <ClCompile Include="..\syntax_check\lcm.h.t.cpp">
      <Filter>Tests\Syntax Checks\Source</Filter>
    </ClCompile>
    <ClCompile Include="..\test_message.cpp">
      <Filter>Tests\Messaging</Filter>
    </ClCompile>
    <ClCompile Include="..\test_base64_RFC2152_decoder.cpp">
      <Filter>Tests\Codecs\Base64</Filter>
    </ClCompile>
    <ClCompile Include="..\test_base64_RFC2152_encoder.cpp">
      <Filter>Tests\Codecs\Base64</Filter>
    </ClCompile>
    <ClCompile Include="..\test_base64_RFC3501_encoder.cpp">
      <Filter>Tests\Codecs\Base64</Filter>
    </ClCompile>
    <ClCompile Include="..\test_base64_RFC4648_decoder_with_no_padding.cpp">
      <Filter>Tests\Codecs\Base64</Filter>
    </ClCompile>
    <ClCompile Include="..\test_base64_RFC4648_encoder_with_no_padding.cpp">
      <Filter>Tests\Codecs\Base64</Filter>
    </ClCompile>
    <ClCompile Include="..\test_base64_RFC4648_encoder_with_padding.cpp">
      <Filter>Tests\Codecs\Base64</Filter>
    </ClCompile>
    <ClCompile Include="..\test_base64_RFC4648_URL_encoder_with_no_padding.cpp">
      <Filter>Tests\Codecs\Base64</Filter>
    </ClCompile>
    <ClCompile Include="..\test_base64_RFC4648_URL_encoder_with_padding.cpp">
      <Filter>Tests\Codecs\Base64</Filter>
    </ClCompile>
    <ClCompile Include="..\test_base64_RFC4648_decoder_with_padding.cpp">
      <Filter>Tests\Codecs\Base64</Filter>
    </ClCompile>
    <ClCompile Include="..\test_base64_RFC3501_decoder.cpp">
      <Filter>Tests\Codecs\Base64</Filter>
    </ClCompile>
    <ClCompile Include="..\test_base64_RFC4648_URL_decoder_with_no_padding.cpp">
      <Filter>Tests\Codecs\Base64</Filter>
    </ClCompile>
    <ClCompile Include="..\test_base64_RFC4648_URL_decoder_with_padding.cpp">
      <Filter>Tests\Codecs\Base64</Filter>
    </ClCompile>
    <ClCompile Include="..\syntax_check\base64_decoder.h.t.cpp">
      <Filter>Tests\Syntax Checks\Source</Filter>
    </ClCompile>
    <ClCompile Include="..\syntax_check\base64_encoder.h.t.cpp">
      <Filter>Tests\Syntax Checks\Source</Filter>
    </ClCompile>
    <ClCompile Include="..\syntax_check\bitset.h.t.cpp">
      <Filter>Tests\Syntax Checks\Source</Filter>
    </ClCompile>
    <ClCompile Include="..\syntax_check\crc1.h.t.cpp">
      <Filter>Tests\Syntax Checks\Source</Filter>
    </ClCompile>
    <ClCompile Include="..\syntax_check\hfsm.h.t.cpp">
      <Filter>Tests\Syntax Checks\Source</Filter>
    </ClCompile>
    <ClCompile Include="..\syntax_check\result.h.t.cpp">
      <Filter>Tests\Syntax Checks\Source</Filter>
    </ClCompile>
    <ClCompile Include="..\syntax_check\stringify.h.t.cpp">
      <Filter>Tests\Syntax Checks\Source</Filter>
    </ClCompile>
  </ItemGroup>
  <ItemGroup>
    <None Include="..\..\library.properties">
      <Filter>Resource Files</Filter>
    </None>
    <None Include="..\..\etl.pspimage">
      <Filter>Resource Files\Images</Filter>
    </None>
    <None Include="..\..\etl.xar">
      <Filter>Resource Files\Images</Filter>
    </None>
    <None Include="..\..\library.json">
      <Filter>Resource Files</Filter>
    </None>
    <None Include="..\..\README.md">
      <Filter>Resource Files</Filter>
    </None>
    <None Include="cpp.hint">
      <Filter>Resource Files</Filter>
    </None>
    <None Include="..\..\include\etl\generators\generate_variant_pool.bat">
      <Filter>Resource Files\Generators</Filter>
    </None>
    <None Include="..\..\include\etl\generators\generate_type_traits.bat">
      <Filter>Resource Files\Generators</Filter>
    </None>
    <None Include="..\..\include\etl\generators\generate_type_select.bat">
      <Filter>Resource Files\Generators</Filter>
    </None>
    <None Include="..\..\include\etl\generators\generate_type_lookup.bat">
      <Filter>Resource Files\Generators</Filter>
    </None>
    <None Include="..\..\include\etl\generators\generate_smallest.bat">
      <Filter>Resource Files\Generators</Filter>
    </None>
    <None Include="..\..\include\etl\generators\generate_message_router.bat">
      <Filter>Resource Files\Generators</Filter>
    </None>
    <None Include="..\..\include\etl\generators\generate_message_packet.bat">
      <Filter>Resource Files\Generators</Filter>
    </None>
    <None Include="..\..\include\etl\generators\generate_largest.bat">
      <Filter>Resource Files\Generators</Filter>
    </None>
    <None Include="..\..\include\etl\generators\generate_fsm.bat">
      <Filter>Resource Files\Generators</Filter>
    </None>
    <None Include="..\..\include\etl\generators\generate.bat">
      <Filter>Resource Files\Generators</Filter>
    </None>
    <None Include="..\..\.circleci\config.yml">
      <Filter>Resource Files\CI\CircleCI</Filter>
    </None>
    <None Include="..\..\appveyor.yml">
      <Filter>Resource Files\CI\Appveyor</Filter>
    </None>
    <None Include="..\..\.clang-format">
      <Filter>Resource Files</Filter>
    </None>
    <None Include="..\..\.gitattributes">
      <Filter>Resource Files\Git</Filter>
    </None>
    <None Include="..\..\.gitignore">
      <Filter>Resource Files\Git</Filter>
    </None>
    <None Include="..\..\.gitmodules">
      <Filter>Resource Files\Git</Filter>
    </None>
    <None Include="..\..\meson.build">
      <Filter>Resource Files</Filter>
    </None>
    <None Include="..\..\arduino\library-arduino.json">
      <Filter>Resource Files\Arduino</Filter>
    </None>
    <None Include="..\..\arduino\library-arduino.properties">
      <Filter>Resource Files\Arduino</Filter>
    </None>
    <None Include="..\..\cmake\GetGitRevisionDescription.cmake">
      <Filter>Resource Files\CMake</Filter>
    </None>
    <None Include="..\..\cmake\GetGitRevisionDescription.cmake.in">
      <Filter>Resource Files\CMake</Filter>
    </None>
    <None Include="..\..\cmake\helpers.cmake">
      <Filter>Resource Files\CMake</Filter>
    </None>
    <None Include="..\..\scripts\update_release.py">
      <Filter>Tests\Scripts</Filter>
    </None>
    <None Include="..\..\scripts\generator_test.py">
      <Filter>Tests\Scripts</Filter>
    </None>
    <None Include="..\meson.build">
      <Filter>Tests\Test Support</Filter>
    </None>
    <None Include="..\..\.github\workflows\msvc.yml">
      <Filter>Resource Files\CI\Github</Filter>
    </None>
    <None Include="..\..\.github\workflows\clang-syntax-checks.yml">
      <Filter>Resource Files\CI\Github</Filter>
    </None>
    <None Include="..\..\.github\workflows\gcc-syntax-checks.yml">
      <Filter>Resource Files\CI\Github</Filter>
    </None>
    <None Include="..\run-syntax-checks.sh">
      <Filter>Tests\Scripts</Filter>
    </None>
    <None Include="..\run-tests.sh">
      <Filter>Tests\Scripts</Filter>
    </None>
    <None Include="..\..\scripts\generator_test.bat">
      <Filter>Tests\Scripts</Filter>
    </None>
    <None Include="..\..\scripts\update_release.bat">
      <Filter>Tests\Scripts</Filter>
    </None>
    <None Include="..\..\scripts\update_version.bat">
      <Filter>Tests\Scripts</Filter>
    </None>
    <None Include="..\..\scripts\update_version.py">
      <Filter>Tests\Scripts</Filter>
    </None>
    <None Include="..\..\.github\workflows\clang-c++11.yml">
      <Filter>Resource Files\CI\Github</Filter>
    </None>
    <None Include="..\..\.github\workflows\clang-c++14.yml">
      <Filter>Resource Files\CI\Github</Filter>
    </None>
    <None Include="..\..\.github\workflows\clang-c++17.yml">
      <Filter>Resource Files\CI\Github</Filter>
    </None>
    <None Include="..\..\.github\workflows\clang-c++20.yml">
      <Filter>Resource Files\CI\Github</Filter>
    </None>
    <None Include="..\..\.github\workflows\gcc-c++11.yml">
      <Filter>Resource Files\CI\Github</Filter>
    </None>
    <None Include="..\..\.github\workflows\gcc-c++14.yml">
      <Filter>Resource Files\CI\Github</Filter>
    </None>
    <None Include="..\..\.github\workflows\gcc-c++17.yml">
      <Filter>Resource Files\CI\Github</Filter>
    </None>
    <None Include="..\..\.github\workflows\gcc-c++20.yml">
      <Filter>Resource Files\CI\Github</Filter>
    </None>
    <None Include="..\list_test_files.bat">
      <Filter>Tests\Scripts</Filter>
    </None>
    <None Include="..\list_test_files.ps1">
      <Filter>Tests\Scripts</Filter>
    </None>
    <None Include="..\list_test_files.sh">
      <Filter>Tests\Scripts</Filter>
    </None>
  </ItemGroup>
  <ItemGroup>
    <Text Include="..\..\support\Release notes.txt">
      <Filter>Resource Files</Filter>
    </Text>
    <Text Include="..\..\todo.txt">
      <Filter>Resource Files</Filter>
    </Text>
    <Text Include="..\..\CMakeLists.txt">
      <Filter>Resource Files\CMake</Filter>
    </Text>
    <Text Include="..\CMakeLists.txt">
      <Filter>Tests\Test Support</Filter>
    </Text>
    <Text Include="..\..\version.txt">
      <Filter>Resource Files</Filter>
    </Text>
    <Text Include="..\etl_initializer_list\CMakeLists.txt">
      <Filter>Tests\Initializer List</Filter>
    </Text>
    <Text Include="..\etl_error_handler\log_errors\CMakeLists.txt">
      <Filter>Tests\Error Handler\Log Errors</Filter>
    </Text>
    <Text Include="..\etl_error_handler\exceptions\CMakeLists.txt">
      <Filter>Tests\Error Handler\Exceptions</Filter>
    </Text>
    <Text Include="..\etl_error_handler\log_errors_and_exceptions\CMakeLists.txt">
      <Filter>Tests\Error Handler\Exceptions_And_Log_Errors</Filter>
    </Text>
    <Text Include="..\syntax_check\c++03\CMakeLists.txt">
      <Filter>Tests\Syntax Checks\C++03</Filter>
    </Text>
    <Text Include="..\syntax_check\c++11\CMakeLists.txt">
      <Filter>Tests\Syntax Checks\C++11</Filter>
    </Text>
    <Text Include="..\syntax_check\c++14\CMakeLists.txt">
      <Filter>Tests\Syntax Checks\C++14</Filter>
    </Text>
    <Text Include="..\syntax_check\c++17\CMakeLists.txt">
      <Filter>Tests\Syntax Checks\C++17</Filter>
    </Text>
    <Text Include="..\syntax_check\c++20\CMakeLists.txt">
      <Filter>Tests\Syntax Checks\C++20</Filter>
    </Text>
    <Text Include="..\syntax_check\log.txt">
      <Filter>Tests\Syntax Checks\Source</Filter>
    </Text>
  </ItemGroup>
  <ItemGroup>
    <Image Include="..\..\etl.ico">
      <Filter>Resource Files\Images</Filter>
    </Image>
    <Image Include="..\..\etl.png">
      <Filter>Resource Files\Images</Filter>
    </Image>
    <Image Include="..\..\etl16.png">
      <Filter>Resource Files\Images</Filter>
    </Image>
    <Image Include="..\..\etl32.png">
      <Filter>Resource Files\Images</Filter>
    </Image>
    <Image Include="..\..\etl48.png">
      <Filter>Resource Files\Images</Filter>
    </Image>
    <Image Include="..\..\favicon.ico">
      <Filter>Resource Files\Images</Filter>
    </Image>
  </ItemGroup>
  <ItemGroup>
    <Natvis Include="io_port.natvis">
      <Filter>Resource Files</Filter>
    </Natvis>
  </ItemGroup>
</Project><|MERGE_RESOLUTION|>--- conflicted
+++ resolved
@@ -1380,8 +1380,6 @@
     <ClInclude Include="..\..\include\etl\chrono.h">
       <Filter>ETL\Utilities</Filter>
     </ClInclude>
-<<<<<<< HEAD
-=======
     <ClInclude Include="..\..\include\etl\private\chrono\duration.h">
       <Filter>ETL\Private\chrono</Filter>
     </ClInclude>
@@ -1406,7 +1404,6 @@
     <ClInclude Include="..\..\include\etl\private\chrono\last_spec.h">
       <Filter>ETL\Private\chrono</Filter>
     </ClInclude>
->>>>>>> c0d34478
     <ClInclude Include="..\..\include\etl\private\chrono\day.h">
       <Filter>ETL\Utilities</Filter>
     </ClInclude>
@@ -2528,8 +2525,6 @@
     <ClCompile Include="..\test_chrono_day.cpp">
       <Filter>Tests\Chrono</Filter>
     </ClCompile>
-<<<<<<< HEAD
-=======
     <ClCompile Include="..\test_chrono_month.cpp">
       <Filter>Tests\Chrono</Filter>
     </ClCompile>
@@ -2539,7 +2534,6 @@
     <ClCompile Include="..\test_chrono_weekday.cpp">
       <Filter>Tests\Chrono</Filter>
     </ClCompile>
->>>>>>> c0d34478
     <ClCompile Include="..\syntax_check\absolute.h.t.cpp">
       <Filter>Tests\Syntax Checks\Source</Filter>
     </ClCompile>
