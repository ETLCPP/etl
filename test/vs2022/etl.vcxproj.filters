﻿<?xml version="1.0" encoding="utf-8"?>
<Project ToolsVersion="4.0" xmlns="http://schemas.microsoft.com/developer/msbuild/2003">
  <ItemGroup>
    <Filter Include="Resource Files">
      <UniqueIdentifier>{67DA6AB6-F800-4c08-8B7A-83BB121AAD01}</UniqueIdentifier>
      <Extensions>rc;ico;cur;bmp;dlg;rc2;rct;bin;rgs;gif;jpg;jpeg;jpe;resx;tiff;tif;png;wav;mfcribbon-ms</Extensions>
    </Filter>
    <Filter Include="UnitTest++">
      <UniqueIdentifier>{ecfaf316-dc6d-4dc1-9838-24061047ad63}</UniqueIdentifier>
    </Filter>
    <Filter Include="ETL">
      <UniqueIdentifier>{53c3a373-0496-4db0-a981-86bf14a1fac9}</UniqueIdentifier>
    </Filter>
    <Filter Include="ETL\Containers">
      <UniqueIdentifier>{dc39d09c-75c9-453f-8feb-9631a200c0f4}</UniqueIdentifier>
    </Filter>
    <Filter Include="ETL\Utilities">
      <UniqueIdentifier>{ab41d19f-82fe-4974-a73b-16aebfa1d03f}</UniqueIdentifier>
    </Filter>
    <Filter Include="ETL\Patterns">
      <UniqueIdentifier>{d56ca96b-66e1-46cb-83fd-1cd72c51d962}</UniqueIdentifier>
    </Filter>
    <Filter Include="ETL\Maths">
      <UniqueIdentifier>{1c55dd7d-c04b-428c-810b-dd3a08fc4c65}</UniqueIdentifier>
    </Filter>
    <Filter Include="ETL\Private">
      <UniqueIdentifier>{7028012c-30c4-4993-b2d9-3b1521a610ae}</UniqueIdentifier>
    </Filter>
    <Filter Include="ETL\Frameworks">
      <UniqueIdentifier>{6be3bc76-e17c-4be0-8b0b-d1053e1a1761}</UniqueIdentifier>
    </Filter>
    <Filter Include="ETL\Frameworks\Generators">
      <UniqueIdentifier>{c1264f38-22fa-4fcb-8cab-f254b1290eab}</UniqueIdentifier>
    </Filter>
    <Filter Include="ETL\Utilities\Generators">
      <UniqueIdentifier>{39015d44-a7cb-47f0-a7dd-27714f852363}</UniqueIdentifier>
    </Filter>
    <Filter Include="ETL\Utilities\Atomic">
      <UniqueIdentifier>{1c95b9c1-96c0-4c1e-8e5a-e6680d88276c}</UniqueIdentifier>
    </Filter>
    <Filter Include="ETL\Profiles">
      <UniqueIdentifier>{0a77d88b-f9f0-456a-be4b-c0a0ce6b437b}</UniqueIdentifier>
    </Filter>
    <Filter Include="ETL\Containers\Generators">
      <UniqueIdentifier>{e4a699ae-e7f3-418e-bf9f-211c21f7f4b2}</UniqueIdentifier>
    </Filter>
    <Filter Include="Resource Files\Generators">
      <UniqueIdentifier>{7371282e-fddc-4269-891b-e909f74ff8e9}</UniqueIdentifier>
    </Filter>
    <Filter Include="Resource Files\Images">
      <UniqueIdentifier>{4d08353c-b393-47c7-a9eb-c9f2f8c25887}</UniqueIdentifier>
    </Filter>
    <Filter Include="ETL\Utilities\Mutex">
      <UniqueIdentifier>{0bcdf7f9-8e2b-4f70-932b-bde56404f421}</UniqueIdentifier>
    </Filter>
    <Filter Include="ETL\Strings">
      <UniqueIdentifier>{da88d71d-e5ea-4c26-9807-94616d31addb}</UniqueIdentifier>
    </Filter>
    <Filter Include="Resource Files\CI">
      <UniqueIdentifier>{0eaad66f-3ce3-4952-8ae8-c935e6aa7c1d}</UniqueIdentifier>
    </Filter>
    <Filter Include="Resource Files\CI\CircleCI">
      <UniqueIdentifier>{0d5824b1-3ef9-43e0-b2d5-15d6246b843e}</UniqueIdentifier>
    </Filter>
    <Filter Include="Resource Files\CI\Github">
      <UniqueIdentifier>{c25471f3-451a-4279-925d-cbdcec912ef8}</UniqueIdentifier>
    </Filter>
    <Filter Include="ETL\Pseudo Containers">
      <UniqueIdentifier>{586d2c92-e504-4dea-9b1f-42d725a5272c}</UniqueIdentifier>
    </Filter>
    <Filter Include="Resource Files\CI\Appveyor">
      <UniqueIdentifier>{74399f00-a7a3-47e3-9b27-d01fb2b5ce87}</UniqueIdentifier>
    </Filter>
    <Filter Include="ETL\Arduino">
      <UniqueIdentifier>{afc65d0e-d846-4e30-8723-06c8cefa3a36}</UniqueIdentifier>
    </Filter>
    <Filter Include="Resource Files\Git">
      <UniqueIdentifier>{ffb65df4-d5c7-44ab-a9c7-1150ddce2d6f}</UniqueIdentifier>
    </Filter>
    <Filter Include="Resource Files\CMake">
      <UniqueIdentifier>{3353062c-e8dc-4095-b7cf-d11fc952263e}</UniqueIdentifier>
    </Filter>
    <Filter Include="Resource Files\Conan">
      <UniqueIdentifier>{49e974a8-2dcc-40e6-b4ca-bad29f0cde52}</UniqueIdentifier>
    </Filter>
    <Filter Include="Tests">
      <UniqueIdentifier>{4FC737F1-C7A5-4376-A066-2A32D752A2FF}</UniqueIdentifier>
      <Extensions>cpp;c;cc;cxx;def;odl;idl;hpj;bat;asm;asmx</Extensions>
    </Filter>
    <Filter Include="Tests\Scripts">
      <UniqueIdentifier>{562466b5-677d-4448-9e9e-f70805cd71ad}</UniqueIdentifier>
    </Filter>
    <Filter Include="ETL\Maths\CRC">
      <UniqueIdentifier>{66b8d39a-b610-4d5e-925a-4995f2ac74b2}</UniqueIdentifier>
    </Filter>
    <Filter Include="ETL\Maths\Hash">
      <UniqueIdentifier>{a1af709b-90d3-4506-b742-3231d0fff1f5}</UniqueIdentifier>
    </Filter>
    <Filter Include="Tests\Strings">
      <UniqueIdentifier>{43578ed8-b61d-4210-b5d4-bb4a26351934}</UniqueIdentifier>
    </Filter>
    <Filter Include="Tests\CRC">
      <UniqueIdentifier>{da470864-7708-4e89-a24c-93a9ca2c4856}</UniqueIdentifier>
    </Filter>
    <Filter Include="Tests\Containers">
      <UniqueIdentifier>{0873470d-a6d9-445c-bbc0-33252978ecff}</UniqueIdentifier>
    </Filter>
    <Filter Include="Tests\Queues">
      <UniqueIdentifier>{b42bb316-6e55-4336-a72a-fc5f28d82ea5}</UniqueIdentifier>
    </Filter>
    <Filter Include="Tests\Callbacks &amp; Delegates">
      <UniqueIdentifier>{a300635d-25da-4af6-b7e7-1e27ec9df921}</UniqueIdentifier>
    </Filter>
    <Filter Include="Tests\State Machines">
      <UniqueIdentifier>{e260d680-649f-41b5-844d-c736a252dcb5}</UniqueIdentifier>
    </Filter>
    <Filter Include="Tests\Algorithms">
      <UniqueIdentifier>{21e56de9-b458-4395-9949-3abfb1f5723b}</UniqueIdentifier>
    </Filter>
    <Filter Include="Tests\Binary">
      <UniqueIdentifier>{d115746e-4d33-41b4-b88f-9fb2ca225286}</UniqueIdentifier>
    </Filter>
    <Filter Include="Tests\Hashes">
      <UniqueIdentifier>{a1417994-24a2-40ae-a934-ea318299f91c}</UniqueIdentifier>
    </Filter>
    <Filter Include="Tests\Test Support">
      <UniqueIdentifier>{126a3068-3048-4210-8cdf-41ec9e2e1436}</UniqueIdentifier>
    </Filter>
    <Filter Include="Tests\Types">
      <UniqueIdentifier>{a8738fb5-ff9c-40c2-b3c0-4843ca55097c}</UniqueIdentifier>
    </Filter>
    <Filter Include="Tests\Patterns">
      <UniqueIdentifier>{89fc701f-b9ea-4ff3-beac-199c003c4b3e}</UniqueIdentifier>
    </Filter>
    <Filter Include="Tests\Atomic">
      <UniqueIdentifier>{d266eb8f-3f48-4625-98d8-47b6cd9f13a5}</UniqueIdentifier>
    </Filter>
    <Filter Include="Tests\Maths">
      <UniqueIdentifier>{66f5995b-c1a1-4bc7-b09a-b0148613d77a}</UniqueIdentifier>
    </Filter>
    <Filter Include="Tests\Memory &amp; Iterators">
      <UniqueIdentifier>{3820f2db-3b02-48c1-ac8c-c3ee4507ee45}</UniqueIdentifier>
    </Filter>
    <Filter Include="Tests\Errors">
      <UniqueIdentifier>{2682377b-6037-4163-9097-3e3e9824e215}</UniqueIdentifier>
    </Filter>
    <Filter Include="Tests\Tasks">
      <UniqueIdentifier>{d37e1c04-f45f-4513-99cc-debbbcf7dead}</UniqueIdentifier>
    </Filter>
    <Filter Include="Tests\Misc">
      <UniqueIdentifier>{236aa242-d71f-48bd-9169-cfa7cbff9f10}</UniqueIdentifier>
    </Filter>
    <Filter Include="UnitTest++\Header Files">
      <UniqueIdentifier>{93995380-89BD-4b04-88EB-625FBE52EBFB}</UniqueIdentifier>
      <Extensions>h;hh;hpp;hxx;hm;inl;inc;xsd</Extensions>
    </Filter>
    <Filter Include="Resource Files\Arduino">
      <UniqueIdentifier>{d138997a-b860-4420-9f45-87e9e2c52f3b}</UniqueIdentifier>
    </Filter>
    <Filter Include="Tests\Callback Timers">
      <UniqueIdentifier>{dc898ba2-50f4-4c3d-abee-039670df8582}</UniqueIdentifier>
    </Filter>
    <Filter Include="UnitTest++\Header Files\Win32">
      <UniqueIdentifier>{4dd0f57a-eeab-4910-a243-42c0950f0536}</UniqueIdentifier>
    </Filter>
    <Filter Include="UnitTest++\Source Files">
      <UniqueIdentifier>{2759f13a-3c3c-4e91-a2f0-a300f1f50f77}</UniqueIdentifier>
    </Filter>
    <Filter Include="UnitTest++\Source Files\Win32">
      <UniqueIdentifier>{107d7e33-580f-4dc5-be11-a4b2076c2c10}</UniqueIdentifier>
    </Filter>
    <Filter Include="Resource Files\Scripts">
      <UniqueIdentifier>{4ee68175-3bc2-4d30-b8bf-be7261124979}</UniqueIdentifier>
    </Filter>
    <Filter Include="ETL\Messaging">
      <UniqueIdentifier>{ba688ff7-bea4-4f7e-bfab-1033d3401426}</UniqueIdentifier>
    </Filter>
    <Filter Include="ETL\Messaging\Generators">
      <UniqueIdentifier>{ba80408c-0198-432a-a213-e4e2db946aab}</UniqueIdentifier>
    </Filter>
    <Filter Include="Tests\Initializer List">
      <UniqueIdentifier>{0014395b-c658-4903-a15f-d21acb676d79}</UniqueIdentifier>
    </Filter>
    <Filter Include="Tests\Error Handler">
      <UniqueIdentifier>{69ed2e1e-f009-4a1a-abf2-a9144142b533}</UniqueIdentifier>
    </Filter>
    <Filter Include="Tests\Error Handler\Log Errors">
      <UniqueIdentifier>{78498646-3058-4d15-9d21-2243ca5d5cd4}</UniqueIdentifier>
    </Filter>
    <Filter Include="Tests\Error Handler\Exceptions">
      <UniqueIdentifier>{19d7da41-01e8-4449-8b9b-14be81447752}</UniqueIdentifier>
    </Filter>
    <Filter Include="Tests\Error Handler\Exceptions_And_Log_Errors">
      <UniqueIdentifier>{de372ec9-d193-4956-871f-065414a9d3be}</UniqueIdentifier>
    </Filter>
    <Filter Include="Tests\Syntax Checks">
      <UniqueIdentifier>{8a3300fa-c2cd-44dd-8582-692f97ec4dc0}</UniqueIdentifier>
    </Filter>
    <Filter Include="Tests\Syntax Checks\C++03">
      <UniqueIdentifier>{ca522a34-8cf0-4f64-8ca1-33f52f65a9a7}</UniqueIdentifier>
    </Filter>
    <Filter Include="Tests\Syntax Checks\C++11">
      <UniqueIdentifier>{ba2bf848-6023-4906-a0d4-14a4c8fba0e5}</UniqueIdentifier>
    </Filter>
    <Filter Include="Tests\Syntax Checks\C++14">
      <UniqueIdentifier>{527f4d9a-8968-4352-8cdf-f6ccc391dcf9}</UniqueIdentifier>
    </Filter>
    <Filter Include="Tests\Syntax Checks\C++17">
      <UniqueIdentifier>{57b110fa-b3d8-4cc4-9619-ca510a29c213}</UniqueIdentifier>
    </Filter>
    <Filter Include="Tests\Syntax Checks\Logs">
      <UniqueIdentifier>{5b76fd56-eb83-489f-b9a6-798c07c5fa76}</UniqueIdentifier>
    </Filter>
    <Filter Include="Tests\Syntax Checks\Source">
      <UniqueIdentifier>{a05ae045-3218-4ca2-9f25-08cc977898df}</UniqueIdentifier>
    </Filter>
    <Filter Include="Tests\Syntax Checks\C++20">
      <UniqueIdentifier>{3336d15c-7c22-4df0-a6b2-1eb605099a1a}</UniqueIdentifier>
    </Filter>
    <Filter Include="Tests\Messaging">
      <UniqueIdentifier>{c75cedd3-8b6c-4662-b965-aecbe7fd5d1c}</UniqueIdentifier>
    </Filter>
    <Filter Include="ETL\Private\chrono">
      <UniqueIdentifier>{46e23f29-ce01-418f-8331-9c739774414c}</UniqueIdentifier>
    </Filter>
    <Filter Include="Tests\Chrono">
      <UniqueIdentifier>{1b1afa65-108a-4665-9e74-3c67a27ff917}</UniqueIdentifier>
    </Filter>
    <Filter Include="ETL\Codecs">
      <UniqueIdentifier>{6bbca8f0-f707-45ee-9dad-6d41d401bbaf}</UniqueIdentifier>
    </Filter>
    <Filter Include="Tests\Codecs">
      <UniqueIdentifier>{9713a35d-8f0e-4722-9b15-a5c477c9ecdb}</UniqueIdentifier>
    </Filter>
    <Filter Include="Tests\Codecs\Base64">
      <UniqueIdentifier>{e2e649e4-10ee-4ed7-baa3-eb889e552ba1}</UniqueIdentifier>
    </Filter>
    <Filter Include="Tests\Error Handler\Assert Function">
      <UniqueIdentifier>{f51cb264-5376-47db-89d9-a515e1ac4af7}</UniqueIdentifier>
    </Filter>
  </ItemGroup>
  <ItemGroup>
    <ClInclude Include="..\..\include\etl\enum_type.h">
      <Filter>ETL\Utilities</Filter>
    </ClInclude>
    <ClInclude Include="..\..\include\etl\exception.h">
      <Filter>ETL\Utilities</Filter>
    </ClInclude>
    <ClInclude Include="..\..\include\etl\function.h">
      <Filter>ETL\Utilities</Filter>
    </ClInclude>
    <ClInclude Include="..\..\include\etl\array.h">
      <Filter>ETL\Containers</Filter>
    </ClInclude>
    <ClInclude Include="..\..\include\etl\container.h">
      <Filter>ETL\Containers</Filter>
    </ClInclude>
    <ClInclude Include="..\..\include\etl\queue.h">
      <Filter>ETL\Containers</Filter>
    </ClInclude>
    <ClInclude Include="..\..\include\etl\stack.h">
      <Filter>ETL\Containers</Filter>
    </ClInclude>
    <ClInclude Include="..\..\include\etl\vector.h">
      <Filter>ETL\Containers</Filter>
    </ClInclude>
    <ClInclude Include="..\..\include\etl\largest.h">
      <Filter>ETL\Utilities</Filter>
    </ClInclude>
    <ClInclude Include="..\..\include\etl\nullptr.h">
      <Filter>ETL\Utilities</Filter>
    </ClInclude>
    <ClInclude Include="..\..\include\etl\numeric.h">
      <Filter>ETL\Utilities</Filter>
    </ClInclude>
    <ClInclude Include="..\..\include\etl\cyclic_value.h">
      <Filter>ETL\Utilities</Filter>
    </ClInclude>
    <ClInclude Include="..\..\include\etl\static_assert.h">
      <Filter>ETL\Utilities</Filter>
    </ClInclude>
    <ClInclude Include="..\..\include\etl\type_traits.h">
      <Filter>ETL\Utilities</Filter>
    </ClInclude>
    <ClInclude Include="..\..\include\etl\visitor.h">
      <Filter>ETL\Patterns</Filter>
    </ClInclude>
    <ClInclude Include="..\..\include\etl\observer.h">
      <Filter>ETL\Patterns</Filter>
    </ClInclude>
    <ClInclude Include="..\..\include\etl\functional.h">
      <Filter>ETL\Utilities</Filter>
    </ClInclude>
    <ClInclude Include="..\..\include\etl\list.h">
      <Filter>ETL\Containers</Filter>
    </ClInclude>
    <ClInclude Include="..\..\include\etl\map.h">
      <Filter>ETL\Containers</Filter>
    </ClInclude>
    <ClInclude Include="..\..\include\etl\log.h">
      <Filter>ETL\Maths</Filter>
    </ClInclude>
    <ClInclude Include="..\..\include\etl\deque.h">
      <Filter>ETL\Containers</Filter>
    </ClInclude>
    <ClInclude Include="..\..\include\etl\forward_list.h">
      <Filter>ETL\Containers</Filter>
    </ClInclude>
    <ClInclude Include="..\..\include\etl\smallest.h">
      <Filter>ETL\Utilities</Filter>
    </ClInclude>
    <ClInclude Include="..\..\include\etl\integral_limits.h">
      <Filter>ETL\Utilities</Filter>
    </ClInclude>
    <ClInclude Include="..\..\include\etl\variant.h">
      <Filter>ETL\Containers</Filter>
    </ClInclude>
    <ClInclude Include="..\..\include\etl\parameter_type.h">
      <Filter>ETL\Utilities</Filter>
    </ClInclude>
    <ClInclude Include="..\..\include\etl\alignment.h">
      <Filter>ETL\Utilities</Filter>
    </ClInclude>
    <ClInclude Include="..\..\include\etl\pool.h">
      <Filter>ETL\Containers</Filter>
    </ClInclude>
    <ClInclude Include="..\..\include\etl\power.h">
      <Filter>ETL\Maths</Filter>
    </ClInclude>
    <ClInclude Include="..\..\include\etl\fibonacci.h">
      <Filter>ETL\Maths</Filter>
    </ClInclude>
    <ClInclude Include="..\..\include\etl\factorial.h">
      <Filter>ETL\Maths</Filter>
    </ClInclude>
    <ClInclude Include="..\..\include\etl\algorithm.h">
      <Filter>ETL\Utilities</Filter>
    </ClInclude>
    <ClInclude Include="..\..\include\etl\error_handler.h">
      <Filter>ETL\Utilities</Filter>
    </ClInclude>
    <ClInclude Include="..\..\include\etl\instance_count.h">
      <Filter>ETL\Utilities</Filter>
    </ClInclude>
    <ClInclude Include="..\..\include\etl\radix.h">
      <Filter>ETL\Maths</Filter>
    </ClInclude>
    <ClInclude Include="..\..\include\etl\bloom_filter.h">
      <Filter>ETL\Containers</Filter>
    </ClInclude>
    <ClInclude Include="..\..\include\etl\fixed_iterator.h">
      <Filter>ETL\Utilities</Filter>
    </ClInclude>
    <ClInclude Include="..\..\include\etl\binary.h">
      <Filter>ETL\Utilities</Filter>
    </ClInclude>
    <ClInclude Include="..\..\include\etl\flat_map.h">
      <Filter>ETL\Containers</Filter>
    </ClInclude>
    <ClInclude Include="..\..\include\etl\flat_set.h">
      <Filter>ETL\Containers</Filter>
    </ClInclude>
    <ClInclude Include="..\..\include\etl\unordered_map.h">
      <Filter>ETL\Containers</Filter>
    </ClInclude>
    <ClInclude Include="..\..\include\etl\io_port.h">
      <Filter>ETL\Utilities</Filter>
    </ClInclude>
    <ClInclude Include="..\..\include\etl\set.h">
      <Filter>ETL\Containers</Filter>
    </ClInclude>
    <ClInclude Include="..\..\include\etl\multimap.h">
      <Filter>ETL\Containers</Filter>
    </ClInclude>
    <ClInclude Include="..\..\include\etl\multiset.h">
      <Filter>ETL\Containers</Filter>
    </ClInclude>
    <ClInclude Include="..\..\include\etl\priority_queue.h">
      <Filter>ETL\Containers</Filter>
    </ClInclude>
    <ClInclude Include="..\..\include\etl\flat_multimap.h">
      <Filter>ETL\Containers</Filter>
    </ClInclude>
    <ClInclude Include="..\..\include\etl\flat_multiset.h">
      <Filter>ETL\Containers</Filter>
    </ClInclude>
    <ClInclude Include="..\..\include\etl\intrusive_forward_list.h">
      <Filter>ETL\Containers</Filter>
    </ClInclude>
    <ClInclude Include="..\..\include\etl\char_traits.h">
      <Filter>ETL\Utilities</Filter>
    </ClInclude>
    <ClInclude Include="..\..\include\etl\intrusive_links.h">
      <Filter>ETL\Containers</Filter>
    </ClInclude>
    <ClInclude Include="..\..\include\etl\intrusive_list.h">
      <Filter>ETL\Containers</Filter>
    </ClInclude>
    <ClInclude Include="..\..\include\etl\unordered_set.h">
      <Filter>ETL\Containers</Filter>
    </ClInclude>
    <ClInclude Include="..\..\include\etl\unordered_multiset.h">
      <Filter>ETL\Containers</Filter>
    </ClInclude>
    <ClInclude Include="..\..\include\etl\debounce.h">
      <Filter>ETL\Utilities</Filter>
    </ClInclude>
    <ClInclude Include="..\..\include\etl\platform.h">
      <Filter>ETL\Utilities</Filter>
    </ClInclude>
    <ClInclude Include="..\..\include\etl\private\pvoidvector.h">
      <Filter>ETL\Private</Filter>
    </ClInclude>
    <ClInclude Include="..\..\include\etl\type_def.h">
      <Filter>ETL\Utilities</Filter>
    </ClInclude>
    <ClInclude Include="..\..\include\etl\intrusive_stack.h">
      <Filter>ETL\Containers</Filter>
    </ClInclude>
    <ClInclude Include="..\..\include\etl\utility.h">
      <Filter>ETL\Utilities</Filter>
    </ClInclude>
    <ClInclude Include="..\..\include\etl\intrusive_queue.h">
      <Filter>ETL\Containers</Filter>
    </ClInclude>
    <ClInclude Include="..\..\include\etl\unordered_multimap.h">
      <Filter>ETL\Containers</Filter>
    </ClInclude>
    <ClInclude Include="..\..\include\etl\user_type.h">
      <Filter>ETL\Utilities</Filter>
    </ClInclude>
    <ClInclude Include="..\..\include\etl\debug_count.h">
      <Filter>ETL\Utilities</Filter>
    </ClInclude>
    <ClInclude Include="..\..\include\etl\iterator.h">
      <Filter>ETL\Utilities</Filter>
    </ClInclude>
    <ClInclude Include="..\..\include\etl\memory.h">
      <Filter>ETL\Utilities</Filter>
    </ClInclude>
    <ClInclude Include="..\..\include\etl\reference_flat_map.h">
      <Filter>ETL\Containers</Filter>
    </ClInclude>
    <ClInclude Include="..\..\include\etl\reference_flat_multimap.h">
      <Filter>ETL\Containers</Filter>
    </ClInclude>
    <ClInclude Include="..\..\include\etl\reference_flat_multiset.h">
      <Filter>ETL\Containers</Filter>
    </ClInclude>
    <ClInclude Include="..\..\include\etl\reference_flat_set.h">
      <Filter>ETL\Containers</Filter>
    </ClInclude>
    <ClInclude Include="..\..\include\etl\fsm.h">
      <Filter>ETL\Frameworks</Filter>
    </ClInclude>
    <ClInclude Include="..\..\include\etl\packet.h">
      <Filter>ETL\Containers</Filter>
    </ClInclude>
    <ClInclude Include="..\..\include\etl\scheduler.h">
      <Filter>ETL\Frameworks</Filter>
    </ClInclude>
    <ClInclude Include="..\..\include\etl\task.h">
      <Filter>ETL\Frameworks</Filter>
    </ClInclude>
    <ClInclude Include="..\..\include\etl\random.h">
      <Filter>ETL\Maths</Filter>
    </ClInclude>
    <ClInclude Include="..\..\include\etl\endianness.h">
      <Filter>ETL\Utilities</Filter>
    </ClInclude>
    <ClInclude Include="..\..\include\etl\constant.h">
      <Filter>ETL\Utilities</Filter>
    </ClInclude>
    <ClInclude Include="..\..\include\etl\sqrt.h">
      <Filter>ETL\Maths</Filter>
    </ClInclude>
    <ClInclude Include="..\..\include\etl\type_lookup.h">
      <Filter>ETL\Utilities</Filter>
    </ClInclude>
    <ClInclude Include="..\..\include\etl\compare.h">
      <Filter>ETL\Utilities</Filter>
    </ClInclude>
    <ClInclude Include="..\..\include\etl\callback_timer.h">
      <Filter>ETL\Frameworks</Filter>
    </ClInclude>
    <ClInclude Include="..\..\include\etl\timer.h">
      <Filter>ETL\Frameworks</Filter>
    </ClInclude>
    <ClInclude Include="..\..\include\etl\atomic.h">
      <Filter>ETL\Utilities</Filter>
    </ClInclude>
    <ClInclude Include="..\..\include\etl\profiles\cpp03.h">
      <Filter>ETL\Profiles</Filter>
    </ClInclude>
    <ClInclude Include="..\..\include\etl\profiles\cpp11.h">
      <Filter>ETL\Profiles</Filter>
    </ClInclude>
    <ClInclude Include="..\..\include\etl\profiles\cpp14.h">
      <Filter>ETL\Profiles</Filter>
    </ClInclude>
    <ClInclude Include="..\..\include\etl\profiles\armv5.h">
      <Filter>ETL\Profiles</Filter>
    </ClInclude>
    <ClInclude Include="..\..\include\etl\profiles\armv6.h">
      <Filter>ETL\Profiles</Filter>
    </ClInclude>
    <ClInclude Include="..\..\include\etl\profiles\ticc.h">
      <Filter>ETL\Profiles</Filter>
    </ClInclude>
    <ClInclude Include="..\..\include\etl\profiles\gcc_generic.h">
      <Filter>ETL\Profiles</Filter>
    </ClInclude>
    <ClInclude Include="..\..\include\etl\profiles\gcc_linux_x86.h">
      <Filter>ETL\Profiles</Filter>
    </ClInclude>
    <ClInclude Include="..\..\include\etl\profiles\gcc_windows_x86.h">
      <Filter>ETL\Profiles</Filter>
    </ClInclude>
    <ClInclude Include="..\..\include\etl\profiles\arduino_arm.h">
      <Filter>ETL\Profiles</Filter>
    </ClInclude>
    <ClInclude Include="..\..\include\etl\profiles\msvc_x86.h">
      <Filter>ETL\Profiles</Filter>
    </ClInclude>
    <ClInclude Include="..\..\include\etl\atomic\atomic_arm.h">
      <Filter>ETL\Utilities\Atomic</Filter>
    </ClInclude>
    <ClInclude Include="..\..\include\etl\variant_pool.h">
      <Filter>ETL\Containers</Filter>
    </ClInclude>
    <ClInclude Include="..\..\include\etl\array_view.h">
      <Filter>ETL\Containers</Filter>
    </ClInclude>
    <ClInclude Include="..\..\include\etl\array_wrapper.h">
      <Filter>ETL\Containers</Filter>
    </ClInclude>
    <ClInclude Include="..\..\include\etl\version.h">
      <Filter>ETL\Utilities</Filter>
    </ClInclude>
    <ClInclude Include="..\..\include\etl\atomic\atomic_std.h">
      <Filter>ETL\Utilities\Atomic</Filter>
    </ClInclude>
    <ClInclude Include="..\..\include\etl\atomic\atomic_gcc_sync.h">
      <Filter>ETL\Utilities\Atomic</Filter>
    </ClInclude>
    <ClInclude Include="..\..\include\etl\queue_mpmc_mutex.h">
      <Filter>ETL\Containers</Filter>
    </ClInclude>
    <ClInclude Include="..\..\include\etl\queue_spsc_isr.h">
      <Filter>ETL\Containers</Filter>
    </ClInclude>
    <ClInclude Include="..\..\include\etl\queue_spsc_atomic.h">
      <Filter>ETL\Containers</Filter>
    </ClInclude>
    <ClInclude Include="..\..\include\etl\mutex\mutex_gcc_sync.h">
      <Filter>ETL\Utilities\Mutex</Filter>
    </ClInclude>
    <ClInclude Include="..\..\include\etl\mutex\mutex_std.h">
      <Filter>ETL\Utilities\Mutex</Filter>
    </ClInclude>
    <ClInclude Include="..\..\include\etl\mutex\mutex_arm.h">
      <Filter>ETL\Utilities\Mutex</Filter>
    </ClInclude>
    <ClInclude Include="..\..\include\etl\mutex.h">
      <Filter>ETL\Utilities</Filter>
    </ClInclude>
    <ClInclude Include="..\..\include\etl\combinations.h">
      <Filter>ETL\Maths</Filter>
    </ClInclude>
    <ClInclude Include="..\..\include\etl\permutations.h">
      <Filter>ETL\Maths</Filter>
    </ClInclude>
    <ClInclude Include="..\..\include\etl\type_select.h">
      <Filter>ETL\Utilities</Filter>
    </ClInclude>
    <ClInclude Include="..\..\include\etl\memory_model.h">
      <Filter>ETL\Utilities</Filter>
    </ClInclude>
    <ClInclude Include="..\..\include\etl\ratio.h">
      <Filter>ETL\Maths</Filter>
    </ClInclude>
    <ClInclude Include="..\..\include\etl\profiles\segger_gcc_stlport.h">
      <Filter>ETL\Profiles</Filter>
    </ClInclude>
    <ClInclude Include="..\..\include\etl\private\vector_base.h">
      <Filter>ETL\Private</Filter>
    </ClInclude>
    <ClInclude Include="..\..\include\etl\profiles\armv5_no_stl.h">
      <Filter>ETL\Profiles</Filter>
    </ClInclude>
    <ClInclude Include="..\..\include\etl\profiles\armv6_no_stl.h">
      <Filter>ETL\Profiles</Filter>
    </ClInclude>
    <ClInclude Include="..\..\include\etl\profiles\cpp03_no_stl.h">
      <Filter>ETL\Profiles</Filter>
    </ClInclude>
    <ClInclude Include="..\..\include\etl\profiles\cpp11_no_stl.h">
      <Filter>ETL\Profiles</Filter>
    </ClInclude>
    <ClInclude Include="..\..\include\etl\profiles\cpp14_no_stl.h">
      <Filter>ETL\Profiles</Filter>
    </ClInclude>
    <ClInclude Include="..\..\include\etl\math_constants.h">
      <Filter>ETL\Maths</Filter>
    </ClInclude>
    <ClInclude Include="..\..\include\etl\bit_stream.h">
      <Filter>ETL\Utilities</Filter>
    </ClInclude>
    <ClInclude Include="..\..\include\etl\private\ivectorpointer.h">
      <Filter>ETL\Private</Filter>
    </ClInclude>
    <ClInclude Include="..\..\include\etl\private\minmax_pop.h">
      <Filter>ETL\Private</Filter>
    </ClInclude>
    <ClInclude Include="..\..\include\etl\private\minmax_push.h">
      <Filter>ETL\Private</Filter>
    </ClInclude>
    <ClInclude Include="..\..\include\etl\state_chart.h">
      <Filter>ETL\Frameworks</Filter>
    </ClInclude>
    <ClInclude Include="..\..\include\etl\pseudo_moving_average.h">
      <Filter>ETL\Maths</Filter>
    </ClInclude>
    <ClInclude Include="..\..\include\etl\scaled_rounding.h">
      <Filter>ETL\Maths</Filter>
    </ClInclude>
    <ClInclude Include="..\..\include\etl\absolute.h">
      <Filter>ETL\Maths</Filter>
    </ClInclude>
    <ClInclude Include="..\..\include\etl\callback_service.h">
      <Filter>ETL\Frameworks</Filter>
    </ClInclude>
    <ClInclude Include="..\..\include\etl\queue_spsc_locked.h">
      <Filter>ETL\Containers</Filter>
    </ClInclude>
    <ClInclude Include="..\..\include\etl\negative.h">
      <Filter>ETL\Utilities</Filter>
    </ClInclude>
    <ClInclude Include="..\..\include\etl\private\to_string_helper.h">
      <Filter>ETL\Private</Filter>
    </ClInclude>
    <ClInclude Include="..\..\include\etl\multi_array.h">
      <Filter>ETL\Containers</Filter>
    </ClInclude>
    <ClInclude Include="..\..\include\etl\delegate.h">
      <Filter>ETL\Utilities</Filter>
    </ClInclude>
    <ClInclude Include="..\..\include\etl\delegate_service.h">
      <Filter>ETL\Frameworks</Filter>
    </ClInclude>
    <ClInclude Include="..\..\include\etl\string_view.h">
      <Filter>ETL\Strings</Filter>
    </ClInclude>
    <ClInclude Include="..\..\include\etl\u16string.h">
      <Filter>ETL\Strings</Filter>
    </ClInclude>
    <ClInclude Include="..\..\include\etl\u32string.h">
      <Filter>ETL\Strings</Filter>
    </ClInclude>
    <ClInclude Include="..\..\include\etl\wstring.h">
      <Filter>ETL\Strings</Filter>
    </ClInclude>
    <ClInclude Include="..\..\include\etl\to_string.h">
      <Filter>ETL\Strings</Filter>
    </ClInclude>
    <ClInclude Include="..\..\include\etl\to_u16string.h">
      <Filter>ETL\Strings</Filter>
    </ClInclude>
    <ClInclude Include="..\..\include\etl\to_u32string.h">
      <Filter>ETL\Strings</Filter>
    </ClInclude>
    <ClInclude Include="..\..\include\etl\to_wstring.h">
      <Filter>ETL\Strings</Filter>
    </ClInclude>
    <ClInclude Include="..\..\include\etl\wformat_spec.h">
      <Filter>ETL\Strings</Filter>
    </ClInclude>
    <ClInclude Include="..\..\include\etl\u32format_spec.h">
      <Filter>ETL\Strings</Filter>
    </ClInclude>
    <ClInclude Include="..\..\include\etl\u16format_spec.h">
      <Filter>ETL\Strings</Filter>
    </ClInclude>
    <ClInclude Include="..\..\include\etl\format_spec.h">
      <Filter>ETL\Strings</Filter>
    </ClInclude>
    <ClInclude Include="..\..\include\etl\basic_format_spec.h">
      <Filter>ETL\Strings</Filter>
    </ClInclude>
    <ClInclude Include="..\..\include\etl\basic_string.h">
      <Filter>ETL\Strings</Filter>
    </ClInclude>
    <ClInclude Include="..\..\include\etl\macros.h">
      <Filter>ETL\Utilities</Filter>
    </ClInclude>
    <ClInclude Include="..\..\include\etl\profiles\armv7.h">
      <Filter>ETL\Profiles</Filter>
    </ClInclude>
    <ClInclude Include="..\..\include\etl\profiles\armv7_no_stl.h">
      <Filter>ETL\Profiles</Filter>
    </ClInclude>
    <ClInclude Include="..\..\include\etl\profiles\clang_generic.h">
      <Filter>ETL\Profiles</Filter>
    </ClInclude>
    <ClInclude Include="..\..\include\etl\profiles\cpp17.h">
      <Filter>ETL\Profiles</Filter>
    </ClInclude>
    <ClInclude Include="..\..\include\etl\profiles\cpp17_no_stl.h">
      <Filter>ETL\Profiles</Filter>
    </ClInclude>
    <ClInclude Include="..\..\include\etl\indirect_vector.h">
      <Filter>ETL\Containers</Filter>
    </ClInclude>
    <ClInclude Include="..\..\include\etl\profiles\determine_compiler_version.h">
      <Filter>ETL\Profiles</Filter>
    </ClInclude>
    <ClInclude Include="..\..\include\etl\profiles\determine_compiler.h">
      <Filter>ETL\Profiles</Filter>
    </ClInclude>
    <ClInclude Include="..\..\include\etl\profiles\determine_compiler_language_support.h">
      <Filter>ETL\Profiles</Filter>
    </ClInclude>
    <ClInclude Include="..\..\include\etl\private\choose_namespace.h">
      <Filter>ETL\Private</Filter>
    </ClInclude>
    <ClInclude Include="..\..\include\etl\limits.h">
      <Filter>ETL\Utilities</Filter>
    </ClInclude>
    <ClInclude Include="..\..\include\etl\mutex\mutex_freertos.h">
      <Filter>ETL\Utilities\Mutex</Filter>
    </ClInclude>
    <ClInclude Include="..\..\include\etl\null_type.h">
      <Filter>ETL\Utilities</Filter>
    </ClInclude>
    <ClInclude Include="..\..\include\etl\span.h">
      <Filter>ETL\Containers</Filter>
    </ClInclude>
    <ClInclude Include="..\..\include\etl\profiles\determine_development_os.h">
      <Filter>ETL\Profiles</Filter>
    </ClInclude>
    <ClInclude Include="..\..\include\etl\profiles\msvc_x86_no_stl.h">
      <Filter>ETL\Profiles</Filter>
    </ClInclude>
    <ClInclude Include="..\..\include\etl\profiles\ticc_no_stl.h">
      <Filter>ETL\Profiles</Filter>
    </ClInclude>
    <ClInclude Include="..\..\include\etl\profiles\gcc_windows_x86_no_stl.h">
      <Filter>ETL\Profiles</Filter>
    </ClInclude>
    <ClInclude Include="..\..\include\etl\profiles\gcc_linux_x86_no_stl.h">
      <Filter>ETL\Profiles</Filter>
    </ClInclude>
    <ClInclude Include="..\..\include\etl\profiles\gcc_generic_no_stl.h">
      <Filter>ETL\Profiles</Filter>
    </ClInclude>
    <ClInclude Include="..\..\include\etl\profiles\clang_generic_no_stl.h">
      <Filter>ETL\Profiles</Filter>
    </ClInclude>
    <ClInclude Include="..\..\include\etl\generators\largest_generator.h">
      <Filter>ETL\Utilities\Generators</Filter>
    </ClInclude>
    <ClInclude Include="..\..\include\etl\generators\smallest_generator.h">
      <Filter>ETL\Utilities\Generators</Filter>
    </ClInclude>
    <ClInclude Include="..\..\include\etl\generators\type_lookup_generator.h">
      <Filter>ETL\Utilities\Generators</Filter>
    </ClInclude>
    <ClInclude Include="..\..\include\etl\generators\type_select_generator.h">
      <Filter>ETL\Utilities\Generators</Filter>
    </ClInclude>
    <ClInclude Include="..\..\include\etl\generators\type_traits_generator.h">
      <Filter>ETL\Utilities\Generators</Filter>
    </ClInclude>
    <ClInclude Include="..\..\include\etl\generators\fsm_generator.h">
      <Filter>ETL\Frameworks\Generators</Filter>
    </ClInclude>
    <ClInclude Include="..\..\include\etl\generators\variant_pool_generator.h">
      <Filter>ETL\Containers\Generators</Filter>
    </ClInclude>
    <ClInclude Include="..\..\include\etl\parameter_pack.h">
      <Filter>ETL\Utilities</Filter>
    </ClInclude>
    <ClInclude Include="..\..\include\etl\string_stream.h">
      <Filter>ETL\Strings</Filter>
    </ClInclude>
    <ClInclude Include="..\..\include\etl\wstring_stream.h">
      <Filter>ETL\Strings</Filter>
    </ClInclude>
    <ClInclude Include="..\..\include\etl\u16string_stream.h">
      <Filter>ETL\Strings</Filter>
    </ClInclude>
    <ClInclude Include="..\..\include\etl\u32string_stream.h">
      <Filter>ETL\Strings</Filter>
    </ClInclude>
    <ClInclude Include="..\..\include\etl\basic_string_stream.h">
      <Filter>ETL\Strings</Filter>
    </ClInclude>
    <ClInclude Include="..\..\include\etl\string_utilities.h">
      <Filter>ETL\Strings</Filter>
    </ClInclude>
    <ClInclude Include="..\..\include\etl\bresenham_line.h">
      <Filter>ETL\Pseudo Containers</Filter>
    </ClInclude>
    <ClInclude Include="..\..\include\etl\string.h">
      <Filter>ETL\Strings</Filter>
    </ClInclude>
    <ClInclude Include="..\..\include\etl\circular_buffer.h">
      <Filter>ETL\Containers</Filter>
    </ClInclude>
    <ClInclude Include="..\..\include\etl\flags.h">
      <Filter>ETL\Utilities</Filter>
    </ClInclude>
    <ClInclude Include="..\..\include\etl\atomic\atomic_clang_sync.h">
      <Filter>ETL\Utilities\Atomic</Filter>
    </ClInclude>
    <ClInclude Include="..\..\include\etl\buffer_descriptors.h">
      <Filter>ETL\Containers</Filter>
    </ClInclude>
    <ClInclude Include="..\..\include\etl\placement_new.h">
      <Filter>ETL\Utilities</Filter>
    </ClInclude>
    <ClInclude Include="..\..\include\etl\mutex\mutex_clang_sync.h">
      <Filter>ETL\Utilities\Mutex</Filter>
    </ClInclude>
    <ClInclude Include="..\..\arduino\Embedded_Template_Library.h">
      <Filter>ETL\Arduino</Filter>
    </ClInclude>
    <ClInclude Include="..\..\include\etl\multi_range.h">
      <Filter>ETL\Utilities</Filter>
    </ClInclude>
    <ClInclude Include="..\..\include\etl\generic_pool.h">
      <Filter>ETL\Containers</Filter>
    </ClInclude>
    <ClInclude Include="..\..\include\etl\ipool.h">
      <Filter>ETL\Containers</Filter>
    </ClInclude>
    <ClInclude Include="..\..\include\etl\file_error_numbers.h">
      <Filter>ETL\Utilities</Filter>
    </ClInclude>
    <ClInclude Include="..\..\include\etl\reference_counted_object.h">
      <Filter>ETL\Utilities</Filter>
    </ClInclude>
    <ClInclude Include="..\..\include\etl\fixed_sized_memory_block_allocator.h">
      <Filter>ETL\Containers</Filter>
    </ClInclude>
    <ClInclude Include="..\..\include\etl\queue_lockable.h">
      <Filter>ETL\Containers</Filter>
    </ClInclude>
    <ClInclude Include="..\..\include\etl\successor.h">
      <Filter>ETL\Patterns</Filter>
    </ClInclude>
    <ClInclude Include="..\..\include\etl\imemory_block_allocator.h">
      <Filter>ETL\Containers</Filter>
    </ClInclude>
    <ClInclude Include="..\..\include\etl\private\crc_implementation.h">
      <Filter>ETL\Private</Filter>
    </ClInclude>
    <ClInclude Include="..\..\include\etl\private\crc_parameters.h">
      <Filter>ETL\Private</Filter>
    </ClInclude>
    <ClInclude Include="..\..\include\etl\correlation.h">
      <Filter>ETL\Maths</Filter>
    </ClInclude>
    <ClInclude Include="..\..\include\etl\covariance.h">
      <Filter>ETL\Maths</Filter>
    </ClInclude>
    <ClInclude Include="..\..\include\etl\histogram.h">
      <Filter>ETL\Maths</Filter>
    </ClInclude>
    <ClInclude Include="..\..\include\etl\standard_deviation.h">
      <Filter>ETL\Maths</Filter>
    </ClInclude>
    <ClInclude Include="..\..\include\etl\variance.h">
      <Filter>ETL\Maths</Filter>
    </ClInclude>
    <ClInclude Include="..\..\include\etl\gamma.h">
      <Filter>ETL\Maths</Filter>
    </ClInclude>
    <ClInclude Include="..\..\include\etl\rms.h">
      <Filter>ETL\Maths</Filter>
    </ClInclude>
    <ClInclude Include="..\..\include\etl\threshold.h">
      <Filter>ETL\Maths</Filter>
    </ClInclude>
    <ClInclude Include="..\..\include\etl\quantize.h">
      <Filter>ETL\Maths</Filter>
    </ClInclude>
    <ClInclude Include="..\..\include\etl\invert.h">
      <Filter>ETL\Maths</Filter>
    </ClInclude>
    <ClInclude Include="..\..\include\etl\mean.h">
      <Filter>ETL\Maths</Filter>
    </ClInclude>
    <ClInclude Include="..\..\include\etl\limiter.h">
      <Filter>ETL\Maths</Filter>
    </ClInclude>
    <ClInclude Include="..\..\include\etl\rescale.h">
      <Filter>ETL\Maths</Filter>
    </ClInclude>
    <ClInclude Include="..\..\include\etl\hfsm.h">
      <Filter>ETL\Frameworks</Filter>
    </ClInclude>
    <ClInclude Include="..\..\include\etl\private\variant_legacy.h">
      <Filter>ETL\Private</Filter>
    </ClInclude>
    <ClInclude Include="..\..\include\etl\private\variant_variadic.h">
      <Filter>ETL\Private</Filter>
    </ClInclude>
    <ClInclude Include="..\..\include\etl\mem_cast.h">
      <Filter>ETL\Utilities</Filter>
    </ClInclude>
    <ClInclude Include="..\..\include\etl\bip_buffer_spsc_atomic.h">
      <Filter>ETL\Containers</Filter>
    </ClInclude>
    <ClInclude Include="..\..\include\etl\private\variant_legacy.h">
      <Filter>ETL\Private</Filter>
    </ClInclude>
    <ClInclude Include="..\..\include\etl\overload.h">
      <Filter>ETL\Patterns</Filter>
    </ClInclude>
    <ClInclude Include="..\..\include\etl\overload.h">
      <Filter>ETL\Patterns</Filter>
    </ClInclude>
    <ClInclude Include="..\..\include\etl\byte_stream.h">
      <Filter>ETL\Utilities</Filter>
    </ClInclude>
    <ClInclude Include="..\..\include\etl\result.h">
      <Filter>ETL\Utilities</Filter>
    </ClInclude>
    <ClInclude Include="..\..\include\etl\multi_vector.h">
      <Filter>ETL\Containers</Filter>
    </ClInclude>
    <ClInclude Include="..\..\include\etl\mutex\mutex_cmsis_os2.h">
      <Filter>ETL\Utilities\Mutex</Filter>
    </ClInclude>
    <ClInclude Include="..\..\include\etl\multi_span.h">
      <Filter>ETL\Containers</Filter>
    </ClInclude>
    <ClInclude Include="..\..\include\etl\nth_type.h">
      <Filter>ETL\Utilities</Filter>
    </ClInclude>
    <ClInclude Include="..\..\include\etl\private\comparator_is_transparent.h">
      <Filter>ETL\Private</Filter>
    </ClInclude>
    <ClInclude Include="..\..\include\etl\callback_timer_atomic.h">
      <Filter>ETL\Frameworks</Filter>
    </ClInclude>
    <ClInclude Include="..\..\include\etl\callback_timer_locked.h">
      <Filter>ETL\Frameworks</Filter>
    </ClInclude>
    <ClInclude Include="..\..\include\etl\private\delegate_cpp03.h">
      <Filter>ETL\Private</Filter>
    </ClInclude>
    <ClInclude Include="..\..\include\etl\private\delegate_cpp11.h">
      <Filter>ETL\Private</Filter>
    </ClInclude>
    <ClInclude Include="..\..\include\etl\bit.h">
      <Filter>ETL\Utilities</Filter>
    </ClInclude>
    <ClInclude Include="..\..\include\etl\unaligned_type.h">
      <Filter>ETL\Utilities</Filter>
    </ClInclude>
    <ClInclude Include="..\..\include\etl\crc.h">
      <Filter>ETL\Maths\CRC</Filter>
    </ClInclude>
    <ClInclude Include="..\..\include\etl\crc8_ccitt.h">
      <Filter>ETL\Maths\CRC</Filter>
    </ClInclude>
    <ClInclude Include="..\..\include\etl\crc8_cdma2000.h">
      <Filter>ETL\Maths\CRC</Filter>
    </ClInclude>
    <ClInclude Include="..\..\include\etl\crc8_darc.h">
      <Filter>ETL\Maths\CRC</Filter>
    </ClInclude>
    <ClInclude Include="..\..\include\etl\crc8_dvbs2.h">
      <Filter>ETL\Maths\CRC</Filter>
    </ClInclude>
    <ClInclude Include="..\..\include\etl\crc8_ebu.h">
      <Filter>ETL\Maths\CRC</Filter>
    </ClInclude>
    <ClInclude Include="..\..\include\etl\crc8_icode.h">
      <Filter>ETL\Maths\CRC</Filter>
    </ClInclude>
    <ClInclude Include="..\..\include\etl\crc8_itu.h">
      <Filter>ETL\Maths\CRC</Filter>
    </ClInclude>
    <ClInclude Include="..\..\include\etl\crc8_maxim.h">
      <Filter>ETL\Maths\CRC</Filter>
    </ClInclude>
    <ClInclude Include="..\..\include\etl\crc8_rohc.h">
      <Filter>ETL\Maths\CRC</Filter>
    </ClInclude>
    <ClInclude Include="..\..\include\etl\crc8_wcdma.h">
      <Filter>ETL\Maths\CRC</Filter>
    </ClInclude>
    <ClInclude Include="..\..\include\etl\crc16.h">
      <Filter>ETL\Maths\CRC</Filter>
    </ClInclude>
    <ClInclude Include="..\..\include\etl\crc16_a.h">
      <Filter>ETL\Maths\CRC</Filter>
    </ClInclude>
    <ClInclude Include="..\..\include\etl\crc16_arc.h">
      <Filter>ETL\Maths\CRC</Filter>
    </ClInclude>
    <ClInclude Include="..\..\include\etl\crc16_aug_ccitt.h">
      <Filter>ETL\Maths\CRC</Filter>
    </ClInclude>
    <ClInclude Include="..\..\include\etl\crc16_buypass.h">
      <Filter>ETL\Maths\CRC</Filter>
    </ClInclude>
    <ClInclude Include="..\..\include\etl\crc16_ccitt.h">
      <Filter>ETL\Maths\CRC</Filter>
    </ClInclude>
    <ClInclude Include="..\..\include\etl\crc16_cdma2000.h">
      <Filter>ETL\Maths\CRC</Filter>
    </ClInclude>
    <ClInclude Include="..\..\include\etl\crc16_dds110.h">
      <Filter>ETL\Maths\CRC</Filter>
    </ClInclude>
    <ClInclude Include="..\..\include\etl\crc16_dectr.h">
      <Filter>ETL\Maths\CRC</Filter>
    </ClInclude>
    <ClInclude Include="..\..\include\etl\crc16_dectx.h">
      <Filter>ETL\Maths\CRC</Filter>
    </ClInclude>
    <ClInclude Include="..\..\include\etl\crc16_dnp.h">
      <Filter>ETL\Maths\CRC</Filter>
    </ClInclude>
    <ClInclude Include="..\..\include\etl\crc16_en13757.h">
      <Filter>ETL\Maths\CRC</Filter>
    </ClInclude>
    <ClInclude Include="..\..\include\etl\crc16_genibus.h">
      <Filter>ETL\Maths\CRC</Filter>
    </ClInclude>
    <ClInclude Include="..\..\include\etl\crc16_kermit.h">
      <Filter>ETL\Maths\CRC</Filter>
    </ClInclude>
    <ClInclude Include="..\..\include\etl\crc16_maxim.h">
      <Filter>ETL\Maths\CRC</Filter>
    </ClInclude>
    <ClInclude Include="..\..\include\etl\crc16_mcrf4xx.h">
      <Filter>ETL\Maths\CRC</Filter>
    </ClInclude>
    <ClInclude Include="..\..\include\etl\crc16_modbus.h">
      <Filter>ETL\Maths\CRC</Filter>
    </ClInclude>
    <ClInclude Include="..\..\include\etl\crc16_profibus.h">
      <Filter>ETL\Maths\CRC</Filter>
    </ClInclude>
    <ClInclude Include="..\..\include\etl\crc16_riello.h">
      <Filter>ETL\Maths\CRC</Filter>
    </ClInclude>
    <ClInclude Include="..\..\include\etl\crc16_t10dif.h">
      <Filter>ETL\Maths\CRC</Filter>
    </ClInclude>
    <ClInclude Include="..\..\include\etl\crc16_teledisk.h">
      <Filter>ETL\Maths\CRC</Filter>
    </ClInclude>
    <ClInclude Include="..\..\include\etl\crc16_tms37157.h">
      <Filter>ETL\Maths\CRC</Filter>
    </ClInclude>
    <ClInclude Include="..\..\include\etl\crc16_usb.h">
      <Filter>ETL\Maths\CRC</Filter>
    </ClInclude>
    <ClInclude Include="..\..\include\etl\crc16_x25.h">
      <Filter>ETL\Maths\CRC</Filter>
    </ClInclude>
    <ClInclude Include="..\..\include\etl\crc16_xmodem.h">
      <Filter>ETL\Maths\CRC</Filter>
    </ClInclude>
    <ClInclude Include="..\..\include\etl\crc32.h">
      <Filter>ETL\Maths\CRC</Filter>
    </ClInclude>
    <ClInclude Include="..\..\include\etl\crc32_bzip2.h">
      <Filter>ETL\Maths\CRC</Filter>
    </ClInclude>
    <ClInclude Include="..\..\include\etl\crc32_c.h">
      <Filter>ETL\Maths\CRC</Filter>
    </ClInclude>
    <ClInclude Include="..\..\include\etl\crc32_d.h">
      <Filter>ETL\Maths\CRC</Filter>
    </ClInclude>
    <ClInclude Include="..\..\include\etl\crc32_jamcrc.h">
      <Filter>ETL\Maths\CRC</Filter>
    </ClInclude>
    <ClInclude Include="..\..\include\etl\crc32_mpeg2.h">
      <Filter>ETL\Maths\CRC</Filter>
    </ClInclude>
    <ClInclude Include="..\..\include\etl\crc32_posix.h">
      <Filter>ETL\Maths\CRC</Filter>
    </ClInclude>
    <ClInclude Include="..\..\include\etl\crc32_q.h">
      <Filter>ETL\Maths\CRC</Filter>
    </ClInclude>
    <ClInclude Include="..\..\include\etl\crc32_xfer.h">
      <Filter>ETL\Maths\CRC</Filter>
    </ClInclude>
    <ClInclude Include="..\..\include\etl\crc64_ecma.h">
      <Filter>ETL\Maths\CRC</Filter>
    </ClInclude>
    <ClInclude Include="..\..\include\etl\checksum.h">
      <Filter>ETL\Maths\Hash</Filter>
    </ClInclude>
    <ClInclude Include="..\..\include\etl\fnv_1.h">
      <Filter>ETL\Maths\Hash</Filter>
    </ClInclude>
    <ClInclude Include="..\..\include\etl\frame_check_sequence.h">
      <Filter>ETL\Maths\Hash</Filter>
    </ClInclude>
    <ClInclude Include="..\..\include\etl\hash.h">
      <Filter>ETL\Maths\Hash</Filter>
    </ClInclude>
    <ClInclude Include="..\..\include\etl\ihash.h">
      <Filter>ETL\Maths\Hash</Filter>
    </ClInclude>
    <ClInclude Include="..\..\include\etl\jenkins.h">
      <Filter>ETL\Maths\Hash</Filter>
    </ClInclude>
    <ClInclude Include="..\..\include\etl\murmur3.h">
      <Filter>ETL\Maths\Hash</Filter>
    </ClInclude>
    <ClInclude Include="..\..\include\etl\pearson.h">
      <Filter>ETL\Maths\Hash</Filter>
    </ClInclude>
    <ClInclude Include="..\murmurhash3.h">
      <Filter>Tests\Test Support</Filter>
    </ClInclude>
    <ClInclude Include="..\iterators_for_unit_tests.h">
      <Filter>Tests\Test Support</Filter>
    </ClInclude>
    <ClInclude Include="..\etl_profile.h">
      <Filter>Tests\Test Support</Filter>
    </ClInclude>
    <ClInclude Include="..\unit_test_framework.h">
      <Filter>Tests\Test Support</Filter>
    </ClInclude>
    <ClInclude Include="..\data.h">
      <Filter>Tests\Test Support</Filter>
    </ClInclude>
    <ClInclude Include="..\..\include\etl\profiles\determine_builtin_support.h">
      <Filter>ETL\Profiles</Filter>
    </ClInclude>
    <ClInclude Include="..\..\include\etl\singleton.h">
      <Filter>ETL\Patterns</Filter>
    </ClInclude>
    <ClInclude Include="..\..\include\etl\initializer_list.h">
      <Filter>ETL\Utilities</Filter>
    </ClInclude>
    <ClInclude Include="..\..\include\etl\byte.h">
      <Filter>ETL\Utilities</Filter>
    </ClInclude>
    <ClInclude Include="..\..\include\etl\callback_timer_interrupt.h">
      <Filter>ETL\Frameworks</Filter>
    </ClInclude>
    <ClInclude Include="..\unittest++\AssertException.h">
      <Filter>UnitTest++\Header Files</Filter>
    </ClInclude>
    <ClInclude Include="..\unittest++\CheckMacros.h">
      <Filter>UnitTest++\Header Files</Filter>
    </ClInclude>
    <ClInclude Include="..\unittest++\Checks.h">
      <Filter>UnitTest++\Header Files</Filter>
    </ClInclude>
    <ClInclude Include="..\unittest++\CompositeTestReporter.h">
      <Filter>UnitTest++\Header Files</Filter>
    </ClInclude>
    <ClInclude Include="..\unittest++\Config.h">
      <Filter>UnitTest++\Header Files</Filter>
    </ClInclude>
    <ClInclude Include="..\unittest++\CurrentTest.h">
      <Filter>UnitTest++\Header Files</Filter>
    </ClInclude>
    <ClInclude Include="..\unittest++\DeferredTestReporter.h">
      <Filter>UnitTest++\Header Files</Filter>
    </ClInclude>
    <ClInclude Include="..\unittest++\DeferredTestResult.h">
      <Filter>UnitTest++\Header Files</Filter>
    </ClInclude>
    <ClInclude Include="..\unittest++\ExceptionMacros.h">
      <Filter>UnitTest++\Header Files</Filter>
    </ClInclude>
    <ClInclude Include="..\unittest++\ExecuteTest.h">
      <Filter>UnitTest++\Header Files</Filter>
    </ClInclude>
    <ClInclude Include="..\unittest++\HelperMacros.h">
      <Filter>UnitTest++\Header Files</Filter>
    </ClInclude>
    <ClInclude Include="..\unittest++\MemoryOutStream.h">
      <Filter>UnitTest++\Header Files</Filter>
    </ClInclude>
    <ClInclude Include="..\unittest++\ReportAssert.h">
      <Filter>UnitTest++\Header Files</Filter>
    </ClInclude>
    <ClInclude Include="..\unittest++\ReportAssertImpl.h">
      <Filter>UnitTest++\Header Files</Filter>
    </ClInclude>
    <ClInclude Include="..\unittest++\RequiredCheckException.h">
      <Filter>UnitTest++\Header Files</Filter>
    </ClInclude>
    <ClInclude Include="..\unittest++\RequiredCheckTestReporter.h">
      <Filter>UnitTest++\Header Files</Filter>
    </ClInclude>
    <ClInclude Include="..\unittest++\RequireMacros.h">
      <Filter>UnitTest++\Header Files</Filter>
    </ClInclude>
    <ClInclude Include="..\unittest++\Test.h">
      <Filter>UnitTest++\Header Files</Filter>
    </ClInclude>
    <ClInclude Include="..\unittest++\TestDetails.h">
      <Filter>UnitTest++\Header Files</Filter>
    </ClInclude>
    <ClInclude Include="..\unittest++\TestList.h">
      <Filter>UnitTest++\Header Files</Filter>
    </ClInclude>
    <ClInclude Include="..\unittest++\TestMacros.h">
      <Filter>UnitTest++\Header Files</Filter>
    </ClInclude>
    <ClInclude Include="..\unittest++\TestReporter.h">
      <Filter>UnitTest++\Header Files</Filter>
    </ClInclude>
    <ClInclude Include="..\unittest++\TestReporterStdout.h">
      <Filter>UnitTest++\Header Files</Filter>
    </ClInclude>
    <ClInclude Include="..\unittest++\TestResults.h">
      <Filter>UnitTest++\Header Files</Filter>
    </ClInclude>
    <ClInclude Include="..\unittest++\TestRunner.h">
      <Filter>UnitTest++\Header Files</Filter>
    </ClInclude>
    <ClInclude Include="..\unittest++\TestSuite.h">
      <Filter>UnitTest++\Header Files</Filter>
    </ClInclude>
    <ClInclude Include="..\unittest++\ThrowingTestReporter.h">
      <Filter>UnitTest++\Header Files</Filter>
    </ClInclude>
    <ClInclude Include="..\unittest++\TimeConstraint.h">
      <Filter>UnitTest++\Header Files</Filter>
    </ClInclude>
    <ClInclude Include="..\unittest++\TimeHelpers.h">
      <Filter>UnitTest++\Header Files</Filter>
    </ClInclude>
    <ClInclude Include="..\unittest++\UnitTest++.h">
      <Filter>UnitTest++\Header Files</Filter>
    </ClInclude>
    <ClInclude Include="..\unittest++\UnitTestPP.h">
      <Filter>UnitTest++\Header Files</Filter>
    </ClInclude>
    <ClInclude Include="..\unittest++\XmlTestReporter.h">
      <Filter>UnitTest++\Header Files</Filter>
    </ClInclude>
    <ClInclude Include="..\unittest++\Win32\TimeHelpers.h">
      <Filter>UnitTest++\Header Files\Win32</Filter>
    </ClInclude>
    <ClInclude Include="..\..\include\etl\ireference_counted_message_pool.h">
      <Filter>ETL\Messaging</Filter>
    </ClInclude>
    <ClInclude Include="..\..\include\etl\message.h">
      <Filter>ETL\Messaging</Filter>
    </ClInclude>
    <ClInclude Include="..\..\include\etl\message_bus.h">
      <Filter>ETL\Messaging</Filter>
    </ClInclude>
    <ClInclude Include="..\..\include\etl\message_packet.h">
      <Filter>ETL\Messaging</Filter>
    </ClInclude>
    <ClInclude Include="..\..\include\etl\message_router.h">
      <Filter>ETL\Messaging</Filter>
    </ClInclude>
    <ClInclude Include="..\..\include\etl\message_router_registry.h">
      <Filter>ETL\Messaging</Filter>
    </ClInclude>
    <ClInclude Include="..\..\include\etl\message_timer.h">
      <Filter>ETL\Messaging</Filter>
    </ClInclude>
    <ClInclude Include="..\..\include\etl\message_timer_atomic.h">
      <Filter>ETL\Messaging</Filter>
    </ClInclude>
    <ClInclude Include="..\..\include\etl\message_timer_interrupt.h">
      <Filter>ETL\Messaging</Filter>
    </ClInclude>
    <ClInclude Include="..\..\include\etl\message_timer_locked.h">
      <Filter>ETL\Messaging</Filter>
    </ClInclude>
    <ClInclude Include="..\..\include\etl\message_types.h">
      <Filter>ETL\Messaging</Filter>
    </ClInclude>
    <ClInclude Include="..\..\include\etl\reference_counted_message.h">
      <Filter>ETL\Messaging</Filter>
    </ClInclude>
    <ClInclude Include="..\..\include\etl\reference_counted_message_pool.h">
      <Filter>ETL\Messaging</Filter>
    </ClInclude>
    <ClInclude Include="..\..\include\etl\shared_message.h">
      <Filter>ETL\Messaging</Filter>
    </ClInclude>
    <ClInclude Include="..\..\include\etl\generators\message_packet_generator.h">
      <Filter>ETL\Messaging\Generators</Filter>
    </ClInclude>
    <ClInclude Include="..\..\include\etl\generators\message_router_generator.h">
      <Filter>ETL\Messaging\Generators</Filter>
    </ClInclude>
    <ClInclude Include="..\..\include\etl\poly_span.h">
      <Filter>ETL\Containers</Filter>
    </ClInclude>
    <ClInclude Include="..\etl_initializer_list\etl_profile.h">
      <Filter>Tests\Initializer List</Filter>
    </ClInclude>
    <ClInclude Include="..\etl_error_handler\log_errors\etl_profile.h">
      <Filter>Tests\Error Handler\Log Errors</Filter>
    </ClInclude>
    <ClInclude Include="..\etl_error_handler\exceptions\etl_profile.h">
      <Filter>Tests\Error Handler\Exceptions</Filter>
    </ClInclude>
    <ClInclude Include="..\..\include\etl\private\diagnostic_pop.h">
      <Filter>ETL\Private</Filter>
    </ClInclude>
    <ClInclude Include="..\..\include\etl\private\diagnostic_unused_function_push.h">
      <Filter>ETL\Private</Filter>
    </ClInclude>
    <ClInclude Include="..\..\include\etl\private\diagnostic_self_assign_overloaded_push.h">
      <Filter>ETL\Private</Filter>
    </ClInclude>
    <ClInclude Include="..\..\include\etl\private\diagnostic_pessimizing_move_push.h">
      <Filter>ETL\Private</Filter>
    </ClInclude>
    <ClInclude Include="..\..\include\etl\message_broker.h">
      <Filter>ETL\Messaging</Filter>
    </ClInclude>
    <ClInclude Include="..\..\include\etl\private\bitset_legacy.h">
      <Filter>ETL\Private</Filter>
    </ClInclude>
    <ClInclude Include="..\..\include\etl\private\bitset_new.h">
      <Filter>ETL\Private</Filter>
    </ClInclude>
    <ClInclude Include="..\..\include\etl\bitset.h">
      <Filter>ETL\Containers</Filter>
    </ClInclude>
    <ClInclude Include="..\..\include\etl\circular_iterator.h">
      <Filter>ETL\Utilities</Filter>
    </ClInclude>
    <ClInclude Include="..\..\include\etl\private\diagnostic_uninitialized_push.h">
      <Filter>ETL\Private</Filter>
    </ClInclude>
    <ClInclude Include="..\..\include\etl\to_arithmetic.h">
      <Filter>ETL\Strings</Filter>
    </ClInclude>
    <ClInclude Include="..\..\include\etl\expected.h">
      <Filter>ETL\Containers</Filter>
    </ClInclude>
    <ClInclude Include="..\etl_error_handler\log_errors_and_exceptions\etl_profile.h">
      <Filter>Tests\Error Handler\Exceptions_And_Log_Errors</Filter>
    </ClInclude>
    <ClInclude Include="..\..\include\etl\optional.h">
      <Filter>ETL\Utilities</Filter>
    </ClInclude>
    <ClInclude Include="..\..\include\etl\private\diagnostic_array_bounds_push.h">
      <Filter>ETL\Private</Filter>
    </ClInclude>
    <ClInclude Include="..\..\include\etl\private\diagnostic_deprecated_push.h">
      <Filter>ETL\Private</Filter>
    </ClInclude>
    <ClInclude Include="..\syntax_check\c++03\etl_profile.h">
      <Filter>Tests\Syntax Checks\C++03</Filter>
    </ClInclude>
    <ClInclude Include="..\syntax_check\c++11\etl_profile.h">
      <Filter>Tests\Syntax Checks\C++11</Filter>
    </ClInclude>
    <ClInclude Include="..\syntax_check\c++14\etl_profile.h">
      <Filter>Tests\Syntax Checks\C++14</Filter>
    </ClInclude>
    <ClInclude Include="..\syntax_check\c++17\etl_profile.h">
      <Filter>Tests\Syntax Checks\C++17</Filter>
    </ClInclude>
    <ClInclude Include="..\syntax_check\c++20\etl_profile.h">
      <Filter>Tests\Syntax Checks\C++20</Filter>
    </ClInclude>
    <ClInclude Include="..\..\include\etl\private\diagnostic_stringop_overread_push.h">
      <Filter>ETL\Private</Filter>
    </ClInclude>
    <ClInclude Include="..\..\include\etl\stringify.h">
      <Filter>ETL\Utilities</Filter>
    </ClInclude>
    <ClInclude Include="..\..\include\etl\chrono.h">
      <Filter>ETL\Utilities</Filter>
    </ClInclude>
    <ClInclude Include="..\..\include\etl\private\chrono\duration.h">
      <Filter>ETL\Private\chrono</Filter>
    </ClInclude>
    <ClInclude Include="..\..\include\etl\private\chrono\day.h">
      <Filter>ETL\Private\chrono</Filter>
    </ClInclude>
    <ClInclude Include="..\..\include\etl\private\chrono\month.h">
      <Filter>ETL\Private\chrono</Filter>
    </ClInclude>
    <ClInclude Include="..\..\include\etl\private\chrono\year.h">
      <Filter>ETL\Private\chrono</Filter>
    </ClInclude>
    <ClInclude Include="..\..\include\etl\private\chrono\weekday.h">
      <Filter>ETL\Private\chrono</Filter>
    </ClInclude>
    <ClInclude Include="..\..\include\etl\private\chrono\weekday_indexed.h">
      <Filter>ETL\Private\chrono</Filter>
    </ClInclude>
    <ClInclude Include="..\..\include\etl\private\chrono\weekday_last.h">
      <Filter>ETL\Private\chrono</Filter>
    </ClInclude>
    <ClInclude Include="..\..\include\etl\private\chrono\last_spec.h">
      <Filter>ETL\Private\chrono</Filter>
    </ClInclude>
    <ClInclude Include="..\..\include\etl\private\chrono\day.h">
      <Filter>ETL\Utilities</Filter>
    </ClInclude>
    <ClInclude Include="..\..\include\etl\base64_encoder.h">
      <Filter>ETL\Codecs</Filter>
    </ClInclude>
    <ClInclude Include="..\..\include\etl\math.h">
      <Filter>ETL\Maths</Filter>
    </ClInclude>
    <ClInclude Include="..\..\include\etl\u8string.h">
      <Filter>ETL\Strings</Filter>
    </ClInclude>
    <ClInclude Include="..\..\include\etl\u8string_stream.h">
      <Filter>ETL\Strings</Filter>
    </ClInclude>
    <ClInclude Include="..\..\include\etl\u8format_spec.h">
      <Filter>ETL\Strings</Filter>
    </ClInclude>
    <ClInclude Include="..\..\include\etl\to_u8string.h">
      <Filter>ETL\Strings</Filter>
    </ClInclude>
    <ClInclude Include="..\..\include\etl\crc1.h">
      <Filter>ETL\Maths\CRC</Filter>
    </ClInclude>
    <ClInclude Include="..\..\include\etl\crc8_j1850.h">
      <Filter>ETL\Maths\CRC</Filter>
    </ClInclude>
    <ClInclude Include="..\..\include\etl\crc8_j1850_zero.h">
      <Filter>ETL\Maths\CRC</Filter>
    </ClInclude>
    <ClInclude Include="..\..\include\etl\gcd.h">
      <Filter>ETL\Maths</Filter>
    </ClInclude>
    <ClInclude Include="..\..\include\etl\lcm.h">
      <Filter>ETL\Maths</Filter>
    </ClInclude>
    <ClInclude Include="..\..\include\etl\base64.h">
      <Filter>ETL\Codecs</Filter>
    </ClInclude>
    <ClInclude Include="..\..\include\etl\base64_decoder.h">
      <Filter>ETL\Codecs</Filter>
    </ClInclude>
    <ClInclude Include="..\..\include\etl\private\diagnostic_cxx_20_compat_push.h">
      <Filter>ETL\Private</Filter>
    </ClInclude>
<<<<<<< HEAD
    <ClInclude Include="..\..\include\etl\private\chrono\month_day.h">
      <Filter>ETL\Private\chrono</Filter>
    </ClInclude>
    <ClInclude Include="..\..\include\etl\private\chrono\operators.h">
      <Filter>ETL\Private\chrono</Filter>
=======
    <ClInclude Include="..\..\include\etl\uncopyable.h">
      <Filter>ETL\Utilities</Filter>
    </ClInclude>
    <ClInclude Include="..\etl_error_handler\assert_function\etl_profile.h">
      <Filter>Tests\Error Handler\Assert Function</Filter>
    </ClInclude>
    <ClInclude Include="..\..\include\etl\singleton_base.h">
      <Filter>UnitTest++\Header Files</Filter>
    </ClInclude>
    <ClInclude Include="..\..\include\etl\function_traits.h">
      <Filter>UnitTest++\Header Files</Filter>
    </ClInclude>
    <ClInclude Include="..\..\include\etl\type_list.h">
      <Filter>ETL\Utilities</Filter>
    </ClInclude>
    <ClInclude Include="..\..\include\etl\index_of_type.h">
      <Filter>ETL\Utilities</Filter>
    </ClInclude>
    <ClInclude Include="..\..\include\etl\private\variant_select_do_visitor.h">
      <Filter>ETL\Private</Filter>
    </ClInclude>
    <ClInclude Include="..\..\include\etl\private\variant_select_do_operator.h">
      <Filter>ETL\Private</Filter>
    </ClInclude>
    <ClInclude Include="..\..\include\etl\monostate.h">
      <Filter>ETL\Utilities</Filter>
    </ClInclude>
    <ClInclude Include="..\..\include\etl\private\tuple_element.h">
      <Filter>ETL\Private</Filter>
    </ClInclude>
    <ClInclude Include="..\..\include\etl\private\tuple_size.h">
      <Filter>ETL\Private</Filter>
    </ClInclude>
    <ClInclude Include="..\..\include\etl\tuple.h">
      <Filter>ETL\Utilities</Filter>
>>>>>>> 5a02c061
    </ClInclude>
  </ItemGroup>
  <ItemGroup>
    <ClCompile Include="..\test_string_char.cpp">
      <Filter>Tests\Strings</Filter>
    </ClCompile>
    <ClCompile Include="..\test_string_char_external_buffer.cpp">
      <Filter>Tests\Strings</Filter>
    </ClCompile>
    <ClCompile Include="..\test_string_stream.cpp">
      <Filter>Tests\Strings</Filter>
    </ClCompile>
    <ClCompile Include="..\test_string_stream_u16.cpp">
      <Filter>Tests\Strings</Filter>
    </ClCompile>
    <ClCompile Include="..\test_string_stream_u32.cpp">
      <Filter>Tests\Strings</Filter>
    </ClCompile>
    <ClCompile Include="..\test_string_stream_wchar_t.cpp">
      <Filter>Tests\Strings</Filter>
    </ClCompile>
    <ClCompile Include="..\test_string_u16.cpp">
      <Filter>Tests\Strings</Filter>
    </ClCompile>
    <ClCompile Include="..\test_string_u16_external_buffer.cpp">
      <Filter>Tests\Strings</Filter>
    </ClCompile>
    <ClCompile Include="..\test_string_u32.cpp">
      <Filter>Tests\Strings</Filter>
    </ClCompile>
    <ClCompile Include="..\test_string_u32_external_buffer.cpp">
      <Filter>Tests\Strings</Filter>
    </ClCompile>
    <ClCompile Include="..\test_string_utilities.cpp">
      <Filter>Tests\Strings</Filter>
    </ClCompile>
    <ClCompile Include="..\test_string_utilities_std.cpp">
      <Filter>Tests\Strings</Filter>
    </ClCompile>
    <ClCompile Include="..\test_string_utilities_std_u16.cpp">
      <Filter>Tests\Strings</Filter>
    </ClCompile>
    <ClCompile Include="..\test_string_utilities_std_u32.cpp">
      <Filter>Tests\Strings</Filter>
    </ClCompile>
    <ClCompile Include="..\test_string_utilities_std_wchar_t.cpp">
      <Filter>Tests\Strings</Filter>
    </ClCompile>
    <ClCompile Include="..\test_string_utilities_u16.cpp">
      <Filter>Tests\Strings</Filter>
    </ClCompile>
    <ClCompile Include="..\test_string_utilities_u32.cpp">
      <Filter>Tests\Strings</Filter>
    </ClCompile>
    <ClCompile Include="..\test_string_utilities_wchar_t.cpp">
      <Filter>Tests\Strings</Filter>
    </ClCompile>
    <ClCompile Include="..\test_string_view.cpp">
      <Filter>Tests\Strings</Filter>
    </ClCompile>
    <ClCompile Include="..\test_string_wchar_t.cpp">
      <Filter>Tests\Strings</Filter>
    </ClCompile>
    <ClCompile Include="..\test_string_wchar_t_external_buffer.cpp">
      <Filter>Tests\Strings</Filter>
    </ClCompile>
    <ClCompile Include="..\test_to_string.cpp">
      <Filter>Tests\Strings</Filter>
    </ClCompile>
    <ClCompile Include="..\test_to_u32string.cpp">
      <Filter>Tests\Strings</Filter>
    </ClCompile>
    <ClCompile Include="..\test_to_u16string.cpp">
      <Filter>Tests\Strings</Filter>
    </ClCompile>
    <ClCompile Include="..\test_to_wstring.cpp">
      <Filter>Tests\Strings</Filter>
    </ClCompile>
    <ClCompile Include="..\test_message_bus.cpp">
      <Filter>Tests\Messaging</Filter>
    </ClCompile>
    <ClCompile Include="..\test_message_packet.cpp">
      <Filter>Tests\Messaging</Filter>
    </ClCompile>
    <ClCompile Include="..\test_message_router.cpp">
      <Filter>Tests\Messaging</Filter>
    </ClCompile>
    <ClCompile Include="..\test_message_router_registry.cpp">
      <Filter>Tests\Messaging</Filter>
    </ClCompile>
    <ClCompile Include="..\test_message_timer.cpp">
      <Filter>Tests\Messaging</Filter>
    </ClCompile>
    <ClCompile Include="..\test_message_timer_atomic.cpp">
      <Filter>Tests\Messaging</Filter>
    </ClCompile>
    <ClCompile Include="..\test_message_timer_locked.cpp">
      <Filter>Tests\Messaging</Filter>
    </ClCompile>
    <ClCompile Include="..\test_shared_message.cpp">
      <Filter>Tests\Messaging</Filter>
    </ClCompile>
    <ClCompile Include="..\test_crc8_cdma2000.cpp">
      <Filter>Tests\CRC</Filter>
    </ClCompile>
    <ClCompile Include="..\test_crc8_darc.cpp">
      <Filter>Tests\CRC</Filter>
    </ClCompile>
    <ClCompile Include="..\test_crc8_dvbs2.cpp">
      <Filter>Tests\CRC</Filter>
    </ClCompile>
    <ClCompile Include="..\test_crc8_ebu.cpp">
      <Filter>Tests\CRC</Filter>
    </ClCompile>
    <ClCompile Include="..\test_crc8_icode.cpp">
      <Filter>Tests\CRC</Filter>
    </ClCompile>
    <ClCompile Include="..\test_crc8_itu.cpp">
      <Filter>Tests\CRC</Filter>
    </ClCompile>
    <ClCompile Include="..\test_crc8_maxim.cpp">
      <Filter>Tests\CRC</Filter>
    </ClCompile>
    <ClCompile Include="..\test_crc8_rohc.cpp">
      <Filter>Tests\CRC</Filter>
    </ClCompile>
    <ClCompile Include="..\test_crc8_wcdma.cpp">
      <Filter>Tests\CRC</Filter>
    </ClCompile>
    <ClCompile Include="..\test_crc16.cpp">
      <Filter>Tests\CRC</Filter>
    </ClCompile>
    <ClCompile Include="..\test_crc16_a.cpp">
      <Filter>Tests\CRC</Filter>
    </ClCompile>
    <ClCompile Include="..\test_crc16_arc.cpp">
      <Filter>Tests\CRC</Filter>
    </ClCompile>
    <ClCompile Include="..\test_crc16_aug_ccitt.cpp">
      <Filter>Tests\CRC</Filter>
    </ClCompile>
    <ClCompile Include="..\test_crc16_buypass.cpp">
      <Filter>Tests\CRC</Filter>
    </ClCompile>
    <ClCompile Include="..\test_crc16_ccitt.cpp">
      <Filter>Tests\CRC</Filter>
    </ClCompile>
    <ClCompile Include="..\test_crc16_cdma2000.cpp">
      <Filter>Tests\CRC</Filter>
    </ClCompile>
    <ClCompile Include="..\test_crc16_dds110.cpp">
      <Filter>Tests\CRC</Filter>
    </ClCompile>
    <ClCompile Include="..\test_crc16_dectr.cpp">
      <Filter>Tests\CRC</Filter>
    </ClCompile>
    <ClCompile Include="..\test_crc16_dectx.cpp">
      <Filter>Tests\CRC</Filter>
    </ClCompile>
    <ClCompile Include="..\test_crc16_dnp.cpp">
      <Filter>Tests\CRC</Filter>
    </ClCompile>
    <ClCompile Include="..\test_crc16_en13757.cpp">
      <Filter>Tests\CRC</Filter>
    </ClCompile>
    <ClCompile Include="..\test_crc16_genibus.cpp">
      <Filter>Tests\CRC</Filter>
    </ClCompile>
    <ClCompile Include="..\test_crc16_kermit.cpp">
      <Filter>Tests\CRC</Filter>
    </ClCompile>
    <ClCompile Include="..\test_crc16_maxim.cpp">
      <Filter>Tests\CRC</Filter>
    </ClCompile>
    <ClCompile Include="..\test_crc16_mcrf4xx.cpp">
      <Filter>Tests\CRC</Filter>
    </ClCompile>
    <ClCompile Include="..\test_crc16_modbus.cpp">
      <Filter>Tests\CRC</Filter>
    </ClCompile>
    <ClCompile Include="..\test_crc16_profibus.cpp">
      <Filter>Tests\CRC</Filter>
    </ClCompile>
    <ClCompile Include="..\test_crc16_riello.cpp">
      <Filter>Tests\CRC</Filter>
    </ClCompile>
    <ClCompile Include="..\test_crc16_t10dif.cpp">
      <Filter>Tests\CRC</Filter>
    </ClCompile>
    <ClCompile Include="..\test_crc16_teledisk.cpp">
      <Filter>Tests\CRC</Filter>
    </ClCompile>
    <ClCompile Include="..\test_crc16_tms37157.cpp">
      <Filter>Tests\CRC</Filter>
    </ClCompile>
    <ClCompile Include="..\test_crc16_usb.cpp">
      <Filter>Tests\CRC</Filter>
    </ClCompile>
    <ClCompile Include="..\test_crc16_x25.cpp">
      <Filter>Tests\CRC</Filter>
    </ClCompile>
    <ClCompile Include="..\test_crc16_xmodem.cpp">
      <Filter>Tests\CRC</Filter>
    </ClCompile>
    <ClCompile Include="..\test_crc32.cpp">
      <Filter>Tests\CRC</Filter>
    </ClCompile>
    <ClCompile Include="..\test_crc32_bzip2.cpp">
      <Filter>Tests\CRC</Filter>
    </ClCompile>
    <ClCompile Include="..\test_crc32_c.cpp">
      <Filter>Tests\CRC</Filter>
    </ClCompile>
    <ClCompile Include="..\test_crc32_d.cpp">
      <Filter>Tests\CRC</Filter>
    </ClCompile>
    <ClCompile Include="..\test_crc32_jamcrc.cpp">
      <Filter>Tests\CRC</Filter>
    </ClCompile>
    <ClCompile Include="..\test_crc32_mpeg2.cpp">
      <Filter>Tests\CRC</Filter>
    </ClCompile>
    <ClCompile Include="..\test_crc32_posix.cpp">
      <Filter>Tests\CRC</Filter>
    </ClCompile>
    <ClCompile Include="..\test_crc32_q.cpp">
      <Filter>Tests\CRC</Filter>
    </ClCompile>
    <ClCompile Include="..\test_crc32_xfer.cpp">
      <Filter>Tests\CRC</Filter>
    </ClCompile>
    <ClCompile Include="..\test_crc64_ecma.cpp">
      <Filter>Tests\CRC</Filter>
    </ClCompile>
    <ClCompile Include="..\test_crc8_ccitt.cpp">
      <Filter>Tests\CRC</Filter>
    </ClCompile>
    <ClCompile Include="..\test_bsd_checksum.cpp">
      <Filter>Tests\Hashes</Filter>
    </ClCompile>
    <ClCompile Include="..\test_checksum.cpp">
      <Filter>Tests\Hashes</Filter>
    </ClCompile>
    <ClCompile Include="..\test_jenkins.cpp">
      <Filter>Tests\Hashes</Filter>
    </ClCompile>
    <ClCompile Include="..\test_murmur3.cpp">
      <Filter>Tests\Hashes</Filter>
    </ClCompile>
    <ClCompile Include="..\test_pearson.cpp">
      <Filter>Tests\Hashes</Filter>
    </ClCompile>
    <ClCompile Include="..\test_xor_checksum.cpp">
      <Filter>Tests\Hashes</Filter>
    </ClCompile>
    <ClCompile Include="..\test_xor_rotate_checksum.cpp">
      <Filter>Tests\Hashes</Filter>
    </ClCompile>
    <ClCompile Include="..\test_fnv_1.cpp">
      <Filter>Tests\Hashes</Filter>
    </ClCompile>
    <ClCompile Include="..\test_hash.cpp">
      <Filter>Tests\Hashes</Filter>
    </ClCompile>
    <ClCompile Include="..\test_array.cpp">
      <Filter>Tests\Containers</Filter>
    </ClCompile>
    <ClCompile Include="..\test_array_view.cpp">
      <Filter>Tests\Containers</Filter>
    </ClCompile>
    <ClCompile Include="..\test_array_wrapper.cpp">
      <Filter>Tests\Containers</Filter>
    </ClCompile>
    <ClCompile Include="..\test_circular_buffer.cpp">
      <Filter>Tests\Containers</Filter>
    </ClCompile>
    <ClCompile Include="..\test_circular_buffer_external_buffer.cpp">
      <Filter>Tests\Containers</Filter>
    </ClCompile>
    <ClCompile Include="..\test_container.cpp">
      <Filter>Tests\Containers</Filter>
    </ClCompile>
    <ClCompile Include="..\test_flat_map.cpp">
      <Filter>Tests\Containers</Filter>
    </ClCompile>
    <ClCompile Include="..\test_flat_multimap.cpp">
      <Filter>Tests\Containers</Filter>
    </ClCompile>
    <ClCompile Include="..\test_flat_multiset.cpp">
      <Filter>Tests\Containers</Filter>
    </ClCompile>
    <ClCompile Include="..\test_flat_set.cpp">
      <Filter>Tests\Containers</Filter>
    </ClCompile>
    <ClCompile Include="..\test_indirect_vector.cpp">
      <Filter>Tests\Containers</Filter>
    </ClCompile>
    <ClCompile Include="..\test_indirect_vector_external_buffer.cpp">
      <Filter>Tests\Containers</Filter>
    </ClCompile>
    <ClCompile Include="..\test_intrusive_forward_list.cpp">
      <Filter>Tests\Containers</Filter>
    </ClCompile>
    <ClCompile Include="..\test_intrusive_list.cpp">
      <Filter>Tests\Containers</Filter>
    </ClCompile>
    <ClCompile Include="..\test_list_shared_pool.cpp">
      <Filter>Tests\Containers</Filter>
    </ClCompile>
    <ClCompile Include="..\test_list.cpp">
      <Filter>Tests\Containers</Filter>
    </ClCompile>
    <ClCompile Include="..\test_map.cpp">
      <Filter>Tests\Containers</Filter>
    </ClCompile>
    <ClCompile Include="..\test_multi_array.cpp">
      <Filter>Tests\Containers</Filter>
    </ClCompile>
    <ClCompile Include="..\test_multi_span.cpp">
      <Filter>Tests\Containers</Filter>
    </ClCompile>
    <ClCompile Include="..\test_multi_range.cpp">
      <Filter>Tests\Containers</Filter>
    </ClCompile>
    <ClCompile Include="..\test_multi_vector.cpp">
      <Filter>Tests\Containers</Filter>
    </ClCompile>
    <ClCompile Include="..\test_multimap.cpp">
      <Filter>Tests\Containers</Filter>
    </ClCompile>
    <ClCompile Include="..\test_multiset.cpp">
      <Filter>Tests\Containers</Filter>
    </ClCompile>
    <ClCompile Include="..\test_reference_flat_map.cpp">
      <Filter>Tests\Containers</Filter>
    </ClCompile>
    <ClCompile Include="..\test_reference_flat_multimap.cpp">
      <Filter>Tests\Containers</Filter>
    </ClCompile>
    <ClCompile Include="..\test_reference_flat_multiset.cpp">
      <Filter>Tests\Containers</Filter>
    </ClCompile>
    <ClCompile Include="..\test_reference_flat_set.cpp">
      <Filter>Tests\Containers</Filter>
    </ClCompile>
    <ClCompile Include="..\test_vector.cpp">
      <Filter>Tests\Containers</Filter>
    </ClCompile>
    <ClCompile Include="..\test_vector_external_buffer.cpp">
      <Filter>Tests\Containers</Filter>
    </ClCompile>
    <ClCompile Include="..\test_vector_non_trivial.cpp">
      <Filter>Tests\Containers</Filter>
    </ClCompile>
    <ClCompile Include="..\test_vector_pointer.cpp">
      <Filter>Tests\Containers</Filter>
    </ClCompile>
    <ClCompile Include="..\test_vector_pointer_external_buffer.cpp">
      <Filter>Tests\Containers</Filter>
    </ClCompile>
    <ClCompile Include="..\test_unordered_map.cpp">
      <Filter>Tests\Containers</Filter>
    </ClCompile>
    <ClCompile Include="..\test_unordered_multimap.cpp">
      <Filter>Tests\Containers</Filter>
    </ClCompile>
    <ClCompile Include="..\test_unordered_multiset.cpp">
      <Filter>Tests\Containers</Filter>
    </ClCompile>
    <ClCompile Include="..\test_unordered_set.cpp">
      <Filter>Tests\Containers</Filter>
    </ClCompile>
    <ClCompile Include="..\test_forward_list.cpp">
      <Filter>Tests\Containers</Filter>
    </ClCompile>
    <ClCompile Include="..\test_forward_list_shared_pool.cpp">
      <Filter>Tests\Containers</Filter>
    </ClCompile>
    <ClCompile Include="..\test_bip_buffer_spsc_atomic.cpp">
      <Filter>Tests\Queues</Filter>
    </ClCompile>
    <ClCompile Include="..\test_queue.cpp">
      <Filter>Tests\Queues</Filter>
    </ClCompile>
    <ClCompile Include="..\test_queue_lockable.cpp">
      <Filter>Tests\Queues</Filter>
    </ClCompile>
    <ClCompile Include="..\test_queue_lockable_small.cpp">
      <Filter>Tests\Queues</Filter>
    </ClCompile>
    <ClCompile Include="..\test_queue_memory_model_small.cpp">
      <Filter>Tests\Queues</Filter>
    </ClCompile>
    <ClCompile Include="..\test_queue_mpmc_mutex.cpp">
      <Filter>Tests\Queues</Filter>
    </ClCompile>
    <ClCompile Include="..\test_queue_mpmc_mutex_small.cpp">
      <Filter>Tests\Queues</Filter>
    </ClCompile>
    <ClCompile Include="..\test_queue_spsc_atomic.cpp">
      <Filter>Tests\Queues</Filter>
    </ClCompile>
    <ClCompile Include="..\test_queue_spsc_atomic_small.cpp">
      <Filter>Tests\Queues</Filter>
    </ClCompile>
    <ClCompile Include="..\test_queue_spsc_isr.cpp">
      <Filter>Tests\Queues</Filter>
    </ClCompile>
    <ClCompile Include="..\test_queue_spsc_isr_small.cpp">
      <Filter>Tests\Queues</Filter>
    </ClCompile>
    <ClCompile Include="..\test_queue_spsc_locked.cpp">
      <Filter>Tests\Queues</Filter>
    </ClCompile>
    <ClCompile Include="..\test_queue_spsc_locked_small.cpp">
      <Filter>Tests\Queues</Filter>
    </ClCompile>
    <ClCompile Include="..\test_priority_queue.cpp">
      <Filter>Tests\Queues</Filter>
    </ClCompile>
    <ClCompile Include="..\test_callback_service.cpp">
      <Filter>Tests\Callbacks &amp; Delegates</Filter>
    </ClCompile>
    <ClCompile Include="..\test_delegate_service.cpp">
      <Filter>Tests\Callbacks &amp; Delegates</Filter>
    </ClCompile>
    <ClCompile Include="..\test_delegate_cpp03.cpp">
      <Filter>Tests\Callbacks &amp; Delegates</Filter>
    </ClCompile>
    <ClCompile Include="..\test_delegate.cpp">
      <Filter>Tests\Callbacks &amp; Delegates</Filter>
    </ClCompile>
    <ClCompile Include="..\test_delegate_service_compile_time.cpp">
      <Filter>Tests\Callbacks &amp; Delegates</Filter>
    </ClCompile>
    <ClCompile Include="..\test_delegate_service_cpp03.cpp">
      <Filter>Tests\Callbacks &amp; Delegates</Filter>
    </ClCompile>
    <ClCompile Include="..\test_function.cpp">
      <Filter>Tests\Callbacks &amp; Delegates</Filter>
    </ClCompile>
    <ClCompile Include="..\test_callback_timer.cpp">
      <Filter>Tests\Callback Timers</Filter>
    </ClCompile>
    <ClCompile Include="..\test_callback_timer_atomic.cpp">
      <Filter>Tests\Callback Timers</Filter>
    </ClCompile>
    <ClCompile Include="..\test_callback_timer_locked.cpp">
      <Filter>Tests\Callback Timers</Filter>
    </ClCompile>
    <ClCompile Include="..\test_format_spec.cpp">
      <Filter>Tests\Strings</Filter>
    </ClCompile>
    <ClCompile Include="..\test_set.cpp">
      <Filter>Tests\Containers</Filter>
    </ClCompile>
    <ClCompile Include="..\test_span_dynamic_extent.cpp">
      <Filter>Tests\Containers</Filter>
    </ClCompile>
    <ClCompile Include="..\test_stack.cpp">
      <Filter>Tests\Containers</Filter>
    </ClCompile>
    <ClCompile Include="..\test_pool_external_buffer.cpp">
      <Filter>Tests\Containers</Filter>
    </ClCompile>
    <ClCompile Include="..\test_pool.cpp">
      <Filter>Tests\Containers</Filter>
    </ClCompile>
    <ClCompile Include="..\test_intrusive_stack.cpp">
      <Filter>Tests\Containers</Filter>
    </ClCompile>
    <ClCompile Include="..\test_deque.cpp">
      <Filter>Tests\Containers</Filter>
    </ClCompile>
    <ClCompile Include="..\test_fixed_sized_memory_block_allocator.cpp">
      <Filter>Tests\Containers</Filter>
    </ClCompile>
    <ClCompile Include="..\test_intrusive_queue.cpp">
      <Filter>Tests\Queues</Filter>
    </ClCompile>
    <ClCompile Include="..\test_state_chart.cpp">
      <Filter>Tests\State Machines</Filter>
    </ClCompile>
    <ClCompile Include="..\test_state_chart_compile_time.cpp">
      <Filter>Tests\State Machines</Filter>
    </ClCompile>
    <ClCompile Include="..\test_state_chart_compile_time_with_data_parameter.cpp">
      <Filter>Tests\State Machines</Filter>
    </ClCompile>
    <ClCompile Include="..\test_state_chart_with_data_parameter.cpp">
      <Filter>Tests\State Machines</Filter>
    </ClCompile>
    <ClCompile Include="..\test_state_chart_with_rvalue_data_parameter.cpp">
      <Filter>Tests\State Machines</Filter>
    </ClCompile>
    <ClCompile Include="..\test_fsm.cpp">
      <Filter>Tests\State Machines</Filter>
    </ClCompile>
    <ClCompile Include="..\test_hfsm.cpp">
      <Filter>Tests\State Machines</Filter>
    </ClCompile>
    <ClCompile Include="..\test_algorithm.cpp">
      <Filter>Tests\Algorithms</Filter>
    </ClCompile>
    <ClCompile Include="..\test_correlation.cpp">
      <Filter>Tests\Algorithms</Filter>
    </ClCompile>
    <ClCompile Include="..\test_covariance.cpp">
      <Filter>Tests\Algorithms</Filter>
    </ClCompile>
    <ClCompile Include="..\test_pseudo_moving_average.cpp">
      <Filter>Tests\Algorithms</Filter>
    </ClCompile>
    <ClCompile Include="..\test_cyclic_value.cpp">
      <Filter>Tests\Algorithms</Filter>
    </ClCompile>
    <ClCompile Include="..\test_debounce.cpp">
      <Filter>Tests\Algorithms</Filter>
    </ClCompile>
    <ClCompile Include="..\test_gamma.cpp">
      <Filter>Tests\Algorithms</Filter>
    </ClCompile>
    <ClCompile Include="..\test_histogram.cpp">
      <Filter>Tests\Algorithms</Filter>
    </ClCompile>
    <ClCompile Include="..\test_invert.cpp">
      <Filter>Tests\Algorithms</Filter>
    </ClCompile>
    <ClCompile Include="..\test_limiter.cpp">
      <Filter>Tests\Algorithms</Filter>
    </ClCompile>
    <ClCompile Include="..\test_mean.cpp">
      <Filter>Tests\Algorithms</Filter>
    </ClCompile>
    <ClCompile Include="..\test_quantize.cpp">
      <Filter>Tests\Algorithms</Filter>
    </ClCompile>
    <ClCompile Include="..\test_rescale.cpp">
      <Filter>Tests\Algorithms</Filter>
    </ClCompile>
    <ClCompile Include="..\test_rms.cpp">
      <Filter>Tests\Algorithms</Filter>
    </ClCompile>
    <ClCompile Include="..\test_scaled_rounding.cpp">
      <Filter>Tests\Algorithms</Filter>
    </ClCompile>
    <ClCompile Include="..\test_standard_deviation.cpp">
      <Filter>Tests\Algorithms</Filter>
    </ClCompile>
    <ClCompile Include="..\test_variance.cpp">
      <Filter>Tests\Algorithms</Filter>
    </ClCompile>
    <ClCompile Include="..\test_binary.cpp">
      <Filter>Tests\Binary</Filter>
    </ClCompile>
    <ClCompile Include="..\test_bit.cpp">
      <Filter>Tests\Binary</Filter>
    </ClCompile>
    <ClCompile Include="..\test_bitset_legacy.cpp">
      <Filter>Tests\Binary</Filter>
    </ClCompile>
    <ClCompile Include="..\test_bit_stream.cpp">
      <Filter>Tests\Binary</Filter>
    </ClCompile>
    <ClCompile Include="..\test_byte_stream.cpp">
      <Filter>Tests\Binary</Filter>
    </ClCompile>
    <ClCompile Include="..\test_parity_checksum.cpp">
      <Filter>Tests\Hashes</Filter>
    </ClCompile>
    <ClCompile Include="..\test_variant_pool.cpp">
      <Filter>Tests\Containers</Filter>
    </ClCompile>
    <ClCompile Include="..\test_variant_pool_external_buffer.cpp">
      <Filter>Tests\Containers</Filter>
    </ClCompile>
    <ClCompile Include="..\test_variant_variadic.cpp">
      <Filter>Tests\Containers</Filter>
    </ClCompile>
    <ClCompile Include="..\main.cpp">
      <Filter>Tests\Test Support</Filter>
    </ClCompile>
    <ClCompile Include="..\murmurhash3.cpp">
      <Filter>Tests\Test Support</Filter>
    </ClCompile>
    <ClCompile Include="..\test_make_string.cpp">
      <Filter>Tests\Strings</Filter>
    </ClCompile>
    <ClCompile Include="..\test_packet.cpp">
      <Filter>Tests\Containers</Filter>
    </ClCompile>
    <ClCompile Include="..\test_endian.cpp">
      <Filter>Tests\Types</Filter>
    </ClCompile>
    <ClCompile Include="..\test_enum_type.cpp">
      <Filter>Tests\Types</Filter>
    </ClCompile>
    <ClCompile Include="..\test_largest.cpp">
      <Filter>Tests\Types</Filter>
    </ClCompile>
    <ClCompile Include="..\test_smallest.cpp">
      <Filter>Tests\Types</Filter>
    </ClCompile>
    <ClCompile Include="..\test_type_def.cpp">
      <Filter>Tests\Types</Filter>
    </ClCompile>
    <ClCompile Include="..\test_type_lookup.cpp">
      <Filter>Tests\Types</Filter>
    </ClCompile>
    <ClCompile Include="..\test_type_select.cpp">
      <Filter>Tests\Types</Filter>
    </ClCompile>
    <ClCompile Include="..\test_type_traits.cpp">
      <Filter>Tests\Types</Filter>
    </ClCompile>
    <ClCompile Include="..\test_unaligned_type.cpp">
      <Filter>Tests\Types</Filter>
    </ClCompile>
    <ClCompile Include="..\test_user_type.cpp">
      <Filter>Tests\Types</Filter>
    </ClCompile>
    <ClCompile Include="..\test_integral_limits.cpp">
      <Filter>Tests\Types</Filter>
    </ClCompile>
    <ClCompile Include="..\test_bresenham_line.cpp">
      <Filter>Tests\Algorithms</Filter>
    </ClCompile>
    <ClCompile Include="..\test_alignment.cpp">
      <Filter>Tests\Types</Filter>
    </ClCompile>
    <ClCompile Include="..\test_limits.cpp">
      <Filter>Tests\Types</Filter>
    </ClCompile>
    <ClCompile Include="..\test_visitor.cpp">
      <Filter>Tests\Patterns</Filter>
    </ClCompile>
    <ClCompile Include="..\test_observer.cpp">
      <Filter>Tests\Patterns</Filter>
    </ClCompile>
    <ClCompile Include="..\test_bip_buffer_spsc_atomic.cpp">
      <Filter>Tests\Queues</Filter>
    </ClCompile>
    <ClCompile Include="..\test_crc8_ccitt.cpp">
      <Filter>Tests\CRC</Filter>
    </ClCompile>
    <ClCompile Include="..\test_crc8_cdma2000.cpp">
      <Filter>Tests\CRC</Filter>
    </ClCompile>
    <ClCompile Include="..\test_crc8_darc.cpp">
      <Filter>Tests\CRC</Filter>
    </ClCompile>
    <ClCompile Include="..\test_crc8_dvbs2.cpp">
      <Filter>Tests\CRC</Filter>
    </ClCompile>
    <ClCompile Include="..\test_crc8_ebu.cpp">
      <Filter>Tests\CRC</Filter>
    </ClCompile>
    <ClCompile Include="..\test_crc8_icode.cpp">
      <Filter>Tests\CRC</Filter>
    </ClCompile>
    <ClCompile Include="..\test_crc8_itu.cpp">
      <Filter>Tests\CRC</Filter>
    </ClCompile>
    <ClCompile Include="..\test_crc8_maxim.cpp">
      <Filter>Tests\CRC</Filter>
    </ClCompile>
    <ClCompile Include="..\test_crc8_rohc.cpp">
      <Filter>Tests\CRC</Filter>
    </ClCompile>
    <ClCompile Include="..\test_crc8_wcdma.cpp">
      <Filter>Tests\CRC</Filter>
    </ClCompile>
    <ClCompile Include="..\test_crc16.cpp">
      <Filter>Tests\CRC</Filter>
    </ClCompile>
    <ClCompile Include="..\test_crc16_a.cpp">
      <Filter>Tests\CRC</Filter>
    </ClCompile>
    <ClCompile Include="..\test_crc16_arc.cpp">
      <Filter>Tests\CRC</Filter>
    </ClCompile>
    <ClCompile Include="..\test_crc16_aug_ccitt.cpp">
      <Filter>Tests\CRC</Filter>
    </ClCompile>
    <ClCompile Include="..\test_crc16_buypass.cpp">
      <Filter>Tests\CRC</Filter>
    </ClCompile>
    <ClCompile Include="..\test_crc16_ccitt.cpp">
      <Filter>Tests\CRC</Filter>
    </ClCompile>
    <ClCompile Include="..\test_crc16_cdma2000.cpp">
      <Filter>Tests\CRC</Filter>
    </ClCompile>
    <ClCompile Include="..\test_crc16_dds110.cpp">
      <Filter>Tests\CRC</Filter>
    </ClCompile>
    <ClCompile Include="..\test_crc16_dectr.cpp">
      <Filter>Tests\CRC</Filter>
    </ClCompile>
    <ClCompile Include="..\test_crc16_dectx.cpp">
      <Filter>Tests\CRC</Filter>
    </ClCompile>
    <ClCompile Include="..\test_crc16_dnp.cpp">
      <Filter>Tests\CRC</Filter>
    </ClCompile>
    <ClCompile Include="..\test_crc16_en13757.cpp">
      <Filter>Tests\CRC</Filter>
    </ClCompile>
    <ClCompile Include="..\test_crc16_genibus.cpp">
      <Filter>Tests\CRC</Filter>
    </ClCompile>
    <ClCompile Include="..\test_crc16_kermit.cpp">
      <Filter>Tests\CRC</Filter>
    </ClCompile>
    <ClCompile Include="..\test_crc16_maxim.cpp">
      <Filter>Tests\CRC</Filter>
    </ClCompile>
    <ClCompile Include="..\test_crc16_mcrf4xx.cpp">
      <Filter>Tests\CRC</Filter>
    </ClCompile>
    <ClCompile Include="..\test_crc16_modbus.cpp">
      <Filter>Tests\CRC</Filter>
    </ClCompile>
    <ClCompile Include="..\test_crc16_profibus.cpp">
      <Filter>Tests\CRC</Filter>
    </ClCompile>
    <ClCompile Include="..\test_crc16_riello.cpp">
      <Filter>Tests\CRC</Filter>
    </ClCompile>
    <ClCompile Include="..\test_crc16_t10dif.cpp">
      <Filter>Tests\CRC</Filter>
    </ClCompile>
    <ClCompile Include="..\test_crc16_teledisk.cpp">
      <Filter>Tests\CRC</Filter>
    </ClCompile>
    <ClCompile Include="..\test_crc16_tms37157.cpp">
      <Filter>Tests\CRC</Filter>
    </ClCompile>
    <ClCompile Include="..\test_crc16_usb.cpp">
      <Filter>Tests\CRC</Filter>
    </ClCompile>
    <ClCompile Include="..\test_crc16_x25.cpp">
      <Filter>Tests\CRC</Filter>
    </ClCompile>
    <ClCompile Include="..\test_crc16_xmodem.cpp">
      <Filter>Tests\CRC</Filter>
    </ClCompile>
    <ClCompile Include="..\test_crc32.cpp">
      <Filter>Tests\CRC</Filter>
    </ClCompile>
    <ClCompile Include="..\test_crc32_bzip2.cpp">
      <Filter>Tests\CRC</Filter>
    </ClCompile>
    <ClCompile Include="..\test_crc32_c.cpp">
      <Filter>Tests\CRC</Filter>
    </ClCompile>
    <ClCompile Include="..\test_crc32_d.cpp">
      <Filter>Tests\CRC</Filter>
    </ClCompile>
    <ClCompile Include="..\test_crc32_jamcrc.cpp">
      <Filter>Tests\CRC</Filter>
    </ClCompile>
    <ClCompile Include="..\test_crc32_mpeg2.cpp">
      <Filter>Tests\CRC</Filter>
    </ClCompile>
    <ClCompile Include="..\test_crc32_posix.cpp">
      <Filter>Tests\CRC</Filter>
    </ClCompile>
    <ClCompile Include="..\test_crc32_q.cpp">
      <Filter>Tests\CRC</Filter>
    </ClCompile>
    <ClCompile Include="..\test_crc32_xfer.cpp">
      <Filter>Tests\CRC</Filter>
    </ClCompile>
    <ClCompile Include="..\test_crc64_ecma.cpp">
      <Filter>Tests\CRC</Filter>
    </ClCompile>
    <ClCompile Include="..\test_constant.cpp">
      <Filter>Tests\Maths</Filter>
    </ClCompile>
    <ClCompile Include="..\test_correlation.cpp">
      <Filter>Tests\Maths</Filter>
    </ClCompile>
    <ClCompile Include="..\test_covariance.cpp">
      <Filter>Tests\Maths</Filter>
    </ClCompile>
    <ClCompile Include="..\test_gamma.cpp">
      <Filter>Tests\Maths</Filter>
    </ClCompile>
    <ClCompile Include="..\test_histogram.cpp">
      <Filter>Tests\Maths</Filter>
    </ClCompile>
    <ClCompile Include="..\test_invert.cpp">
      <Filter>Tests\Maths</Filter>
    </ClCompile>
    <ClCompile Include="..\test_mean.cpp">
      <Filter>Tests\Maths</Filter>
    </ClCompile>
    <ClCompile Include="..\test_limiter.cpp">
      <Filter>Tests\Maths</Filter>
    </ClCompile>
    <ClCompile Include="..\test_rms.cpp">
      <Filter>Tests\Maths</Filter>
    </ClCompile>
    <ClCompile Include="..\test_rescale.cpp">
      <Filter>Tests\Maths</Filter>
    </ClCompile>
    <ClCompile Include="..\test_standard_deviation.cpp">
      <Filter>Tests\Maths</Filter>
    </ClCompile>
    <ClCompile Include="..\test_threshold.cpp">
      <Filter>Tests\Maths</Filter>
    </ClCompile>
    <ClCompile Include="..\test_variance.cpp">
      <Filter>Tests\Maths</Filter>
    </ClCompile>
    <ClCompile Include="..\test_bloom_filter.cpp">
      <Filter>Tests\Algorithms</Filter>
    </ClCompile>
    <ClCompile Include="..\test_fixed_iterator.cpp">
      <Filter>Tests\Memory &amp; Iterators</Filter>
    </ClCompile>
    <ClCompile Include="..\test_iterator.cpp">
      <Filter>Tests\Memory &amp; Iterators</Filter>
    </ClCompile>
    <ClCompile Include="..\test_mem_cast.cpp">
      <Filter>Tests\Memory &amp; Iterators</Filter>
    </ClCompile>
    <ClCompile Include="..\test_mem_cast_ptr.cpp">
      <Filter>Tests\Memory &amp; Iterators</Filter>
    </ClCompile>
    <ClCompile Include="..\test_buffer_descriptors.cpp">
      <Filter>Tests\Memory &amp; Iterators</Filter>
    </ClCompile>
    <ClCompile Include="..\test_io_port.cpp">
      <Filter>Tests\Memory &amp; Iterators</Filter>
    </ClCompile>
    <ClCompile Include="..\test_quantize.cpp">
      <Filter>Tests\Maths</Filter>
    </ClCompile>
    <ClCompile Include="..\test_random.cpp">
      <Filter>Tests\Maths</Filter>
    </ClCompile>
    <ClCompile Include="..\test_error_handler.cpp">
      <Filter>Tests\Errors</Filter>
    </ClCompile>
    <ClCompile Include="..\test_exception.cpp">
      <Filter>Tests\Errors</Filter>
    </ClCompile>
    <ClCompile Include="..\test_overload.cpp">
      <Filter>Tests\Patterns</Filter>
    </ClCompile>
    <ClCompile Include="..\test_task_scheduler.cpp">
      <Filter>Tests\Tasks</Filter>
    </ClCompile>
    <ClCompile Include="..\test_compare.cpp">
      <Filter>Tests\Misc</Filter>
    </ClCompile>
    <ClCompile Include="..\test_flags.cpp">
      <Filter>Tests\Misc</Filter>
    </ClCompile>
    <ClCompile Include="..\test_functional.cpp">
      <Filter>Tests\Misc</Filter>
    </ClCompile>
    <ClCompile Include="..\test_instance_count.cpp">
      <Filter>Tests\Misc</Filter>
    </ClCompile>
    <ClCompile Include="..\test_numeric.cpp">
      <Filter>Tests\Misc</Filter>
    </ClCompile>
    <ClCompile Include="..\test_parameter_pack.cpp">
      <Filter>Tests\Misc</Filter>
    </ClCompile>
    <ClCompile Include="..\test_parameter_type.cpp">
      <Filter>Tests\Misc</Filter>
    </ClCompile>
    <ClCompile Include="..\test_utility.cpp">
      <Filter>Tests\Misc</Filter>
    </ClCompile>
    <ClCompile Include="..\test_mem_cast.cpp">
      <Filter>Tests</Filter>
    </ClCompile>
    <ClCompile Include="..\test_mem_cast_ptr.cpp">
      <Filter>Tests</Filter>
    </ClCompile>
    <ClCompile Include="..\test_compare.cpp">
      <Filter>Tests</Filter>
    </ClCompile>
    <ClCompile Include="..\test_threshold.cpp">
      <Filter>Tests</Filter>
    </ClCompile>
    <ClCompile Include="..\test_memory.cpp">
      <Filter>Tests\Memory &amp; Iterators</Filter>
    </ClCompile>
    <ClCompile Include="..\test_singleton.cpp">
      <Filter>Tests\Patterns</Filter>
    </ClCompile>
    <ClCompile Include="..\test_byte.cpp">
      <Filter>Tests\Binary</Filter>
    </ClCompile>
    <ClCompile Include="..\test_etl_traits.cpp">
      <Filter>Tests\Misc</Filter>
    </ClCompile>
    <ClCompile Include="..\test_callback_timer_interrupt.cpp">
      <Filter>Tests\Callback Timers</Filter>
    </ClCompile>
    <ClCompile Include="..\test_message_timer_interrupt.cpp">
      <Filter>Tests\Messaging</Filter>
    </ClCompile>
    <ClCompile Include="..\unittest++\AssertException.cpp">
      <Filter>UnitTest++\Source Files</Filter>
    </ClCompile>
    <ClCompile Include="..\unittest++\Checks.cpp">
      <Filter>UnitTest++\Source Files</Filter>
    </ClCompile>
    <ClCompile Include="..\unittest++\CompositeTestReporter.cpp">
      <Filter>UnitTest++\Source Files</Filter>
    </ClCompile>
    <ClCompile Include="..\unittest++\CurrentTest.cpp">
      <Filter>UnitTest++\Source Files</Filter>
    </ClCompile>
    <ClCompile Include="..\unittest++\DeferredTestReporter.cpp">
      <Filter>UnitTest++\Source Files</Filter>
    </ClCompile>
    <ClCompile Include="..\unittest++\DeferredTestResult.cpp">
      <Filter>UnitTest++\Source Files</Filter>
    </ClCompile>
    <ClCompile Include="..\unittest++\MemoryOutStream.cpp">
      <Filter>UnitTest++\Source Files</Filter>
    </ClCompile>
    <ClCompile Include="..\unittest++\ReportAssert.cpp">
      <Filter>UnitTest++\Source Files</Filter>
    </ClCompile>
    <ClCompile Include="..\unittest++\RequiredCheckException.cpp">
      <Filter>UnitTest++\Source Files</Filter>
    </ClCompile>
    <ClCompile Include="..\unittest++\RequiredCheckTestReporter.cpp">
      <Filter>UnitTest++\Source Files</Filter>
    </ClCompile>
    <ClCompile Include="..\unittest++\Test.cpp">
      <Filter>UnitTest++\Source Files</Filter>
    </ClCompile>
    <ClCompile Include="..\unittest++\TestDetails.cpp">
      <Filter>UnitTest++\Source Files</Filter>
    </ClCompile>
    <ClCompile Include="..\unittest++\TestList.cpp">
      <Filter>UnitTest++\Source Files</Filter>
    </ClCompile>
    <ClCompile Include="..\unittest++\TestReporter.cpp">
      <Filter>UnitTest++\Source Files</Filter>
    </ClCompile>
    <ClCompile Include="..\unittest++\TestReporterStdout.cpp">
      <Filter>UnitTest++\Source Files</Filter>
    </ClCompile>
    <ClCompile Include="..\unittest++\TestResults.cpp">
      <Filter>UnitTest++\Source Files</Filter>
    </ClCompile>
    <ClCompile Include="..\unittest++\TestRunner.cpp">
      <Filter>UnitTest++\Source Files</Filter>
    </ClCompile>
    <ClCompile Include="..\unittest++\ThrowingTestReporter.cpp">
      <Filter>UnitTest++\Source Files</Filter>
    </ClCompile>
    <ClCompile Include="..\unittest++\TimeConstraint.cpp">
      <Filter>UnitTest++\Source Files</Filter>
    </ClCompile>
    <ClCompile Include="..\unittest++\XmlTestReporter.cpp">
      <Filter>UnitTest++\Source Files</Filter>
    </ClCompile>
    <ClCompile Include="..\unittest++\Win32\TimeHelpers.cpp">
      <Filter>UnitTest++\Source Files\Win32</Filter>
    </ClCompile>
    <ClCompile Include="..\test_nth_type.cpp">
      <Filter>Tests\Types</Filter>
    </ClCompile>
    <ClCompile Include="..\test_successor.cpp">
      <Filter>Tests\Patterns</Filter>
    </ClCompile>
    <ClCompile Include="..\test_bit_stream_writer_big_endian.cpp">
      <Filter>Tests\Binary</Filter>
    </ClCompile>
    <ClCompile Include="..\test_variant_legacy.cpp">
      <Filter>Tests\Containers</Filter>
    </ClCompile>
    <ClCompile Include="..\test_atomic.cpp">
      <Filter>Tests\Atomic</Filter>
    </ClCompile>
    <ClCompile Include="..\test_bit_stream_reader_big_endian.cpp">
      <Filter>Tests\Binary</Filter>
    </ClCompile>
    <ClCompile Include="..\test_bit_stream_writer_little_endian.cpp">
      <Filter>Tests\Binary</Filter>
    </ClCompile>
    <ClCompile Include="..\test_bit_stream_reader_little_endian.cpp">
      <Filter>Tests\Binary</Filter>
    </ClCompile>
    <ClCompile Include="..\test_poly_span_dynamic_extent.cpp">
      <Filter>Tests\Containers</Filter>
    </ClCompile>
    <ClCompile Include="..\test_span_fixed_extent.cpp">
      <Filter>Tests\Containers</Filter>
    </ClCompile>
    <ClCompile Include="..\test_poly_span_fixed_extent.cpp">
      <Filter>Tests\Containers</Filter>
    </ClCompile>
    <ClCompile Include="..\etl_initializer_list\test_initializer_list.cpp">
      <Filter>Tests\Initializer List</Filter>
    </ClCompile>
    <ClCompile Include="..\etl_error_handler\log_errors\test_error_handler.cpp">
      <Filter>Tests\Error Handler\Log Errors</Filter>
    </ClCompile>
    <ClCompile Include="..\etl_error_handler\exceptions\test_error_handler.cpp">
      <Filter>Tests\Error Handler\Exceptions</Filter>
    </ClCompile>
    <ClCompile Include="..\test_message_broker.cpp">
      <Filter>Tests\Messaging</Filter>
    </ClCompile>
    <ClCompile Include="..\test_char_traits.cpp">
      <Filter>Tests\Misc</Filter>
    </ClCompile>
    <ClCompile Include="..\test_bitset_new_default_element_type.cpp">
      <Filter>Tests\Binary</Filter>
    </ClCompile>
    <ClCompile Include="..\test_bitset_new_explicit_single_element_type.cpp">
      <Filter>Tests\Binary</Filter>
    </ClCompile>
    <ClCompile Include="..\test_circular_iterator.cpp">
      <Filter>Tests\Memory &amp; Iterators</Filter>
    </ClCompile>
    <ClCompile Include="..\test_bitset_new_ext_default_element_type.cpp">
      <Filter>Tests\Binary</Filter>
    </ClCompile>
    <ClCompile Include="..\test_bitset_new_ext_explicit_single_element_type.cpp">
      <Filter>Tests\Binary</Filter>
    </ClCompile>
    <ClCompile Include="..\test_to_arithmetic_wchar_t.cpp">
      <Filter>Tests\Strings</Filter>
    </ClCompile>
    <ClCompile Include="..\test_to_arithmetic.cpp">
      <Filter>Tests\Strings</Filter>
    </ClCompile>
    <ClCompile Include="..\test_to_arithmetic_u16.cpp">
      <Filter>Tests\Strings</Filter>
    </ClCompile>
    <ClCompile Include="..\test_to_arithmetic_u32.cpp">
      <Filter>Tests\Strings</Filter>
    </ClCompile>
    <ClCompile Include="..\test_crc16_m17.cpp">
      <Filter>Tests\CRC</Filter>
    </ClCompile>
    <ClCompile Include="..\test_optional.cpp">
      <Filter>Tests\Misc</Filter>
    </ClCompile>
    <ClCompile Include="..\test_result.cpp">
      <Filter>Tests\Containers</Filter>
    </ClCompile>
    <ClCompile Include="..\etl_error_handler\log_errors_and_exceptions\test_error_handler.cpp">
      <Filter>Tests\Error Handler\Exceptions_And_Log_Errors</Filter>
    </ClCompile>
    <ClCompile Include="..\test_hfsm_recurse_to_inner_state_on_start.cpp">
      <Filter>Tests\State Machines</Filter>
    </ClCompile>
    <ClCompile Include="..\test_intrusive_links.cpp">
      <Filter>Tests\Containers</Filter>
    </ClCompile>
    <ClCompile Include="..\test_expected.cpp">
      <Filter>Tests\Misc</Filter>
    </ClCompile>
    <ClCompile Include="..\test_macros.cpp">
      <Filter>Tests\Misc</Filter>
    </ClCompile>
    <ClCompile Include="..\test_chrono_day.cpp">
      <Filter>Tests\Chrono</Filter>
    </ClCompile>
    <ClCompile Include="..\test_chrono_month.cpp">
      <Filter>Tests\Chrono</Filter>
    </ClCompile>
    <ClCompile Include="..\test_chrono_year.cpp">
      <Filter>Tests\Chrono</Filter>
    </ClCompile>
    <ClCompile Include="..\test_chrono_weekday.cpp">
      <Filter>Tests\Chrono</Filter>
    </ClCompile>
    <ClCompile Include="..\syntax_check\absolute.h.t.cpp">
      <Filter>Tests\Syntax Checks\Source</Filter>
    </ClCompile>
    <ClCompile Include="..\syntax_check\algorithm.h.t.cpp">
      <Filter>Tests\Syntax Checks\Source</Filter>
    </ClCompile>
    <ClCompile Include="..\syntax_check\alignment.h.t.cpp">
      <Filter>Tests\Syntax Checks\Source</Filter>
    </ClCompile>
    <ClCompile Include="..\syntax_check\array.h.t.cpp">
      <Filter>Tests\Syntax Checks\Source</Filter>
    </ClCompile>
    <ClCompile Include="..\syntax_check\array_view.h.t.cpp">
      <Filter>Tests\Syntax Checks\Source</Filter>
    </ClCompile>
    <ClCompile Include="..\syntax_check\array_wrapper.h.t.cpp">
      <Filter>Tests\Syntax Checks\Source</Filter>
    </ClCompile>
    <ClCompile Include="..\syntax_check\atomic.h.t.cpp">
      <Filter>Tests\Syntax Checks\Source</Filter>
    </ClCompile>
    <ClCompile Include="..\syntax_check\basic_format_spec.h.t.cpp">
      <Filter>Tests\Syntax Checks\Source</Filter>
    </ClCompile>
    <ClCompile Include="..\syntax_check\basic_string.h.t.cpp">
      <Filter>Tests\Syntax Checks\Source</Filter>
    </ClCompile>
    <ClCompile Include="..\syntax_check\basic_string_stream.h.t.cpp">
      <Filter>Tests\Syntax Checks\Source</Filter>
    </ClCompile>
    <ClCompile Include="..\syntax_check\binary.h.t.cpp">
      <Filter>Tests\Syntax Checks\Source</Filter>
    </ClCompile>
    <ClCompile Include="..\syntax_check\bip_buffer_spsc_atomic.h.t.cpp">
      <Filter>Tests\Syntax Checks\Source</Filter>
    </ClCompile>
    <ClCompile Include="..\syntax_check\bit.h.t.cpp">
      <Filter>Tests\Syntax Checks\Source</Filter>
    </ClCompile>
    <ClCompile Include="..\syntax_check\bit_stream.h.t.cpp">
      <Filter>Tests\Syntax Checks\Source</Filter>
    </ClCompile>
    <ClCompile Include="..\syntax_check\bitset_legacy.h.t.cpp">
      <Filter>Tests\Syntax Checks\Source</Filter>
    </ClCompile>
    <ClCompile Include="..\syntax_check\bitset_new.h.t.cpp">
      <Filter>Tests\Syntax Checks\Source</Filter>
    </ClCompile>
    <ClCompile Include="..\syntax_check\bloom_filter.h.t.cpp">
      <Filter>Tests\Syntax Checks\Source</Filter>
    </ClCompile>
    <ClCompile Include="..\syntax_check\bresenham_line.h.t.cpp">
      <Filter>Tests\Syntax Checks\Source</Filter>
    </ClCompile>
    <ClCompile Include="..\syntax_check\buffer_descriptors.h.t.cpp">
      <Filter>Tests\Syntax Checks\Source</Filter>
    </ClCompile>
    <ClCompile Include="..\syntax_check\byte.h.t.cpp">
      <Filter>Tests\Syntax Checks\Source</Filter>
    </ClCompile>
    <ClCompile Include="..\syntax_check\byte_stream.h.t.cpp">
      <Filter>Tests\Syntax Checks\Source</Filter>
    </ClCompile>
    <ClCompile Include="..\syntax_check\callback.h.t.cpp">
      <Filter>Tests\Syntax Checks\Source</Filter>
    </ClCompile>
    <ClCompile Include="..\syntax_check\callback_service.h.t.cpp">
      <Filter>Tests\Syntax Checks\Source</Filter>
    </ClCompile>
    <ClCompile Include="..\syntax_check\callback_timer.h.t.cpp">
      <Filter>Tests\Syntax Checks\Source</Filter>
    </ClCompile>
    <ClCompile Include="..\syntax_check\callback_timer_atomic.h.t.cpp">
      <Filter>Tests\Syntax Checks\Source</Filter>
    </ClCompile>
    <ClCompile Include="..\syntax_check\callback_timer_interrupt.h.t.cpp">
      <Filter>Tests\Syntax Checks\Source</Filter>
    </ClCompile>
    <ClCompile Include="..\syntax_check\callback_timer_locked.h.t.cpp">
      <Filter>Tests\Syntax Checks\Source</Filter>
    </ClCompile>
    <ClCompile Include="..\syntax_check\char_traits.h.t.cpp">
      <Filter>Tests\Syntax Checks\Source</Filter>
    </ClCompile>
    <ClCompile Include="..\syntax_check\checksum.h.t.cpp">
      <Filter>Tests\Syntax Checks\Source</Filter>
    </ClCompile>
    <ClCompile Include="..\syntax_check\circular_buffer.h.t.cpp">
      <Filter>Tests\Syntax Checks\Source</Filter>
    </ClCompile>
    <ClCompile Include="..\syntax_check\circular_iterator.h.t.cpp">
      <Filter>Tests\Syntax Checks\Source</Filter>
    </ClCompile>
    <ClCompile Include="..\syntax_check\combinations.h.t.cpp">
      <Filter>Tests\Syntax Checks\Source</Filter>
    </ClCompile>
    <ClCompile Include="..\syntax_check\compare.h.t.cpp">
      <Filter>Tests\Syntax Checks\Source</Filter>
    </ClCompile>
    <ClCompile Include="..\syntax_check\constant.h.t.cpp">
      <Filter>Tests\Syntax Checks\Source</Filter>
    </ClCompile>
    <ClCompile Include="..\syntax_check\container.h.t.cpp">
      <Filter>Tests\Syntax Checks\Source</Filter>
    </ClCompile>
    <ClCompile Include="..\syntax_check\correlation.h.t.cpp">
      <Filter>Tests\Syntax Checks\Source</Filter>
    </ClCompile>
    <ClCompile Include="..\syntax_check\covariance.h.t.cpp">
      <Filter>Tests\Syntax Checks\Source</Filter>
    </ClCompile>
    <ClCompile Include="..\syntax_check\crc8_ccitt.h.t.cpp">
      <Filter>Tests\Syntax Checks\Source</Filter>
    </ClCompile>
    <ClCompile Include="..\syntax_check\crc8_cdma2000.h.t.cpp">
      <Filter>Tests\Syntax Checks\Source</Filter>
    </ClCompile>
    <ClCompile Include="..\syntax_check\crc8_darc.h.t.cpp">
      <Filter>Tests\Syntax Checks\Source</Filter>
    </ClCompile>
    <ClCompile Include="..\syntax_check\crc8_dvbs2.h.t.cpp">
      <Filter>Tests\Syntax Checks\Source</Filter>
    </ClCompile>
    <ClCompile Include="..\syntax_check\crc8_ebu.h.t.cpp">
      <Filter>Tests\Syntax Checks\Source</Filter>
    </ClCompile>
    <ClCompile Include="..\syntax_check\crc8_icode.h.t.cpp">
      <Filter>Tests\Syntax Checks\Source</Filter>
    </ClCompile>
    <ClCompile Include="..\syntax_check\crc8_itu.h.t.cpp">
      <Filter>Tests\Syntax Checks\Source</Filter>
    </ClCompile>
    <ClCompile Include="..\syntax_check\crc8_maxim.h.t.cpp">
      <Filter>Tests\Syntax Checks\Source</Filter>
    </ClCompile>
    <ClCompile Include="..\syntax_check\crc8_rohc.h.t.cpp">
      <Filter>Tests\Syntax Checks\Source</Filter>
    </ClCompile>
    <ClCompile Include="..\syntax_check\crc8_wcdma.h.t.cpp">
      <Filter>Tests\Syntax Checks\Source</Filter>
    </ClCompile>
    <ClCompile Include="..\syntax_check\crc16.h.t.cpp">
      <Filter>Tests\Syntax Checks\Source</Filter>
    </ClCompile>
    <ClCompile Include="..\syntax_check\crc16_a.h.t.cpp">
      <Filter>Tests\Syntax Checks\Source</Filter>
    </ClCompile>
    <ClCompile Include="..\syntax_check\crc16_arc.h.t.cpp">
      <Filter>Tests\Syntax Checks\Source</Filter>
    </ClCompile>
    <ClCompile Include="..\syntax_check\crc16_aug_ccitt.h.t.cpp">
      <Filter>Tests\Syntax Checks\Source</Filter>
    </ClCompile>
    <ClCompile Include="..\syntax_check\crc16_buypass.h.t.cpp">
      <Filter>Tests\Syntax Checks\Source</Filter>
    </ClCompile>
    <ClCompile Include="..\syntax_check\crc16_ccitt.h.t.cpp">
      <Filter>Tests\Syntax Checks\Source</Filter>
    </ClCompile>
    <ClCompile Include="..\syntax_check\crc16_cdma2000.h.t.cpp">
      <Filter>Tests\Syntax Checks\Source</Filter>
    </ClCompile>
    <ClCompile Include="..\syntax_check\crc16_dds110.h.t.cpp">
      <Filter>Tests\Syntax Checks\Source</Filter>
    </ClCompile>
    <ClCompile Include="..\syntax_check\crc16_dectr.h.t.cpp">
      <Filter>Tests\Syntax Checks\Source</Filter>
    </ClCompile>
    <ClCompile Include="..\syntax_check\crc16_dectx.h.t.cpp">
      <Filter>Tests\Syntax Checks\Source</Filter>
    </ClCompile>
    <ClCompile Include="..\syntax_check\crc16_dnp.h.t.cpp">
      <Filter>Tests\Syntax Checks\Source</Filter>
    </ClCompile>
    <ClCompile Include="..\syntax_check\crc16_en13757.h.t.cpp">
      <Filter>Tests\Syntax Checks\Source</Filter>
    </ClCompile>
    <ClCompile Include="..\syntax_check\crc16_genibus.h.t.cpp">
      <Filter>Tests\Syntax Checks\Source</Filter>
    </ClCompile>
    <ClCompile Include="..\syntax_check\crc16_kermit.h.t.cpp">
      <Filter>Tests\Syntax Checks\Source</Filter>
    </ClCompile>
    <ClCompile Include="..\syntax_check\crc16_m17.h.t.cpp">
      <Filter>Tests\Syntax Checks\Source</Filter>
    </ClCompile>
    <ClCompile Include="..\syntax_check\crc16_maxim.h.t.cpp">
      <Filter>Tests\Syntax Checks\Source</Filter>
    </ClCompile>
    <ClCompile Include="..\syntax_check\crc16_mcrf4xx.h.t.cpp">
      <Filter>Tests\Syntax Checks\Source</Filter>
    </ClCompile>
    <ClCompile Include="..\syntax_check\crc16_modbus.h.t.cpp">
      <Filter>Tests\Syntax Checks\Source</Filter>
    </ClCompile>
    <ClCompile Include="..\syntax_check\crc16_profibus.h.t.cpp">
      <Filter>Tests\Syntax Checks\Source</Filter>
    </ClCompile>
    <ClCompile Include="..\syntax_check\crc16_riello.h.t.cpp">
      <Filter>Tests\Syntax Checks\Source</Filter>
    </ClCompile>
    <ClCompile Include="..\syntax_check\crc16_t10dif.h.t.cpp">
      <Filter>Tests\Syntax Checks\Source</Filter>
    </ClCompile>
    <ClCompile Include="..\syntax_check\crc16_teledisk.h.t.cpp">
      <Filter>Tests\Syntax Checks\Source</Filter>
    </ClCompile>
    <ClCompile Include="..\syntax_check\crc16_tms37157.h.t.cpp">
      <Filter>Tests\Syntax Checks\Source</Filter>
    </ClCompile>
    <ClCompile Include="..\syntax_check\crc16_usb.h.t.cpp">
      <Filter>Tests\Syntax Checks\Source</Filter>
    </ClCompile>
    <ClCompile Include="..\syntax_check\crc16_x25.h.t.cpp">
      <Filter>Tests\Syntax Checks\Source</Filter>
    </ClCompile>
    <ClCompile Include="..\syntax_check\crc16_xmodem.h.t.cpp">
      <Filter>Tests\Syntax Checks\Source</Filter>
    </ClCompile>
    <ClCompile Include="..\syntax_check\crc32.h.t.cpp">
      <Filter>Tests\Syntax Checks\Source</Filter>
    </ClCompile>
    <ClCompile Include="..\syntax_check\crc32_bzip2.h.t.cpp">
      <Filter>Tests\Syntax Checks\Source</Filter>
    </ClCompile>
    <ClCompile Include="..\syntax_check\crc32_c.h.t.cpp">
      <Filter>Tests\Syntax Checks\Source</Filter>
    </ClCompile>
    <ClCompile Include="..\syntax_check\crc32_d.h.t.cpp">
      <Filter>Tests\Syntax Checks\Source</Filter>
    </ClCompile>
    <ClCompile Include="..\syntax_check\crc32_jamcrc.h.t.cpp">
      <Filter>Tests\Syntax Checks\Source</Filter>
    </ClCompile>
    <ClCompile Include="..\syntax_check\crc32_mpeg2.h.t.cpp">
      <Filter>Tests\Syntax Checks\Source</Filter>
    </ClCompile>
    <ClCompile Include="..\syntax_check\crc32_posix.h.t.cpp">
      <Filter>Tests\Syntax Checks\Source</Filter>
    </ClCompile>
    <ClCompile Include="..\syntax_check\crc32_q.h.t.cpp">
      <Filter>Tests\Syntax Checks\Source</Filter>
    </ClCompile>
    <ClCompile Include="..\syntax_check\crc32_xfer.h.t.cpp">
      <Filter>Tests\Syntax Checks\Source</Filter>
    </ClCompile>
    <ClCompile Include="..\syntax_check\crc64_ecma.h.t.cpp">
      <Filter>Tests\Syntax Checks\Source</Filter>
    </ClCompile>
    <ClCompile Include="..\syntax_check\cyclic_value.h.t.cpp">
      <Filter>Tests\Syntax Checks\Source</Filter>
    </ClCompile>
    <ClCompile Include="..\syntax_check\debounce.h.t.cpp">
      <Filter>Tests\Syntax Checks\Source</Filter>
    </ClCompile>
    <ClCompile Include="..\syntax_check\debug_count.h.t.cpp">
      <Filter>Tests\Syntax Checks\Source</Filter>
    </ClCompile>
    <ClCompile Include="..\syntax_check\delegate.h.t.cpp">
      <Filter>Tests\Syntax Checks\Source</Filter>
    </ClCompile>
    <ClCompile Include="..\syntax_check\delegate_cpp03.h.t.cpp">
      <Filter>Tests\Syntax Checks\Source</Filter>
    </ClCompile>
    <ClCompile Include="..\syntax_check\delegate_service.h.t.cpp">
      <Filter>Tests\Syntax Checks\Source</Filter>
    </ClCompile>
    <ClCompile Include="..\syntax_check\deque.h.t.cpp">
      <Filter>Tests\Syntax Checks\Source</Filter>
    </ClCompile>
    <ClCompile Include="..\syntax_check\endianness.h.t.cpp">
      <Filter>Tests\Syntax Checks\Source</Filter>
    </ClCompile>
    <ClCompile Include="..\syntax_check\enum_type.h.t.cpp">
      <Filter>Tests\Syntax Checks\Source</Filter>
    </ClCompile>
    <ClCompile Include="..\syntax_check\error_handler.h.t.cpp">
      <Filter>Tests\Syntax Checks\Source</Filter>
    </ClCompile>
    <ClCompile Include="..\syntax_check\exception.h.t.cpp">
      <Filter>Tests\Syntax Checks\Source</Filter>
    </ClCompile>
    <ClCompile Include="..\syntax_check\expected.h.t.cpp">
      <Filter>Tests\Syntax Checks\Source</Filter>
    </ClCompile>
    <ClCompile Include="..\syntax_check\factorial.h.t.cpp">
      <Filter>Tests\Syntax Checks\Source</Filter>
    </ClCompile>
    <ClCompile Include="..\syntax_check\fibonacci.h.t.cpp">
      <Filter>Tests\Syntax Checks\Source</Filter>
    </ClCompile>
    <ClCompile Include="..\syntax_check\file_error_numbers.h.t.cpp">
      <Filter>Tests\Syntax Checks\Source</Filter>
    </ClCompile>
    <ClCompile Include="..\syntax_check\fixed_iterator.h.t.cpp">
      <Filter>Tests\Syntax Checks\Source</Filter>
    </ClCompile>
    <ClCompile Include="..\syntax_check\fixed_sized_memory_block_allocator.h.t.cpp">
      <Filter>Tests\Syntax Checks\Source</Filter>
    </ClCompile>
    <ClCompile Include="..\syntax_check\flags.h.t.cpp">
      <Filter>Tests\Syntax Checks\Source</Filter>
    </ClCompile>
    <ClCompile Include="..\syntax_check\flat_map.h.t.cpp">
      <Filter>Tests\Syntax Checks\Source</Filter>
    </ClCompile>
    <ClCompile Include="..\syntax_check\flat_multimap.h.t.cpp">
      <Filter>Tests\Syntax Checks\Source</Filter>
    </ClCompile>
    <ClCompile Include="..\syntax_check\flat_multiset.h.t.cpp">
      <Filter>Tests\Syntax Checks\Source</Filter>
    </ClCompile>
    <ClCompile Include="..\syntax_check\flat_set.h.t.cpp">
      <Filter>Tests\Syntax Checks\Source</Filter>
    </ClCompile>
    <ClCompile Include="..\syntax_check\fnv_1.h.t.cpp">
      <Filter>Tests\Syntax Checks\Source</Filter>
    </ClCompile>
    <ClCompile Include="..\syntax_check\format_spec.h.t.cpp">
      <Filter>Tests\Syntax Checks\Source</Filter>
    </ClCompile>
    <ClCompile Include="..\syntax_check\forward_list.h.t.cpp">
      <Filter>Tests\Syntax Checks\Source</Filter>
    </ClCompile>
    <ClCompile Include="..\syntax_check\frame_check_sequence.h.t.cpp">
      <Filter>Tests\Syntax Checks\Source</Filter>
    </ClCompile>
    <ClCompile Include="..\syntax_check\fsm.h.t.cpp">
      <Filter>Tests\Syntax Checks\Source</Filter>
    </ClCompile>
    <ClCompile Include="..\syntax_check\function.h.t.cpp">
      <Filter>Tests\Syntax Checks\Source</Filter>
    </ClCompile>
    <ClCompile Include="..\syntax_check\functional.h.t.cpp">
      <Filter>Tests\Syntax Checks\Source</Filter>
    </ClCompile>
    <ClCompile Include="..\syntax_check\gamma.h.t.cpp">
      <Filter>Tests\Syntax Checks\Source</Filter>
    </ClCompile>
    <ClCompile Include="..\syntax_check\generic_pool.h.t.cpp">
      <Filter>Tests\Syntax Checks\Source</Filter>
    </ClCompile>
    <ClCompile Include="..\syntax_check\hash.h.t.cpp">
      <Filter>Tests\Syntax Checks\Source</Filter>
    </ClCompile>
    <ClCompile Include="..\syntax_check\histogram.h.t.cpp">
      <Filter>Tests\Syntax Checks\Source</Filter>
    </ClCompile>
    <ClCompile Include="..\syntax_check\ihash.h.t.cpp">
      <Filter>Tests\Syntax Checks\Source</Filter>
    </ClCompile>
    <ClCompile Include="..\syntax_check\imemory_block_allocator.h.t.cpp">
      <Filter>Tests\Syntax Checks\Source</Filter>
    </ClCompile>
    <ClCompile Include="..\syntax_check\indirect_vector.h.t.cpp">
      <Filter>Tests\Syntax Checks\Source</Filter>
    </ClCompile>
    <ClCompile Include="..\syntax_check\initializer_list.h.t.cpp">
      <Filter>Tests\Syntax Checks\Source</Filter>
    </ClCompile>
    <ClCompile Include="..\syntax_check\instance_count.h.t.cpp">
      <Filter>Tests\Syntax Checks\Source</Filter>
    </ClCompile>
    <ClCompile Include="..\syntax_check\integral_limits.h.t.cpp">
      <Filter>Tests\Syntax Checks\Source</Filter>
    </ClCompile>
    <ClCompile Include="..\syntax_check\intrusive_forward_list.h.t.cpp">
      <Filter>Tests\Syntax Checks\Source</Filter>
    </ClCompile>
    <ClCompile Include="..\syntax_check\intrusive_links.h.t.cpp">
      <Filter>Tests\Syntax Checks\Source</Filter>
    </ClCompile>
    <ClCompile Include="..\syntax_check\intrusive_list.h.t.cpp">
      <Filter>Tests\Syntax Checks\Source</Filter>
    </ClCompile>
    <ClCompile Include="..\syntax_check\intrusive_queue.h.t.cpp">
      <Filter>Tests\Syntax Checks\Source</Filter>
    </ClCompile>
    <ClCompile Include="..\syntax_check\intrusive_stack.h.t.cpp">
      <Filter>Tests\Syntax Checks\Source</Filter>
    </ClCompile>
    <ClCompile Include="..\syntax_check\invert.h.t.cpp">
      <Filter>Tests\Syntax Checks\Source</Filter>
    </ClCompile>
    <ClCompile Include="..\syntax_check\io_port.h.t.cpp">
      <Filter>Tests\Syntax Checks\Source</Filter>
    </ClCompile>
    <ClCompile Include="..\syntax_check\ipool.h.t.cpp">
      <Filter>Tests\Syntax Checks\Source</Filter>
    </ClCompile>
    <ClCompile Include="..\syntax_check\ireference_counted_message_pool.h.t.cpp">
      <Filter>Tests\Syntax Checks\Source</Filter>
    </ClCompile>
    <ClCompile Include="..\syntax_check\iterator.h.t.cpp">
      <Filter>Tests\Syntax Checks\Source</Filter>
    </ClCompile>
    <ClCompile Include="..\syntax_check\jenkins.h.t.cpp">
      <Filter>Tests\Syntax Checks\Source</Filter>
    </ClCompile>
    <ClCompile Include="..\syntax_check\largest.h.t.cpp">
      <Filter>Tests\Syntax Checks\Source</Filter>
    </ClCompile>
    <ClCompile Include="..\syntax_check\limiter.h.t.cpp">
      <Filter>Tests\Syntax Checks\Source</Filter>
    </ClCompile>
    <ClCompile Include="..\syntax_check\limits.h.t.cpp">
      <Filter>Tests\Syntax Checks\Source</Filter>
    </ClCompile>
    <ClCompile Include="..\syntax_check\list.h.t.cpp">
      <Filter>Tests\Syntax Checks\Source</Filter>
    </ClCompile>
    <ClCompile Include="..\syntax_check\log.h.t.cpp">
      <Filter>Tests\Syntax Checks\Source</Filter>
    </ClCompile>
    <ClCompile Include="..\syntax_check\macros.h.t.cpp">
      <Filter>Tests\Syntax Checks\Source</Filter>
    </ClCompile>
    <ClCompile Include="..\syntax_check\map.h.t.cpp">
      <Filter>Tests\Syntax Checks\Source</Filter>
    </ClCompile>
    <ClCompile Include="..\syntax_check\math_constants.h.t.cpp">
      <Filter>Tests\Syntax Checks\Source</Filter>
    </ClCompile>
    <ClCompile Include="..\syntax_check\mean.h.t.cpp">
      <Filter>Tests\Syntax Checks\Source</Filter>
    </ClCompile>
    <ClCompile Include="..\syntax_check\mem_cast.h.t.cpp">
      <Filter>Tests\Syntax Checks\Source</Filter>
    </ClCompile>
    <ClCompile Include="..\syntax_check\memory.h.t.cpp">
      <Filter>Tests\Syntax Checks\Source</Filter>
    </ClCompile>
    <ClCompile Include="..\syntax_check\memory_model.h.t.cpp">
      <Filter>Tests\Syntax Checks\Source</Filter>
    </ClCompile>
    <ClCompile Include="..\syntax_check\message.h.t.cpp">
      <Filter>Tests\Syntax Checks\Source</Filter>
    </ClCompile>
    <ClCompile Include="..\syntax_check\message_broker.h.t.cpp">
      <Filter>Tests\Syntax Checks\Source</Filter>
    </ClCompile>
    <ClCompile Include="..\syntax_check\message_bus.h.t.cpp">
      <Filter>Tests\Syntax Checks\Source</Filter>
    </ClCompile>
    <ClCompile Include="..\syntax_check\message_packet.h.t.cpp">
      <Filter>Tests\Syntax Checks\Source</Filter>
    </ClCompile>
    <ClCompile Include="..\syntax_check\message_router.h.t.cpp">
      <Filter>Tests\Syntax Checks\Source</Filter>
    </ClCompile>
    <ClCompile Include="..\syntax_check\message_router_registry.h.t.cpp">
      <Filter>Tests\Syntax Checks\Source</Filter>
    </ClCompile>
    <ClCompile Include="..\syntax_check\message_timer.h.t.cpp">
      <Filter>Tests\Syntax Checks\Source</Filter>
    </ClCompile>
    <ClCompile Include="..\syntax_check\message_timer_atomic.h.t.cpp">
      <Filter>Tests\Syntax Checks\Source</Filter>
    </ClCompile>
    <ClCompile Include="..\syntax_check\message_timer_interrupt.h.t.cpp">
      <Filter>Tests\Syntax Checks\Source</Filter>
    </ClCompile>
    <ClCompile Include="..\syntax_check\message_timer_locked.h.t.cpp">
      <Filter>Tests\Syntax Checks\Source</Filter>
    </ClCompile>
    <ClCompile Include="..\syntax_check\message_types.h.t.cpp">
      <Filter>Tests\Syntax Checks\Source</Filter>
    </ClCompile>
    <ClCompile Include="..\syntax_check\multi_array.h.t.cpp">
      <Filter>Tests\Syntax Checks\Source</Filter>
    </ClCompile>
    <ClCompile Include="..\syntax_check\multi_range.h.t.cpp">
      <Filter>Tests\Syntax Checks\Source</Filter>
    </ClCompile>
    <ClCompile Include="..\syntax_check\multi_span.h.t.cpp">
      <Filter>Tests\Syntax Checks\Source</Filter>
    </ClCompile>
    <ClCompile Include="..\syntax_check\multi_vector.h.t.cpp">
      <Filter>Tests\Syntax Checks\Source</Filter>
    </ClCompile>
    <ClCompile Include="..\syntax_check\multimap.h.t.cpp">
      <Filter>Tests\Syntax Checks\Source</Filter>
    </ClCompile>
    <ClCompile Include="..\syntax_check\multiset.h.t.cpp">
      <Filter>Tests\Syntax Checks\Source</Filter>
    </ClCompile>
    <ClCompile Include="..\syntax_check\murmur3.h.t.cpp">
      <Filter>Tests\Syntax Checks\Source</Filter>
    </ClCompile>
    <ClCompile Include="..\syntax_check\mutex.h.t.cpp">
      <Filter>Tests\Syntax Checks\Source</Filter>
    </ClCompile>
    <ClCompile Include="..\syntax_check\negative.h.t.cpp">
      <Filter>Tests\Syntax Checks\Source</Filter>
    </ClCompile>
    <ClCompile Include="..\syntax_check\nth_type.h.t.cpp">
      <Filter>Tests\Syntax Checks\Source</Filter>
    </ClCompile>
    <ClCompile Include="..\syntax_check\null_type.h.t.cpp">
      <Filter>Tests\Syntax Checks\Source</Filter>
    </ClCompile>
    <ClCompile Include="..\syntax_check\nullptr.h.t.cpp">
      <Filter>Tests\Syntax Checks\Source</Filter>
    </ClCompile>
    <ClCompile Include="..\syntax_check\numeric.h.t.cpp">
      <Filter>Tests\Syntax Checks\Source</Filter>
    </ClCompile>
    <ClCompile Include="..\syntax_check\observer.h.t.cpp">
      <Filter>Tests\Syntax Checks\Source</Filter>
    </ClCompile>
    <ClCompile Include="..\syntax_check\optional.h.t.cpp">
      <Filter>Tests\Syntax Checks\Source</Filter>
    </ClCompile>
    <ClCompile Include="..\syntax_check\overload.h.t.cpp">
      <Filter>Tests\Syntax Checks\Source</Filter>
    </ClCompile>
    <ClCompile Include="..\syntax_check\packet.h.t.cpp">
      <Filter>Tests\Syntax Checks\Source</Filter>
    </ClCompile>
    <ClCompile Include="..\syntax_check\parameter_pack.h.t.cpp">
      <Filter>Tests\Syntax Checks\Source</Filter>
    </ClCompile>
    <ClCompile Include="..\syntax_check\parameter_type.h.t.cpp">
      <Filter>Tests\Syntax Checks\Source</Filter>
    </ClCompile>
    <ClCompile Include="..\syntax_check\pearson.h.t.cpp">
      <Filter>Tests\Syntax Checks\Source</Filter>
    </ClCompile>
    <ClCompile Include="..\syntax_check\permutations.h.t.cpp">
      <Filter>Tests\Syntax Checks\Source</Filter>
    </ClCompile>
    <ClCompile Include="..\syntax_check\placement_new.h.t.cpp">
      <Filter>Tests\Syntax Checks\Source</Filter>
    </ClCompile>
    <ClCompile Include="..\syntax_check\platform.h.t.cpp">
      <Filter>Tests\Syntax Checks\Source</Filter>
    </ClCompile>
    <ClCompile Include="..\syntax_check\poly_span.h.t.cpp">
      <Filter>Tests\Syntax Checks\Source</Filter>
    </ClCompile>
    <ClCompile Include="..\syntax_check\pool.h.t.cpp">
      <Filter>Tests\Syntax Checks\Source</Filter>
    </ClCompile>
    <ClCompile Include="..\syntax_check\power.h.t.cpp">
      <Filter>Tests\Syntax Checks\Source</Filter>
    </ClCompile>
    <ClCompile Include="..\syntax_check\priority_queue.h.t.cpp">
      <Filter>Tests\Syntax Checks\Source</Filter>
    </ClCompile>
    <ClCompile Include="..\syntax_check\pseudo_moving_average.h.t.cpp">
      <Filter>Tests\Syntax Checks\Source</Filter>
    </ClCompile>
    <ClCompile Include="..\syntax_check\quantize.h.t.cpp">
      <Filter>Tests\Syntax Checks\Source</Filter>
    </ClCompile>
    <ClCompile Include="..\syntax_check\queue.h.t.cpp">
      <Filter>Tests\Syntax Checks\Source</Filter>
    </ClCompile>
    <ClCompile Include="..\syntax_check\queue_lockable.h.t.cpp">
      <Filter>Tests\Syntax Checks\Source</Filter>
    </ClCompile>
    <ClCompile Include="..\syntax_check\queue_mpmc_mutex.h.t.cpp">
      <Filter>Tests\Syntax Checks\Source</Filter>
    </ClCompile>
    <ClCompile Include="..\syntax_check\queue_spsc_atomic.h.t.cpp">
      <Filter>Tests\Syntax Checks\Source</Filter>
    </ClCompile>
    <ClCompile Include="..\syntax_check\queue_spsc_isr.h.t.cpp">
      <Filter>Tests\Syntax Checks\Source</Filter>
    </ClCompile>
    <ClCompile Include="..\syntax_check\queue_spsc_locked.h.t.cpp">
      <Filter>Tests\Syntax Checks\Source</Filter>
    </ClCompile>
    <ClCompile Include="..\syntax_check\radix.h.t.cpp">
      <Filter>Tests\Syntax Checks\Source</Filter>
    </ClCompile>
    <ClCompile Include="..\syntax_check\random.h.t.cpp">
      <Filter>Tests\Syntax Checks\Source</Filter>
    </ClCompile>
    <ClCompile Include="..\syntax_check\ratio.h.t.cpp">
      <Filter>Tests\Syntax Checks\Source</Filter>
    </ClCompile>
    <ClCompile Include="..\syntax_check\reference_counted_message.h.t.cpp">
      <Filter>Tests\Syntax Checks\Source</Filter>
    </ClCompile>
    <ClCompile Include="..\syntax_check\reference_counted_message_pool.h.t.cpp">
      <Filter>Tests\Syntax Checks\Source</Filter>
    </ClCompile>
    <ClCompile Include="..\syntax_check\reference_counted_object.h.t.cpp">
      <Filter>Tests\Syntax Checks\Source</Filter>
    </ClCompile>
    <ClCompile Include="..\syntax_check\reference_flat_map.h.t.cpp">
      <Filter>Tests\Syntax Checks\Source</Filter>
    </ClCompile>
    <ClCompile Include="..\syntax_check\reference_flat_multimap.h.t.cpp">
      <Filter>Tests\Syntax Checks\Source</Filter>
    </ClCompile>
    <ClCompile Include="..\syntax_check\reference_flat_multiset.h.t.cpp">
      <Filter>Tests\Syntax Checks\Source</Filter>
    </ClCompile>
    <ClCompile Include="..\syntax_check\reference_flat_set.h.t.cpp">
      <Filter>Tests\Syntax Checks\Source</Filter>
    </ClCompile>
    <ClCompile Include="..\syntax_check\rescale.h.t.cpp">
      <Filter>Tests\Syntax Checks\Source</Filter>
    </ClCompile>
    <ClCompile Include="..\syntax_check\rms.h.t.cpp">
      <Filter>Tests\Syntax Checks\Source</Filter>
    </ClCompile>
    <ClCompile Include="..\syntax_check\scaled_rounding.h.t.cpp">
      <Filter>Tests\Syntax Checks\Source</Filter>
    </ClCompile>
    <ClCompile Include="..\syntax_check\scheduler.h.t.cpp">
      <Filter>Tests\Syntax Checks\Source</Filter>
    </ClCompile>
    <ClCompile Include="..\syntax_check\set.h.t.cpp">
      <Filter>Tests\Syntax Checks\Source</Filter>
    </ClCompile>
    <ClCompile Include="..\syntax_check\shared_message.h.t.cpp">
      <Filter>Tests\Syntax Checks\Source</Filter>
    </ClCompile>
    <ClCompile Include="..\syntax_check\singleton.h.t.cpp">
      <Filter>Tests\Syntax Checks\Source</Filter>
    </ClCompile>
    <ClCompile Include="..\syntax_check\smallest.h.t.cpp">
      <Filter>Tests\Syntax Checks\Source</Filter>
    </ClCompile>
    <ClCompile Include="..\syntax_check\span.h.t.cpp">
      <Filter>Tests\Syntax Checks\Source</Filter>
    </ClCompile>
    <ClCompile Include="..\syntax_check\sqrt.h.t.cpp">
      <Filter>Tests\Syntax Checks\Source</Filter>
    </ClCompile>
    <ClCompile Include="..\syntax_check\stack.h.t.cpp">
      <Filter>Tests\Syntax Checks\Source</Filter>
    </ClCompile>
    <ClCompile Include="..\syntax_check\standard_deviation.h.t.cpp">
      <Filter>Tests\Syntax Checks\Source</Filter>
    </ClCompile>
    <ClCompile Include="..\syntax_check\state_chart.h.t.cpp">
      <Filter>Tests\Syntax Checks\Source</Filter>
    </ClCompile>
    <ClCompile Include="..\syntax_check\static_assert.h.t.cpp">
      <Filter>Tests\Syntax Checks\Source</Filter>
    </ClCompile>
    <ClCompile Include="..\syntax_check\string.h.t.cpp">
      <Filter>Tests\Syntax Checks\Source</Filter>
    </ClCompile>
    <ClCompile Include="..\syntax_check\string_stream.h.t.cpp">
      <Filter>Tests\Syntax Checks\Source</Filter>
    </ClCompile>
    <ClCompile Include="..\syntax_check\string_utilities.h.t.cpp">
      <Filter>Tests\Syntax Checks\Source</Filter>
    </ClCompile>
    <ClCompile Include="..\syntax_check\string_view.h.t.cpp">
      <Filter>Tests\Syntax Checks\Source</Filter>
    </ClCompile>
    <ClCompile Include="..\syntax_check\successor.h.t.cpp">
      <Filter>Tests\Syntax Checks\Source</Filter>
    </ClCompile>
    <ClCompile Include="..\syntax_check\task.h.t.cpp">
      <Filter>Tests\Syntax Checks\Source</Filter>
    </ClCompile>
    <ClCompile Include="..\syntax_check\threshold.h.t.cpp">
      <Filter>Tests\Syntax Checks\Source</Filter>
    </ClCompile>
    <ClCompile Include="..\syntax_check\timer.h.t.cpp">
      <Filter>Tests\Syntax Checks\Source</Filter>
    </ClCompile>
    <ClCompile Include="..\syntax_check\to_arithmetic.h.t.cpp">
      <Filter>Tests\Syntax Checks\Source</Filter>
    </ClCompile>
    <ClCompile Include="..\syntax_check\to_string.h.t.cpp">
      <Filter>Tests\Syntax Checks\Source</Filter>
    </ClCompile>
    <ClCompile Include="..\syntax_check\to_u16string.h.t.cpp">
      <Filter>Tests\Syntax Checks\Source</Filter>
    </ClCompile>
    <ClCompile Include="..\syntax_check\to_u32string.h.t.cpp">
      <Filter>Tests\Syntax Checks\Source</Filter>
    </ClCompile>
    <ClCompile Include="..\syntax_check\to_wstring.h.t.cpp">
      <Filter>Tests\Syntax Checks\Source</Filter>
    </ClCompile>
    <ClCompile Include="..\syntax_check\type_def.h.t.cpp">
      <Filter>Tests\Syntax Checks\Source</Filter>
    </ClCompile>
    <ClCompile Include="..\syntax_check\type_lookup.h.t.cpp">
      <Filter>Tests\Syntax Checks\Source</Filter>
    </ClCompile>
    <ClCompile Include="..\syntax_check\type_select.h.t.cpp">
      <Filter>Tests\Syntax Checks\Source</Filter>
    </ClCompile>
    <ClCompile Include="..\syntax_check\type_traits.h.t.cpp">
      <Filter>Tests\Syntax Checks\Source</Filter>
    </ClCompile>
    <ClCompile Include="..\syntax_check\u16format_spec.h.t.cpp">
      <Filter>Tests\Syntax Checks\Source</Filter>
    </ClCompile>
    <ClCompile Include="..\syntax_check\u16string.h.t.cpp">
      <Filter>Tests\Syntax Checks\Source</Filter>
    </ClCompile>
    <ClCompile Include="..\syntax_check\u16string_stream.h.t.cpp">
      <Filter>Tests\Syntax Checks\Source</Filter>
    </ClCompile>
    <ClCompile Include="..\syntax_check\u32format_spec.h.t.cpp">
      <Filter>Tests\Syntax Checks\Source</Filter>
    </ClCompile>
    <ClCompile Include="..\syntax_check\u32string.h.t.cpp">
      <Filter>Tests\Syntax Checks\Source</Filter>
    </ClCompile>
    <ClCompile Include="..\syntax_check\u32string_stream.h.t.cpp">
      <Filter>Tests\Syntax Checks\Source</Filter>
    </ClCompile>
    <ClCompile Include="..\syntax_check\unaligned_type.h.t.cpp">
      <Filter>Tests\Syntax Checks\Source</Filter>
    </ClCompile>
    <ClCompile Include="..\syntax_check\unordered_map.h.t.cpp">
      <Filter>Tests\Syntax Checks\Source</Filter>
    </ClCompile>
    <ClCompile Include="..\syntax_check\unordered_multimap.h.t.cpp">
      <Filter>Tests\Syntax Checks\Source</Filter>
    </ClCompile>
    <ClCompile Include="..\syntax_check\unordered_multiset.h.t.cpp">
      <Filter>Tests\Syntax Checks\Source</Filter>
    </ClCompile>
    <ClCompile Include="..\syntax_check\unordered_set.h.t.cpp">
      <Filter>Tests\Syntax Checks\Source</Filter>
    </ClCompile>
    <ClCompile Include="..\syntax_check\user_type.h.t.cpp">
      <Filter>Tests\Syntax Checks\Source</Filter>
    </ClCompile>
    <ClCompile Include="..\syntax_check\utility.h.t.cpp">
      <Filter>Tests\Syntax Checks\Source</Filter>
    </ClCompile>
    <ClCompile Include="..\syntax_check\variance.h.t.cpp">
      <Filter>Tests\Syntax Checks\Source</Filter>
    </ClCompile>
    <ClCompile Include="..\syntax_check\variant.h.t.cpp">
      <Filter>Tests\Syntax Checks\Source</Filter>
    </ClCompile>
    <ClCompile Include="..\syntax_check\variant_legacy.h.t.cpp">
      <Filter>Tests\Syntax Checks\Source</Filter>
    </ClCompile>
    <ClCompile Include="..\syntax_check\variant_old.h.t.cpp">
      <Filter>Tests\Syntax Checks\Source</Filter>
    </ClCompile>
    <ClCompile Include="..\syntax_check\variant_pool.h.t.cpp">
      <Filter>Tests\Syntax Checks\Source</Filter>
    </ClCompile>
    <ClCompile Include="..\syntax_check\variant_variadic.h.t.cpp">
      <Filter>Tests\Syntax Checks\Source</Filter>
    </ClCompile>
    <ClCompile Include="..\syntax_check\vector.h.t.cpp">
      <Filter>Tests\Syntax Checks\Source</Filter>
    </ClCompile>
    <ClCompile Include="..\syntax_check\version.h.t.cpp">
      <Filter>Tests\Syntax Checks\Source</Filter>
    </ClCompile>
    <ClCompile Include="..\syntax_check\visitor.h.t.cpp">
      <Filter>Tests\Syntax Checks\Source</Filter>
    </ClCompile>
    <ClCompile Include="..\syntax_check\wformat_spec.h.t.cpp">
      <Filter>Tests\Syntax Checks\Source</Filter>
    </ClCompile>
    <ClCompile Include="..\syntax_check\wstring.h.t.cpp">
      <Filter>Tests\Syntax Checks\Source</Filter>
    </ClCompile>
    <ClCompile Include="..\syntax_check\wstring_stream.h.t.cpp">
      <Filter>Tests\Syntax Checks\Source</Filter>
    </ClCompile>
    <ClCompile Include="..\syntax_check\base64.h.t.cpp">
      <Filter>Tests\Syntax Checks\Source</Filter>
    </ClCompile>
    <ClCompile Include="..\test_math.cpp">
      <Filter>Tests\Maths</Filter>
    </ClCompile>
    <ClCompile Include="..\test_math_functions.cpp">
      <Filter>Tests\Maths</Filter>
    </ClCompile>
    <ClCompile Include="..\test_string_u8.cpp">
      <Filter>Tests\Strings</Filter>
    </ClCompile>
    <ClCompile Include="..\test_string_u8_external_buffer.cpp">
      <Filter>Tests\Strings</Filter>
    </ClCompile>
    <ClCompile Include="..\syntax_check\u8string.h.t.cpp">
      <Filter>Tests\Syntax Checks\Source</Filter>
    </ClCompile>
    <ClCompile Include="..\test_string_utilities_u8.cpp">
      <Filter>Tests\Strings</Filter>
    </ClCompile>
    <ClCompile Include="..\test_string_utilities_std_u8.cpp">
      <Filter>Tests\Strings</Filter>
    </ClCompile>
    <ClCompile Include="..\test_string_stream_u8.cpp">
      <Filter>Tests\Strings</Filter>
    </ClCompile>
    <ClCompile Include="..\test_to_u8string.cpp">
      <Filter>Tests\Strings</Filter>
    </ClCompile>
    <ClCompile Include="..\test_to_arithmetic_u8.cpp">
      <Filter>Tests\Strings</Filter>
    </ClCompile>
    <ClCompile Include="..\syntax_check\u8format_spec.h.t.cpp">
      <Filter>Tests\Syntax Checks\Source</Filter>
    </ClCompile>
    <ClCompile Include="..\syntax_check\u8string_stream.h.t.cpp">
      <Filter>Tests\Syntax Checks\Source</Filter>
    </ClCompile>
    <ClCompile Include="..\syntax_check\to_u8string.h.t.cpp">
      <Filter>Tests\Syntax Checks\Source</Filter>
    </ClCompile>
    <ClCompile Include="..\test_crc1.cpp">
      <Filter>Tests\CRC</Filter>
    </ClCompile>
    <ClCompile Include="..\test_bitset_new_comparisons.cpp">
      <Filter>Tests\Binary</Filter>
    </ClCompile>
    <ClCompile Include="..\syntax_check\math.h.t.cpp">
      <Filter>Tests\Syntax Checks\Source</Filter>
    </ClCompile>
    <ClCompile Include="..\syntax_check\crc8_j1850.h.t.cpp">
      <Filter>Tests\Syntax Checks\Source</Filter>
    </ClCompile>
    <ClCompile Include="..\syntax_check\crc8_j1850_zero.h.t.cpp">
      <Filter>Tests\Syntax Checks\Source</Filter>
    </ClCompile>
    <ClCompile Include="..\test_crc8_j1850.cpp">
      <Filter>Tests\CRC</Filter>
    </ClCompile>
    <ClCompile Include="..\test_crc8_j1850_zero.cpp">
      <Filter>Tests\CRC</Filter>
    </ClCompile>
    <ClCompile Include="..\syntax_check\gcd.h.t.cpp">
      <Filter>Tests\Syntax Checks\Source</Filter>
    </ClCompile>
    <ClCompile Include="..\syntax_check\lcm.h.t.cpp">
      <Filter>Tests\Syntax Checks\Source</Filter>
    </ClCompile>
    <ClCompile Include="..\test_message.cpp">
      <Filter>Tests\Messaging</Filter>
    </ClCompile>
    <ClCompile Include="..\test_base64_RFC2152_decoder.cpp">
      <Filter>Tests\Codecs\Base64</Filter>
    </ClCompile>
    <ClCompile Include="..\test_base64_RFC2152_encoder.cpp">
      <Filter>Tests\Codecs\Base64</Filter>
    </ClCompile>
    <ClCompile Include="..\test_base64_RFC3501_encoder.cpp">
      <Filter>Tests\Codecs\Base64</Filter>
    </ClCompile>
    <ClCompile Include="..\test_base64_RFC4648_decoder_with_no_padding.cpp">
      <Filter>Tests\Codecs\Base64</Filter>
    </ClCompile>
    <ClCompile Include="..\test_base64_RFC4648_encoder_with_no_padding.cpp">
      <Filter>Tests\Codecs\Base64</Filter>
    </ClCompile>
    <ClCompile Include="..\test_base64_RFC4648_encoder_with_padding.cpp">
      <Filter>Tests\Codecs\Base64</Filter>
    </ClCompile>
    <ClCompile Include="..\test_base64_RFC4648_URL_encoder_with_no_padding.cpp">
      <Filter>Tests\Codecs\Base64</Filter>
    </ClCompile>
    <ClCompile Include="..\test_base64_RFC4648_URL_encoder_with_padding.cpp">
      <Filter>Tests\Codecs\Base64</Filter>
    </ClCompile>
    <ClCompile Include="..\test_base64_RFC4648_decoder_with_padding.cpp">
      <Filter>Tests\Codecs\Base64</Filter>
    </ClCompile>
    <ClCompile Include="..\test_base64_RFC3501_decoder.cpp">
      <Filter>Tests\Codecs\Base64</Filter>
    </ClCompile>
    <ClCompile Include="..\test_base64_RFC4648_URL_decoder_with_no_padding.cpp">
      <Filter>Tests\Codecs\Base64</Filter>
    </ClCompile>
    <ClCompile Include="..\test_base64_RFC4648_URL_decoder_with_padding.cpp">
      <Filter>Tests\Codecs\Base64</Filter>
    </ClCompile>
    <ClCompile Include="..\syntax_check\base64_decoder.h.t.cpp">
      <Filter>Tests\Syntax Checks\Source</Filter>
    </ClCompile>
    <ClCompile Include="..\syntax_check\base64_encoder.h.t.cpp">
      <Filter>Tests\Syntax Checks\Source</Filter>
    </ClCompile>
    <ClCompile Include="..\syntax_check\bitset.h.t.cpp">
      <Filter>Tests\Syntax Checks\Source</Filter>
    </ClCompile>
    <ClCompile Include="..\syntax_check\crc1.h.t.cpp">
      <Filter>Tests\Syntax Checks\Source</Filter>
    </ClCompile>
    <ClCompile Include="..\syntax_check\hfsm.h.t.cpp">
      <Filter>Tests\Syntax Checks\Source</Filter>
    </ClCompile>
    <ClCompile Include="..\syntax_check\result.h.t.cpp">
      <Filter>Tests\Syntax Checks\Source</Filter>
    </ClCompile>
    <ClCompile Include="..\syntax_check\stringify.h.t.cpp">
      <Filter>Tests\Syntax Checks\Source</Filter>
    </ClCompile>
<<<<<<< HEAD
    <ClCompile Include="..\test_chrono_weekday_indexed.cpp">
      <Filter>Tests\Chrono</Filter>
    </ClCompile>
    <ClCompile Include="..\test_chrono_weekday_last.cpp">
      <Filter>Tests\Chrono</Filter>
    </ClCompile>
    <ClCompile Include="..\test_chrono_duration.cpp">
      <Filter>Tests\Chrono</Filter>
    </ClCompile>
    <ClCompile Include="..\test_ratio.cpp">
      <Filter>Tests\Misc</Filter>
    </ClCompile>
    <ClCompile Include="..\test_chrono_month_day.cpp">
      <Filter>Tests\Chrono</Filter>
=======
    <ClCompile Include="..\test_ratio.cpp">
      <Filter>Tests\Maths</Filter>
    </ClCompile>
    <ClCompile Include="..\test_uncopyable.cpp">
      <Filter>Tests\Misc</Filter>
    </ClCompile>
    <ClCompile Include="..\syntax_check\uncopyable.h.t.cpp">
      <Filter>Tests\Syntax Checks\Source</Filter>
    </ClCompile>
    <ClCompile Include="..\test_unaligned_type_ext.cpp">
      <Filter>Tests\Types</Filter>
    </ClCompile>
    <ClCompile Include="..\etl_error_handler\assert_function\assert_function.cpp">
      <Filter>Tests\Error Handler\Assert Function</Filter>
    </ClCompile>
    <ClCompile Include="..\etl_error_handler\assert_function\test_error_handler.cpp">
      <Filter>Tests\Error Handler\Assert Function</Filter>
    </ClCompile>
    <ClCompile Include="..\test_function_traits.cpp">
      <Filter>Tests\Types</Filter>
    </ClCompile>
    <ClCompile Include="..\test_singleton_base.cpp">
      <Filter>Tests\Patterns</Filter>
    </ClCompile>
    <ClCompile Include="..\syntax_check\function_traits.h.t.cpp">
      <Filter>Tests\Syntax Checks\Source</Filter>
    </ClCompile>
    <ClCompile Include="..\syntax_check\singleton_base.h.t.cpp">
      <Filter>Tests\Syntax Checks\Source</Filter>
    </ClCompile>
    <ClCompile Include="..\test_type_list.cpp">
      <Filter>Tests\Types</Filter>
    </ClCompile>
    <ClCompile Include="..\test_index_of_type.cpp">
      <Filter>Tests\Types</Filter>
    </ClCompile>
    <ClCompile Include="..\test_tuple.cpp">
      <Filter>Tests\Containers</Filter>
    </ClCompile>
    <ClCompile Include="..\syntax_check\tuple.h.t.cpp">
      <Filter>Tests</Filter>
>>>>>>> 5a02c061
    </ClCompile>
  </ItemGroup>
  <ItemGroup>
    <None Include="..\..\library.properties">
      <Filter>Resource Files</Filter>
    </None>
    <None Include="..\..\etl.pspimage">
      <Filter>Resource Files\Images</Filter>
    </None>
    <None Include="..\..\etl.xar">
      <Filter>Resource Files\Images</Filter>
    </None>
    <None Include="..\..\library.json">
      <Filter>Resource Files</Filter>
    </None>
    <None Include="..\..\README.md">
      <Filter>Resource Files</Filter>
    </None>
    <None Include="cpp.hint">
      <Filter>Resource Files</Filter>
    </None>
    <None Include="..\..\include\etl\generators\generate_variant_pool.bat">
      <Filter>Resource Files\Generators</Filter>
    </None>
    <None Include="..\..\include\etl\generators\generate_type_traits.bat">
      <Filter>Resource Files\Generators</Filter>
    </None>
    <None Include="..\..\include\etl\generators\generate_type_select.bat">
      <Filter>Resource Files\Generators</Filter>
    </None>
    <None Include="..\..\include\etl\generators\generate_type_lookup.bat">
      <Filter>Resource Files\Generators</Filter>
    </None>
    <None Include="..\..\include\etl\generators\generate_smallest.bat">
      <Filter>Resource Files\Generators</Filter>
    </None>
    <None Include="..\..\include\etl\generators\generate_message_router.bat">
      <Filter>Resource Files\Generators</Filter>
    </None>
    <None Include="..\..\include\etl\generators\generate_message_packet.bat">
      <Filter>Resource Files\Generators</Filter>
    </None>
    <None Include="..\..\include\etl\generators\generate_largest.bat">
      <Filter>Resource Files\Generators</Filter>
    </None>
    <None Include="..\..\include\etl\generators\generate_fsm.bat">
      <Filter>Resource Files\Generators</Filter>
    </None>
    <None Include="..\..\include\etl\generators\generate.bat">
      <Filter>Resource Files\Generators</Filter>
    </None>
    <None Include="..\..\.circleci\config.yml">
      <Filter>Resource Files\CI\CircleCI</Filter>
    </None>
    <None Include="..\..\appveyor.yml">
      <Filter>Resource Files\CI\Appveyor</Filter>
    </None>
    <None Include="..\..\.clang-format">
      <Filter>Resource Files</Filter>
    </None>
    <None Include="..\..\.gitattributes">
      <Filter>Resource Files\Git</Filter>
    </None>
    <None Include="..\..\.gitignore">
      <Filter>Resource Files\Git</Filter>
    </None>
    <None Include="..\..\.gitmodules">
      <Filter>Resource Files\Git</Filter>
    </None>
    <None Include="..\..\meson.build">
      <Filter>Resource Files</Filter>
    </None>
    <None Include="..\..\arduino\library-arduino.json">
      <Filter>Resource Files\Arduino</Filter>
    </None>
    <None Include="..\..\arduino\library-arduino.properties">
      <Filter>Resource Files\Arduino</Filter>
    </None>
    <None Include="..\..\cmake\GetGitRevisionDescription.cmake">
      <Filter>Resource Files\CMake</Filter>
    </None>
    <None Include="..\..\cmake\GetGitRevisionDescription.cmake.in">
      <Filter>Resource Files\CMake</Filter>
    </None>
    <None Include="..\..\cmake\helpers.cmake">
      <Filter>Resource Files\CMake</Filter>
    </None>
    <None Include="..\..\scripts\update_release.py">
      <Filter>Tests\Scripts</Filter>
    </None>
    <None Include="..\..\scripts\generator_test.py">
      <Filter>Tests\Scripts</Filter>
    </None>
    <None Include="..\meson.build">
      <Filter>Tests\Test Support</Filter>
    </None>
    <None Include="..\..\.github\workflows\msvc.yml">
      <Filter>Resource Files\CI\Github</Filter>
    </None>
    <None Include="..\..\.github\workflows\clang-syntax-checks.yml">
      <Filter>Resource Files\CI\Github</Filter>
    </None>
    <None Include="..\..\.github\workflows\gcc-syntax-checks.yml">
      <Filter>Resource Files\CI\Github</Filter>
    </None>
    <None Include="..\run-syntax-checks.sh">
      <Filter>Tests\Scripts</Filter>
    </None>
    <None Include="..\run-tests.sh">
      <Filter>Tests\Scripts</Filter>
    </None>
    <None Include="..\..\scripts\generator_test.bat">
      <Filter>Tests\Scripts</Filter>
    </None>
    <None Include="..\..\scripts\update_release.bat">
      <Filter>Tests\Scripts</Filter>
    </None>
    <None Include="..\..\scripts\update_version.bat">
      <Filter>Tests\Scripts</Filter>
    </None>
    <None Include="..\..\scripts\update_version.py">
      <Filter>Tests\Scripts</Filter>
    </None>
    <None Include="..\..\.github\workflows\clang-c++11.yml">
      <Filter>Resource Files\CI\Github</Filter>
    </None>
    <None Include="..\..\.github\workflows\clang-c++14.yml">
      <Filter>Resource Files\CI\Github</Filter>
    </None>
    <None Include="..\..\.github\workflows\clang-c++17.yml">
      <Filter>Resource Files\CI\Github</Filter>
    </None>
    <None Include="..\..\.github\workflows\clang-c++20.yml">
      <Filter>Resource Files\CI\Github</Filter>
    </None>
    <None Include="..\..\.github\workflows\gcc-c++11.yml">
      <Filter>Resource Files\CI\Github</Filter>
    </None>
    <None Include="..\..\.github\workflows\gcc-c++14.yml">
      <Filter>Resource Files\CI\Github</Filter>
    </None>
    <None Include="..\..\.github\workflows\gcc-c++17.yml">
      <Filter>Resource Files\CI\Github</Filter>
    </None>
    <None Include="..\..\.github\workflows\gcc-c++20.yml">
      <Filter>Resource Files\CI\Github</Filter>
    </None>
    <None Include="..\list_test_files.bat">
      <Filter>Tests\Scripts</Filter>
    </None>
    <None Include="..\list_test_files.ps1">
      <Filter>Tests\Scripts</Filter>
    </None>
    <None Include="..\list_test_files.sh">
      <Filter>Tests\Scripts</Filter>
    </None>
    <None Include="..\..\CONTRIBUTING.md">
      <Filter>Resource Files</Filter>
    </None>
  </ItemGroup>
  <ItemGroup>
    <Text Include="..\..\support\Release notes.txt">
      <Filter>Resource Files</Filter>
    </Text>
    <Text Include="..\..\todo.txt">
      <Filter>Resource Files</Filter>
    </Text>
    <Text Include="..\..\CMakeLists.txt">
      <Filter>Resource Files\CMake</Filter>
    </Text>
    <Text Include="..\CMakeLists.txt">
      <Filter>Tests\Test Support</Filter>
    </Text>
    <Text Include="..\..\version.txt">
      <Filter>Resource Files</Filter>
    </Text>
    <Text Include="..\etl_initializer_list\CMakeLists.txt">
      <Filter>Tests\Initializer List</Filter>
    </Text>
    <Text Include="..\etl_error_handler\log_errors\CMakeLists.txt">
      <Filter>Tests\Error Handler\Log Errors</Filter>
    </Text>
    <Text Include="..\etl_error_handler\exceptions\CMakeLists.txt">
      <Filter>Tests\Error Handler\Exceptions</Filter>
    </Text>
    <Text Include="..\etl_error_handler\log_errors_and_exceptions\CMakeLists.txt">
      <Filter>Tests\Error Handler\Exceptions_And_Log_Errors</Filter>
    </Text>
    <Text Include="..\syntax_check\c++03\CMakeLists.txt">
      <Filter>Tests\Syntax Checks\C++03</Filter>
    </Text>
    <Text Include="..\syntax_check\c++11\CMakeLists.txt">
      <Filter>Tests\Syntax Checks\C++11</Filter>
    </Text>
    <Text Include="..\syntax_check\c++14\CMakeLists.txt">
      <Filter>Tests\Syntax Checks\C++14</Filter>
    </Text>
    <Text Include="..\syntax_check\c++17\CMakeLists.txt">
      <Filter>Tests\Syntax Checks\C++17</Filter>
    </Text>
    <Text Include="..\syntax_check\c++20\CMakeLists.txt">
      <Filter>Tests\Syntax Checks\C++20</Filter>
    </Text>
    <Text Include="..\syntax_check\log.txt">
      <Filter>Tests\Syntax Checks\Source</Filter>
    </Text>
<<<<<<< HEAD
    <Text Include="..\cppcheck_macro_definitions.txt">
      <Filter>Tests\Test Support</Filter>
=======
    <Text Include="..\etl_error_handler\assert_function\CMakeLists.txt">
      <Filter>Tests\Error Handler\Assert Function</Filter>
    </Text>
    <Text Include="..\syntax_check\CMakeLists.txt">
      <Filter>Tests\Syntax Checks</Filter>
>>>>>>> 5a02c061
    </Text>
  </ItemGroup>
  <ItemGroup>
    <Image Include="..\..\etl.ico">
      <Filter>Resource Files\Images</Filter>
    </Image>
    <Image Include="..\..\etl.png">
      <Filter>Resource Files\Images</Filter>
    </Image>
    <Image Include="..\..\etl16.png">
      <Filter>Resource Files\Images</Filter>
    </Image>
    <Image Include="..\..\etl32.png">
      <Filter>Resource Files\Images</Filter>
    </Image>
    <Image Include="..\..\etl48.png">
      <Filter>Resource Files\Images</Filter>
    </Image>
    <Image Include="..\..\favicon.ico">
      <Filter>Resource Files\Images</Filter>
    </Image>
  </ItemGroup>
  <ItemGroup>
    <Natvis Include="io_port.natvis">
      <Filter>Resource Files</Filter>
    </Natvis>
  </ItemGroup>
</Project><|MERGE_RESOLUTION|>--- conflicted
+++ resolved
@@ -1452,49 +1452,47 @@
     <ClInclude Include="..\..\include\etl\private\diagnostic_cxx_20_compat_push.h">
       <Filter>ETL\Private</Filter>
     </ClInclude>
-<<<<<<< HEAD
+    <ClInclude Include="..\..\include\etl\uncopyable.h">
+      <Filter>ETL\Utilities</Filter>
+    </ClInclude>
+    <ClInclude Include="..\etl_error_handler\assert_function\etl_profile.h">
+      <Filter>Tests\Error Handler\Assert Function</Filter>
+    </ClInclude>
+    <ClInclude Include="..\..\include\etl\singleton_base.h">
+      <Filter>UnitTest++\Header Files</Filter>
+    </ClInclude>
+    <ClInclude Include="..\..\include\etl\function_traits.h">
+      <Filter>UnitTest++\Header Files</Filter>
+    </ClInclude>
+    <ClInclude Include="..\..\include\etl\type_list.h">
+      <Filter>ETL\Utilities</Filter>
+    </ClInclude>
+    <ClInclude Include="..\..\include\etl\index_of_type.h">
+      <Filter>ETL\Utilities</Filter>
+    </ClInclude>
+    <ClInclude Include="..\..\include\etl\private\variant_select_do_visitor.h">
+      <Filter>ETL\Private</Filter>
+    </ClInclude>
+    <ClInclude Include="..\..\include\etl\private\variant_select_do_operator.h">
+      <Filter>ETL\Private</Filter>
+    </ClInclude>
+    <ClInclude Include="..\..\include\etl\monostate.h">
+      <Filter>ETL\Utilities</Filter>
+    </ClInclude>
+    <ClInclude Include="..\..\include\etl\private\tuple_element.h">
+      <Filter>ETL\Private</Filter>
+    </ClInclude>
+    <ClInclude Include="..\..\include\etl\private\tuple_size.h">
+      <Filter>ETL\Private</Filter>
+    </ClInclude>
+    <ClInclude Include="..\..\include\etl\tuple.h">
+      <Filter>ETL\Utilities</Filter>
+    </ClInclude>
     <ClInclude Include="..\..\include\etl\private\chrono\month_day.h">
       <Filter>ETL\Private\chrono</Filter>
     </ClInclude>
     <ClInclude Include="..\..\include\etl\private\chrono\operators.h">
       <Filter>ETL\Private\chrono</Filter>
-=======
-    <ClInclude Include="..\..\include\etl\uncopyable.h">
-      <Filter>ETL\Utilities</Filter>
-    </ClInclude>
-    <ClInclude Include="..\etl_error_handler\assert_function\etl_profile.h">
-      <Filter>Tests\Error Handler\Assert Function</Filter>
-    </ClInclude>
-    <ClInclude Include="..\..\include\etl\singleton_base.h">
-      <Filter>UnitTest++\Header Files</Filter>
-    </ClInclude>
-    <ClInclude Include="..\..\include\etl\function_traits.h">
-      <Filter>UnitTest++\Header Files</Filter>
-    </ClInclude>
-    <ClInclude Include="..\..\include\etl\type_list.h">
-      <Filter>ETL\Utilities</Filter>
-    </ClInclude>
-    <ClInclude Include="..\..\include\etl\index_of_type.h">
-      <Filter>ETL\Utilities</Filter>
-    </ClInclude>
-    <ClInclude Include="..\..\include\etl\private\variant_select_do_visitor.h">
-      <Filter>ETL\Private</Filter>
-    </ClInclude>
-    <ClInclude Include="..\..\include\etl\private\variant_select_do_operator.h">
-      <Filter>ETL\Private</Filter>
-    </ClInclude>
-    <ClInclude Include="..\..\include\etl\monostate.h">
-      <Filter>ETL\Utilities</Filter>
-    </ClInclude>
-    <ClInclude Include="..\..\include\etl\private\tuple_element.h">
-      <Filter>ETL\Private</Filter>
-    </ClInclude>
-    <ClInclude Include="..\..\include\etl\private\tuple_size.h">
-      <Filter>ETL\Private</Filter>
-    </ClInclude>
-    <ClInclude Include="..\..\include\etl\tuple.h">
-      <Filter>ETL\Utilities</Filter>
->>>>>>> 5a02c061
     </ClInclude>
   </ItemGroup>
   <ItemGroup>
@@ -3478,7 +3476,48 @@
     <ClCompile Include="..\syntax_check\stringify.h.t.cpp">
       <Filter>Tests\Syntax Checks\Source</Filter>
     </ClCompile>
-<<<<<<< HEAD
+    <ClCompile Include="..\test_ratio.cpp">
+      <Filter>Tests\Maths</Filter>
+    </ClCompile>
+    <ClCompile Include="..\test_uncopyable.cpp">
+      <Filter>Tests\Misc</Filter>
+    </ClCompile>
+    <ClCompile Include="..\syntax_check\uncopyable.h.t.cpp">
+      <Filter>Tests\Syntax Checks\Source</Filter>
+    </ClCompile>
+    <ClCompile Include="..\test_unaligned_type_ext.cpp">
+      <Filter>Tests\Types</Filter>
+    </ClCompile>
+    <ClCompile Include="..\etl_error_handler\assert_function\assert_function.cpp">
+      <Filter>Tests\Error Handler\Assert Function</Filter>
+    </ClCompile>
+    <ClCompile Include="..\etl_error_handler\assert_function\test_error_handler.cpp">
+      <Filter>Tests\Error Handler\Assert Function</Filter>
+    </ClCompile>
+    <ClCompile Include="..\test_function_traits.cpp">
+      <Filter>Tests\Types</Filter>
+    </ClCompile>
+    <ClCompile Include="..\test_singleton_base.cpp">
+      <Filter>Tests\Patterns</Filter>
+    </ClCompile>
+    <ClCompile Include="..\syntax_check\function_traits.h.t.cpp">
+      <Filter>Tests\Syntax Checks\Source</Filter>
+    </ClCompile>
+    <ClCompile Include="..\syntax_check\singleton_base.h.t.cpp">
+      <Filter>Tests\Syntax Checks\Source</Filter>
+    </ClCompile>
+    <ClCompile Include="..\test_type_list.cpp">
+      <Filter>Tests\Types</Filter>
+    </ClCompile>
+    <ClCompile Include="..\test_index_of_type.cpp">
+      <Filter>Tests\Types</Filter>
+    </ClCompile>
+    <ClCompile Include="..\test_tuple.cpp">
+      <Filter>Tests\Containers</Filter>
+    </ClCompile>
+    <ClCompile Include="..\syntax_check\tuple.h.t.cpp">
+      <Filter>Tests</Filter>
+    </ClCompile>
     <ClCompile Include="..\test_chrono_weekday_indexed.cpp">
       <Filter>Tests\Chrono</Filter>
     </ClCompile>
@@ -3493,49 +3532,6 @@
     </ClCompile>
     <ClCompile Include="..\test_chrono_month_day.cpp">
       <Filter>Tests\Chrono</Filter>
-=======
-    <ClCompile Include="..\test_ratio.cpp">
-      <Filter>Tests\Maths</Filter>
-    </ClCompile>
-    <ClCompile Include="..\test_uncopyable.cpp">
-      <Filter>Tests\Misc</Filter>
-    </ClCompile>
-    <ClCompile Include="..\syntax_check\uncopyable.h.t.cpp">
-      <Filter>Tests\Syntax Checks\Source</Filter>
-    </ClCompile>
-    <ClCompile Include="..\test_unaligned_type_ext.cpp">
-      <Filter>Tests\Types</Filter>
-    </ClCompile>
-    <ClCompile Include="..\etl_error_handler\assert_function\assert_function.cpp">
-      <Filter>Tests\Error Handler\Assert Function</Filter>
-    </ClCompile>
-    <ClCompile Include="..\etl_error_handler\assert_function\test_error_handler.cpp">
-      <Filter>Tests\Error Handler\Assert Function</Filter>
-    </ClCompile>
-    <ClCompile Include="..\test_function_traits.cpp">
-      <Filter>Tests\Types</Filter>
-    </ClCompile>
-    <ClCompile Include="..\test_singleton_base.cpp">
-      <Filter>Tests\Patterns</Filter>
-    </ClCompile>
-    <ClCompile Include="..\syntax_check\function_traits.h.t.cpp">
-      <Filter>Tests\Syntax Checks\Source</Filter>
-    </ClCompile>
-    <ClCompile Include="..\syntax_check\singleton_base.h.t.cpp">
-      <Filter>Tests\Syntax Checks\Source</Filter>
-    </ClCompile>
-    <ClCompile Include="..\test_type_list.cpp">
-      <Filter>Tests\Types</Filter>
-    </ClCompile>
-    <ClCompile Include="..\test_index_of_type.cpp">
-      <Filter>Tests\Types</Filter>
-    </ClCompile>
-    <ClCompile Include="..\test_tuple.cpp">
-      <Filter>Tests\Containers</Filter>
-    </ClCompile>
-    <ClCompile Include="..\syntax_check\tuple.h.t.cpp">
-      <Filter>Tests</Filter>
->>>>>>> 5a02c061
     </ClCompile>
   </ItemGroup>
   <ItemGroup>
@@ -3742,16 +3738,11 @@
     <Text Include="..\syntax_check\log.txt">
       <Filter>Tests\Syntax Checks\Source</Filter>
     </Text>
-<<<<<<< HEAD
-    <Text Include="..\cppcheck_macro_definitions.txt">
-      <Filter>Tests\Test Support</Filter>
-=======
     <Text Include="..\etl_error_handler\assert_function\CMakeLists.txt">
       <Filter>Tests\Error Handler\Assert Function</Filter>
     </Text>
     <Text Include="..\syntax_check\CMakeLists.txt">
       <Filter>Tests\Syntax Checks</Filter>
->>>>>>> 5a02c061
     </Text>
   </ItemGroup>
   <ItemGroup>
