/******************************************************************************
The MIT License(MIT)

Embedded Template Library.
https://github.com/ETLCPP/etl
https://www.etlcpp.com

Copyright(c) 2018 jwellbelove

Permission is hereby granted, free of charge, to any person obtaining a copy
of this software and associated documentation files(the "Software"), to deal
in the Software without restriction, including without limitation the rights
to use, copy, modify, merge, publish, distribute, sublicense, and / or sell
copies of the Software, and to permit persons to whom the Software is
furnished to do so, subject to the following conditions :

The above copyright notice and this permission notice shall be included in all
copies or substantial portions of the Software.

THE SOFTWARE IS PROVIDED "AS IS", WITHOUT WARRANTY OF ANY KIND, EXPRESS OR
IMPLIED, INCLUDING BUT NOT LIMITED TO THE WARRANTIES OF MERCHANTABILITY,
FITNESS FOR A PARTICULAR PURPOSE AND NONINFRINGEMENT.IN NO EVENT SHALL THE
AUTHORS OR COPYRIGHT HOLDERS BE LIABLE FOR ANY CLAIM, DAMAGES OR OTHER
LIABILITY, WHETHER IN AN ACTION OF CONTRACT, TORT OR OTHERWISE, ARISING FROM,
OUT OF OR IN CONNECTION WITH THE SOFTWARE OR THE USE OR OTHER DEALINGS IN THE
SOFTWARE.
******************************************************************************/

#include "UnitTest++/UnitTest++.h"

#include <thread>
#include <chrono>
#include <vector>
#include <mutex>
#include <atomic>
#include <algorithm>

#include "etl/queue_mpmc_mutex.h"

<<<<<<< HEAD
=======
#include "data.h"

>>>>>>> 575a0fee
#if ETL_HAS_MUTEX

#if defined(ETL_COMPILER_MICROSOFT)
  #include <Windows.h>
#endif

#define REALTIME_TEST 1

namespace
{
  struct Data
  {
    Data(int a_, int b_ = 2, int c_ = 3, int d_ = 4)
      : a(a_),
        b(b_),
        c(c_),
        d(d_)
    {
    }

    Data()
      : a(0),
        b(0),
        c(0),
        d(0)
    {
    }

    int a;
    int b;
    int c;
    int d;
  };

  typedef etl::queue_mpmc_mutex<int, 4, etl::memory_model::MEMORY_MODEL_SMALL> QueueInt;
  typedef etl::iqueue_mpmc_mutex<int, etl::memory_model::MEMORY_MODEL_SMALL>   IQueueInt;

  typedef etl::queue_mpmc_mutex<int, 255, etl::memory_model::MEMORY_MODEL_SMALL> QueueInt255;

  bool operator ==(const Data& lhs, const Data& rhs)
  {
    return (lhs.a == rhs.a) && (lhs.b == rhs.b) && (lhs.c == rhs.c) && (lhs.d == rhs.d);
  }

  using ItemM = TestDataM<int>;

//  std::ostream& operator <<(std::ostream& os, const Data& data)
//  {
//    os << data.a << " " << data.b << " " << data.c << " " << data.d;
//
//    return os;
//  }

  SUITE(test_queue_mpmc_mutex)
  {
    //*************************************************************************
    TEST(test_constructor)
    {
      QueueInt queue;

      CHECK_EQUAL(4U, queue.max_size());
      CHECK_EQUAL(4U, queue.capacity());
    }

    //*************************************************************************
    TEST(test_size_push_pop)
    {
      QueueInt queue;

      CHECK_EQUAL(0U, queue.size());

      CHECK_EQUAL(4U, queue.available());
      CHECK_EQUAL(0U, queue.size());

      queue.push(1);
      CHECK_EQUAL(1U, queue.size());
      CHECK_EQUAL(3U, queue.available());

      queue.push(2);
      CHECK_EQUAL(2U, queue.size());
      CHECK_EQUAL(2U, queue.available());

      queue.push(3);
      CHECK_EQUAL(3U, queue.size());
      CHECK_EQUAL(1U, queue.available());

      queue.push(4);
      CHECK_EQUAL(4U, queue.size());
      CHECK_EQUAL(0U, queue.available());

      CHECK(!queue.push(5));
      CHECK(!queue.push(5));

      int i;

      CHECK(queue.pop(i));
      CHECK_EQUAL(1, i);
      CHECK_EQUAL(3U, queue.size());

      CHECK(queue.pop(i));
      CHECK_EQUAL(2, i);
      CHECK_EQUAL(2U, queue.size());

      CHECK(queue.pop(i));
      CHECK_EQUAL(3, i);
      CHECK_EQUAL(1U, queue.size());

      CHECK(queue.pop(i));
      CHECK_EQUAL(4, i);
      CHECK_EQUAL(0U, queue.size());

      CHECK(!queue.pop(i));
      CHECK(!queue.pop(i));
    }

    //*************************************************************************
    TEST(test_move_push_pop)
    {
      etl::queue_mpmc_mutex<ItemM, 4, etl::memory_model::MEMORY_MODEL_SMALL> queue;

      ItemM p1(1);
      ItemM p2(2);
      ItemM p3(3);
      ItemM p4(4);

      queue.push(std::move(p1));
      queue.push(std::move(p2));
      queue.push(std::move(p3));
      queue.push(std::move(p4));

      CHECK(!bool(p1));
      CHECK(!bool(p2));
      CHECK(!bool(p3));
      CHECK(!bool(p4));

      ItemM pr(0);

      queue.pop(std::move(pr));
      CHECK_EQUAL(1, pr.value);

      queue.pop(std::move(pr));
      CHECK_EQUAL(2, pr.value);

      queue.pop(std::move(pr));
      CHECK_EQUAL(3, pr.value);

      queue.pop(std::move(pr));
      CHECK_EQUAL(4, pr.value);
    }

    //*************************************************************************
    TEST(test_multiple_emplace)
    {
      etl::queue_mpmc_mutex<Data, 4, etl::memory_model::MEMORY_MODEL_SMALL> queue;

      queue.emplace(1);
      queue.emplace(1, 2);
      queue.emplace(1, 2, 3);
      queue.emplace(1, 2, 3, 4);

      Data popped;

      CHECK_EQUAL(4U, queue.size());

      queue.pop(popped);
      CHECK(popped == Data(1, 2, 3, 4));
      queue.pop(popped);
      CHECK(popped == Data(1, 2, 3, 4));
      queue.pop(popped);
      CHECK(popped == Data(1, 2, 3, 4));
      queue.pop(popped);
      CHECK(popped == Data(1, 2, 3, 4));
    }

    //*************************************************************************
    TEST(test_size_push_pop_iqueue)
    {
      QueueInt queue;

      IQueueInt& iqueue = queue;

      CHECK_EQUAL(0U, iqueue.size());

      iqueue.push(1);
      CHECK_EQUAL(1U, iqueue.size());

      iqueue.push(2);
      CHECK_EQUAL(2U, iqueue.size());

      iqueue.push(3);
      CHECK_EQUAL(3U, iqueue.size());

      iqueue.push(4);
      CHECK_EQUAL(4U, iqueue.size());

      CHECK(!iqueue.push(5));
      CHECK(!iqueue.push(5));

      int i;

      CHECK(iqueue.pop(i));
      CHECK_EQUAL(1, i);
      CHECK_EQUAL(3U, iqueue.size());

      CHECK(iqueue.pop(i));
      CHECK_EQUAL(2, i);
      CHECK_EQUAL(2U, iqueue.size());

      CHECK(iqueue.pop(i));
      CHECK_EQUAL(3, i);
      CHECK_EQUAL(1U, iqueue.size());

      CHECK(iqueue.pop(i));
      CHECK_EQUAL(4, i);
      CHECK_EQUAL(0U, iqueue.size());

      CHECK(!iqueue.pop(i));
      CHECK(!iqueue.pop(i));
    }

    //*************************************************************************
    TEST(test_size_push_pop_void)
    {
      QueueInt queue;

      CHECK_EQUAL(0U, queue.size());

      queue.push(1);
      CHECK_EQUAL(1U, queue.size());

      queue.push(2);
      CHECK_EQUAL(2U, queue.size());

      queue.push(3);
      CHECK_EQUAL(3U, queue.size());

      queue.push(4);
      CHECK_EQUAL(4U, queue.size());

      CHECK(!queue.push(5));
      CHECK(!queue.push(5));

      CHECK(queue.pop());
      CHECK_EQUAL(3U, queue.size());

      CHECK(queue.pop());
      CHECK_EQUAL(2U, queue.size());

      CHECK(queue.pop());
      CHECK_EQUAL(1U, queue.size());

      CHECK(queue.pop());
      CHECK_EQUAL(0U, queue.size());

      CHECK(!queue.pop());
      CHECK(!queue.pop());
    }

    //*************************************************************************
    TEST(test_push_255)
    {
      QueueInt255 queue;

      for (int i = 0; i < 255; ++i)
      {
        queue.push(i);
      }

      CHECK_EQUAL(255U, queue.size());
    }

    //*************************************************************************
    TEST(test_clear)
    {
      QueueInt queue;

      CHECK_EQUAL(0U, queue.size());

      queue.push(1);
      queue.push(2);
      queue.clear();
      CHECK_EQUAL(0U, queue.size());

      // Do it again to check that clear() didn't screw up the internals.
      queue.push(1);
      queue.push(2);
      CHECK_EQUAL(2U, queue.size());
      queue.clear();
      CHECK_EQUAL(0U, queue.size());
    }

    //*************************************************************************
    TEST(test_empty)
    {
      QueueInt queue;
      CHECK(queue.empty());

      queue.push(1);
      CHECK(!queue.empty());

      queue.clear();
      CHECK(queue.empty());

      queue.push(1);
      CHECK(!queue.empty());
    }

    //*************************************************************************
    TEST(test_full)
    {
      QueueInt queue;
      CHECK(!queue.full());

      queue.push(1);
      queue.push(2);
      queue.push(3);
      queue.push(4);
      CHECK(queue.full());

      queue.clear();
      CHECK(!queue.full());

      queue.push(1);
      queue.push(2);
      queue.push(3);
      queue.push(4);
      CHECK(queue.full());
    }

    //*************************************************************************
#if REALTIME_TEST && defined(ETL_COMPILER_MICROSOFT)
    #if defined(ETL_TARGET_OS_WINDOWS) // Only Windows priority is currently supported
      #define SET_THREAD_PRIORITY  SetThreadPriority(GetCurrentThread(), THREAD_PRIORITY_NORMAL)
      #define FIX_PROCESSOR_AFFINITY1 SetThreadAffinityMask(GetCurrentThread(), 1);
      #define FIX_PROCESSOR_AFFINITY2 SetThreadAffinityMask(GetCurrentThread(), 2);
      #define FIX_PROCESSOR_AFFINITY3 SetThreadAffinityMask(GetCurrentThread(), 4);
      #define FIX_PROCESSOR_AFFINITY4 SetThreadAffinityMask(GetCurrentThread(), 8);
    #else
      #error No thread priority modifier defined
    #endif

    etl::queue_mpmc_mutex<int, 10> queue;

    const size_t LENGTH = 100000;

    std::vector<int> push1;
    std::vector<int> push2;

    std::vector<int> pop1;
    std::vector<int> pop2;

    volatile std::atomic_bool start;

    void push_thread1()
    {
      FIX_PROCESSOR_AFFINITY1;
      SET_THREAD_PRIORITY;

      size_t count = 0;
      int value = 0;

      while (!start.load());

      while (count < (LENGTH / 2))
      {
        if (queue.push(value))
        {
          push1.push_back(value);
          ++count;
          ++value;
        }
      }
    }

    void push_thread2()
    {
      FIX_PROCESSOR_AFFINITY2;
      SET_THREAD_PRIORITY;

      size_t count = 0;
      int value = LENGTH / 2;

      while (!start.load());

      while (count < (LENGTH / 2))
      {
        if (queue.push(value))
        {
          push2.push_back(value);
          ++count;
          ++value;
        }
      }
    }

    void pop_thread1()
    {
      FIX_PROCESSOR_AFFINITY3;
      SET_THREAD_PRIORITY;

      size_t count = 0;

      while (!start.load());

      while (count < (LENGTH / 2))
      {
        int i;

        if (queue.pop(i))
        {
          pop1.push_back(i);
          ++count;
        }
      }
    }

    void pop_thread2()
    {
      FIX_PROCESSOR_AFFINITY4;
      SET_THREAD_PRIORITY;

      size_t count = 0;

      while (!start.load());

      while (count < (LENGTH / 2))
      {
        int i;

        if (queue.pop(i))
        {
          pop2.push_back(i);
          ++count;
        }
      }
    }

    TEST(queue_threads)
    {
      push1.reserve(LENGTH / 2);
      push2.reserve(LENGTH / 2);;

      pop1.reserve(LENGTH / 2);;
      pop2.reserve(LENGTH / 2);;

      start = false;

      std::thread t1(push_thread1);
      std::thread t2(push_thread2);
      std::thread t3(pop_thread1);
      std::thread t4(pop_thread2);

      start.store(true);

      // Join the threads with the main thread
      t1.join();
      t2.join();
      t3.join();
      t4.join();

      // Combine input vectors.
      std::vector<int> push;
      push.insert(push.end(), push1.begin(), push1.end());
      push.insert(push.end(), push2.begin(), push2.end());
      std::sort(push.begin(), push.end());

      // Combine output vectors.
      std::vector<int> pop;
      pop.insert(pop.end(), pop1.begin(), pop1.end());
      pop.insert(pop.end(), pop2.begin(), pop2.end());
      std::sort(pop.begin(), pop.end());

      CHECK_EQUAL(LENGTH, push.size());
      CHECK_EQUAL(LENGTH, pop.size());

      for (size_t i = 0; i < LENGTH; ++i)
      {
        CHECK_EQUAL(push[i], pop[i]);
        CHECK_EQUAL(i, pop[i]);
      }
    }
#endif
  };
}

#endif<|MERGE_RESOLUTION|>--- conflicted
+++ resolved
@@ -37,11 +37,8 @@
 
 #include "etl/queue_mpmc_mutex.h"
 
-<<<<<<< HEAD
-=======
 #include "data.h"
 
->>>>>>> 575a0fee
 #if ETL_HAS_MUTEX
 
 #if defined(ETL_COMPILER_MICROSOFT)
