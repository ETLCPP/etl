--- conflicted
+++ resolved
@@ -78,13 +78,8 @@
     typedef TestDataDC<std::string>  DC;
     typedef TestDataNDC<std::string> NDC;
 
-<<<<<<< HEAD
-    typedef ETL_PAIR<std::string, DC>  ElementDC;
-    typedef ETL_PAIR<std::string, NDC> ElementNDC;
-=======
     typedef ETL_OR_STD::pair<std::string, DC>  ElementDC;
     typedef ETL_OR_STD::pair<std::string, NDC> ElementNDC;
->>>>>>> 575a0fee
 
     typedef etl::unordered_multimap<std::string, DC,  SIZE, SIZE / 2, simple_hash> DataDC;
     typedef etl::unordered_multimap<std::string, NDC, SIZE, SIZE / 2, simple_hash> DataNDC;
@@ -406,11 +401,7 @@
     {
       DataNDC data(initial_data.begin(), initial_data.end());
 
-<<<<<<< HEAD
-      CHECK_THROW(data.insert(ETL_MAKE_PAIR(K10, N10)), etl::unordered_multimap_full);
-=======
       CHECK_THROW(data.insert(ETL_OR_STD::make_pair(K10, N10)), etl::unordered_multimap_full);
->>>>>>> 575a0fee
     }
 
     //*************************************************************************
@@ -590,11 +581,7 @@
     {
       DataNDC data(equal_data.begin(), equal_data.end());
 
-<<<<<<< HEAD
-      ETL_PAIR<DataNDC::iterator, DataNDC::iterator> result;
-=======
       ETL_OR_STD::pair<DataNDC::iterator, DataNDC::iterator> result;
->>>>>>> 575a0fee
 
       result = data.equal_range(K10);
       CHECK(result.first  == data.begin());
@@ -620,11 +607,7 @@
     {
       const DataNDC data(equal_data.begin(), equal_data.end());
 
-<<<<<<< HEAD
-      ETL_PAIR<DataNDC::const_iterator, DataNDC::const_iterator> result;
-=======
       ETL_OR_STD::pair<DataNDC::const_iterator, DataNDC::const_iterator> result;
->>>>>>> 575a0fee
 
       result = data.equal_range(K10);
       CHECK(result.first == data.begin());
@@ -712,17 +695,10 @@
     {
       etl::unordered_multimap<uint32_t, char, 5> map;
 
-<<<<<<< HEAD
-      map.insert(ETL_MAKE_PAIR(1, 'b'));
-      map.insert(ETL_MAKE_PAIR(2, 'c'));
-      map.insert(ETL_MAKE_PAIR(3, 'd'));
-      map.insert(ETL_MAKE_PAIR(4, 'e'));
-=======
       map.insert(ETL_OR_STD::make_pair(1, 'b'));
       map.insert(ETL_OR_STD::make_pair(2, 'c'));
       map.insert(ETL_OR_STD::make_pair(3, 'd'));
       map.insert(ETL_OR_STD::make_pair(4, 'e'));
->>>>>>> 575a0fee
 
       auto it = map.find(1);
       map.erase(it);
