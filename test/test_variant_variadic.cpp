/******************************************************************************
The MIT License(MIT)

Embedded Template Library.
https://github.com/ETLCPP/etl
https://www.etlcpp.com

Copyright(c) 2021 John Wellbelove

Permission is hereby granted, free of charge, to any person obtaining a copy
of this software and associated documentation files(the "Software"), to deal
in the Software without restriction, including without limitation the rights
to use, copy, modify, merge, publish, distribute, sublicense, and / or sell
copies of the Software, and to permit persons to whom the Software is
furnished to do so, subject to the following conditions :

The above copyright notice and this permission notice shall be included in all
copies or substantial portions of the Software.

THE SOFTWARE IS PROVIDED "AS IS", WITHOUT WARRANTY OF ANY KIND, EXPRESS OR
IMPLIED, INCLUDING BUT NOT LIMITED TO THE WARRANTIES OF MERCHANTABILITY,
FITNESS FOR A PARTICULAR PURPOSE AND NONINFRINGEMENT.IN NO EVENT SHALL THE
AUTHORS OR COPYRIGHT HOLDERS BE LIABLE FOR ANY CLAIM, DAMAGES OR OTHER
LIABILITY, WHETHER IN AN ACTION OF CONTRACT, TORT OR OTHERWISE, ARISING FROM,
OUT OF OR IN CONNECTION WITH THE SOFTWARE OR THE USE OR OTHER DEALINGS IN THE
SOFTWARE.
******************************************************************************/

#include "unit_test_framework.h"

#include "etl/private/variant_variadic.h"
#include "etl/visitor.h"
#include "etl/overload.h"

#if ETL_USING_CPP14

#include <array>
#include <vector>
#include <algorithm>
#include <string>
#include <type_traits>

#if ETL_USING_CPP17
  #include <variant>
#endif

namespace
{
  // Test variant_etl types.
  using test_variant_etl_3 = etl::variant<char, int, std::string>;

  struct D1
  {
    D1(const std::string& a_) noexcept
      : a(a_)
    {
      copied = false;
      moved = false;
    }

    D1(const D1& other) noexcept
      : a(other.a)
    {
      copied = true;
      moved = false;
    }

    D1(D1&& other) noexcept
      : a(std::move(other.a))
    {
      copied = false;
      moved = true;
    }

    std::string a;
    bool copied;
    bool moved;
  };

  struct D2
  {
    D2(const std::string& a_, const std::string& b_)
      : a(a_),
      b(b_)
    {
    }

    std::string a;
    std::string b;
  };

  struct D3
  {
    D3(const std::string& a_, const std::string& b_, const std::string& c_)
      : a(a_),
      b(b_),
      c(c_)
    {
    }

    std::string a;
    std::string b;
    std::string c;
  };

  struct D4
  {
    D4(const std::string& a_, const std::string& b_, const std::string& c_, const std::string& d_)
      : a(a_),
      b(b_),
      c(c_),
      d(d_)
    {
    }

    std::string a;
    std::string b;
    std::string c;
    std::string d;
  };

  bool operator == (const D1& lhs, const D1& rhs)
  {
    return (lhs.a == rhs.a);
  }

  bool operator == (const D2& lhs, const D2& rhs)
  {
    return (lhs.a == rhs.a) && (lhs.b == rhs.b);
  }

  bool operator == (const D3& lhs, const D3& rhs)
  {
    return (lhs.a == rhs.a) && (lhs.b == rhs.b) && (lhs.c == rhs.c);
  }

  bool operator == (const D4& lhs, const D4& rhs)
  {
    return (lhs.a == rhs.a) && (lhs.b == rhs.b) && (lhs.c == rhs.c) && (lhs.d == rhs.d);
  }

  std::ostream& operator <<(std::ostream& os, const D1& d1)
  {
    os << d1.a;

    return os;
  }

  std::ostream& operator <<(std::ostream& os, const D2& d2)
  {
    os << d2.a << " " << d2.b;

    return os;
  }

  std::ostream& operator <<(std::ostream& os, const D3& d3)
  {
    os << d3.a << " " << d3.b << " " << d3.c;

    return os;
  }

  std::ostream& operator <<(std::ostream& os, const D4& d4)
  {
    os << d4.a << " " << d4.b << " " << d4.c << " " << d4.d;

    return os;
  }

  typedef etl::variant<etl::monostate, D1, D2, D3, D4> test_variant_emplace;

  //*********************************************
  struct Copyable
  {
    Copyable()
      : moved_from(false)
      , moved_to(false)
      , copied_to(false)
    {
    }

    Copyable(const Copyable&) noexcept
    {
      moved_from = false;
      moved_to = false;
      copied_to = true;
    }

    Copyable& operator =(const Copyable&) noexcept
    {
      moved_from = false;
      moved_to = false;
      copied_to = true;

      return *this;
    }

    bool moved_from;
    bool moved_to;
    bool copied_to;
  };

  //*********************************************
  struct Moveable
  {
    Moveable()
      : moved_from(false)
      , moved_to(false)
      , copied_to(false)
    {
    }

    Moveable(Moveable&& other) noexcept
    {
      moved_from = false;
      moved_to = true;
      copied_to = false;
      other.moved_from = true;
      other.moved_to = false;
      other.copied_to = false;
    }

    Moveable& operator =(Moveable&& rhs) noexcept
    {
      moved_from = false;
      moved_to = true;
      copied_to = false;
      rhs.moved_from = true;
      rhs.moved_to = false;
      rhs.copied_to = false;

      return *this;
    }

    Moveable(const Moveable& other) = delete;
    Moveable& operator =(const Moveable& rhs) = delete;

    bool moved_from;
    bool moved_to;
    bool copied_to;
  };

  //*********************************************
  struct MoveableCopyable
  {
    MoveableCopyable()
      : moved_from(false)
      , moved_to(false)
      , copied_to(false)
    {
    }

    MoveableCopyable(MoveableCopyable&& other) noexcept
    {
      moved_from = false;
      moved_to = true;
      copied_to = false;
      other.moved_from = true;
      other.moved_to = false;
      other.copied_to = false;
    }

    MoveableCopyable& operator =(MoveableCopyable&& rhs) noexcept
    {
      moved_from = false;
      moved_to = true;
      copied_to = false;
      rhs.moved_from = true;
      rhs.moved_to = false;
      rhs.copied_to = false;

      return *this;
    }

    MoveableCopyable(const MoveableCopyable&)
    {
      moved_from = false;
      moved_to = false;
      copied_to = true;
    }

    MoveableCopyable& operator =(const MoveableCopyable&)
    {
      moved_to = false;
      moved_from = false;
      copied_to = true;

      return *this;
    }

    bool moved_from;
    bool moved_to;
    bool copied_to;
  };
}

// Definitions for when the STL and compiler built-ins are not available.
#if ETL_NOT_USING_STL && !defined(ETL_USE_TYPE_TRAITS_BUILTINS)

using etl::is_copy_constructible;
using etl::is_move_constructible;

//*************************
template <>
struct etl::is_copy_constructible<D1> : public etl::true_type
{
};

template <>
struct etl::is_move_constructible<D1> : public etl::true_type
{
};

//*************************
template <>
struct etl::is_copy_constructible<D2> : public etl::true_type
{
};

template <>
struct etl::is_move_constructible<D2> : public etl::true_type
{
};

//*************************
template <>
struct etl::is_copy_constructible<D3> : public etl::true_type
{
};

template <>
struct etl::is_move_constructible<D3> : public etl::true_type
{
};

//*************************
template <>
struct etl::is_copy_constructible<D4> : public etl::true_type
{
};

template <>
struct etl::is_move_constructible<D4> : public etl::true_type
{
};

//*************************
template <>
struct etl::is_copy_constructible<std::string> : public etl::true_type
{
};

template <>
struct etl::is_move_constructible<std::string> : public etl::true_type
{
};

//*************************
template <>
struct etl::is_copy_constructible<Copyable> : public etl::true_type
{
};

template <>
struct etl::is_move_constructible<Copyable> : public etl::false_type
{
};

//*************************
template <>
struct etl::is_copy_constructible<Moveable> : public etl::false_type
{
};

template <>
struct etl::is_move_constructible<Moveable> : public etl::true_type
{
};

//*************************
template <>
struct etl::is_copy_constructible<MoveableCopyable> : public etl::true_type
{
};

template <>
struct etl::is_move_constructible<MoveableCopyable> : public etl::true_type
{
};
#endif

namespace
{
  SUITE(test_variant)
  {
    TEST(test_alignment)
    {
      typedef etl::variant<char, unsigned char> test_variant_a;
      typedef etl::variant<char, short>         test_variant_b;
      typedef etl::variant<char, int>           test_variant_c;
      typedef etl::variant<char, double>        test_variant_d;

      static test_variant_a a(char('1'));
      static test_variant_b b(short(2));
      static test_variant_c c(3);
      static test_variant_d d(4.5);

      CHECK((uintptr_t(&etl::get<char>(a)) % uintptr_t(etl::alignment_of<char>::value)) == 0);
      CHECK((uintptr_t(&etl::get<short>(b)) % uintptr_t(etl::alignment_of<short>::value)) == 0);
      CHECK((uintptr_t(&etl::get<int>(c)) % uintptr_t(etl::alignment_of<int>::value)) == 0);
      CHECK((uintptr_t(&etl::get<double>(d)) % uintptr_t(etl::alignment_of<double>::value)) == 0);
    }

    //*************************************************************************
    TEST(test_constructor_default)
    {
      CHECK_NO_THROW(test_variant_etl_3 variant_etl);

      test_variant_etl_3 variant_etl;

      CHECK(etl::holds_alternative<char>(variant_etl));
      CHECK(!etl::holds_alternative<int>(variant_etl));
      CHECK(!etl::holds_alternative<std::string>(variant_etl));

      CHECK(etl::holds_alternative<0U>(variant_etl));
      CHECK(!etl::holds_alternative<1U>(variant_etl));
      CHECK(!etl::holds_alternative<2U>(variant_etl));

      CHECK(etl::holds_alternative(0U, variant_etl));
      CHECK(!etl::holds_alternative(1U, variant_etl));
      CHECK(!etl::holds_alternative(2U, variant_etl));
      CHECK(!etl::holds_alternative(99U, variant_etl));
    }

    //*************************************************************************
    TEST(test_constructor_value)
    {
      // Char.
      char c = 'a';
      test_variant_etl_3 variant_char_etl(c);
      CHECK(c == 'a');
      CHECK(etl::holds_alternative<char>(variant_char_etl));
      CHECK_EQUAL(c, etl::get<char>(variant_char_etl));

      // Int.
      int i = 1;
      test_variant_etl_3 variant_int_etl(i);
      CHECK(i == 1);
      CHECK(etl::holds_alternative<int>(variant_int_etl));
      CHECK_EQUAL(i, etl::get<int>(variant_int_etl));

      // String.
      std::string text("Some Text");
      test_variant_etl_3 variant_text_etl(text);
      CHECK(text == "Some Text");
      CHECK(etl::holds_alternative<std::string>(variant_text_etl));
      CHECK_EQUAL(text, etl::get<std::string>(variant_text_etl));
    }

    //*************************************************************************
    TEST(test_constructor_move_value)
    {
      // Char.
      char c = 'a';
      test_variant_etl_3 variant_char_etl(etl::move(c));
      CHECK(etl::holds_alternative<char>(variant_char_etl));
      CHECK_EQUAL(c, etl::get<char>(variant_char_etl));

      // Int.
      int i = 1;
      test_variant_etl_3 variant_int_etl(etl::move(i));
      CHECK(etl::holds_alternative<int>(variant_int_etl));
      CHECK_EQUAL(i, etl::get<int>(variant_int_etl));

      // String.
      std::string text("Some Text");
      test_variant_etl_3 variant_text_etl(etl::move(text));
      CHECK(etl::holds_alternative<std::string>(variant_text_etl));
      CHECK_EQUAL(std::string("Some Text"), etl::get<std::string>(variant_text_etl));
    }

    //*************************************************************************
    TEST(test_construct_multiple_parameters_by_type)
    {
#if ETL_USING_CPP17
      test_variant_emplace variant_etl1(etl::in_place_type<D1>, "1");
      CHECK(etl::holds_alternative<D1>(variant_etl1));
      CHECK_EQUAL(D1("1"), etl::get<D1>(variant_etl1));

      test_variant_emplace variant_etl2(etl::in_place_type<D2>, "1", "2");
      CHECK(etl::holds_alternative<D2>(variant_etl2));
      CHECK_EQUAL(D2("1", "2"), etl::get<D2>(variant_etl2));

      test_variant_emplace variant_etl3(etl::in_place_type<D3>, "1", "2", "3");
      CHECK(etl::holds_alternative<D3>(variant_etl3));
      CHECK_EQUAL(D3("1", "2", "3"), etl::get<D3>(variant_etl3));

      test_variant_emplace variant_etl4(etl::in_place_type<D4>, "1", "2", "3", "4");
      CHECK(etl::holds_alternative<D4>(variant_etl4));
      CHECK_EQUAL(D4("1", "2", "3", "4"), etl::get<D4>(variant_etl4));
#else
      test_variant_emplace variant_etl1(etl::in_place_type_t<D1>{}, "1");
      CHECK(etl::holds_alternative<D1>(variant_etl1));
      CHECK_EQUAL(D1("1"), etl::get<D1>(variant_etl1));

      test_variant_emplace variant_etl2(etl::in_place_type_t<D2>{}, "1", "2");
      CHECK(etl::holds_alternative<D2>(variant_etl2));
      CHECK_EQUAL(D2("1", "2"), etl::get<D2>(variant_etl2));

      test_variant_emplace variant_etl3(etl::in_place_type_t<D3>{}, "1", "2", "3");
      CHECK(etl::holds_alternative<D3>(variant_etl3));
      CHECK_EQUAL(D3("1", "2", "3"), etl::get<D3>(variant_etl3));

      test_variant_emplace variant_etl4(etl::in_place_type_t<D4>{}, "1", "2", "3", "4");
      CHECK(etl::holds_alternative<D4>(variant_etl4));
      CHECK_EQUAL(D4("1", "2", "3", "4"), etl::get<D4>(variant_etl4));
#endif
    }

    //*************************************************************************
    TEST(test_construct_multiple_parameters_by_index)
    {
#if ETL_USING_CPP17
      test_variant_emplace variant_etl1(etl::in_place_index<1>, "1");
      CHECK(etl::holds_alternative<D1>(variant_etl1));
      CHECK_EQUAL(D1("1"), etl::get<D1>(variant_etl1));

      test_variant_emplace variant_etl2(etl::in_place_index<2>, "1", "2");
      CHECK(etl::holds_alternative<D2>(variant_etl2));
      CHECK_EQUAL(D2("1", "2"), etl::get<D2>(variant_etl2));

      test_variant_emplace variant_etl3(etl::in_place_index<3>, "1", "2", "3");
      CHECK(etl::holds_alternative<D3>(variant_etl3));
      CHECK_EQUAL(D3("1", "2", "3"), etl::get<D3>(variant_etl3));

      test_variant_emplace variant_etl4(etl::in_place_index<4>, "1", "2", "3", "4");
      CHECK(etl::holds_alternative<D4>(variant_etl4));
      CHECK_EQUAL(D4("1", "2", "3", "4"), etl::get<D4>(variant_etl4));
#else
      test_variant_emplace variant_etl1(etl::in_place_index_t<1>{}, "1");
      CHECK(etl::holds_alternative<D1>(variant_etl1));
      CHECK_EQUAL(D1("1"), etl::get<D1>(variant_etl1));

      test_variant_emplace variant_etl2(etl::in_place_index_t<2>{}, "1", "2");
      CHECK(etl::holds_alternative<D2>(variant_etl2));
      CHECK_EQUAL(D2("1", "2"), etl::get<D2>(variant_etl2));

      test_variant_emplace variant_etl3(etl::in_place_index_t<3>{}, "1", "2", "3");
      CHECK(etl::holds_alternative<D3>(variant_etl3));
      CHECK_EQUAL(D3("1", "2", "3"), etl::get<D3>(variant_etl3));

      test_variant_emplace variant_etl4(etl::in_place_index_t<4>{}, "1", "2", "3", "4");
      CHECK(etl::holds_alternative<D4>(variant_etl4));
      CHECK_EQUAL(D4("1", "2", "3", "4"), etl::get<D4>(variant_etl4));
#endif
    }

#if ETL_HAS_INITIALIZER_LIST
    //*************************************************************************
    TEST(test_construct_with_initializer_list_by_type)
    {
      etl::variant<std::vector<int>, std::string> v(etl::in_place_type_t<std::vector<int>>{}, { 0, 1, 2, 3 });

      std::vector<int> expected = { 0, 1, 2, 3 };
      std::vector<int> result   = etl::get<std::vector<int>>(v);

      CHECK_EQUAL(expected.size(), result.size());
      CHECK_ARRAY_EQUAL(expected.data(), result.data(), expected.size());
    }

    //*************************************************************************
    TEST(test_construct_with_initializer_list_by_index)
    {
      etl::variant<std::vector<int>, std::string> v(etl::in_place_index_t<0U>{}, { 0, 1, 2, 3 });

      std::vector<int> expected = { 0, 1, 2, 3 };
      std::vector<int> result   = etl::get<std::vector<int>>(v);

      CHECK_EQUAL(expected.size(), result.size());
      CHECK_ARRAY_EQUAL(expected.data(), result.data(), expected.size());
    }
#endif

    //*************************************************************************
    TEST(test_emplace_value_by_type)
    {
      // Char.
      char c = 'a';
      test_variant_etl_3 variant_char_etl;
      
      variant_char_etl.emplace<char>(c);
      CHECK(c == 'a');
      CHECK(etl::holds_alternative<char>(variant_char_etl));
      CHECK_EQUAL(c, etl::get<char>(variant_char_etl));

      // Int.
      int i = 1;
      test_variant_etl_3 variant_int_etl;

      variant_int_etl.emplace<int>(i);
      CHECK(i == 1);
      CHECK(etl::holds_alternative<int>(variant_int_etl));
      CHECK_EQUAL(i, etl::get<int>(variant_int_etl));

      // String.
      std::string text("Some Text");
      test_variant_etl_3 variant_text_etl;

      variant_text_etl.emplace<std::string>(text);
      CHECK(text == "Some Text");
      CHECK(etl::holds_alternative<std::string>(variant_text_etl));
      CHECK_EQUAL(text, etl::get<std::string>(variant_text_etl));
    }

    //*************************************************************************
    TEST(test_emplace_value_by_index)
    {
      // Char.
      char c = 'a';
      test_variant_etl_3 variant_char_etl;

      c = variant_char_etl.emplace<0>(c);
      CHECK(c == 'a');
      CHECK(etl::holds_alternative<char>(variant_char_etl));
      CHECK_EQUAL(c, etl::get<char>(variant_char_etl));

      // Int.
      int i = 1;
      test_variant_etl_3 variant_int_etl;

      i = variant_int_etl.emplace<1>(i);
      CHECK(i == 1);
      CHECK(etl::holds_alternative<int>(variant_int_etl));
      CHECK_EQUAL(i, etl::get<int>(variant_int_etl));

      // String.
      std::string text("Some Text");
      test_variant_etl_3 variant_text_etl;

      text = variant_text_etl.emplace<2>(text);
      CHECK(text == "Some Text");
      CHECK(etl::holds_alternative<std::string>(variant_text_etl));
      CHECK_EQUAL(text, etl::get<std::string>(variant_text_etl));
    }

    //*************************************************************************
    TEST(test_copy_constructor)
    {
      std::string text("Some Text");
      test_variant_etl_3 variant_1_etl(text);

      test_variant_etl_3 variant_2_etl(variant_1_etl);

      CHECK_EQUAL(variant_1_etl.index(), variant_2_etl.index());
      CHECK_EQUAL(etl::get<std::string>(variant_1_etl), etl::get<std::string>(variant_2_etl));
    }

    //*************************************************************************
    TEST(test_copy_constructor_from_empty)
    {
      test_variant_etl_3 variant_1_etl;

      test_variant_etl_3 variant_2_etl(variant_1_etl);

      CHECK_EQUAL(variant_1_etl.index(), variant_2_etl.index());
    }

    //*************************************************************************
    TEST(test_move_constructor)
    {
      std::string text("Some Text");
      test_variant_etl_3 variant_1_etl(text);

      test_variant_etl_3 variant_2_etl(etl::move(variant_1_etl));

      CHECK_EQUAL(variant_1_etl.index(), variant_2_etl.index());
      CHECK(etl::get<std::string>(variant_1_etl) != etl::get<std::string>(variant_2_etl));
    }

    //*************************************************************************
    TEST(test_move_constructor_from_empty)
    {
      std::string text("Some Text");
      test_variant_etl_3 variant_1_etl;

      test_variant_etl_3 variant_2_etl(etl::move(variant_1_etl));

      CHECK_EQUAL(variant_1_etl.index(), variant_2_etl.index());
    }

    //*************************************************************************
    TEST(test_assign_from_value)
    {
      std::string text("Some Text");
      test_variant_etl_3 variant_etl;

      variant_etl = text;

      CHECK_EQUAL(text, etl::get<std::string>(variant_etl));
    }

    //*************************************************************************
    TEST(test_assign_from_variant)
    {
      std::string text("Some Text");
      test_variant_etl_3 variant_1_etl;
      test_variant_etl_3 variant_2_etl;

      variant_1_etl = text;
      variant_2_etl = variant_1_etl;

      CHECK_EQUAL(text, etl::get<std::string>(variant_2_etl));
    }

    //*************************************************************************
    TEST(test_assign_from_variant2)
    {
      std::string text("Some Text");
      int integer(99);
      test_variant_etl_3 variant_1_etl;
      test_variant_etl_3 variant_2_etl;

      variant_1_etl = text;
      variant_2_etl = integer;
      variant_2_etl = variant_1_etl;

      CHECK_EQUAL(text, etl::get<std::string>(variant_2_etl));
    }

    //*************************************************************************
    TEST(test_assignment_incorrect_type_exception)
    {
      std::string text("Some Text");
      test_variant_etl_3 variant_etl(text);

      int i;
      CHECK_THROW(etl::get<int>(variant_etl), etl::variant_incorrect_type_exception);
      (void)i;
    }

    //*************************************************************************
    TEST(test_self_assignment)
    {
      test_variant_etl_3 variant_etl;

      variant_etl = 1;
#include "etl/private/diagnostic_self_assign_overloaded_push.h" 
      variant_etl = variant_etl;
#include "etl/private/diagnostic_pop.h" 

      CHECK_EQUAL(1, etl::get<int>(variant_etl));
    }

    //*************************************************************************
    TEST(test_member_swap_variants)
    {
      std::string text("Some Text");
      int integer(99);
      test_variant_etl_3 variant_1_etl(text);
      test_variant_etl_3 variant_2_etl(integer);

      variant_1_etl.swap(variant_2_etl);

      CHECK(etl::holds_alternative<int>(variant_1_etl));
      CHECK_EQUAL(integer, etl::get<int>(variant_1_etl));

      CHECK(etl::holds_alternative<std::string>(variant_2_etl));
      CHECK_EQUAL(text, etl::get<std::string>(variant_2_etl));
    }

    //*************************************************************************
    TEST(test_global_swap_variants)
    {
      std::string text("Some Text");
      int integer(99);
      test_variant_etl_3 variant_1_etl(text);
      test_variant_etl_3 variant_2_etl(integer);

      etl::swap(variant_1_etl, variant_2_etl);

      CHECK(etl::holds_alternative<int>(variant_1_etl));
      CHECK_EQUAL(integer, etl::get<int>(variant_1_etl));

      CHECK(etl::holds_alternative<std::string>(variant_2_etl));
      CHECK_EQUAL(text, etl::get<std::string>(variant_2_etl));
    }

    //*************************************************************************
    TEST(test_emplace_multiple_parameters)
    {
      test_variant_emplace variant_etl;

      variant_etl.emplace<D1>("1");
      CHECK(etl::holds_alternative<D1>(variant_etl));
      CHECK_EQUAL(D1("1"), etl::get<D1>(variant_etl));

      variant_etl.emplace<D2>("1", "2");
      CHECK(etl::holds_alternative<D2>(variant_etl));
      CHECK_EQUAL(D2("1", "2"), etl::get<D2>(variant_etl));

      variant_etl.emplace<D3>("1", "2", "3");
      CHECK(etl::holds_alternative<D3>(variant_etl));
      CHECK_EQUAL(D3("1", "2", "3"), etl::get<D3>(variant_etl));

      variant_etl.emplace<D4>("1", "2", "3", "4");
      CHECK(etl::holds_alternative<D4>(variant_etl));
      CHECK_EQUAL(D4("1", "2", "3", "4"), etl::get<D4>(variant_etl));
    }

    //*************************************************************************
    TEST(test_variant_accept_visitor)
    {    
      struct Visitor : public etl::visitor<char, int, std::string>
      {
        Visitor()
          : result_c(0)
          , result_i(0)
          , result_s("")
        {
        }

        void visit(char& c)
        {
          result_c = c;
        }

        void visit(int& i)
        {
          result_i = i;
        }

        void visit(std::string& s)
        {
          result_s = s;
        }

        char result_c;
        int  result_i;
        std::string result_s;
      };

      Visitor visitor;

      test_variant_etl_3 variant_etl;

      variant_etl = char(1);
<<<<<<< HEAD
=======
      //variant_etl.accept_visitor(visitor);
>>>>>>> e127ef73
      variant_etl.accept(visitor);
      CHECK_EQUAL(1, visitor.result_c);
      
      variant_etl = int(2);
<<<<<<< HEAD
      variant_etl.accept(visitor);
      CHECK_EQUAL(2, visitor.result_i);

      variant_etl = std::string("3");
      variant_etl.accept(visitor);
      CHECK_EQUAL("3", visitor.result_s);
    }

    //*************************************************************************
    TEST(test_variant_accept_visitor_depracated)
    {
      struct Visitor : public etl::visitor<char, int, std::string>
      {
        Visitor()
          : result_c(0)
          , result_i(0)
          , result_s("")
        {
        }

        void visit(char& c)
        {
          result_c = c;
        }

        void visit(int& i)
        {
          result_i = i;
        }

        void visit(std::string& s)
        {
          result_s = s;
        }

        char result_c;
        int  result_i;
        std::string result_s;
      };

      Visitor visitor;

      test_variant_etl_3 variant_etl;

      variant_etl = char(1);
      variant_etl.accept_visitor(visitor);
      CHECK_EQUAL(1, visitor.result_c);

      variant_etl = int(2);
      variant_etl.accept_visitor(visitor);
=======
      //variant_etl.accept_visitor(visitor);
      variant_etl.accept(visitor);
>>>>>>> e127ef73
      CHECK_EQUAL(2, visitor.result_i);

      variant_etl = std::string("3");
      //variant_etl.accept_visitor(visitor);
      variant_etl.accept(visitor);
      CHECK_EQUAL("3", visitor.result_s);
    }

    //*************************************************************************
    TEST(test_const_variant_accept_visitor)
    {
      struct Visitor : public etl::visitor<char, int, std::string>
      {
        Visitor()
          : result_c(0)
          , result_i(0)
          , result_s("")
        {
        }

        void visit(char& c)
        {
          result_c = c;
        }

        void visit(int& i)
        {
          result_i = i;
        }

        void visit(std::string& s)
        {
          result_s = s;
        }

        char result_c;
        int  result_i;
        std::string result_s;
      };

      Visitor visitor;

      test_variant_etl_3 variant_etl;

      variant_etl = char(1);
      const test_variant_etl_3 const_variant_etl1(variant_etl);
<<<<<<< HEAD
      const_variant_etl1.accept(visitor);
      CHECK_EQUAL(1, visitor.result_c);

      variant_etl = int(2);
      const test_variant_etl_3 const_variant_etl2(variant_etl);
      const_variant_etl2.accept(visitor);
      CHECK_EQUAL(2, visitor.result_i);

      variant_etl = std::string("3");
      const test_variant_etl_3 const_variant_etl3(variant_etl);
      const_variant_etl3.accept(visitor);
      CHECK_EQUAL("3", visitor.result_s);
    }

    //*************************************************************************
    TEST(test_const_variant_accept_visitor_deprecated)
    {
      struct Visitor : public etl::visitor<char, int, std::string>
      {
        Visitor()
          : result_c(0)
          , result_i(0)
          , result_s("")
        {
        }

        void visit(char& c)
        {
          result_c = c;
        }

        void visit(int& i)
        {
          result_i = i;
        }

        void visit(std::string& s)
        {
          result_s = s;
        }

        char result_c;
        int  result_i;
        std::string result_s;
      };

      Visitor visitor;

      test_variant_etl_3 variant_etl;

      variant_etl = char(1);
      const test_variant_etl_3 const_variant_etl1(variant_etl);
      const_variant_etl1.accept(visitor);
=======
      const_variant_etl1.accept_visitor(visitor);
      //const_variant_etl1.accept(visitor);
>>>>>>> e127ef73
      CHECK_EQUAL(1, visitor.result_c);

      variant_etl = int(2);
      const test_variant_etl_3 const_variant_etl2(variant_etl);
      //const_variant_etl2.accept_visitor(visitor);
      const_variant_etl2.accept(visitor);
      CHECK_EQUAL(2, visitor.result_i);

      variant_etl = std::string("3");
      const test_variant_etl_3 const_variant_etl3(variant_etl);
      //const_variant_etl3.accept_visitor(visitor);
      const_variant_etl3.accept(visitor);
      CHECK_EQUAL("3", visitor.result_s);
    }

    //*************************************************************************
    TEST(test_variant_accept_functor_with_functor_class)
    {
      struct Visitor
      {
        Visitor()
          : result_c(0)
          , result_i(0)
          , result_s("")
        {
        }

        void operator()(char c)
        {
          result_c = c;
        }

        void operator()(int i)
        {
          result_i = i;
        }

        void operator()(const std::string& s)
        {
          result_s = s;
        }

        char result_c;
        int  result_i;
        std::string result_s;
      };

      Visitor visitor;

      test_variant_etl_3 variant_etl;      

      variant_etl = char(1);
<<<<<<< HEAD
=======
      //variant_etl.accept_functor(visitor);
>>>>>>> e127ef73
      variant_etl.accept(visitor);
      CHECK_EQUAL(1, visitor.result_c);
      
      variant_etl = int(2);
<<<<<<< HEAD
      variant_etl.accept(visitor);
      CHECK_EQUAL(2, visitor.result_i);

      variant_etl = std::string("3");
      variant_etl.accept(visitor);
      CHECK_EQUAL("3", visitor.result_s);
    }

    //*************************************************************************
    TEST(test_variant_accept_functor_with_functor_class_deprecated)
    {
      struct Visitor
      {
        Visitor()
          : result_c(0)
          , result_i(0)
          , result_s("")
        {
        }

        void operator()(char c)
        {
          result_c = c;
        }

        void operator()(int i)
        {
          result_i = i;
        }

        void operator()(const std::string& s)
        {
          result_s = s;
        }

        char result_c;
        int  result_i;
        std::string result_s;
      };

      Visitor visitor;

      test_variant_etl_3 variant_etl;

      variant_etl = char(1);
      variant_etl.accept_functor(visitor);
      CHECK_EQUAL(1, visitor.result_c);

      variant_etl = int(2);
      variant_etl.accept_functor(visitor);
=======
      //variant_etl.accept_functor(visitor);
      variant_etl.accept(visitor);
>>>>>>> e127ef73
      CHECK_EQUAL(2, visitor.result_i);

      variant_etl = std::string("3");
      //variant_etl.accept_functor(visitor);
      variant_etl.accept(visitor);
      CHECK_EQUAL("3", visitor.result_s);
    }

    //*************************************************************************
    TEST(test_const_variant_accept_functor_with_functor_class)
    {
      struct Visitor
      {
        Visitor()
          : result_c(0)
          , result_i(0)
          , result_s("")
        {
        }

        void operator()(char c)
        {
          result_c = c;
        }

        void operator()(int i)
        {
          result_i = i;
        }

        void operator()(const std::string& s)
        {
          result_s = s;
        }

        char result_c;
        int  result_i;
        std::string result_s;
      };

      Visitor visitor;

      test_variant_etl_3 variant_etl;

      variant_etl = char(1);
      const test_variant_etl_3 const_variant_etl1(variant_etl);
<<<<<<< HEAD
      const_variant_etl1.accept(visitor);
      CHECK_EQUAL(1, visitor.result_c);

      variant_etl = int(2);
      const test_variant_etl_3 const_variant_etl2(variant_etl);
      const_variant_etl2.accept(visitor);
      CHECK_EQUAL(2, visitor.result_i);

      variant_etl = std::string("3");
      const test_variant_etl_3 const_variant_etl3(variant_etl);
      const_variant_etl3.accept(visitor);
      CHECK_EQUAL("3", visitor.result_s);
    }

    //*************************************************************************
    TEST(test_const_variant_accept_functor_with_functor_class_deprecated)
    {
      struct Visitor
      {
        Visitor()
          : result_c(0)
          , result_i(0)
          , result_s("")
        {
        }

        void operator()(char c)
        {
          result_c = c;
        }

        void operator()(int i)
        {
          result_i = i;
        }

        void operator()(const std::string& s)
        {
          result_s = s;
        }

        char result_c;
        int  result_i;
        std::string result_s;
      };

      Visitor visitor;

      test_variant_etl_3 variant_etl;

      variant_etl = char(1);
      const test_variant_etl_3 const_variant_etl1(variant_etl);
      const_variant_etl1.accept_functor(visitor);
=======
      //const_variant_etl1.accept_functor(visitor);
      const_variant_etl1.accept(visitor);
>>>>>>> e127ef73
      CHECK_EQUAL(1, visitor.result_c);

      variant_etl = int(2);
      const test_variant_etl_3 const_variant_etl2(variant_etl);
      //const_variant_etl2.accept_functor(visitor);
      const_variant_etl2.accept(visitor);
      CHECK_EQUAL(2, visitor.result_i);

      variant_etl = std::string("3");
      const test_variant_etl_3 const_variant_etl3(variant_etl);
      //const_variant_etl3.accept_functor(visitor);
      const_variant_etl3.accept(visitor);
      CHECK_EQUAL("3", visitor.result_s);
    }

    //*************************************************************************
#if ETL_USING_CPP17
    TEST(test_variant_accept_functor_with_overload)
    {
      char result_c;
      int  result_i;
      std::string result_s;

      auto visitor = etl::make_overload([&result_c](char) { result_c = 1; },
                                        [&result_i](int) { result_i = 2; },
                                        [&result_s](const std::string&) { result_s = "3"; });

      test_variant_etl_3 variant_etl;

      variant_etl = char(1);
<<<<<<< HEAD
      variant_etl.accept(visitor);
      CHECK_EQUAL(1, result_c);

      variant_etl = int(2);
      variant_etl.accept(visitor);
      CHECK_EQUAL(2, result_i);

      variant_etl = std::string("3");
      variant_etl.accept(visitor);
      CHECK_EQUAL("3", result_s);
    }

    //*************************************************************************
    TEST(test_variant_accept_functor_with_overload_deprecated)
    {
      char result_c;
      int  result_i;
      std::string result_s;

      auto visitor = etl::make_overload([&result_c](char) { result_c = 1; },
        [&result_i](int) { result_i = 2; },
        [&result_s](const std::string&) { result_s = "3"; });

      test_variant_etl_3 variant_etl;

      variant_etl = char(1);
      variant_etl.accept_functor(visitor);
=======
      //variant_etl.accept_functor(visitor);
      variant_etl.accept(visitor);
>>>>>>> e127ef73
      CHECK_EQUAL(1, result_c);

      variant_etl = int(2);
      //variant_etl.accept_functor(visitor);
      variant_etl.accept(visitor);
      CHECK_EQUAL(2, result_i);

      variant_etl = std::string("3");
      //variant_etl.accept_functor(visitor);
      variant_etl.accept(visitor);
      CHECK_EQUAL("3", result_s);
    }

    //*************************************************************************
    TEST(test_const_variant_accept_functor_with_overload)
    {
      char result_c;
      int  result_i;
      std::string result_s;

      auto visitor = etl::make_overload([&result_c](char) { result_c = 1; },
                                        [&result_i](int) { result_i = 2; },
                                        [&result_s](const std::string&) { result_s = "3"; });

      test_variant_etl_3 variant_etl;

      variant_etl = char(1);
      const test_variant_etl_3 const_variant_etl1(variant_etl);
<<<<<<< HEAD
      const_variant_etl1.accept(visitor);
      CHECK_EQUAL(1, result_c);

      variant_etl = int(2);
      const test_variant_etl_3 const_variant_etl2(variant_etl);
      const_variant_etl2.accept(visitor);
      CHECK_EQUAL(2, result_i);

      variant_etl = std::string("3");
      const test_variant_etl_3 const_variant_etl3(variant_etl);
      const_variant_etl3.accept(visitor);
      CHECK_EQUAL("3", result_s);
    }

    //*************************************************************************
    TEST(test_const_variant_accept_functor_with_overload_deprecated)
    {
      char result_c;
      int  result_i;
      std::string result_s;

      auto visitor = etl::make_overload([&result_c](char) { result_c = 1; },
                                        [&result_i](int) { result_i = 2; },
                                        [&result_s](const std::string&) { result_s = "3"; });

      test_variant_etl_3 variant_etl;

      variant_etl = char(1);
      const test_variant_etl_3 const_variant_etl1(variant_etl);
      const_variant_etl1.accept_functor(visitor);
=======
      //const_variant_etl1.accept_functor(visitor);
      const_variant_etl1.accept(visitor);
>>>>>>> e127ef73
      CHECK_EQUAL(1, result_c);

      variant_etl = int(2);
      const test_variant_etl_3 const_variant_etl2(variant_etl);
      //const_variant_etl2.accept_functor(visitor);
      const_variant_etl2.accept(visitor);
      CHECK_EQUAL(2, result_i);

      variant_etl = std::string("3");
      const test_variant_etl_3 const_variant_etl3(variant_etl);
      //const_variant_etl3.accept_functor(visitor);
      const_variant_etl3.accept(visitor);
      CHECK_EQUAL("3", result_s);
    }
#endif

    //*************************************************************************
    TEST(test_get_if_index)
    {
      test_variant_etl_3 variant_etl;

      variant_etl = char(1);
      CHECK(etl::get_if<0>(&variant_etl) != nullptr);
      CHECK(etl::get_if<1>(&variant_etl) == nullptr);
      CHECK(etl::get_if<2>(&variant_etl) == nullptr);

      variant_etl = int(2);
      CHECK(etl::get_if<0>(&variant_etl) == nullptr);
      CHECK(etl::get_if<1>(&variant_etl) != nullptr);
      CHECK(etl::get_if<2>(&variant_etl) == nullptr);

      variant_etl = std::string("3");
      CHECK(etl::get_if<0>(&variant_etl) == nullptr);
      CHECK(etl::get_if<1>(&variant_etl) == nullptr);
      CHECK(etl::get_if<2>(&variant_etl) != nullptr);
    }

    //*************************************************************************
    TEST(test_get_if_type)
    {
      test_variant_etl_3 variant_etl;

      variant_etl = char(1);
      CHECK(etl::get_if<char>(&variant_etl) != nullptr);
      CHECK(etl::get_if<int>(&variant_etl)  == nullptr);
      CHECK(etl::get_if<std::string>(&variant_etl) == nullptr);

      variant_etl = int(2);
      CHECK(etl::get_if<char>(&variant_etl) == nullptr);
      CHECK(etl::get_if<int>(&variant_etl)  != nullptr);
      CHECK(etl::get_if<std::string>(&variant_etl) == nullptr);

      variant_etl = std::string("3");
      CHECK(etl::get_if<char>(&variant_etl) == nullptr);
      CHECK(etl::get_if<int>(&variant_etl)  == nullptr);
      CHECK(etl::get_if<std::string>(&variant_etl) != nullptr);
    }

    //*************************************************************************
    TEST(test_variant_size)
    {
      test_variant_etl_3 variant_etl;

#if ETL_USING_CPP17
      CHECK_EQUAL(3U, etl::variant_size_v<test_variant_etl_3>);
#else
      CHECK_EQUAL(3U, etl::variant_size<test_variant_etl_3>::value);
#endif
    }

#if ETL_USING_CPP17
    //*************************************************************************
    TEST(test_compare_etl_and_stl_variant_with_moveable_type)
    {
      Moveable from_etl;
      Moveable to_etl;

      Moveable from_std;
      Moveable to_std;

      etl::variant<Moveable> variant_etl(etl::move(from_etl));
      std::variant<Moveable> variant_std(etl::move(from_std));

      variant_etl = etl::move(from_etl);
      variant_std = etl::move(from_std);

      CHECK_EQUAL(from_std.moved_from, from_etl.moved_from);
      CHECK_EQUAL(from_std.moved_to,   from_etl.moved_to);
      CHECK_EQUAL(from_std.copied_to,  from_etl.copied_to);

      to_etl = etl::move(etl::get<0>(variant_etl));
      to_std = etl::move(std::get<0>(variant_std));

      CHECK_EQUAL(to_std.moved_from, to_etl.moved_from);
      CHECK_EQUAL(to_std.moved_to,   to_etl.moved_to);
      CHECK_EQUAL(to_std.copied_to,  to_etl.copied_to);
    }

    //*************************************************************************
    TEST(test_compare_etl_and_stl_variant_with_copyable_type)
    {
      Copyable from_etl;
      Copyable to_etl;

      Copyable from_std;
      Copyable to_std;

      etl::variant<Copyable> variant_etl;
      std::variant<Copyable> variant_std;

      variant_etl = from_etl;
      variant_std = from_std;

      CHECK_EQUAL(from_std.moved_from, from_etl.moved_from);
      CHECK_EQUAL(from_std.moved_to,   from_etl.moved_to);
      CHECK_EQUAL(from_std.copied_to,  from_etl.copied_to);

      to_etl = etl::get<0>(variant_etl);
      to_std = std::get<0>(variant_std);

      CHECK_EQUAL(to_std.moved_from, to_etl.moved_from);
      CHECK_EQUAL(to_std.moved_to,   to_etl.moved_to);
      CHECK_EQUAL(to_std.copied_to,  to_etl.copied_to);
    }

    //*************************************************************************
    TEST(test_compare_etl_and_stl_variant_with_moveable_copyable_type)
    {
      MoveableCopyable from_etl;
      MoveableCopyable to_etl;

      MoveableCopyable from_std;
      MoveableCopyable to_std;

      etl::variant<MoveableCopyable> variant_etl;
      std::variant<MoveableCopyable> variant_std;

      variant_etl = from_etl;
      variant_std = from_std;

      CHECK_EQUAL(from_std.moved_from, from_etl.moved_from);
      CHECK_EQUAL(from_std.moved_to,   from_etl.moved_to);
      CHECK_EQUAL(from_std.copied_to,  from_etl.copied_to);

      variant_etl = etl::move(from_etl);
      variant_std = etl::move(from_std);

      CHECK_EQUAL(from_std.moved_from, from_etl.moved_from);
      CHECK_EQUAL(from_std.moved_to,   from_etl.moved_to);
      CHECK_EQUAL(from_std.copied_to,  from_etl.copied_to);

      to_etl = etl::get<0>(variant_etl);
      to_std = std::get<0>(variant_std);

      CHECK_EQUAL(to_std.moved_from, to_etl.moved_from);
      CHECK_EQUAL(to_std.moved_to,   to_etl.moved_to);
      CHECK_EQUAL(to_std.copied_to,  to_etl.copied_to);

      to_etl = etl::move(etl::get<0>(variant_etl));
      to_std = etl::move(std::get<0>(variant_std));

      CHECK_EQUAL(to_std.moved_from, to_etl.moved_from);
      CHECK_EQUAL(to_std.moved_to,   to_etl.moved_to);
      CHECK_EQUAL(to_std.copied_to,  to_etl.copied_to);
    }

    //*************************************************************************
    TEST(test_get_by_type)
    {
      MoveableCopyable value1;
      MoveableCopyable value2;
      MoveableCopyable value3;

      etl::variant<MoveableCopyable>        v_etl(value1);
      const etl::variant<MoveableCopyable>  cv_etl(value2);
      etl::variant<MoveableCopyable>&       rv_etl(v_etl);
      const etl::variant<MoveableCopyable>& crv_etl(value3);

      std::variant<MoveableCopyable>        v_std(value1);
      const std::variant<MoveableCopyable>  cv_std(value2);
      std::variant<MoveableCopyable>&       rv_std(v_std);
      const std::variant<MoveableCopyable>& crv_std(value3);

      // From variant reference
      MoveableCopyable value_vr_etl = etl::get<MoveableCopyable>(rv_etl);
      MoveableCopyable value_vr_std = std::get<MoveableCopyable>(rv_std);
      CHECK_EQUAL(value_vr_std.moved_from, value_vr_etl.moved_from);
      CHECK_EQUAL(value_vr_std.moved_to,   value_vr_etl.moved_to);
      CHECK_EQUAL(value_vr_std.copied_to,  value_vr_etl.copied_to);

      // From variant const reference
      const MoveableCopyable& value_vcr_etl = etl::get<MoveableCopyable>(crv_etl);
      const MoveableCopyable& value_vcr_std = std::get<MoveableCopyable>(crv_std);
      CHECK_EQUAL(value_vcr_std.moved_from, value_vcr_etl.moved_from);
      CHECK_EQUAL(value_vcr_std.moved_to,   value_vcr_etl.moved_to);
      CHECK_EQUAL(value_vcr_std.copied_to,  value_vcr_etl.copied_to);

      // From variant rvalue reference
      MoveableCopyable&& value_vrr_etl = etl::get<MoveableCopyable>(etl::move(v_etl));
      MoveableCopyable&& value_vrr_std = std::get<MoveableCopyable>(etl::move(v_std));
      CHECK_EQUAL(value_vrr_std.moved_from, value_vrr_etl.moved_from);
      CHECK_EQUAL(value_vrr_std.moved_to,   value_vrr_etl.moved_to);
      CHECK_EQUAL(value_vrr_std.copied_to,  value_vrr_etl.copied_to);
         
      // From variant const rvalue reference
      const MoveableCopyable&& value_vcrr_etl = etl::get<MoveableCopyable>(etl::move(cv_etl));
      const MoveableCopyable&& value_vcrr_std = std::get<MoveableCopyable>(etl::move(cv_std));
      CHECK_EQUAL(value_vcrr_std.moved_from, value_vcrr_etl.moved_from);
      CHECK_EQUAL(value_vcrr_std.moved_to,   value_vcrr_etl.moved_to);
      CHECK_EQUAL(value_vcrr_std.copied_to,  value_vcrr_etl.copied_to);
    }

    //*************************************************************************
    TEST(test_get_by_index)
    {
      MoveableCopyable value1;
      MoveableCopyable value2;
      MoveableCopyable value3;

      etl::variant<MoveableCopyable>        v_etl(value1);
      const etl::variant<MoveableCopyable>  cv_etl(value2);
      etl::variant<MoveableCopyable>&       rv_etl(v_etl);
      const etl::variant<MoveableCopyable>& crv_etl(value3);

      std::variant<MoveableCopyable>        v_std(value1);
      const std::variant<MoveableCopyable>  cv_std(value2);
      std::variant<MoveableCopyable>&       rv_std(v_std);
      const std::variant<MoveableCopyable>& crv_std(value3);

      // From variant reference
      MoveableCopyable value_vr_etl = etl::get<0U>(rv_etl);
      MoveableCopyable value_vr_std = std::get<0U>(rv_std);
      CHECK_EQUAL(value_vr_std.moved_from, value_vr_etl.moved_from);
      CHECK_EQUAL(value_vr_std.moved_to,   value_vr_etl.moved_to);
      CHECK_EQUAL(value_vr_std.copied_to,  value_vr_etl.copied_to);

      // From variant const reference
      const MoveableCopyable& value_vcr_etl = etl::get<0U>(crv_etl);
      const MoveableCopyable& value_vcr_std = std::get<0U>(crv_std);
      CHECK_EQUAL(value_vcr_std.moved_from, value_vcr_etl.moved_from);
      CHECK_EQUAL(value_vcr_std.moved_to,   value_vcr_etl.moved_to);
      CHECK_EQUAL(value_vcr_std.copied_to,  value_vcr_etl.copied_to);

      // From variant rvalue reference
      MoveableCopyable&& value_vrr_etl = etl::get<0U>(etl::move(v_etl));
      MoveableCopyable&& value_vrr_std = std::get<0U>(etl::move(v_std));
      CHECK_EQUAL(value_vrr_std.moved_from, value_vrr_etl.moved_from);
      CHECK_EQUAL(value_vrr_std.moved_to,   value_vrr_etl.moved_to);
      CHECK_EQUAL(value_vrr_std.copied_to,  value_vrr_etl.copied_to);

      // From variant const rvalue reference
      const MoveableCopyable&& value_vcrr_etl = etl::get<0U>(etl::move(cv_etl));
      const MoveableCopyable&& value_vcrr_std = std::get<0U>(etl::move(cv_std));
      CHECK_EQUAL(value_vcrr_std.moved_from, value_vcrr_etl.moved_from);
      CHECK_EQUAL(value_vcrr_std.moved_to,   value_vcrr_etl.moved_to);
      CHECK_EQUAL(value_vcrr_std.copied_to,  value_vcrr_etl.copied_to);
    }
#endif

    //*************************************************************************
    TEST(test_get_if_by_type)
    {
      int value;

      etl::variant<int, double> v(value);
      const etl::variant<int, double> cv(value);
      etl::variant<int, double>& rv(v);
      const etl::variant<int, double>& crv(v);

      int* pi;
      const int* pci;
      double* pd;
      const double* pcd;

      etl::variant<int, double>* pv = nullptr;

      // From nullptr
      pi = etl::get_if<int>(pv);
      CHECK(pi == nullptr);

      // From variant reference
      pi = etl::get_if<int>(&rv);
      CHECK(pi != nullptr);

      pd = etl::get_if<double>(&rv);
      CHECK(pd == nullptr);

      // From variant const reference
      pci = etl::get_if<int>(&crv);
      CHECK(pci != nullptr);

      pcd = etl::get_if<double>(&crv);
      CHECK(pcd == nullptr);
    }

    //*************************************************************************
    TEST(test_get_if_by_index)
    {
      int value;

      etl::variant<int, double> v(value);
      const etl::variant<int, double> cv(value);
      etl::variant<int, double>& rv(v);
      const etl::variant<int, double>& crv(v);

      int* pi;
      const int* pci;
      double* pd;
      const double* pcd;

      etl::variant<int, double>* pv = nullptr;

      // From nullptr
      pi = etl::get_if<0U>(pv);
      CHECK(pi == nullptr);

      // From variant reference
      pi = etl::get_if<0U>(&rv);
      CHECK(pi != nullptr);

      pd = etl::get_if<1U>(&rv);
      CHECK(pd == nullptr);

      // From variant const reference
      pci = etl::get_if<0U>(&crv);
      CHECK(pci != nullptr);

      pcd = etl::get_if<1U>(&crv);
      CHECK(pcd == nullptr);
    }

    //*************************************************************************
    struct variant_test_visit_dispatcher
    {
      // const overloads
      int8_t operator()(int8_t&) const
      {
        return 1;
      }

      int8_t operator()(int8_t const&) const
      {
        return 10;
      }

      int8_t operator()(uint8_t&) const
      {
        return 2;
      }

      int8_t operator()(uint8_t const&) const
      {
        return 20;
      }

      int8_t operator()(int16_t&) const
      {
        return 3;
      }

      int8_t operator()(int16_t const&) const
      {
        return 30;
      }

      // non-const overloads
      int8_t operator()(int8_t&)
      {
        return 5;
      }

      int8_t operator()(int8_t const&)
      {
        return 50;
      }

      int8_t operator()(uint8_t&)
      {
        return 6;
      }

      int8_t operator()(uint8_t const&)
      {
        return 60;
      }

      int8_t operator()(int16_t&)
      {
        return 7;
      }

      int8_t operator()(int16_t const&)
      {
        return 70;
      }

      template <typename T>
      int8_t operator()(T const&) const
      {
        return -1;
      }
    };

    TEST(test_variant_visit)
    {
      etl::variant<int8_t, uint8_t, int16_t> variant;
      variant = int8_t{};
      variant_test_visit_dispatcher visitor;
      auto const&                   visitor_const = visitor;
      int16_t                       type = etl::visit(visitor_const, variant);
      CHECK_EQUAL(1, type);

      auto const& variant_const = variant;
      type = etl::visit(visitor_const, variant_const);
      CHECK_EQUAL(10, type);

      type = etl::visit(visitor, variant_const);
      CHECK_EQUAL(50, type);

      variant = int16_t{};
      type = etl::visit(visitor_const, variant);
      CHECK_EQUAL(3, type);

      type = etl::visit(visitor_const, variant_const);
      CHECK_EQUAL(30, type);

      type = etl::visit(visitor, variant_const);
      CHECK_EQUAL(70, type);
    }

    //*************************************************************************
    struct test_variant_multiple_visit_helper
    {
      template <typename T1, typename T2>
      int16_t operator()(T1 v1, T2 v2) const
      {
        int16_t res{};

        if (std::is_same<T1, int8_t>::value)
          res = 1;
        else if (std::is_same<T1, uint8_t>::value)
          res = 2;
        if (std::is_same<T2, int8_t>::value)
          res += 10;
        else if (std::is_same<T2, uint16_t>::value)
          res += 20;
        else if (std::is_same<T2, uint8_t>::value)
          res += 30;
        return res - static_cast<int16_t>(v1) * static_cast<int16_t>(v2);
      }
    };

    TEST(test_variant_multiple_visit)
    {
      etl::variant<int8_t, uint8_t>           variant1;
      etl::variant<int8_t, uint16_t, uint8_t> variant2;
      variant1 = int8_t{3};
      variant2 = int8_t{1};
      
      auto res = etl::visit<int16_t>(test_variant_multiple_visit_helper{}, variant1, variant2);
      CHECK_EQUAL(11 - 3, res);
      
      variant2 = uint16_t{2};
      res = etl::visit<int16_t>(test_variant_multiple_visit_helper{}, variant1, variant2);
      CHECK_EQUAL(21 - 3 * 2, res);
      
      variant1 = uint8_t{};
      variant2 = uint8_t{};
      res = etl::visit<int16_t>(test_variant_multiple_visit_helper{}, variant1, variant2);
      CHECK_EQUAL(32, res);
    }

    //*************************************************************************
    TEST(test_variant_multiple_visit_auto_return)
    {
      etl::variant<int8_t, uint8_t>           variant1;
      etl::variant<int8_t, uint16_t, uint8_t> variant2;
      variant1 = int8_t{3};
      variant2 = int8_t{1};
      auto const f = [](auto v1, auto v2)
      {
        return v1 * v2;
      };

      auto res = etl::visit(f, variant1, variant2);
      CHECK_EQUAL(3, res);
      
      variant2 = uint16_t{2};
      res = etl::visit(f, variant1, variant2);
      CHECK_EQUAL(3 * 2, res);
    }
    
    //*************************************************************************
    TEST(test_variant_visit_void)
    {
      etl::variant<int8_t, uint8_t> variant1;

      bool       variant_was_signed{};
      auto const f = [&variant_was_signed](auto v)
      {
        variant_was_signed = etl::is_signed<etl::remove_reference_t<decltype(v)>>::value;
      };

      etl::visit(f, variant1);
      CHECK_EQUAL(true, variant_was_signed);

      variant1 = uint8_t{};
      etl::visit<void>(f, variant1);
      CHECK_EQUAL(false, variant_was_signed);
    }

#if ETL_USING_CPP17
    //*************************************************************************
    TEST(test_variant_visit_with_overload)
    {
      struct TypeA { };
      struct TypeB { };
      struct TypeC { };
      struct TypeD { };

      std::string result = "?";

      etl::variant<TypeA, TypeB, TypeC, TypeD> package;

      etl::visit(etl::overload
        {
          [&result](TypeA&) { result = "TypeA"; },
          [&result](TypeB&) { result = "TypeB"; },
          [&result](TypeC&) { result = "TypeC"; },
          [&result](TypeD&) { result = "TypeD"; }
        }, package);

      CHECK_EQUAL(std::string("TypeA"), result);

      package = TypeA{};

      etl::visit(etl::overload
        {
          [&result](TypeA&) { result = "TypeA"; },
          [&result](TypeB&) { result = "TypeB"; },
          [&result](TypeC&) { result = "TypeC"; },
          [&result](TypeD&) { result = "TypeD"; }
        }, package);

      CHECK_EQUAL(std::string("TypeA"), result);

      package = TypeB{};

      etl::visit(etl::overload
        {
          [&result](TypeA&) { result = "TypeA"; },
          [&result](TypeB&) { result = "TypeB"; },
          [&result](TypeC&) { result = "TypeC"; },
          [&result](TypeD&) { result = "TypeD"; }
        }, package);

      CHECK_EQUAL(std::string("TypeB"), result);

      package = TypeC{};

      etl::visit(etl::overload
        {
          [&result](TypeA&) { result = "TypeA"; },
          [&result](TypeB&) { result = "TypeB"; },
          [&result](TypeC&) { result = "TypeC"; },
          [&result](TypeD&) { result = "TypeD"; }
        }, package);

      CHECK_EQUAL(std::string("TypeC"), result);

      package = TypeD{};

      etl::visit(etl::overload
        {
          [&result](TypeA&) { result = "TypeA"; },
          [&result](TypeB&) { result = "TypeB"; },
          [&result](TypeC&) { result = "TypeC"; },
          [&result](TypeD&) { result = "TypeD"; }
        }, package);

      CHECK_EQUAL(std::string("TypeD"), result);
    }
#endif
  };
}

#endif<|MERGE_RESOLUTION|>--- conflicted
+++ resolved
@@ -844,15 +844,10 @@
       test_variant_etl_3 variant_etl;
 
       variant_etl = char(1);
-<<<<<<< HEAD
-=======
-      //variant_etl.accept_visitor(visitor);
->>>>>>> e127ef73
       variant_etl.accept(visitor);
       CHECK_EQUAL(1, visitor.result_c);
       
       variant_etl = int(2);
-<<<<<<< HEAD
       variant_etl.accept(visitor);
       CHECK_EQUAL(2, visitor.result_i);
 
@@ -862,7 +857,7 @@
     }
 
     //*************************************************************************
-    TEST(test_variant_accept_visitor_depracated)
+    TEST(test_variant_accept_visitor_deprecated)
     {
       struct Visitor : public etl::visitor<char, int, std::string>
       {
@@ -903,10 +898,6 @@
 
       variant_etl = int(2);
       variant_etl.accept_visitor(visitor);
-=======
-      //variant_etl.accept_visitor(visitor);
-      variant_etl.accept(visitor);
->>>>>>> e127ef73
       CHECK_EQUAL(2, visitor.result_i);
 
       variant_etl = std::string("3");
@@ -953,7 +944,6 @@
 
       variant_etl = char(1);
       const test_variant_etl_3 const_variant_etl1(variant_etl);
-<<<<<<< HEAD
       const_variant_etl1.accept(visitor);
       CHECK_EQUAL(1, visitor.result_c);
 
@@ -1007,10 +997,6 @@
       variant_etl = char(1);
       const test_variant_etl_3 const_variant_etl1(variant_etl);
       const_variant_etl1.accept(visitor);
-=======
-      const_variant_etl1.accept_visitor(visitor);
-      //const_variant_etl1.accept(visitor);
->>>>>>> e127ef73
       CHECK_EQUAL(1, visitor.result_c);
 
       variant_etl = int(2);
@@ -1063,15 +1049,10 @@
       test_variant_etl_3 variant_etl;      
 
       variant_etl = char(1);
-<<<<<<< HEAD
-=======
-      //variant_etl.accept_functor(visitor);
->>>>>>> e127ef73
       variant_etl.accept(visitor);
       CHECK_EQUAL(1, visitor.result_c);
       
       variant_etl = int(2);
-<<<<<<< HEAD
       variant_etl.accept(visitor);
       CHECK_EQUAL(2, visitor.result_i);
 
@@ -1122,10 +1103,6 @@
 
       variant_etl = int(2);
       variant_etl.accept_functor(visitor);
-=======
-      //variant_etl.accept_functor(visitor);
-      variant_etl.accept(visitor);
->>>>>>> e127ef73
       CHECK_EQUAL(2, visitor.result_i);
 
       variant_etl = std::string("3");
@@ -1172,7 +1149,6 @@
 
       variant_etl = char(1);
       const test_variant_etl_3 const_variant_etl1(variant_etl);
-<<<<<<< HEAD
       const_variant_etl1.accept(visitor);
       CHECK_EQUAL(1, visitor.result_c);
 
@@ -1226,10 +1202,6 @@
       variant_etl = char(1);
       const test_variant_etl_3 const_variant_etl1(variant_etl);
       const_variant_etl1.accept_functor(visitor);
-=======
-      //const_variant_etl1.accept_functor(visitor);
-      const_variant_etl1.accept(visitor);
->>>>>>> e127ef73
       CHECK_EQUAL(1, visitor.result_c);
 
       variant_etl = int(2);
@@ -1260,7 +1232,6 @@
       test_variant_etl_3 variant_etl;
 
       variant_etl = char(1);
-<<<<<<< HEAD
       variant_etl.accept(visitor);
       CHECK_EQUAL(1, result_c);
 
@@ -1288,10 +1259,6 @@
 
       variant_etl = char(1);
       variant_etl.accept_functor(visitor);
-=======
-      //variant_etl.accept_functor(visitor);
-      variant_etl.accept(visitor);
->>>>>>> e127ef73
       CHECK_EQUAL(1, result_c);
 
       variant_etl = int(2);
@@ -1320,7 +1287,6 @@
 
       variant_etl = char(1);
       const test_variant_etl_3 const_variant_etl1(variant_etl);
-<<<<<<< HEAD
       const_variant_etl1.accept(visitor);
       CHECK_EQUAL(1, result_c);
 
@@ -1351,10 +1317,6 @@
       variant_etl = char(1);
       const test_variant_etl_3 const_variant_etl1(variant_etl);
       const_variant_etl1.accept_functor(visitor);
-=======
-      //const_variant_etl1.accept_functor(visitor);
-      const_variant_etl1.accept(visitor);
->>>>>>> e127ef73
       CHECK_EQUAL(1, result_c);
 
       variant_etl = int(2);
