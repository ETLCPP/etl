--- conflicted
+++ resolved
@@ -1168,11 +1168,7 @@
       CHECK(pcd == nullptr);
     }
 
-<<<<<<< HEAD
-
-=======
-    //*************************************************************************
->>>>>>> dd89f1c7
+    //*************************************************************************
     struct variant_test_visit_dispatcher
     {
       // const overloads
@@ -1180,42 +1176,27 @@
       {
         return 1;
       }
-<<<<<<< HEAD
-=======
-
->>>>>>> dd89f1c7
+
       int8_t operator()(int8_t const&) const
       {
         return 10;
       }
-<<<<<<< HEAD
-=======
-
->>>>>>> dd89f1c7
+
       int8_t operator()(uint8_t&) const
       {
         return 2;
       }
-<<<<<<< HEAD
-=======
-
->>>>>>> dd89f1c7
+
       int8_t operator()(uint8_t const&) const
       {
         return 20;
       }
-<<<<<<< HEAD
-=======
-
->>>>>>> dd89f1c7
+
       int8_t operator()(int16_t&) const
       {
         return 3;
       }
-<<<<<<< HEAD
-=======
-
->>>>>>> dd89f1c7
+
       int8_t operator()(int16_t const&) const
       {
         return 30;
@@ -1226,42 +1207,27 @@
       {
         return 5;
       }
-<<<<<<< HEAD
-=======
-
->>>>>>> dd89f1c7
+
       int8_t operator()(int8_t const&)
       {
         return 50;
       }
-<<<<<<< HEAD
-=======
-
->>>>>>> dd89f1c7
+
       int8_t operator()(uint8_t&)
       {
         return 6;
       }
-<<<<<<< HEAD
-=======
-
->>>>>>> dd89f1c7
+
       int8_t operator()(uint8_t const&)
       {
         return 60;
       }
-<<<<<<< HEAD
-=======
-
->>>>>>> dd89f1c7
+
       int8_t operator()(int16_t&)
       {
         return 7;
       }
-<<<<<<< HEAD
-=======
-
->>>>>>> dd89f1c7
+
       int8_t operator()(int16_t const&)
       {
         return 70;
@@ -1273,11 +1239,7 @@
         return -1;
       }
     };
-<<<<<<< HEAD
-    //*************************************************************************
-=======
-
->>>>>>> dd89f1c7
+
     TEST(test_variant_visit)
     {
       etl::variant<int8_t, uint8_t, int16_t> variant;
@@ -1286,10 +1248,7 @@
       auto const&                   visitor_const = visitor;
       int16_t                       type = etl::visit(visitor_const, variant);
       CHECK_EQUAL(1, type);
-<<<<<<< HEAD
-=======
-
->>>>>>> dd89f1c7
+
       auto const& variant_const = variant;
       type = etl::visit(visitor_const, variant_const);
       CHECK_EQUAL(10, type);
@@ -1308,20 +1267,14 @@
       CHECK_EQUAL(70, type);
     }
 
-<<<<<<< HEAD
-=======
-    //*************************************************************************
->>>>>>> dd89f1c7
+    //*************************************************************************
     struct test_variant_multiple_visit_helper
     {
       template <typename T1, typename T2>
       int16_t operator()(T1 v1, T2 v2) const
       {
         int16_t res{};
-<<<<<<< HEAD
-=======
-
->>>>>>> dd89f1c7
+
         if (std::is_same<T1, int8_t>::value)
           res = 1;
         else if (std::is_same<T1, uint8_t>::value)
@@ -1335,24 +1288,13 @@
         return res - static_cast<int16_t>(v1) * static_cast<int16_t>(v2);
       }
     };
-<<<<<<< HEAD
-    //*************************************************************************
-=======
-
->>>>>>> dd89f1c7
+
     TEST(test_variant_multiple_visit)
     {
       etl::variant<int8_t, uint8_t>           variant1;
       etl::variant<int8_t, uint16_t, uint8_t> variant2;
       variant1 = int8_t{3};
       variant2 = int8_t{1};
-<<<<<<< HEAD
-      auto res = etl::visit<int16_t>(test_variant_multiple_visit_helper{}, variant1, variant2);
-      CHECK_EQUAL(11 - 3, res);
-      variant2 = uint16_t{2};
-      res = etl::visit<int16_t>(test_variant_multiple_visit_helper{}, variant1, variant2);
-      CHECK_EQUAL(21 - 3 * 2, res);
-=======
       
       auto res = etl::visit<int16_t>(test_variant_multiple_visit_helper{}, variant1, variant2);
       CHECK_EQUAL(11 - 3, res);
@@ -1361,16 +1303,12 @@
       res = etl::visit<int16_t>(test_variant_multiple_visit_helper{}, variant1, variant2);
       CHECK_EQUAL(21 - 3 * 2, res);
       
->>>>>>> dd89f1c7
       variant1 = uint8_t{};
       variant2 = uint8_t{};
       res = etl::visit<int16_t>(test_variant_multiple_visit_helper{}, variant1, variant2);
       CHECK_EQUAL(32, res);
     }
-<<<<<<< HEAD
-=======
-
->>>>>>> dd89f1c7
+
     //*************************************************************************
     TEST(test_variant_multiple_visit_auto_return)
     {
@@ -1382,15 +1320,10 @@
       {
         return v1 * v2;
       };
-<<<<<<< HEAD
-      auto res = etl::visit(f, variant1, variant2);
-      CHECK_EQUAL(3, res);
-=======
 
       auto res = etl::visit(f, variant1, variant2);
       CHECK_EQUAL(3, res);
       
->>>>>>> dd89f1c7
       variant2 = uint16_t{2};
       res = etl::visit(f, variant1, variant2);
       CHECK_EQUAL(3 * 2, res);
@@ -1405,15 +1338,10 @@
       {
         variant_was_signed = etl::is_signed<etl::remove_reference_t<decltype(v)>>::value;
       };
-<<<<<<< HEAD
+
       etl::visit(f, variant1);
       CHECK_EQUAL(true, variant_was_signed);
-=======
-
-      etl::visit(f, variant1);
-      CHECK_EQUAL(true, variant_was_signed);
-
->>>>>>> dd89f1c7
+
       variant1 = uint8_t{};
       etl::visit<void>(f, variant1);
       CHECK_EQUAL(false, variant_was_signed);
