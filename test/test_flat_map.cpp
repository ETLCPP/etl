/******************************************************************************
The MIT License(MIT)

Embedded Template Library.
https://github.com/ETLCPP/etl
https://www.etlcpp.com

Copyright(c) 2014 jwellbelove

Permission is hereby granted, free of charge, to any person obtaining a copy
of this software and associated documentation files(the "Software"), to deal
in the Software without restriction, including without limitation the rights
to use, copy, modify, merge, publish, distribute, sublicense, and / or sell
copies of the Software, and to permit persons to whom the Software is
furnished to do so, subject to the following conditions :

The above copyright notice and this permission notice shall be included in all
copies or substantial portions of the Software.

THE SOFTWARE IS PROVIDED "AS IS", WITHOUT WARRANTY OF ANY KIND, EXPRESS OR
IMPLIED, INCLUDING BUT NOT LIMITED TO THE WARRANTIES OF MERCHANTABILITY,
FITNESS FOR A PARTICULAR PURPOSE AND NONINFRINGEMENT.IN NO EVENT SHALL THE
AUTHORS OR COPYRIGHT HOLDERS BE LIABLE FOR ANY CLAIM, DAMAGES OR OTHER
LIABILITY, WHETHER IN AN ACTION OF CONTRACT, TORT OR OTHERWISE, ARISING FROM,
OUT OF OR IN CONNECTION WITH THE SOFTWARE OR THE USE OR OTHER DEALINGS IN THE
SOFTWARE.
******************************************************************************/

#include "UnitTest++/UnitTest++.h"

#include <map>
#include <array>
#include <algorithm>
#include <utility>
#include <iterator>
#include <string>
#include <vector>

#include <iostream>

#include "data.h"

#include "etl/flat_map.h"

namespace
{
  static const size_t SIZE = 10;

  typedef TestDataDC<std::string>  DC;
  typedef TestDataNDC<std::string> NDC;
  typedef TestDataM<std::string>   MC;

<<<<<<< HEAD
  typedef ETL_PAIR<int, DC>  ElementDC;
  typedef ETL_PAIR<int, NDC> ElementNDC;

  typedef ETL_PAIR<int, int>  ElementInt;
=======
  typedef ETL_OR_STD::pair<int, DC>  ElementDC;
  typedef ETL_OR_STD::pair<int, NDC> ElementNDC;

  typedef ETL_OR_STD::pair<int, int>  ElementInt;
>>>>>>> 575a0fee

  typedef etl::flat_map<int, DC, SIZE>  DataDC;
  typedef etl::flat_map<int, NDC, SIZE> DataNDC;
  typedef etl::iflat_map<int, DC>       IDataDC;
  typedef etl::iflat_map<int, NDC>      IDataNDC;

  typedef etl::flat_map<int, int, SIZE>  DataInt;

  typedef etl::flat_map<int, MC, SIZE>  DataM;
  typedef etl::iflat_map<int, MC>       IDataM;

  typedef std::map<int, DC>  Compare_DataDC;
  typedef std::map<int, NDC> Compare_DataNDC;

  struct D1
  {
    D1(const std::string& a_)
      : a(a_)
    {
    }

    std::string a;
  };

  struct D2
  {
    D2(const std::string& a_, const std::string& b_)
      : a(a_),
        b(b_)
    {
    }

    std::string a;
    std::string b;
  };

  struct D3
  {
    D3(const std::string& a_, const std::string& b_, const std::string& c_)
      : a(a_),
        b(b_),
        c(c_)
    {
    }

    std::string a;
    std::string b;
    std::string c;
  };

  struct D4
  {
    D4(const std::string& a_, const std::string& b_, const std::string& c_, const std::string& d_)
      : a(a_),
        b(b_),
        c(c_),
        d(d_)
    {
    }

    std::string a;
    std::string b;
    std::string c;
    std::string d;
  };

  bool operator == (const D1& lhs, const D1& rhs)
  {
    return (lhs.a == rhs.a);
  }

  bool operator == (const D2& lhs, const D2& rhs)
  {
    return (lhs.a == rhs.a) && (lhs.b == rhs.b);
  }

  bool operator == (const D3& lhs, const D3& rhs)
  {
    return (lhs.a == rhs.a) && (lhs.b == rhs.b) && (lhs.c == rhs.c);
  }

  bool operator == (const D4& lhs, const D4& rhs)
  {
    return (lhs.a == rhs.a) && (lhs.b == rhs.b) && (lhs.c == rhs.c) && (lhs.d == rhs.d);
  }

  bool operator != (const D1& lhs, const D1& rhs)
  {
    return !(lhs == rhs);
  }

  bool operator != (const D2& lhs, const D2& rhs)
  {
    return !(lhs == rhs);
  }

  bool operator != (const D3& lhs, const D3& rhs)
  {
    return !(lhs == rhs);
  }

  bool operator != (const D4& lhs, const D4& rhs)
  {
    return !(lhs == rhs);
  }

<<<<<<< HEAD
  typedef ETL_PAIR<const int, D1> Element1;
  typedef ETL_PAIR<const int, D2> Element2;
  typedef ETL_PAIR<const int, D3> Element3;
  typedef ETL_PAIR<const int, D4> Element4;
=======
  typedef ETL_OR_STD::pair<const int, D1> Element1;
  typedef ETL_OR_STD::pair<const int, D2> Element2;
  typedef ETL_OR_STD::pair<const int, D3> Element3;
  typedef ETL_OR_STD::pair<const int, D4> Element4;
>>>>>>> 575a0fee

  typedef etl::flat_map<int, D1, SIZE> Data1;
  typedef etl::flat_map<int, D2, SIZE> Data2;
  typedef etl::flat_map<int, D3, SIZE> Data3;
  typedef etl::flat_map<int, D4, SIZE> Data4;

  typedef std::map<int, D1> Compare1;
  typedef std::map<int, D2> Compare2;
  typedef std::map<int, D3> Compare3;
  typedef std::map<int, D4> Compare4;

  //*************************************************************************
  template <typename T1, typename T2>
  bool Check_Equal(T1 begin1, T1 end1, T2 begin2)
  {
    while (begin1 != end1)
    {
      if ((begin1->first != begin2->first) || (begin1->second != begin2->second))
      {
        return false;
      }

      ++begin1;
      ++begin2;
    }

    return true;
  }

  //*************************************************************************
  std::ostream& operator <<(std::ostream& os, const DataNDC::iterator& itr)
  {
    os << itr->first;

    return os;
  }

  //*************************************************************************
  std::ostream& operator <<(std::ostream& os, const DataNDC::const_iterator& itr)
  {
    os << itr->first;

    return os;
  }

  SUITE(test_flat_map)
  {
    NDC N0 = NDC("A");
    NDC N1 = NDC("B");
    NDC N2 = NDC("C");
    NDC N3 = NDC("D");
    NDC N4 = NDC("E");
    NDC N5 = NDC("F");
    NDC N6 = NDC("G");
    NDC N7 = NDC("H");
    NDC N8 = NDC("I");
    NDC N9 = NDC("J");
    NDC N10 = NDC("K");
    NDC N11 = NDC("L");
    NDC N12 = NDC("M");
    NDC N13 = NDC("N");
    NDC N14 = NDC("O");
    NDC N15 = NDC("P");
    NDC N16 = NDC("Q");
    NDC N17 = NDC("R");
    NDC N18 = NDC("S");
    NDC N19 = NDC("T");

    DC M0 = DC("A");
    DC M1 = DC("B");
    DC M2 = DC("C");
    DC M3 = DC("D");
    DC M4 = DC("E");
    DC M5 = DC("F");
    DC M6 = DC("G");
    DC M7 = DC("H");
    DC M8 = DC("I");
    DC M9 = DC("J");
    DC M10 = DC("K");
    DC M11 = DC("L");
    DC M12 = DC("M");
    DC M13 = DC("N");
    DC M14 = DC("O");
    DC M15 = DC("P");
    DC M16 = DC("Q");
    DC M17 = DC("R");
    DC M18 = DC("S");
    DC M19 = DC("T");

    std::vector<ElementDC>  initial_data_dc;
    std::vector<ElementNDC> initial_data;
    std::vector<ElementNDC> excess_data;
    std::vector<ElementNDC> different_data;

    std::vector<ElementInt> int_data;

    //*************************************************************************
    struct SetupFixture
    {
      SetupFixture()
      {
        ElementNDC n[] =
        {
          ElementNDC(0, N0), ElementNDC(1, N1), ElementNDC(2, N2), ElementNDC(3, N3), ElementNDC(4, N4),
          ElementNDC(5, N5), ElementNDC(6, N6), ElementNDC(7, N7), ElementNDC(8, N8), ElementNDC(9, N9)
        };

        ElementNDC n2[] =
        {
          ElementNDC(0, N0), ElementNDC(1, N1), ElementNDC(2, N2), ElementNDC(3, N3), ElementNDC(4, N4),
          ElementNDC(5, N5), ElementNDC(6, N6), ElementNDC(7, N7), ElementNDC(8, N8), ElementNDC(9, N9),
          ElementNDC(10, N10)
        };

        ElementNDC n3[] =
        {
          ElementNDC(10, N10), ElementNDC(11, N11), ElementNDC(12, N12), ElementNDC(13, N13), ElementNDC(14, N14),
          ElementNDC(15, N15), ElementNDC(16, N16), ElementNDC(17, N17), ElementNDC(18, N18), ElementNDC(19, N19)
        };

        ElementDC n4[] =
        {
          ElementDC(0, M0), ElementDC(1, M1), ElementDC(2, M2), ElementDC(3, M3), ElementDC(4, M4),
          ElementDC(5, M5), ElementDC(6, M6), ElementDC(7, M7), ElementDC(8, M8), ElementDC(9, M9)
        };

        ElementInt n5[] =
        {
          ElementInt(0, 0), ElementInt(1, 1), ElementInt(2, 2), ElementInt(3, 3), ElementInt(4, 4),
          ElementInt(5, 5), ElementInt(6, 6), ElementInt(7, 7), ElementInt(8, 8), ElementInt(9, 9)
        };

        initial_data.assign(std::begin(n), std::end(n));
        excess_data.assign(std::begin(n2), std::end(n2));
        different_data.assign(std::begin(n3), std::end(n3));
        initial_data_dc.assign(std::begin(n4), std::end(n4));
        int_data.assign(std::begin(n5), std::end(n5));
      }
    };

    //*************************************************************************
    TEST_FIXTURE(SetupFixture, test_default_constructor)
    {
      DataDC data;

      CHECK_EQUAL(data.size(), size_t(0));
      CHECK(data.empty());
      CHECK_EQUAL(data.capacity(), SIZE);
      CHECK_EQUAL(data.max_size(), SIZE);
      CHECK(data.begin() == data.end());
    }

    //*************************************************************************
    TEST(test_destruct_via_iflat_map)
    {
      int current_count = NDC::get_instance_count();

      DataNDC* pdata = new DataNDC(initial_data.begin(), initial_data.end());
      CHECK_EQUAL(int(current_count + initial_data.size()), NDC::get_instance_count());

      IDataNDC* pidata = pdata;
      delete pidata;
      CHECK_EQUAL(current_count, NDC::get_instance_count());
    }

    //*************************************************************************
    TEST_FIXTURE(SetupFixture, test_constructor_range)
    {
      Compare_DataNDC compare_data(initial_data.begin(), initial_data.end());

      DataNDC data(initial_data.begin(), initial_data.end());

      CHECK_EQUAL(compare_data.size(), data.size());
      CHECK(!data.empty());
    }

<<<<<<< HEAD
#if !defined(ETL_NO_STL)
=======
#if ETL_USING_STL
>>>>>>> 575a0fee
    //*************************************************************************
    TEST_FIXTURE(SetupFixture, test_constructor_initializer_list)
    {
      Compare_DataNDC compare_data = { ElementNDC(0, N0), ElementNDC(1, N1), ElementNDC(2, N2), ElementNDC(3, N3), ElementNDC(4, N4) };

      DataNDC data = { ElementNDC(0, N0), ElementNDC(1, N1), ElementNDC(2, N2), ElementNDC(3, N3), ElementNDC(4, N4) };

      CHECK_EQUAL(compare_data.size(), data.size());
      CHECK(!data.empty());

      bool isEqual = std::equal(data.begin(),
                                data.end(),
                                compare_data.begin());
      CHECK(isEqual);
    }
#endif
<<<<<<< HEAD
=======

    //*************************************************************************
    TEST(test_move_constructor)
    {
      using Item = ETL_OR_STD::pair<int, MC>;

      Item p1(1, MC("1"));
      Item p2(2, "2");
      Item p3(3, "3");
      Item p4(4, MC("4"));

      DataM data1;
      data1.insert(std::move(p1));
      data1.insert(std::move(p2));
      data1.insert(std::move(p3));
      data1.insert(std::move(p4));

      CHECK(!bool(p1.second));
      CHECK(!bool(p2.second));
      CHECK(!bool(p3.second));
      CHECK(!bool(p4.second));

      DataM data2(std::move(data1));

      CHECK_EQUAL(4U, data1.size()); // Move does not clear the source.
      CHECK_EQUAL(4U, data2.size());

      DataM::const_iterator itr = data2.begin();

      CHECK_EQUAL("1", (*itr++).second.value);
      CHECK_EQUAL("2", (*itr++).second.value);
      CHECK_EQUAL("3", (*itr++).second.value);
      CHECK_EQUAL("4", (*itr++).second.value);
    }
>>>>>>> 575a0fee

    //*************************************************************************
    TEST_FIXTURE(SetupFixture, test_assignment)
    {
      DataNDC data(initial_data.begin(), initial_data.end());
      DataNDC other_data;

      other_data = data;

      bool isEqual = Check_Equal(data.begin(),
                                 data.end(),
                                 other_data.begin());

      CHECK(isEqual);
    }

    //*************************************************************************
    TEST_FIXTURE(SetupFixture, test_assignment_interface)
    {
      DataNDC data1(initial_data.begin(), initial_data.end());
      DataNDC data2;

      IDataNDC& idata1 = data1;
      IDataNDC& idata2 = data2;

      idata2 = idata1;

      bool isEqual = Check_Equal(data1.begin(),
                                 data1.end(),
                                 data2.begin());

      CHECK(isEqual);
    }

    //*************************************************************************
    TEST_FIXTURE(SetupFixture, test_self_assignment)
    {
      DataNDC data(initial_data.begin(), initial_data.end());
      DataNDC other_data(data);

      other_data = other_data;

      bool isEqual = Check_Equal(data.begin(),
                                 data.end(),
                                 other_data.begin());

      CHECK(isEqual);
    }

    //*************************************************************************
    TEST_FIXTURE(SetupFixture, test_begin)
    {
      DataNDC data(initial_data.begin(), initial_data.end());
      const DataNDC constData(data);

      CHECK_EQUAL(data.begin(), std::begin(data));
      CHECK_EQUAL(constData.begin(), std::begin(constData));
    }

    //*************************************************************************
    TEST_FIXTURE(SetupFixture, test_end)
    {
      DataNDC data(initial_data.begin(), initial_data.end());
      const DataNDC constData(data);

      CHECK_EQUAL(data.end(), std::end(data));
      CHECK_EQUAL(constData.end(), std::end(constData));
    }

    //*************************************************************************
    TEST_FIXTURE(SetupFixture, test_empty)
    {
      DataNDC data;
      data.insert(initial_data.begin(), initial_data.end());

      CHECK(data.full());
      CHECK(!data.empty());
    }

    //*************************************************************************
    TEST_FIXTURE(SetupFixture, test_full)
    {
      DataDC data;

      CHECK(!data.full());
      CHECK(data.empty());
    }

    //*************************************************************************
    TEST_FIXTURE(SetupFixture, test_index)
    {
      Compare_DataDC compare_data(initial_data_dc.begin(), initial_data_dc.end());

      DataDC data(compare_data.begin(), compare_data.end());

      CHECK_EQUAL(compare_data[0], data[0]);
      CHECK_EQUAL(compare_data[1], data[1]);
      CHECK_EQUAL(compare_data[2], data[2]);
      CHECK_EQUAL(compare_data[3], data[3]);
      CHECK_EQUAL(compare_data[4], data[4]);
      CHECK_EQUAL(compare_data[5], data[5]);
      CHECK_EQUAL(compare_data[6], data[6]);
      CHECK_EQUAL(compare_data[7], data[7]);
      CHECK_EQUAL(compare_data[8], data[8]);
      CHECK_EQUAL(compare_data[9], data[9]);
    }

    //*************************************************************************
    TEST_FIXTURE(SetupFixture, test_index_assign)
    {
      Compare_DataDC compare_data(initial_data_dc.begin(), initial_data_dc.end());

      DataDC data;

      data[initial_data_dc[0].first] = initial_data_dc[0].second;
      data[initial_data_dc[2].first] = initial_data_dc[2].second;
      data[initial_data_dc[3].first] = initial_data_dc[3].second;
      data[initial_data_dc[1].first] = initial_data_dc[1].second;
      data[initial_data_dc[4].first] = initial_data_dc[4].second;
      data[initial_data_dc[5].first] = initial_data_dc[5].second;
      data[initial_data_dc[8].first] = initial_data_dc[8].second;
      data[initial_data_dc[6].first] = initial_data_dc[6].second;
      data[initial_data_dc[7].first] = initial_data_dc[7].second;
      data[initial_data_dc[9].first] = initial_data_dc[9].second;

      CHECK_EQUAL(compare_data[0], data[0]);
      CHECK_EQUAL(compare_data[1], data[1]);
      CHECK_EQUAL(compare_data[2], data[2]);
      CHECK_EQUAL(compare_data[3], data[3]);
      CHECK_EQUAL(compare_data[4], data[4]);
      CHECK_EQUAL(compare_data[5], data[5]);
      CHECK_EQUAL(compare_data[6], data[6]);
      CHECK_EQUAL(compare_data[7], data[7]);
      CHECK_EQUAL(compare_data[8], data[8]);
      CHECK_EQUAL(compare_data[9], data[9]);
    }

    //*************************************************************************
    TEST_FIXTURE(SetupFixture, test_index_value_changed)
    {
      Compare_DataDC compare_data;
      DataDC data;

      data[0] = M0;
      compare_data[0] = M0;

      bool isEqual = Check_Equal(data.begin(),
                                 data.end(),
                                 compare_data.begin());

      CHECK(isEqual);

      data[0] = M2;
      compare_data[0] = M2;

      isEqual = Check_Equal(data.begin(),
                            data.end(),
                            compare_data.begin());

      CHECK(isEqual);
    }

    //*************************************************************************
    TEST_FIXTURE(SetupFixture, test_at)
    {
      Compare_DataNDC compare_data(initial_data.begin(), initial_data.end());
      DataNDC data(initial_data.begin(), initial_data.end());

      CHECK_EQUAL(data.at(0), compare_data.at(0));
      CHECK_EQUAL(data.at(1), compare_data.at(1));
      CHECK_EQUAL(data.at(2), compare_data.at(2));
      CHECK_EQUAL(data.at(3), compare_data.at(3));
      CHECK_EQUAL(data.at(4), compare_data.at(4));
      CHECK_EQUAL(data.at(5), compare_data.at(5));
      CHECK_EQUAL(data.at(6), compare_data.at(6));
      CHECK_EQUAL(data.at(7), compare_data.at(7));
      CHECK_EQUAL(data.at(8), compare_data.at(8));
      CHECK_EQUAL(data.at(9), compare_data.at(9));
    }

    //*************************************************************************
    TEST_FIXTURE(SetupFixture, test_at_out_of_bounds)
    {
      DataNDC data(initial_data.begin(), initial_data.end());

      CHECK_THROW(data.at(10), etl::flat_map_out_of_bounds);
    }

    //*************************************************************************
    TEST_FIXTURE(SetupFixture, test_at_const)
    {
      const Compare_DataNDC compare_data(initial_data.begin(), initial_data.end());
      const DataNDC data(initial_data.begin(), initial_data.end());

      CHECK_EQUAL(data.at(0), compare_data.at(0));
      CHECK_EQUAL(data.at(1), compare_data.at(1));
      CHECK_EQUAL(data.at(2), compare_data.at(2));
      CHECK_EQUAL(data.at(3), compare_data.at(3));
      CHECK_EQUAL(data.at(4), compare_data.at(4));
      CHECK_EQUAL(data.at(5), compare_data.at(5));
      CHECK_EQUAL(data.at(6), compare_data.at(6));
      CHECK_EQUAL(data.at(7), compare_data.at(7));
      CHECK_EQUAL(data.at(8), compare_data.at(8));
      CHECK_EQUAL(data.at(9), compare_data.at(9));
    }

    //*************************************************************************
    TEST_FIXTURE(SetupFixture, test_at_const_out_of_bounds)
    {
      const DataNDC data(initial_data.begin(), initial_data.end());

      CHECK_THROW(data.at(10), etl::flat_map_out_of_bounds);
    }


    //*************************************************************************
    TEST_FIXTURE(SetupFixture, test_assign_range)
    {
      Compare_DataNDC compare_data(initial_data.begin(), initial_data.end());

      DataNDC data;

      data.assign(compare_data.begin(), compare_data.end());

      bool isEqual = Check_Equal(data.begin(),
                                 data.end(),
                                 compare_data.begin());

      CHECK(isEqual);

      CHECK(std::is_sorted(data.begin(), data.end()));
    }

    //*************************************************************************
    TEST_FIXTURE(SetupFixture, test_insert_value)
    {
      Compare_DataNDC compare_data;
      DataNDC data;

<<<<<<< HEAD
      ETL_PAIR<DataNDC::iterator, bool> result;

      result = data.insert(ETL_MAKE_PAIR(0, N0));
      compare_data.insert(ETL_MAKE_PAIR(0, N0));
=======
      ETL_OR_STD::pair<DataNDC::iterator, bool> result;

      result = data.insert(ETL_OR_STD::make_pair(0, N0));
      compare_data.insert(ETL_OR_STD::make_pair(0, N0));
>>>>>>> 575a0fee

      bool isEqual = Check_Equal(data.begin(),
                                 data.end(),
                                 compare_data.begin());

      CHECK(isEqual);
      CHECK(result.second);
      CHECK(*result.first == DataNDC::value_type(0, N0));

<<<<<<< HEAD
      result = data.insert(ETL_MAKE_PAIR(2, N2));
      compare_data.insert(ETL_MAKE_PAIR(2, N2));
=======
      result = data.insert(ETL_OR_STD::make_pair(2, N2));
      compare_data.insert(ETL_OR_STD::make_pair(2, N2));
>>>>>>> 575a0fee

      isEqual = Check_Equal(data.begin(),
                            data.end(),
                            compare_data.begin());

      CHECK(isEqual);
      CHECK(result.second);
      CHECK(*result.first == DataNDC::value_type(2, N2));

<<<<<<< HEAD
      result = data.insert(ETL_MAKE_PAIR(1, N1));
      compare_data.insert(ETL_MAKE_PAIR(1, N1));
=======
      result = data.insert(ETL_OR_STD::make_pair(1, N1));
      compare_data.insert(ETL_OR_STD::make_pair(1, N1));
>>>>>>> 575a0fee

      isEqual = Check_Equal(data.begin(),
                            data.end(),
                            compare_data.begin());

      CHECK(isEqual);
      CHECK(result.second);
      CHECK(*result.first == DataNDC::value_type(1, N1));

      CHECK(std::is_sorted(data.begin(), data.end()));
    }

    //*************************************************************************
    TEST_FIXTURE(SetupFixture, test_insert_value_changed)
    {
      Compare_DataNDC compare_data;
      DataNDC data;

<<<<<<< HEAD
      ETL_PAIR<DataNDC::iterator, bool> result1;
      ETL_PAIR<Compare_DataNDC::iterator, bool> result2;

      result1 = data.insert(DataNDC::value_type(0, N0));
      result2 = compare_data.insert(ETL_MAKE_PAIR(0, N0));
=======
      ETL_OR_STD::pair<DataNDC::iterator, bool> result1;
      ETL_OR_STD::pair<Compare_DataNDC::iterator, bool> result2;

      result1 = data.insert(DataNDC::value_type(0, N0));
      result2 = compare_data.insert(ETL_OR_STD::make_pair(0, N0));
>>>>>>> 575a0fee

      bool isEqual = Check_Equal(data.begin(),
                                 data.end(),
                                 compare_data.begin());

      CHECK(isEqual);
      CHECK(result1.second);
      CHECK(*result1.first == DataNDC::value_type(0, N0));

<<<<<<< HEAD
      result1 = data.insert(ETL_MAKE_PAIR(0, N2));
      result2 = compare_data.insert(ETL_MAKE_PAIR(0, N2));
=======
      result1 = data.insert(ETL_OR_STD::make_pair(0, N2));
      result2 = compare_data.insert(ETL_OR_STD::make_pair(0, N2));
>>>>>>> 575a0fee

      isEqual = Check_Equal(data.begin(),
                            data.end(),
                            compare_data.begin());

      CHECK(isEqual);
      CHECK(!result1.second);
      CHECK(*result1.first != DataNDC::value_type(0, N2));
    }

    //*************************************************************************
    TEST_FIXTURE(SetupFixture, test_insert_value_multiple)
    {
      Compare_DataNDC compare_data;
      DataNDC data;

<<<<<<< HEAD
      ETL_PAIR<DataNDC::iterator, bool> dr;
      ETL_PAIR<Compare_DataNDC::iterator, bool> cr;

      dr = data.insert(ETL_MAKE_PAIR(0, N0));
      cr = compare_data.insert(ETL_MAKE_PAIR(0, N0));
      CHECK(dr.first->first == cr.first->first);
      CHECK(dr.second == cr.second);

      dr = data.insert(ETL_MAKE_PAIR(1, N1));
      cr = compare_data.insert(ETL_MAKE_PAIR(1, N1));
      CHECK(dr.first->first == cr.first->first);
      CHECK(dr.second == cr.second);

      dr = data.insert(ETL_MAKE_PAIR(2, N2));
      cr = compare_data.insert(ETL_MAKE_PAIR(2, N2));
=======
      ETL_OR_STD::pair<DataNDC::iterator, bool> dr;
      ETL_OR_STD::pair<Compare_DataNDC::iterator, bool> cr;

      dr = data.insert(ETL_OR_STD::make_pair(0, N0));
      cr = compare_data.insert(ETL_OR_STD::make_pair(0, N0));
      CHECK(dr.first->first == cr.first->first);
      CHECK(dr.second == cr.second);

      dr = data.insert(ETL_OR_STD::make_pair(1, N1));
      cr = compare_data.insert(ETL_OR_STD::make_pair(1, N1));
      CHECK(dr.first->first == cr.first->first);
      CHECK(dr.second == cr.second);

      dr = data.insert(ETL_OR_STD::make_pair(2, N2));
      cr = compare_data.insert(ETL_OR_STD::make_pair(2, N2));
>>>>>>> 575a0fee
      CHECK(dr.first->first == cr.first->first);
      CHECK(dr.second == cr.second);

      // Do it again.
<<<<<<< HEAD
      dr = data.insert(ETL_MAKE_PAIR(0, N0));
      cr = compare_data.insert(ETL_MAKE_PAIR(0, N0));
      CHECK(dr.first->first == cr.first->first);
      CHECK(dr.second == cr.second);

      dr = data.insert(ETL_MAKE_PAIR(1, N1));
      cr = compare_data.insert(ETL_MAKE_PAIR(1, N1));
      CHECK(dr.first->first == cr.first->first);
      CHECK(dr.second == cr.second);

      dr = data.insert(ETL_MAKE_PAIR(2, N2));
      cr = compare_data.insert(ETL_MAKE_PAIR(2, N2));
=======
      dr = data.insert(ETL_OR_STD::make_pair(0, N0));
      cr = compare_data.insert(ETL_OR_STD::make_pair(0, N0));
      CHECK(dr.first->first == cr.first->first);
      CHECK(dr.second == cr.second);

      dr = data.insert(ETL_OR_STD::make_pair(1, N1));
      cr = compare_data.insert(ETL_OR_STD::make_pair(1, N1));
      CHECK(dr.first->first == cr.first->first);
      CHECK(dr.second == cr.second);

      dr = data.insert(ETL_OR_STD::make_pair(2, N2));
      cr = compare_data.insert(ETL_OR_STD::make_pair(2, N2));
>>>>>>> 575a0fee
      CHECK(dr.first->first == cr.first->first);
      CHECK(dr.second == cr.second);

      CHECK_EQUAL(compare_data.size(), data.size());

      bool isEqual = Check_Equal(data.begin(),
                                 data.end(),
                                 compare_data.begin());

      CHECK(isEqual);
    }

    //*************************************************************************
    TEST_FIXTURE(SetupFixture, test_insert_value_excess)
    {
      DataNDC data(initial_data.begin(), initial_data.end());

<<<<<<< HEAD
      CHECK_THROW(data.insert(ETL_MAKE_PAIR(10, N10)), etl::flat_map_full);
=======
      CHECK_THROW(data.insert(ETL_OR_STD::make_pair(10, N10)), etl::flat_map_full);
>>>>>>> 575a0fee
    }

    //*************************************************************************
    TEST_FIXTURE(SetupFixture, test_insert_range)
    {
      Compare_DataNDC compare_data;
      DataNDC data;

      data.insert(initial_data.begin(), initial_data.end());
      compare_data.insert(initial_data.begin(), initial_data.end());

      bool isEqual = Check_Equal(data.begin(),
                                 data.end(),
                                 compare_data.begin());

      CHECK(isEqual);
    }

    //*************************************************************************
    TEST_FIXTURE(SetupFixture, test_insert_range_excess)
    {
      DataNDC data;

      CHECK_THROW(data.insert(excess_data.begin(), excess_data.end()), etl::flat_map_full);
    }

    //*************************************************************************
    TEST_FIXTURE(SetupFixture, test_emplace_value1)
    {
      Compare1 compare;
      Data1    data;

<<<<<<< HEAD
      ETL_PAIR<Data1::iterator, bool> result;
=======
      ETL_OR_STD::pair<Data1::iterator, bool> result;
>>>>>>> 575a0fee

      result = data.emplace(0, "0");
      compare.emplace(0, D1("0"));

      bool isEqual = Check_Equal(data.begin(),
                                 data.end(),
                                 compare.begin());

      CHECK(isEqual);
      CHECK(result.second);
      CHECK(*result.first == Element1(0, D1("0")));

<<<<<<< HEAD
      result = data.emplace(ETL_MAKE_PAIR(2, D1("2")));
      compare.emplace(ETL_MAKE_PAIR(2, D1("2")));
=======
      result = data.emplace(ETL_OR_STD::make_pair(2, D1("2")));
      compare.emplace(ETL_OR_STD::make_pair(2, D1("2")));
>>>>>>> 575a0fee

      isEqual = Check_Equal(data.begin(),
                            data.end(),
                            compare.begin());

      CHECK(isEqual);
      CHECK(result.second);
      CHECK(*result.first == Element1(2, D1("2")));

      result = data.emplace(1, "1");
      compare.emplace(1, D1("1"));

      isEqual = Check_Equal(data.begin(),
                            data.end(),
                            compare.begin());

      CHECK(isEqual);
      CHECK(result.second);
      CHECK(*result.first == Element1(1, D1("1")));

      result = data.emplace(1, D1("1"));
      CHECK(!result.second);
    }

    //*************************************************************************
    TEST_FIXTURE(SetupFixture, test_emplace_value2)
    {
      Compare2 compare;
      Data2    data;

<<<<<<< HEAD
      ETL_PAIR<Data2::iterator, bool> result;
=======
      ETL_OR_STD::pair<Data2::iterator, bool> result;
>>>>>>> 575a0fee

      result = data.emplace(0, "0", "1");
      compare.emplace(0, D2("0", "1"));

      bool isEqual = Check_Equal(data.begin(),
                                 data.end(),
                                 compare.begin());

      CHECK(isEqual);
      CHECK(result.second);
      CHECK(*result.first == Element2(0, D2("0", "1")));

<<<<<<< HEAD
      result = data.emplace(ETL_MAKE_PAIR(2, D2("2", "3")));
      compare.emplace(ETL_MAKE_PAIR(2, D2("2", "3")));
=======
      result = data.emplace(ETL_OR_STD::make_pair(2, D2("2", "3")));
      compare.emplace(ETL_OR_STD::make_pair(2, D2("2", "3")));
>>>>>>> 575a0fee

      isEqual = Check_Equal(data.begin(),
                            data.end(),
                            compare.begin());

      CHECK(isEqual);
      CHECK(result.second);
      CHECK(*result.first == Element2(2, D2("2", "3")));

      result = data.emplace(1, D2("1", "2"));
      compare.emplace(1, D2("1", "2"));

      isEqual = Check_Equal(data.begin(),
                            data.end(),
                            compare.begin());

      CHECK(isEqual);
      CHECK(result.second);
      CHECK(*result.first == Element2(1, D2("1", "2")));

      result = data.emplace(1, D2("1", "2"));
      CHECK(!result.second);
    }

    //*************************************************************************
    TEST_FIXTURE(SetupFixture, test_emplace_value3)
    {
      Compare3 compare;
      Data3    data;

<<<<<<< HEAD
      ETL_PAIR<Data3::iterator, bool> result;
=======
      ETL_OR_STD::pair<Data3::iterator, bool> result;
>>>>>>> 575a0fee

      result = data.emplace(0, "0", "1", "2");
      compare.emplace(0, D3("0", "1", "2"));

      bool isEqual = Check_Equal(data.begin(),
                                 data.end(),
                                 compare.begin());

      CHECK(isEqual);
      CHECK(result.second);
      CHECK(*result.first == Element3(0, D3("0", "1", "2")));

<<<<<<< HEAD
      result = data.emplace(ETL_MAKE_PAIR(2, D3("2", "3", "4")));
      compare.emplace(ETL_MAKE_PAIR(2, D3("2", "3", "4")));
=======
      result = data.emplace(ETL_OR_STD::make_pair(2, D3("2", "3", "4")));
      compare.emplace(ETL_OR_STD::make_pair(2, D3("2", "3", "4")));
>>>>>>> 575a0fee

      isEqual = Check_Equal(data.begin(),
        data.end(),
        compare.begin());

      CHECK(isEqual);
      CHECK(result.second);
      CHECK(*result.first == Element3(2, D3("2", "3", "4")));

      result = data.emplace(1, D3("1", "2", "3"));
      compare.emplace(1, D3("1", "2", "3"));

      isEqual = Check_Equal(data.begin(),
        data.end(),
        compare.begin());

      CHECK(isEqual);
      CHECK(result.second);
      CHECK(*result.first == Element3(1, D3("1", "2", "3")));

      result = data.emplace(1, D3("1", "2", "3"));
      CHECK(!result.second);
    }

    //*************************************************************************
    TEST_FIXTURE(SetupFixture, test_emplace_value4)
    {
      Compare4 compare;
      Data4    data;

<<<<<<< HEAD
      ETL_PAIR<Data4::iterator, bool> result;
=======
      ETL_OR_STD::pair<Data4::iterator, bool> result;
>>>>>>> 575a0fee

      result = data.emplace(0, "0", "1", "2", "3");
      compare.emplace(0, D4("0", "1", "2", "3"));

      bool isEqual = Check_Equal(data.begin(),
                                 data.end(),
                                 compare.begin());

      CHECK(isEqual);
      CHECK(result.second);
      CHECK(*result.first == Element4(0, D4("0", "1", "2", "3")));

<<<<<<< HEAD
      result = data.emplace(ETL_MAKE_PAIR(2, D4("2", "3", "4", "5")));
      compare.emplace(ETL_MAKE_PAIR(2, D4("2", "3", "4", "5")));
=======
      result = data.emplace(ETL_OR_STD::make_pair(2, D4("2", "3", "4", "5")));
      compare.emplace(ETL_OR_STD::make_pair(2, D4("2", "3", "4", "5")));
>>>>>>> 575a0fee

      isEqual = Check_Equal(data.begin(),
                            data.end(),
                            compare.begin());

      CHECK(isEqual);
      CHECK(result.second);
      CHECK(*result.first == Element4(2, D4("2", "3", "4", "5")));

      result = data.emplace(1, D4("1", "2", "3", "4"));
      compare.emplace(1, D4("1", "2", "3", "4"));

      isEqual = Check_Equal(data.begin(),
                            data.end(),
                            compare.begin());

      CHECK(isEqual);
      CHECK(result.second);
      CHECK(*result.first == Element4(1, D4("1", "2", "3", "4")));

      result = data.emplace(1, D4("1", "2", "3", "4"));
      CHECK(!result.second);
    }

    //*************************************************************************
    TEST_FIXTURE(SetupFixture, test_erase_key)
    {
      Compare_DataNDC compare_data(initial_data.begin(), initial_data.end());
      DataNDC data(initial_data.begin(), initial_data.end());

      size_t count_compare = compare_data.erase(5);
      size_t count         = data.erase(5);

      CHECK_EQUAL(count_compare, count);

      bool isEqual = Check_Equal(data.begin(),
                                 data.end(),
                                 compare_data.begin());

      CHECK(isEqual);
    }

    //*************************************************************************
    TEST_FIXTURE(SetupFixture, test_erase_single)
    {
      Compare_DataNDC compare_data(initial_data.begin(), initial_data.end());
      DataNDC data(initial_data.begin(), initial_data.end());

      Compare_DataNDC::iterator i_compare = compare_data.begin();
      DataNDC::iterator i_data            = data.begin();

      std::advance(i_compare, 2);
      std::advance(i_data,    2);

      compare_data.erase(i_compare);
      data.erase(i_data);

      bool isEqual = Check_Equal(data.begin(),
                                 data.end(),
                                 compare_data.begin());

      CHECK(isEqual);
    }

    //*************************************************************************
    TEST_FIXTURE(SetupFixture, test_erase_range)
    {
      Compare_DataNDC compare_data(initial_data.begin(), initial_data.end());
      DataNDC data(initial_data.begin(), initial_data.end());

      Compare_DataNDC::iterator i_compare = compare_data.begin();
      DataNDC::iterator i_data            = data.begin();

      Compare_DataNDC::iterator i_compare_end = compare_data.begin();
      DataNDC::iterator i_data_end            = data.begin();

      std::advance(i_compare, 2);
      std::advance(i_data,    2);

      std::advance(i_compare_end, 4);
      std::advance(i_data_end,    4);

      compare_data.erase(i_compare, i_compare_end);
      data.erase(i_data, i_data_end);

      bool isEqual = Check_Equal(data.begin(),
                                 data.end(),
                                 compare_data.begin());

      CHECK(isEqual);
    }

    //*************************************************************************
    TEST_FIXTURE(SetupFixture, test_clear)
    {
      Compare_DataNDC compare_data(initial_data.begin(), initial_data.end());

      DataNDC data(compare_data.begin(), compare_data.end());
      data.clear();
      CHECK_EQUAL(data.size(), size_t(0));

      // Do it again to check that clear() didn't screw up the internals.
      data.assign(compare_data.begin(), compare_data.end());
      CHECK_EQUAL(data.size(), compare_data.size());
      data.clear();
      CHECK_EQUAL(data.size(), size_t(0));
    }

    //*************************************************************************
    TEST_FIXTURE(SetupFixture, test_clear_pod)
    {
      DataInt data(int_data.begin(), int_data.end());
      data.clear();
      CHECK_EQUAL(data.size(), size_t(0));

      // Do it again to check that clear() didn't screw up the internals.
      data.assign(int_data.begin(), int_data.end());
      CHECK_EQUAL(data.size(), int_data.size());
      data.clear();
      CHECK_EQUAL(data.size(), size_t(0));
    }

    //*************************************************************************
    TEST_FIXTURE(SetupFixture, test_iterator)
    {
      Compare_DataNDC compare_data(initial_data.begin(), initial_data.end());

      DataNDC data(compare_data.begin(), compare_data.end());

      bool isEqual = Check_Equal(data.begin(),
                                 data.end(),
                                 compare_data.begin());

      CHECK(isEqual);
    }

    //*************************************************************************
    TEST_FIXTURE(SetupFixture, test_const_iterator)
    {
      Compare_DataNDC compare_data(initial_data.begin(), initial_data.end());

      DataNDC data(compare_data.begin(), compare_data.end());

      bool isEqual = Check_Equal(data.cbegin(),
                                 data.cend(),
                                 compare_data.cbegin());

      CHECK(isEqual);
    }

    //*************************************************************************
    TEST_FIXTURE(SetupFixture, test_reverse_iterator)
    {
      Compare_DataNDC compare_data(initial_data.begin(), initial_data.end());

      DataNDC data(compare_data.begin(), compare_data.end());

      bool isEqual = Check_Equal(data.rbegin(),
                                 data.rend(),
                                 compare_data.rbegin());

      CHECK(isEqual);
    }

    //*************************************************************************
    TEST_FIXTURE(SetupFixture, test_const_reverse_iterator)
    {
      Compare_DataNDC compare_data(initial_data.begin(), initial_data.end());

      DataNDC data(compare_data.begin(), compare_data.end());

      bool isEqual = Check_Equal(data.crbegin(),
                                 data.crend(),
                                 compare_data.crbegin());

      CHECK(isEqual);
    }

    //*************************************************************************
    TEST_FIXTURE(SetupFixture, test_find)
    {
      DataNDC data(initial_data.begin(), initial_data.end());

      DataNDC::iterator it = data.find(3);
      CHECK_EQUAL(N3, it->second);
    }

    //*************************************************************************
    TEST_FIXTURE(SetupFixture, test_find_not_present)
    {
      DataNDC data(initial_data.begin(), initial_data.end());

      DataNDC::iterator it = data.find(-1);
      CHECK_EQUAL(data.end(), it);

      it = data.find(10);
      CHECK_EQUAL(data.end(), it);
    }

    //*************************************************************************
    TEST_FIXTURE(SetupFixture, test_find_const)
    {
      const DataNDC data(initial_data.begin(), initial_data.end());

      DataNDC::const_iterator it = data.find(3);
      CHECK_EQUAL(N3, it->second);
    }

    //*************************************************************************
    TEST_FIXTURE(SetupFixture, test_find_const_not_present)
    {
      const DataNDC data(initial_data.begin(), initial_data.end());

      DataNDC::const_iterator it = data.find(-1);
      CHECK_EQUAL(data.end(), it);

      it = data.find(10);
      CHECK_EQUAL(data.end(), it);
    }

    //*************************************************************************
    TEST_FIXTURE(SetupFixture, test_lower_bound)
    {
      Compare_DataNDC compare_data(initial_data.begin(), initial_data.end());
      DataNDC data(initial_data.begin(), initial_data.end());

      Compare_DataNDC::iterator i_compare = compare_data.lower_bound(5);
      DataNDC::iterator         i_data    = data.lower_bound(5);

      CHECK_EQUAL(std::distance(compare_data.begin(), i_compare), std::distance(data.begin(), i_data));
    }

    //*************************************************************************
    TEST_FIXTURE(SetupFixture, test_upper_bound)
    {
      Compare_DataNDC compare_data(initial_data.begin(), initial_data.end());
      DataNDC data(initial_data.begin(), initial_data.end());

      Compare_DataNDC::iterator i_compare = compare_data.upper_bound(5);
      DataNDC::iterator         i_data    = data.upper_bound(5);

      CHECK_EQUAL(std::distance(compare_data.begin(), i_compare), std::distance(data.begin(), i_data));
    }

    //*************************************************************************
    TEST_FIXTURE(SetupFixture, test_equal_range)
    {
      Compare_DataNDC compare_data(initial_data.begin(), initial_data.end());
      DataNDC data(initial_data.begin(), initial_data.end());

<<<<<<< HEAD
      ETL_PAIR<Compare_DataNDC::iterator, Compare_DataNDC::iterator> i_compare = compare_data.equal_range(5);
      ETL_PAIR<DataNDC::iterator, DataNDC::iterator> i_data = data.equal_range(5);
=======
      ETL_OR_STD::pair<Compare_DataNDC::iterator, Compare_DataNDC::iterator> i_compare = compare_data.equal_range(5);
      ETL_OR_STD::pair<DataNDC::iterator, DataNDC::iterator> i_data = data.equal_range(5);
>>>>>>> 575a0fee

      CHECK_EQUAL(std::distance(compare_data.begin(), i_compare.first),  std::distance(data.begin(), i_data.first));
      CHECK_EQUAL(std::distance(compare_data.begin(), i_compare.second), std::distance(data.begin(), i_data.second));
    }

    //*************************************************************************
    TEST_FIXTURE(SetupFixture, test_equal_range_not_present)
    {
      Compare_DataNDC compare_data(initial_data.begin(), initial_data.end());
      DataNDC data(initial_data.begin(), initial_data.end());

<<<<<<< HEAD
      ETL_PAIR<Compare_DataNDC::iterator, Compare_DataNDC::iterator> i_compare;

      ETL_PAIR<DataNDC::iterator, DataNDC::iterator> i_data;
=======
      ETL_OR_STD::pair<Compare_DataNDC::iterator, Compare_DataNDC::iterator> i_compare;

      ETL_OR_STD::pair<DataNDC::iterator, DataNDC::iterator> i_data;
>>>>>>> 575a0fee

      i_data = data.equal_range(-1);
      CHECK_EQUAL(data.begin(), i_data.first);
      CHECK_EQUAL(data.begin(), i_data.second);

      i_data = data.equal_range(99);
      CHECK_EQUAL(data.end(), i_data.first);
      CHECK_EQUAL(data.end(), i_data.second);
    }

    //*************************************************************************
    TEST_FIXTURE(SetupFixture, test_equal)
    {
      const DataNDC initial1(initial_data.begin(), initial_data.end());
      const DataNDC initial2(initial_data.begin(), initial_data.end());

      CHECK(initial1 == initial2);

      const DataNDC different(different_data.begin(), different_data.end());

      CHECK(!(initial1 == different));
    }

    //*************************************************************************
    TEST_FIXTURE(SetupFixture, test_not_equal)
    {
      const DataNDC initial1(initial_data.begin(), initial_data.end());
      const DataNDC initial2(initial_data.begin(), initial_data.end());

      CHECK(!(initial1 != initial2));

      const DataNDC different(different_data.begin(), different_data.end());

      CHECK(initial1 != different);
    }
  };
}<|MERGE_RESOLUTION|>--- conflicted
+++ resolved
@@ -50,17 +50,10 @@
   typedef TestDataNDC<std::string> NDC;
   typedef TestDataM<std::string>   MC;
 
-<<<<<<< HEAD
-  typedef ETL_PAIR<int, DC>  ElementDC;
-  typedef ETL_PAIR<int, NDC> ElementNDC;
-
-  typedef ETL_PAIR<int, int>  ElementInt;
-=======
   typedef ETL_OR_STD::pair<int, DC>  ElementDC;
   typedef ETL_OR_STD::pair<int, NDC> ElementNDC;
 
   typedef ETL_OR_STD::pair<int, int>  ElementInt;
->>>>>>> 575a0fee
 
   typedef etl::flat_map<int, DC, SIZE>  DataDC;
   typedef etl::flat_map<int, NDC, SIZE> DataNDC;
@@ -167,17 +160,10 @@
     return !(lhs == rhs);
   }
 
-<<<<<<< HEAD
-  typedef ETL_PAIR<const int, D1> Element1;
-  typedef ETL_PAIR<const int, D2> Element2;
-  typedef ETL_PAIR<const int, D3> Element3;
-  typedef ETL_PAIR<const int, D4> Element4;
-=======
   typedef ETL_OR_STD::pair<const int, D1> Element1;
   typedef ETL_OR_STD::pair<const int, D2> Element2;
   typedef ETL_OR_STD::pair<const int, D3> Element3;
   typedef ETL_OR_STD::pair<const int, D4> Element4;
->>>>>>> 575a0fee
 
   typedef etl::flat_map<int, D1, SIZE> Data1;
   typedef etl::flat_map<int, D2, SIZE> Data2;
@@ -354,11 +340,7 @@
       CHECK(!data.empty());
     }
 
-<<<<<<< HEAD
-#if !defined(ETL_NO_STL)
-=======
 #if ETL_USING_STL
->>>>>>> 575a0fee
     //*************************************************************************
     TEST_FIXTURE(SetupFixture, test_constructor_initializer_list)
     {
@@ -375,8 +357,6 @@
       CHECK(isEqual);
     }
 #endif
-<<<<<<< HEAD
-=======
 
     //*************************************************************************
     TEST(test_move_constructor)
@@ -411,7 +391,6 @@
       CHECK_EQUAL("3", (*itr++).second.value);
       CHECK_EQUAL("4", (*itr++).second.value);
     }
->>>>>>> 575a0fee
 
     //*************************************************************************
     TEST_FIXTURE(SetupFixture, test_assignment)
@@ -651,17 +630,10 @@
       Compare_DataNDC compare_data;
       DataNDC data;
 
-<<<<<<< HEAD
-      ETL_PAIR<DataNDC::iterator, bool> result;
-
-      result = data.insert(ETL_MAKE_PAIR(0, N0));
-      compare_data.insert(ETL_MAKE_PAIR(0, N0));
-=======
       ETL_OR_STD::pair<DataNDC::iterator, bool> result;
 
       result = data.insert(ETL_OR_STD::make_pair(0, N0));
       compare_data.insert(ETL_OR_STD::make_pair(0, N0));
->>>>>>> 575a0fee
 
       bool isEqual = Check_Equal(data.begin(),
                                  data.end(),
@@ -671,13 +643,8 @@
       CHECK(result.second);
       CHECK(*result.first == DataNDC::value_type(0, N0));
 
-<<<<<<< HEAD
-      result = data.insert(ETL_MAKE_PAIR(2, N2));
-      compare_data.insert(ETL_MAKE_PAIR(2, N2));
-=======
       result = data.insert(ETL_OR_STD::make_pair(2, N2));
       compare_data.insert(ETL_OR_STD::make_pair(2, N2));
->>>>>>> 575a0fee
 
       isEqual = Check_Equal(data.begin(),
                             data.end(),
@@ -687,13 +654,8 @@
       CHECK(result.second);
       CHECK(*result.first == DataNDC::value_type(2, N2));
 
-<<<<<<< HEAD
-      result = data.insert(ETL_MAKE_PAIR(1, N1));
-      compare_data.insert(ETL_MAKE_PAIR(1, N1));
-=======
       result = data.insert(ETL_OR_STD::make_pair(1, N1));
       compare_data.insert(ETL_OR_STD::make_pair(1, N1));
->>>>>>> 575a0fee
 
       isEqual = Check_Equal(data.begin(),
                             data.end(),
@@ -712,19 +674,11 @@
       Compare_DataNDC compare_data;
       DataNDC data;
 
-<<<<<<< HEAD
-      ETL_PAIR<DataNDC::iterator, bool> result1;
-      ETL_PAIR<Compare_DataNDC::iterator, bool> result2;
-
-      result1 = data.insert(DataNDC::value_type(0, N0));
-      result2 = compare_data.insert(ETL_MAKE_PAIR(0, N0));
-=======
       ETL_OR_STD::pair<DataNDC::iterator, bool> result1;
       ETL_OR_STD::pair<Compare_DataNDC::iterator, bool> result2;
 
       result1 = data.insert(DataNDC::value_type(0, N0));
       result2 = compare_data.insert(ETL_OR_STD::make_pair(0, N0));
->>>>>>> 575a0fee
 
       bool isEqual = Check_Equal(data.begin(),
                                  data.end(),
@@ -734,13 +688,8 @@
       CHECK(result1.second);
       CHECK(*result1.first == DataNDC::value_type(0, N0));
 
-<<<<<<< HEAD
-      result1 = data.insert(ETL_MAKE_PAIR(0, N2));
-      result2 = compare_data.insert(ETL_MAKE_PAIR(0, N2));
-=======
       result1 = data.insert(ETL_OR_STD::make_pair(0, N2));
       result2 = compare_data.insert(ETL_OR_STD::make_pair(0, N2));
->>>>>>> 575a0fee
 
       isEqual = Check_Equal(data.begin(),
                             data.end(),
@@ -757,23 +706,6 @@
       Compare_DataNDC compare_data;
       DataNDC data;
 
-<<<<<<< HEAD
-      ETL_PAIR<DataNDC::iterator, bool> dr;
-      ETL_PAIR<Compare_DataNDC::iterator, bool> cr;
-
-      dr = data.insert(ETL_MAKE_PAIR(0, N0));
-      cr = compare_data.insert(ETL_MAKE_PAIR(0, N0));
-      CHECK(dr.first->first == cr.first->first);
-      CHECK(dr.second == cr.second);
-
-      dr = data.insert(ETL_MAKE_PAIR(1, N1));
-      cr = compare_data.insert(ETL_MAKE_PAIR(1, N1));
-      CHECK(dr.first->first == cr.first->first);
-      CHECK(dr.second == cr.second);
-
-      dr = data.insert(ETL_MAKE_PAIR(2, N2));
-      cr = compare_data.insert(ETL_MAKE_PAIR(2, N2));
-=======
       ETL_OR_STD::pair<DataNDC::iterator, bool> dr;
       ETL_OR_STD::pair<Compare_DataNDC::iterator, bool> cr;
 
@@ -789,25 +721,10 @@
 
       dr = data.insert(ETL_OR_STD::make_pair(2, N2));
       cr = compare_data.insert(ETL_OR_STD::make_pair(2, N2));
->>>>>>> 575a0fee
       CHECK(dr.first->first == cr.first->first);
       CHECK(dr.second == cr.second);
 
       // Do it again.
-<<<<<<< HEAD
-      dr = data.insert(ETL_MAKE_PAIR(0, N0));
-      cr = compare_data.insert(ETL_MAKE_PAIR(0, N0));
-      CHECK(dr.first->first == cr.first->first);
-      CHECK(dr.second == cr.second);
-
-      dr = data.insert(ETL_MAKE_PAIR(1, N1));
-      cr = compare_data.insert(ETL_MAKE_PAIR(1, N1));
-      CHECK(dr.first->first == cr.first->first);
-      CHECK(dr.second == cr.second);
-
-      dr = data.insert(ETL_MAKE_PAIR(2, N2));
-      cr = compare_data.insert(ETL_MAKE_PAIR(2, N2));
-=======
       dr = data.insert(ETL_OR_STD::make_pair(0, N0));
       cr = compare_data.insert(ETL_OR_STD::make_pair(0, N0));
       CHECK(dr.first->first == cr.first->first);
@@ -820,7 +737,6 @@
 
       dr = data.insert(ETL_OR_STD::make_pair(2, N2));
       cr = compare_data.insert(ETL_OR_STD::make_pair(2, N2));
->>>>>>> 575a0fee
       CHECK(dr.first->first == cr.first->first);
       CHECK(dr.second == cr.second);
 
@@ -838,11 +754,7 @@
     {
       DataNDC data(initial_data.begin(), initial_data.end());
 
-<<<<<<< HEAD
-      CHECK_THROW(data.insert(ETL_MAKE_PAIR(10, N10)), etl::flat_map_full);
-=======
       CHECK_THROW(data.insert(ETL_OR_STD::make_pair(10, N10)), etl::flat_map_full);
->>>>>>> 575a0fee
     }
 
     //*************************************************************************
@@ -875,11 +787,7 @@
       Compare1 compare;
       Data1    data;
 
-<<<<<<< HEAD
-      ETL_PAIR<Data1::iterator, bool> result;
-=======
       ETL_OR_STD::pair<Data1::iterator, bool> result;
->>>>>>> 575a0fee
 
       result = data.emplace(0, "0");
       compare.emplace(0, D1("0"));
@@ -892,13 +800,8 @@
       CHECK(result.second);
       CHECK(*result.first == Element1(0, D1("0")));
 
-<<<<<<< HEAD
-      result = data.emplace(ETL_MAKE_PAIR(2, D1("2")));
-      compare.emplace(ETL_MAKE_PAIR(2, D1("2")));
-=======
       result = data.emplace(ETL_OR_STD::make_pair(2, D1("2")));
       compare.emplace(ETL_OR_STD::make_pair(2, D1("2")));
->>>>>>> 575a0fee
 
       isEqual = Check_Equal(data.begin(),
                             data.end(),
@@ -929,11 +832,7 @@
       Compare2 compare;
       Data2    data;
 
-<<<<<<< HEAD
-      ETL_PAIR<Data2::iterator, bool> result;
-=======
       ETL_OR_STD::pair<Data2::iterator, bool> result;
->>>>>>> 575a0fee
 
       result = data.emplace(0, "0", "1");
       compare.emplace(0, D2("0", "1"));
@@ -946,13 +845,8 @@
       CHECK(result.second);
       CHECK(*result.first == Element2(0, D2("0", "1")));
 
-<<<<<<< HEAD
-      result = data.emplace(ETL_MAKE_PAIR(2, D2("2", "3")));
-      compare.emplace(ETL_MAKE_PAIR(2, D2("2", "3")));
-=======
       result = data.emplace(ETL_OR_STD::make_pair(2, D2("2", "3")));
       compare.emplace(ETL_OR_STD::make_pair(2, D2("2", "3")));
->>>>>>> 575a0fee
 
       isEqual = Check_Equal(data.begin(),
                             data.end(),
@@ -983,11 +877,7 @@
       Compare3 compare;
       Data3    data;
 
-<<<<<<< HEAD
-      ETL_PAIR<Data3::iterator, bool> result;
-=======
       ETL_OR_STD::pair<Data3::iterator, bool> result;
->>>>>>> 575a0fee
 
       result = data.emplace(0, "0", "1", "2");
       compare.emplace(0, D3("0", "1", "2"));
@@ -1000,13 +890,8 @@
       CHECK(result.second);
       CHECK(*result.first == Element3(0, D3("0", "1", "2")));
 
-<<<<<<< HEAD
-      result = data.emplace(ETL_MAKE_PAIR(2, D3("2", "3", "4")));
-      compare.emplace(ETL_MAKE_PAIR(2, D3("2", "3", "4")));
-=======
       result = data.emplace(ETL_OR_STD::make_pair(2, D3("2", "3", "4")));
       compare.emplace(ETL_OR_STD::make_pair(2, D3("2", "3", "4")));
->>>>>>> 575a0fee
 
       isEqual = Check_Equal(data.begin(),
         data.end(),
@@ -1037,11 +922,7 @@
       Compare4 compare;
       Data4    data;
 
-<<<<<<< HEAD
-      ETL_PAIR<Data4::iterator, bool> result;
-=======
       ETL_OR_STD::pair<Data4::iterator, bool> result;
->>>>>>> 575a0fee
 
       result = data.emplace(0, "0", "1", "2", "3");
       compare.emplace(0, D4("0", "1", "2", "3"));
@@ -1054,13 +935,8 @@
       CHECK(result.second);
       CHECK(*result.first == Element4(0, D4("0", "1", "2", "3")));
 
-<<<<<<< HEAD
-      result = data.emplace(ETL_MAKE_PAIR(2, D4("2", "3", "4", "5")));
-      compare.emplace(ETL_MAKE_PAIR(2, D4("2", "3", "4", "5")));
-=======
       result = data.emplace(ETL_OR_STD::make_pair(2, D4("2", "3", "4", "5")));
       compare.emplace(ETL_OR_STD::make_pair(2, D4("2", "3", "4", "5")));
->>>>>>> 575a0fee
 
       isEqual = Check_Equal(data.begin(),
                             data.end(),
@@ -1311,13 +1187,8 @@
       Compare_DataNDC compare_data(initial_data.begin(), initial_data.end());
       DataNDC data(initial_data.begin(), initial_data.end());
 
-<<<<<<< HEAD
-      ETL_PAIR<Compare_DataNDC::iterator, Compare_DataNDC::iterator> i_compare = compare_data.equal_range(5);
-      ETL_PAIR<DataNDC::iterator, DataNDC::iterator> i_data = data.equal_range(5);
-=======
       ETL_OR_STD::pair<Compare_DataNDC::iterator, Compare_DataNDC::iterator> i_compare = compare_data.equal_range(5);
       ETL_OR_STD::pair<DataNDC::iterator, DataNDC::iterator> i_data = data.equal_range(5);
->>>>>>> 575a0fee
 
       CHECK_EQUAL(std::distance(compare_data.begin(), i_compare.first),  std::distance(data.begin(), i_data.first));
       CHECK_EQUAL(std::distance(compare_data.begin(), i_compare.second), std::distance(data.begin(), i_data.second));
@@ -1329,15 +1200,9 @@
       Compare_DataNDC compare_data(initial_data.begin(), initial_data.end());
       DataNDC data(initial_data.begin(), initial_data.end());
 
-<<<<<<< HEAD
-      ETL_PAIR<Compare_DataNDC::iterator, Compare_DataNDC::iterator> i_compare;
-
-      ETL_PAIR<DataNDC::iterator, DataNDC::iterator> i_data;
-=======
       ETL_OR_STD::pair<Compare_DataNDC::iterator, Compare_DataNDC::iterator> i_compare;
 
       ETL_OR_STD::pair<DataNDC::iterator, DataNDC::iterator> i_data;
->>>>>>> 575a0fee
 
       i_data = data.equal_range(-1);
       CHECK_EQUAL(data.begin(), i_data.first);
