﻿
Microsoft Visual Studio Solution File, Format Version 12.00
# Visual Studio 15
VisualStudioVersion = 15.0.26403.3
MinimumVisualStudioVersion = 10.0.40219.1
Project("{8BC9CEB8-8B4A-11D0-8D11-00A0C91BC942}") = "etl", "etl.vcxproj", "{C21DF78C-D8E0-46AB-9D6F-D38A3C1CB0FB}"
EndProject
Global
	GlobalSection(SolutionConfigurationPlatforms) = preSolution
<<<<<<< HEAD
		Debug 64|Win32 = Debug 64|Win32
		Debug 64|x64 = Debug 64|x64
		Debug LLVM No STL|Win32 = Debug LLVM No STL|Win32
		Debug LLVM No STL|x64 = Debug LLVM No STL|x64
		Debug LLVM|Win32 = Debug LLVM|Win32
		Debug LLVM|x64 = Debug LLVM|x64
		Debug No STL|Win32 = Debug No STL|Win32
		Debug No STL|x64 = Debug No STL|x64
		Debug No Unit Tests|Win32 = Debug No Unit Tests|Win32
		Debug No Unit Tests|x64 = Debug No Unit Tests|x64
		Debug|Win32 = Debug|Win32
		Debug|x64 = Debug|x64
=======
		Debug LLVM - No STL|Win32 = Debug LLVM - No STL|Win32
		Debug LLVM - No STL|x64 = Debug LLVM - No STL|x64
		Debug LLVM|Win32 = Debug LLVM|Win32
		Debug LLVM|x64 = Debug LLVM|x64
		Debug MSVC - No STL - Force No Advanced|Win32 = Debug MSVC - No STL - Force No Advanced|Win32
		Debug MSVC - No STL - Force No Advanced|x64 = Debug MSVC - No STL - Force No Advanced|x64
		Debug MSVC - No STL|Win32 = Debug MSVC - No STL|Win32
		Debug MSVC - No STL|x64 = Debug MSVC - No STL|x64
		Debug MSVC - No Unit Tests|Win32 = Debug MSVC - No Unit Tests|Win32
		Debug MSVC - No Unit Tests|x64 = Debug MSVC - No Unit Tests|x64
		Debug MSVC - String Truncation Is Error|Win32 = Debug MSVC - String Truncation Is Error|Win32
		Debug MSVC - String Truncation Is Error|x64 = Debug MSVC - String Truncation Is Error|x64
		Debug MSVC 64|Win32 = Debug MSVC 64|Win32
		Debug MSVC 64|x64 = Debug MSVC 64|x64
		Debug MSVC No Checks|Win32 = Debug MSVC No Checks|Win32
		Debug MSVC No Checks|x64 = Debug MSVC No Checks|x64
		Debug MSVC|Win32 = Debug MSVC|Win32
		Debug MSVC|x64 = Debug MSVC|x64
>>>>>>> 575a0fee
		Release|Win32 = Release|Win32
		Release|x64 = Release|x64
	EndGlobalSection
	GlobalSection(ProjectConfigurationPlatforms) = postSolution
<<<<<<< HEAD
		{C21DF78C-D8E0-46AB-9D6F-D38A3C1CB0FB}.Debug 64|Win32.ActiveCfg = Debug No Unit Tests|Win32
		{C21DF78C-D8E0-46AB-9D6F-D38A3C1CB0FB}.Debug 64|Win32.Build.0 = Debug No Unit Tests|Win32
		{C21DF78C-D8E0-46AB-9D6F-D38A3C1CB0FB}.Debug 64|x64.ActiveCfg = Debug64|x64
		{C21DF78C-D8E0-46AB-9D6F-D38A3C1CB0FB}.Debug 64|x64.Build.0 = Debug64|x64
		{C21DF78C-D8E0-46AB-9D6F-D38A3C1CB0FB}.Debug LLVM No STL|Win32.ActiveCfg = DebugLLVMNoSTL|Win32
		{C21DF78C-D8E0-46AB-9D6F-D38A3C1CB0FB}.Debug LLVM No STL|Win32.Build.0 = DebugLLVMNoSTL|Win32
		{C21DF78C-D8E0-46AB-9D6F-D38A3C1CB0FB}.Debug LLVM No STL|x64.ActiveCfg = DebugLLVMNoSTL|x64
		{C21DF78C-D8E0-46AB-9D6F-D38A3C1CB0FB}.Debug LLVM No STL|x64.Build.0 = DebugLLVMNoSTL|x64
=======
		{C21DF78C-D8E0-46AB-9D6F-D38A3C1CB0FB}.Debug LLVM - No STL|Win32.ActiveCfg = DebugLLVMNoSTL|Win32
		{C21DF78C-D8E0-46AB-9D6F-D38A3C1CB0FB}.Debug LLVM - No STL|Win32.Build.0 = DebugLLVMNoSTL|Win32
		{C21DF78C-D8E0-46AB-9D6F-D38A3C1CB0FB}.Debug LLVM - No STL|x64.ActiveCfg = DebugLLVMNoSTL|x64
		{C21DF78C-D8E0-46AB-9D6F-D38A3C1CB0FB}.Debug LLVM - No STL|x64.Build.0 = DebugLLVMNoSTL|x64
>>>>>>> 575a0fee
		{C21DF78C-D8E0-46AB-9D6F-D38A3C1CB0FB}.Debug LLVM|Win32.ActiveCfg = Debug LLVM|Win32
		{C21DF78C-D8E0-46AB-9D6F-D38A3C1CB0FB}.Debug LLVM|Win32.Build.0 = Debug LLVM|Win32
		{C21DF78C-D8E0-46AB-9D6F-D38A3C1CB0FB}.Debug LLVM|x64.ActiveCfg = Debug LLVM|x64
		{C21DF78C-D8E0-46AB-9D6F-D38A3C1CB0FB}.Debug LLVM|x64.Build.0 = Debug LLVM|x64
<<<<<<< HEAD
		{C21DF78C-D8E0-46AB-9D6F-D38A3C1CB0FB}.Debug No STL|Win32.ActiveCfg = DebugNoSTL|Win32
		{C21DF78C-D8E0-46AB-9D6F-D38A3C1CB0FB}.Debug No STL|Win32.Build.0 = DebugNoSTL|Win32
		{C21DF78C-D8E0-46AB-9D6F-D38A3C1CB0FB}.Debug No STL|x64.ActiveCfg = DebugNoSTL|x64
		{C21DF78C-D8E0-46AB-9D6F-D38A3C1CB0FB}.Debug No STL|x64.Build.0 = DebugNoSTL|x64
		{C21DF78C-D8E0-46AB-9D6F-D38A3C1CB0FB}.Debug No Unit Tests|Win32.ActiveCfg = Debug No Unit Tests|Win32
		{C21DF78C-D8E0-46AB-9D6F-D38A3C1CB0FB}.Debug No Unit Tests|Win32.Build.0 = Debug No Unit Tests|Win32
		{C21DF78C-D8E0-46AB-9D6F-D38A3C1CB0FB}.Debug No Unit Tests|x64.ActiveCfg = Debug No Unit Tests|x64
		{C21DF78C-D8E0-46AB-9D6F-D38A3C1CB0FB}.Debug No Unit Tests|x64.Build.0 = Debug No Unit Tests|x64
		{C21DF78C-D8E0-46AB-9D6F-D38A3C1CB0FB}.Debug|Win32.ActiveCfg = Debug|Win32
		{C21DF78C-D8E0-46AB-9D6F-D38A3C1CB0FB}.Debug|Win32.Build.0 = Debug|Win32
		{C21DF78C-D8E0-46AB-9D6F-D38A3C1CB0FB}.Debug|x64.ActiveCfg = Debug|x64
		{C21DF78C-D8E0-46AB-9D6F-D38A3C1CB0FB}.Debug|x64.Build.0 = Debug|x64
=======
		{C21DF78C-D8E0-46AB-9D6F-D38A3C1CB0FB}.Debug MSVC - No STL - Force No Advanced|Win32.ActiveCfg = DebugNoSTLForceNoAdvanced|Win32
		{C21DF78C-D8E0-46AB-9D6F-D38A3C1CB0FB}.Debug MSVC - No STL - Force No Advanced|Win32.Build.0 = DebugNoSTLForceNoAdvanced|Win32
		{C21DF78C-D8E0-46AB-9D6F-D38A3C1CB0FB}.Debug MSVC - No STL - Force No Advanced|x64.ActiveCfg = DebugNoSTLForceNoAdvanced|x64
		{C21DF78C-D8E0-46AB-9D6F-D38A3C1CB0FB}.Debug MSVC - No STL - Force No Advanced|x64.Build.0 = DebugNoSTLForceNoAdvanced|x64
		{C21DF78C-D8E0-46AB-9D6F-D38A3C1CB0FB}.Debug MSVC - No STL|Win32.ActiveCfg = DebugNoSTL|Win32
		{C21DF78C-D8E0-46AB-9D6F-D38A3C1CB0FB}.Debug MSVC - No STL|Win32.Build.0 = DebugNoSTL|Win32
		{C21DF78C-D8E0-46AB-9D6F-D38A3C1CB0FB}.Debug MSVC - No STL|x64.ActiveCfg = DebugNoSTL|x64
		{C21DF78C-D8E0-46AB-9D6F-D38A3C1CB0FB}.Debug MSVC - No STL|x64.Build.0 = DebugNoSTL|x64
		{C21DF78C-D8E0-46AB-9D6F-D38A3C1CB0FB}.Debug MSVC - No Unit Tests|Win32.ActiveCfg = Debug No Unit Tests|Win32
		{C21DF78C-D8E0-46AB-9D6F-D38A3C1CB0FB}.Debug MSVC - No Unit Tests|Win32.Build.0 = Debug No Unit Tests|Win32
		{C21DF78C-D8E0-46AB-9D6F-D38A3C1CB0FB}.Debug MSVC - No Unit Tests|x64.ActiveCfg = Debug No Unit Tests|x64
		{C21DF78C-D8E0-46AB-9D6F-D38A3C1CB0FB}.Debug MSVC - No Unit Tests|x64.Build.0 = Debug No Unit Tests|x64
		{C21DF78C-D8E0-46AB-9D6F-D38A3C1CB0FB}.Debug MSVC - String Truncation Is Error|Win32.ActiveCfg = DebugStringTruncationIsError|Win32
		{C21DF78C-D8E0-46AB-9D6F-D38A3C1CB0FB}.Debug MSVC - String Truncation Is Error|Win32.Build.0 = DebugStringTruncationIsError|Win32
		{C21DF78C-D8E0-46AB-9D6F-D38A3C1CB0FB}.Debug MSVC - String Truncation Is Error|x64.ActiveCfg = DebugStringTruncationIsError|x64
		{C21DF78C-D8E0-46AB-9D6F-D38A3C1CB0FB}.Debug MSVC - String Truncation Is Error|x64.Build.0 = DebugStringTruncationIsError|x64
		{C21DF78C-D8E0-46AB-9D6F-D38A3C1CB0FB}.Debug MSVC 64|Win32.ActiveCfg = Debug No Unit Tests|Win32
		{C21DF78C-D8E0-46AB-9D6F-D38A3C1CB0FB}.Debug MSVC 64|Win32.Build.0 = Debug No Unit Tests|Win32
		{C21DF78C-D8E0-46AB-9D6F-D38A3C1CB0FB}.Debug MSVC 64|x64.ActiveCfg = Debug64|x64
		{C21DF78C-D8E0-46AB-9D6F-D38A3C1CB0FB}.Debug MSVC 64|x64.Build.0 = Debug64|x64
		{C21DF78C-D8E0-46AB-9D6F-D38A3C1CB0FB}.Debug MSVC No Checks|Win32.ActiveCfg = Debug MSVC No Checks|Win32
		{C21DF78C-D8E0-46AB-9D6F-D38A3C1CB0FB}.Debug MSVC No Checks|Win32.Build.0 = Debug MSVC No Checks|Win32
		{C21DF78C-D8E0-46AB-9D6F-D38A3C1CB0FB}.Debug MSVC No Checks|x64.ActiveCfg = Debug MSVC No Checks|x64
		{C21DF78C-D8E0-46AB-9D6F-D38A3C1CB0FB}.Debug MSVC No Checks|x64.Build.0 = Debug MSVC No Checks|x64
		{C21DF78C-D8E0-46AB-9D6F-D38A3C1CB0FB}.Debug MSVC|Win32.ActiveCfg = Debug|Win32
		{C21DF78C-D8E0-46AB-9D6F-D38A3C1CB0FB}.Debug MSVC|Win32.Build.0 = Debug|Win32
		{C21DF78C-D8E0-46AB-9D6F-D38A3C1CB0FB}.Debug MSVC|x64.ActiveCfg = Debug|x64
		{C21DF78C-D8E0-46AB-9D6F-D38A3C1CB0FB}.Debug MSVC|x64.Build.0 = Debug|x64
>>>>>>> 575a0fee
		{C21DF78C-D8E0-46AB-9D6F-D38A3C1CB0FB}.Release|Win32.ActiveCfg = Release|Win32
		{C21DF78C-D8E0-46AB-9D6F-D38A3C1CB0FB}.Release|Win32.Build.0 = Release|Win32
		{C21DF78C-D8E0-46AB-9D6F-D38A3C1CB0FB}.Release|x64.ActiveCfg = Release|x64
		{C21DF78C-D8E0-46AB-9D6F-D38A3C1CB0FB}.Release|x64.Build.0 = Release|x64
	EndGlobalSection
	GlobalSection(SolutionProperties) = preSolution
		HideSolutionNode = FALSE
	EndGlobalSection
	GlobalSection(ExtensibilityGlobals) = postSolution
		SolutionGuid = {0E35F961-E9EF-40C4-8E3E-2EC79B1D44B8}
	EndGlobalSection
EndGlobal<|MERGE_RESOLUTION|>--- conflicted
+++ resolved
@@ -7,20 +7,6 @@
 EndProject
 Global
 	GlobalSection(SolutionConfigurationPlatforms) = preSolution
-<<<<<<< HEAD
-		Debug 64|Win32 = Debug 64|Win32
-		Debug 64|x64 = Debug 64|x64
-		Debug LLVM No STL|Win32 = Debug LLVM No STL|Win32
-		Debug LLVM No STL|x64 = Debug LLVM No STL|x64
-		Debug LLVM|Win32 = Debug LLVM|Win32
-		Debug LLVM|x64 = Debug LLVM|x64
-		Debug No STL|Win32 = Debug No STL|Win32
-		Debug No STL|x64 = Debug No STL|x64
-		Debug No Unit Tests|Win32 = Debug No Unit Tests|Win32
-		Debug No Unit Tests|x64 = Debug No Unit Tests|x64
-		Debug|Win32 = Debug|Win32
-		Debug|x64 = Debug|x64
-=======
 		Debug LLVM - No STL|Win32 = Debug LLVM - No STL|Win32
 		Debug LLVM - No STL|x64 = Debug LLVM - No STL|x64
 		Debug LLVM|Win32 = Debug LLVM|Win32
@@ -39,44 +25,18 @@
 		Debug MSVC No Checks|x64 = Debug MSVC No Checks|x64
 		Debug MSVC|Win32 = Debug MSVC|Win32
 		Debug MSVC|x64 = Debug MSVC|x64
->>>>>>> 575a0fee
 		Release|Win32 = Release|Win32
 		Release|x64 = Release|x64
 	EndGlobalSection
 	GlobalSection(ProjectConfigurationPlatforms) = postSolution
-<<<<<<< HEAD
-		{C21DF78C-D8E0-46AB-9D6F-D38A3C1CB0FB}.Debug 64|Win32.ActiveCfg = Debug No Unit Tests|Win32
-		{C21DF78C-D8E0-46AB-9D6F-D38A3C1CB0FB}.Debug 64|Win32.Build.0 = Debug No Unit Tests|Win32
-		{C21DF78C-D8E0-46AB-9D6F-D38A3C1CB0FB}.Debug 64|x64.ActiveCfg = Debug64|x64
-		{C21DF78C-D8E0-46AB-9D6F-D38A3C1CB0FB}.Debug 64|x64.Build.0 = Debug64|x64
-		{C21DF78C-D8E0-46AB-9D6F-D38A3C1CB0FB}.Debug LLVM No STL|Win32.ActiveCfg = DebugLLVMNoSTL|Win32
-		{C21DF78C-D8E0-46AB-9D6F-D38A3C1CB0FB}.Debug LLVM No STL|Win32.Build.0 = DebugLLVMNoSTL|Win32
-		{C21DF78C-D8E0-46AB-9D6F-D38A3C1CB0FB}.Debug LLVM No STL|x64.ActiveCfg = DebugLLVMNoSTL|x64
-		{C21DF78C-D8E0-46AB-9D6F-D38A3C1CB0FB}.Debug LLVM No STL|x64.Build.0 = DebugLLVMNoSTL|x64
-=======
 		{C21DF78C-D8E0-46AB-9D6F-D38A3C1CB0FB}.Debug LLVM - No STL|Win32.ActiveCfg = DebugLLVMNoSTL|Win32
 		{C21DF78C-D8E0-46AB-9D6F-D38A3C1CB0FB}.Debug LLVM - No STL|Win32.Build.0 = DebugLLVMNoSTL|Win32
 		{C21DF78C-D8E0-46AB-9D6F-D38A3C1CB0FB}.Debug LLVM - No STL|x64.ActiveCfg = DebugLLVMNoSTL|x64
 		{C21DF78C-D8E0-46AB-9D6F-D38A3C1CB0FB}.Debug LLVM - No STL|x64.Build.0 = DebugLLVMNoSTL|x64
->>>>>>> 575a0fee
 		{C21DF78C-D8E0-46AB-9D6F-D38A3C1CB0FB}.Debug LLVM|Win32.ActiveCfg = Debug LLVM|Win32
 		{C21DF78C-D8E0-46AB-9D6F-D38A3C1CB0FB}.Debug LLVM|Win32.Build.0 = Debug LLVM|Win32
 		{C21DF78C-D8E0-46AB-9D6F-D38A3C1CB0FB}.Debug LLVM|x64.ActiveCfg = Debug LLVM|x64
 		{C21DF78C-D8E0-46AB-9D6F-D38A3C1CB0FB}.Debug LLVM|x64.Build.0 = Debug LLVM|x64
-<<<<<<< HEAD
-		{C21DF78C-D8E0-46AB-9D6F-D38A3C1CB0FB}.Debug No STL|Win32.ActiveCfg = DebugNoSTL|Win32
-		{C21DF78C-D8E0-46AB-9D6F-D38A3C1CB0FB}.Debug No STL|Win32.Build.0 = DebugNoSTL|Win32
-		{C21DF78C-D8E0-46AB-9D6F-D38A3C1CB0FB}.Debug No STL|x64.ActiveCfg = DebugNoSTL|x64
-		{C21DF78C-D8E0-46AB-9D6F-D38A3C1CB0FB}.Debug No STL|x64.Build.0 = DebugNoSTL|x64
-		{C21DF78C-D8E0-46AB-9D6F-D38A3C1CB0FB}.Debug No Unit Tests|Win32.ActiveCfg = Debug No Unit Tests|Win32
-		{C21DF78C-D8E0-46AB-9D6F-D38A3C1CB0FB}.Debug No Unit Tests|Win32.Build.0 = Debug No Unit Tests|Win32
-		{C21DF78C-D8E0-46AB-9D6F-D38A3C1CB0FB}.Debug No Unit Tests|x64.ActiveCfg = Debug No Unit Tests|x64
-		{C21DF78C-D8E0-46AB-9D6F-D38A3C1CB0FB}.Debug No Unit Tests|x64.Build.0 = Debug No Unit Tests|x64
-		{C21DF78C-D8E0-46AB-9D6F-D38A3C1CB0FB}.Debug|Win32.ActiveCfg = Debug|Win32
-		{C21DF78C-D8E0-46AB-9D6F-D38A3C1CB0FB}.Debug|Win32.Build.0 = Debug|Win32
-		{C21DF78C-D8E0-46AB-9D6F-D38A3C1CB0FB}.Debug|x64.ActiveCfg = Debug|x64
-		{C21DF78C-D8E0-46AB-9D6F-D38A3C1CB0FB}.Debug|x64.Build.0 = Debug|x64
-=======
 		{C21DF78C-D8E0-46AB-9D6F-D38A3C1CB0FB}.Debug MSVC - No STL - Force No Advanced|Win32.ActiveCfg = DebugNoSTLForceNoAdvanced|Win32
 		{C21DF78C-D8E0-46AB-9D6F-D38A3C1CB0FB}.Debug MSVC - No STL - Force No Advanced|Win32.Build.0 = DebugNoSTLForceNoAdvanced|Win32
 		{C21DF78C-D8E0-46AB-9D6F-D38A3C1CB0FB}.Debug MSVC - No STL - Force No Advanced|x64.ActiveCfg = DebugNoSTLForceNoAdvanced|x64
@@ -105,7 +65,6 @@
 		{C21DF78C-D8E0-46AB-9D6F-D38A3C1CB0FB}.Debug MSVC|Win32.Build.0 = Debug|Win32
 		{C21DF78C-D8E0-46AB-9D6F-D38A3C1CB0FB}.Debug MSVC|x64.ActiveCfg = Debug|x64
 		{C21DF78C-D8E0-46AB-9D6F-D38A3C1CB0FB}.Debug MSVC|x64.Build.0 = Debug|x64
->>>>>>> 575a0fee
 		{C21DF78C-D8E0-46AB-9D6F-D38A3C1CB0FB}.Release|Win32.ActiveCfg = Release|Win32
 		{C21DF78C-D8E0-46AB-9D6F-D38A3C1CB0FB}.Release|Win32.Build.0 = Release|Win32
 		{C21DF78C-D8E0-46AB-9D6F-D38A3C1CB0FB}.Release|x64.ActiveCfg = Release|x64
