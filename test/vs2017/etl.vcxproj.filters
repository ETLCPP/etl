--- conflicted
+++ resolved
@@ -1339,16 +1339,11 @@
     <None Include="..\..\README.md">
       <Filter>Resource Files</Filter>
     </None>
-<<<<<<< HEAD
-    <None Include="..\..\.circleci\config.yml">
-      <Filter>Resource Files\CI\CircleCI</Filter>
-=======
     <None Include="cpp.hint">
       <Filter>Resource Files</Filter>
     </None>
     <None Include="..\..\include\etl\generate_message_packet.bat">
       <Filter>Resource Files\Generators</Filter>
->>>>>>> 638d6ac8
     </None>
   </ItemGroup>
   <ItemGroup>
