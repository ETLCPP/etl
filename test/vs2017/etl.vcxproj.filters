--- conflicted
+++ resolved
@@ -768,15 +768,12 @@
     <ClInclude Include="..\..\include\etl\multi_array.h">
       <Filter>ETL\Containers</Filter>
     </ClInclude>
-<<<<<<< HEAD
-=======
     <ClInclude Include="..\..\include\etl\delegate.h">
       <Filter>ETL\Utilities</Filter>
     </ClInclude>
     <ClInclude Include="..\..\include\etl\delegate_service.h">
       <Filter>ETL\Frameworks</Filter>
     </ClInclude>
->>>>>>> f82a54d3
   </ItemGroup>
   <ItemGroup>
     <ClCompile Include="..\main.cpp">
@@ -1229,15 +1226,12 @@
     <ClCompile Include="..\test_multi_array.cpp">
       <Filter>Source Files</Filter>
     </ClCompile>
-<<<<<<< HEAD
-=======
     <ClCompile Include="..\test_delegate.cpp">
       <Filter>Source Files</Filter>
     </ClCompile>
     <ClCompile Include="..\test_delegate_service.cpp">
       <Filter>Source Files</Filter>
     </ClCompile>
->>>>>>> f82a54d3
   </ItemGroup>
   <ItemGroup>
     <None Include="..\..\library.properties">
