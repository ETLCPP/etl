--- conflicted
+++ resolved
@@ -627,15 +627,12 @@
     <ClInclude Include="..\..\..\unittest-cpp\UnitTest++\AssertException.h">
       <Filter>Header Files</Filter>
     </ClInclude>
-<<<<<<< HEAD
-=======
     <ClInclude Include="..\..\include\etl\ratio.h">
       <Filter>ETL\Maths</Filter>
     </ClInclude>
     <ClInclude Include="..\..\include\etl\profiles\segger_gcc_stlport.h">
       <Filter>ETL\Profiles</Filter>
     </ClInclude>
->>>>>>> 207967b8
   </ItemGroup>
   <ItemGroup>
     <ClCompile Include="..\main.cpp">
