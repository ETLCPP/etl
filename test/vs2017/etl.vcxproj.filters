--- conflicted
+++ resolved
@@ -753,89 +753,66 @@
     <ClInclude Include="..\..\include\etl\indirect_vector.h">
       <Filter>ETL\Containers</Filter>
     </ClInclude>
-<<<<<<< HEAD
+    <ClInclude Include="..\..\include\etl\private\crc8_poly_0x07.h">
+      <Filter>ETL\Private</Filter>
+    </ClInclude>
+    <ClInclude Include="..\..\include\etl\private\crc16_poly_0x1021_.h">
+      <Filter>ETL\Private</Filter>
+    </ClInclude>
+    <ClInclude Include="..\..\include\etl\private\crc16_poly_0x8005.h">
+      <Filter>ETL\Private</Filter>
+    </ClInclude>
+    <ClInclude Include="..\..\include\etl\private\crc32_poly_0x1edc6f41.h">
+      <Filter>ETL\Private</Filter>
+    </ClInclude>
+    <ClInclude Include="..\..\include\etl\private\crc32_poly_0x04c11db7.h">
+      <Filter>ETL\Private</Filter>
+    </ClInclude>
+    <ClInclude Include="..\..\include\etl\private\crc64_poly_0x42f0e1eba9ea3693.h">
+      <Filter>ETL\Private</Filter>
+    </ClInclude>
+    <ClInclude Include="..\..\include\etl\crc8_rohc.h">
+      <Filter>ETL\Maths</Filter>
+    </ClInclude>
+    <ClInclude Include="..\..\include\etl\crc16_aug_ccitt.h">
+      <Filter>ETL\Maths</Filter>
+    </ClInclude>
+    <ClInclude Include="..\..\include\etl\crc16_genibus.h">
+      <Filter>ETL\Maths</Filter>
+    </ClInclude>
+    <ClInclude Include="..\..\include\etl\crc16_usb.h">
+      <Filter>ETL\Maths</Filter>
+    </ClInclude>
+    <ClInclude Include="..\..\include\etl\crc16_x25.h">
+      <Filter>ETL\Maths</Filter>
+    </ClInclude>
+    <ClInclude Include="..\..\include\etl\crc16_xmodem.h">
+      <Filter>ETL\Maths</Filter>
+    </ClInclude>
+    <ClInclude Include="..\..\include\etl\crc32_bzip2.h">
+      <Filter>ETL\Maths</Filter>
+    </ClInclude>
+    <ClInclude Include="..\..\include\etl\crc32_mpeg2.h">
+      <Filter>ETL\Maths</Filter>
+    </ClInclude>
+    <ClInclude Include="..\..\include\etl\crc32_posix.h">
+      <Filter>ETL\Maths</Filter>
+    </ClInclude>
+    <ClInclude Include="..\..\include\etl\profiles\determine_compiler_version.h">
+      <Filter>ETL\Profiles</Filter>
+    </ClInclude>
+    <ClInclude Include="..\..\include\etl\profiles\determine_compiler.h">
+      <Filter>ETL\Profiles</Filter>
+    </ClInclude>
+    <ClInclude Include="..\..\include\etl\profiles\auto.h">
+      <Filter>ETL\Profiles</Filter>
+    </ClInclude>
+    <ClInclude Include="..\..\include\etl\profiles\determine_compiler_language_support.h">
+      <Filter>ETL\Profiles</Filter>
+    </ClInclude>
     <ClInclude Include="..\..\include\etl\private\choose_namespace.h">
       <Filter>ETL\Private</Filter>
     </ClInclude>
-    <ClInclude Include="..\..\include\etl\private\choose_tag_types.h">
-      <Filter>ETL\Private</Filter>
-    </ClInclude>
-    <ClInclude Include="..\..\include\etl\private\choose_pair_types.h">
-      <Filter>ETL\Private</Filter>
-    </ClInclude>
-=======
->>>>>>> 575a0fee
-    <ClInclude Include="..\..\include\etl\private\crc8_poly_0x07.h">
-      <Filter>ETL\Private</Filter>
-    </ClInclude>
-    <ClInclude Include="..\..\include\etl\private\crc16_poly_0x1021_.h">
-      <Filter>ETL\Private</Filter>
-    </ClInclude>
-    <ClInclude Include="..\..\include\etl\private\crc16_poly_0x8005.h">
-      <Filter>ETL\Private</Filter>
-    </ClInclude>
-    <ClInclude Include="..\..\include\etl\private\crc32_poly_0x1edc6f41.h">
-      <Filter>ETL\Private</Filter>
-    </ClInclude>
-    <ClInclude Include="..\..\include\etl\private\crc32_poly_0x04c11db7.h">
-      <Filter>ETL\Private</Filter>
-    </ClInclude>
-    <ClInclude Include="..\..\include\etl\private\crc64_poly_0x42f0e1eba9ea3693.h">
-      <Filter>ETL\Private</Filter>
-    </ClInclude>
-    <ClInclude Include="..\..\include\etl\crc8_rohc.h">
-      <Filter>ETL\Maths</Filter>
-    </ClInclude>
-    <ClInclude Include="..\..\include\etl\crc16_aug_ccitt.h">
-      <Filter>ETL\Maths</Filter>
-    </ClInclude>
-    <ClInclude Include="..\..\include\etl\crc16_genibus.h">
-      <Filter>ETL\Maths</Filter>
-    </ClInclude>
-    <ClInclude Include="..\..\include\etl\crc16_usb.h">
-      <Filter>ETL\Maths</Filter>
-    </ClInclude>
-    <ClInclude Include="..\..\include\etl\crc16_x25.h">
-      <Filter>ETL\Maths</Filter>
-    </ClInclude>
-    <ClInclude Include="..\..\include\etl\crc16_xmodem.h">
-      <Filter>ETL\Maths</Filter>
-    </ClInclude>
-    <ClInclude Include="..\..\include\etl\crc32_bzip2.h">
-      <Filter>ETL\Maths</Filter>
-    </ClInclude>
-    <ClInclude Include="..\..\include\etl\crc32_mpeg2.h">
-      <Filter>ETL\Maths</Filter>
-    </ClInclude>
-    <ClInclude Include="..\..\include\etl\crc32_posix.h">
-      <Filter>ETL\Maths</Filter>
-    </ClInclude>
-<<<<<<< HEAD
-    <ClInclude Include="..\..\include\etl\stl\alternate\choose_namespace.h">
-      <Filter>Header Files</Filter>
-    </ClInclude>
-    <ClInclude Include="..\..\include\etl\hsm.h">
-      <Filter>ETL\Frameworks</Filter>
-    </ClInclude>
-    <ClInclude Include="..\..\include\etl\hsm_generator.h">
-      <Filter>ETL\Frameworks\Generators</Filter>
-    </ClInclude>
-=======
-    <ClInclude Include="..\..\include\etl\profiles\determine_compiler_version.h">
-      <Filter>ETL\Profiles</Filter>
-    </ClInclude>
-    <ClInclude Include="..\..\include\etl\profiles\determine_compiler.h">
-      <Filter>ETL\Profiles</Filter>
-    </ClInclude>
-    <ClInclude Include="..\..\include\etl\profiles\auto.h">
-      <Filter>ETL\Profiles</Filter>
-    </ClInclude>
-    <ClInclude Include="..\..\include\etl\profiles\determine_compiler_language_support.h">
-      <Filter>ETL\Profiles</Filter>
-    </ClInclude>
-    <ClInclude Include="..\..\include\etl\private\choose_namespace.h">
-      <Filter>ETL\Private</Filter>
-    </ClInclude>
     <ClInclude Include="..\..\include\etl\limits.h">
       <Filter>ETL\Utilities</Filter>
     </ClInclude>
@@ -857,7 +834,6 @@
     <ClInclude Include="..\..\include\etl\span.h">
       <Filter>ETL\Containers</Filter>
     </ClInclude>
->>>>>>> 575a0fee
   </ItemGroup>
   <ItemGroup>
     <ClCompile Include="..\main.cpp">
@@ -1304,9 +1280,6 @@
     <ClCompile Include="..\test_make_string.cpp">
       <Filter>Source Files</Filter>
     </ClCompile>
-<<<<<<< HEAD
-    <ClCompile Include="..\test_hsm.cpp">
-=======
     <ClCompile Include="..\test_type_traits.cpp">
       <Filter>Source Files</Filter>
     </ClCompile>
@@ -1320,7 +1293,6 @@
       <Filter>Source Files</Filter>
     </ClCompile>
     <ClCompile Include="..\test_span.cpp">
->>>>>>> 575a0fee
       <Filter>Source Files</Filter>
     </ClCompile>
   </ItemGroup>
@@ -1361,29 +1333,17 @@
     <None Include="..\..\include\etl\generate_type_select.bat">
       <Filter>Resource Files\Generators</Filter>
     </None>
-<<<<<<< HEAD
-    <None Include="cpp.hint" />
-=======
->>>>>>> 575a0fee
     <None Include="..\..\library.json">
       <Filter>Resource Files</Filter>
     </None>
     <None Include="..\..\README.md">
       <Filter>Resource Files</Filter>
     </None>
-<<<<<<< HEAD
-    <None Include="..\..\include\etl\generate_hsm.bat">
-      <Filter>Resource Files\Generators</Filter>
-    </None>
-    <None Include="..\..\.circleci\config.yml">
-      <Filter>Resource Files\CI\CircleCI</Filter>
-=======
     <None Include="cpp.hint">
       <Filter>Resource Files</Filter>
     </None>
     <None Include="..\..\include\etl\generate_message_packet.bat">
       <Filter>Resource Files\Generators</Filter>
->>>>>>> 575a0fee
     </None>
   </ItemGroup>
   <ItemGroup>
