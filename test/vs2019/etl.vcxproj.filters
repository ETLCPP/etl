﻿<?xml version="1.0" encoding="utf-8"?>
<Project ToolsVersion="4.0" xmlns="http://schemas.microsoft.com/developer/msbuild/2003">
  <ItemGroup>
    <Filter Include="Resource Files">
      <UniqueIdentifier>{67DA6AB6-F800-4c08-8B7A-83BB121AAD01}</UniqueIdentifier>
      <Extensions>rc;ico;cur;bmp;dlg;rc2;rct;bin;rgs;gif;jpg;jpeg;jpe;resx;tiff;tif;png;wav;mfcribbon-ms</Extensions>
    </Filter>
    <Filter Include="UnitTest++">
      <UniqueIdentifier>{ecfaf316-dc6d-4dc1-9838-24061047ad63}</UniqueIdentifier>
    </Filter>
    <Filter Include="ETL">
      <UniqueIdentifier>{53c3a373-0496-4db0-a981-86bf14a1fac9}</UniqueIdentifier>
    </Filter>
    <Filter Include="UnitTest++\Win32">
      <UniqueIdentifier>{107d7e33-580f-4dc5-be11-a4b2076c2c10}</UniqueIdentifier>
    </Filter>
    <Filter Include="ETL\Containers">
      <UniqueIdentifier>{dc39d09c-75c9-453f-8feb-9631a200c0f4}</UniqueIdentifier>
    </Filter>
    <Filter Include="ETL\Utilities">
      <UniqueIdentifier>{ab41d19f-82fe-4974-a73b-16aebfa1d03f}</UniqueIdentifier>
    </Filter>
    <Filter Include="ETL\Patterns">
      <UniqueIdentifier>{d56ca96b-66e1-46cb-83fd-1cd72c51d962}</UniqueIdentifier>
    </Filter>
    <Filter Include="ETL\Maths">
      <UniqueIdentifier>{1c55dd7d-c04b-428c-810b-dd3a08fc4c65}</UniqueIdentifier>
    </Filter>
    <Filter Include="ETL\Private">
      <UniqueIdentifier>{7028012c-30c4-4993-b2d9-3b1521a610ae}</UniqueIdentifier>
    </Filter>
    <Filter Include="ETL\Frameworks">
      <UniqueIdentifier>{6be3bc76-e17c-4be0-8b0b-d1053e1a1761}</UniqueIdentifier>
    </Filter>
    <Filter Include="ETL\Frameworks\Generators">
      <UniqueIdentifier>{c1264f38-22fa-4fcb-8cab-f254b1290eab}</UniqueIdentifier>
    </Filter>
    <Filter Include="ETL\Utilities\Generators">
      <UniqueIdentifier>{39015d44-a7cb-47f0-a7dd-27714f852363}</UniqueIdentifier>
    </Filter>
    <Filter Include="ETL\Utilities\Atomic">
      <UniqueIdentifier>{1c95b9c1-96c0-4c1e-8e5a-e6680d88276c}</UniqueIdentifier>
    </Filter>
    <Filter Include="ETL\Profiles">
      <UniqueIdentifier>{0a77d88b-f9f0-456a-be4b-c0a0ce6b437b}</UniqueIdentifier>
    </Filter>
    <Filter Include="ETL\Containers\Generators">
      <UniqueIdentifier>{e4a699ae-e7f3-418e-bf9f-211c21f7f4b2}</UniqueIdentifier>
    </Filter>
    <Filter Include="Resource Files\Generators">
      <UniqueIdentifier>{7371282e-fddc-4269-891b-e909f74ff8e9}</UniqueIdentifier>
    </Filter>
    <Filter Include="Resource Files\Images">
      <UniqueIdentifier>{4d08353c-b393-47c7-a9eb-c9f2f8c25887}</UniqueIdentifier>
    </Filter>
    <Filter Include="ETL\Utilities\Mutex">
      <UniqueIdentifier>{0bcdf7f9-8e2b-4f70-932b-bde56404f421}</UniqueIdentifier>
    </Filter>
    <Filter Include="ETL\Strings">
      <UniqueIdentifier>{da88d71d-e5ea-4c26-9807-94616d31addb}</UniqueIdentifier>
    </Filter>
    <Filter Include="Resource Files\CI">
      <UniqueIdentifier>{0eaad66f-3ce3-4952-8ae8-c935e6aa7c1d}</UniqueIdentifier>
    </Filter>
    <Filter Include="Resource Files\CI\CircleCI">
      <UniqueIdentifier>{0d5824b1-3ef9-43e0-b2d5-15d6246b843e}</UniqueIdentifier>
    </Filter>
    <Filter Include="Resource Files\CI\Github">
      <UniqueIdentifier>{c25471f3-451a-4279-925d-cbdcec912ef8}</UniqueIdentifier>
    </Filter>
    <Filter Include="ETL\Pseudo Containers">
      <UniqueIdentifier>{586d2c92-e504-4dea-9b1f-42d725a5272c}</UniqueIdentifier>
    </Filter>
    <Filter Include="Resource Files\CI\Appveyor">
      <UniqueIdentifier>{74399f00-a7a3-47e3-9b27-d01fb2b5ce87}</UniqueIdentifier>
    </Filter>
    <Filter Include="ETL\Arduino">
      <UniqueIdentifier>{afc65d0e-d846-4e30-8723-06c8cefa3a36}</UniqueIdentifier>
    </Filter>
    <Filter Include="Resource Files\Git">
      <UniqueIdentifier>{ffb65df4-d5c7-44ab-a9c7-1150ddce2d6f}</UniqueIdentifier>
    </Filter>
    <Filter Include="Resource Files\CMake">
      <UniqueIdentifier>{3353062c-e8dc-4095-b7cf-d11fc952263e}</UniqueIdentifier>
    </Filter>
    <Filter Include="Resource Files\Conan">
      <UniqueIdentifier>{49e974a8-2dcc-40e6-b4ca-bad29f0cde52}</UniqueIdentifier>
    </Filter>
    <Filter Include="Tests">
      <UniqueIdentifier>{4FC737F1-C7A5-4376-A066-2A32D752A2FF}</UniqueIdentifier>
      <Extensions>cpp;c;cc;cxx;def;odl;idl;hpj;bat;asm;asmx</Extensions>
    </Filter>
    <Filter Include="Tests\Sanity Checks">
      <UniqueIdentifier>{8a3300fa-c2cd-44dd-8582-692f97ec4dc0}</UniqueIdentifier>
    </Filter>
    <Filter Include="Tests\Sanity Checks\C++03">
      <UniqueIdentifier>{ca522a34-8cf0-4f64-8ca1-33f52f65a9a7}</UniqueIdentifier>
    </Filter>
    <Filter Include="Tests\Sanity Checks\C++11">
      <UniqueIdentifier>{ba2bf848-6023-4906-a0d4-14a4c8fba0e5}</UniqueIdentifier>
    </Filter>
    <Filter Include="Tests\Sanity Checks\C++14">
      <UniqueIdentifier>{527f4d9a-8968-4352-8cdf-f6ccc391dcf9}</UniqueIdentifier>
    </Filter>
    <Filter Include="Tests\Sanity Checks\C++17">
      <UniqueIdentifier>{57b110fa-b3d8-4cc4-9619-ca510a29c213}</UniqueIdentifier>
    </Filter>
    <Filter Include="Tests\Sanity Checks\Logs">
      <UniqueIdentifier>{5b76fd56-eb83-489f-b9a6-798c07c5fa76}</UniqueIdentifier>
    </Filter>
    <Filter Include="Tests\Scripts">
      <UniqueIdentifier>{562466b5-677d-4448-9e9e-f70805cd71ad}</UniqueIdentifier>
    </Filter>
    <Filter Include="ETL\Maths\CRC">
      <UniqueIdentifier>{66b8d39a-b610-4d5e-925a-4995f2ac74b2}</UniqueIdentifier>
    </Filter>
    <Filter Include="ETL\Maths\Hash">
      <UniqueIdentifier>{a1af709b-90d3-4506-b742-3231d0fff1f5}</UniqueIdentifier>
    </Filter>
    <Filter Include="Tests\Strings">
      <UniqueIdentifier>{43578ed8-b61d-4210-b5d4-bb4a26351934}</UniqueIdentifier>
    </Filter>
    <Filter Include="Tests\Messaging">
      <UniqueIdentifier>{c75cedd3-8b6c-4662-b965-aecbe7fd5d1c}</UniqueIdentifier>
    </Filter>
    <Filter Include="Tests\CRC">
      <UniqueIdentifier>{da470864-7708-4e89-a24c-93a9ca2c4856}</UniqueIdentifier>
    </Filter>
    <Filter Include="Tests\Containers">
      <UniqueIdentifier>{0873470d-a6d9-445c-bbc0-33252978ecff}</UniqueIdentifier>
    </Filter>
    <Filter Include="Tests\Queues">
      <UniqueIdentifier>{b42bb316-6e55-4336-a72a-fc5f28d82ea5}</UniqueIdentifier>
    </Filter>
    <Filter Include="Tests\Callbacks &amp; Delegates">
      <UniqueIdentifier>{a300635d-25da-4af6-b7e7-1e27ec9df921}</UniqueIdentifier>
    </Filter>
    <Filter Include="Tests\Timers">
      <UniqueIdentifier>{dc898ba2-50f4-4c3d-abee-039670df8582}</UniqueIdentifier>
    </Filter>
    <Filter Include="Tests\State Machines">
      <UniqueIdentifier>{e260d680-649f-41b5-844d-c736a252dcb5}</UniqueIdentifier>
    </Filter>
    <Filter Include="Tests\Algorithms">
      <UniqueIdentifier>{21e56de9-b458-4395-9949-3abfb1f5723b}</UniqueIdentifier>
    </Filter>
    <Filter Include="Tests\Binary">
      <UniqueIdentifier>{d115746e-4d33-41b4-b88f-9fb2ca225286}</UniqueIdentifier>
    </Filter>
    <Filter Include="Tests\Hashes">
      <UniqueIdentifier>{a1417994-24a2-40ae-a934-ea318299f91c}</UniqueIdentifier>
    </Filter>
    <Filter Include="Tests\Test Support">
      <UniqueIdentifier>{126a3068-3048-4210-8cdf-41ec9e2e1436}</UniqueIdentifier>
    </Filter>
    <Filter Include="Tests\Types">
      <UniqueIdentifier>{a8738fb5-ff9c-40c2-b3c0-4843ca55097c}</UniqueIdentifier>
    </Filter>
    <Filter Include="Tests\Patterns">
      <UniqueIdentifier>{89fc701f-b9ea-4ff3-beac-199c003c4b3e}</UniqueIdentifier>
    </Filter>
    <Filter Include="Tests\Atomic">
      <UniqueIdentifier>{d266eb8f-3f48-4625-98d8-47b6cd9f13a5}</UniqueIdentifier>
    </Filter>
    <Filter Include="Tests\Maths">
      <UniqueIdentifier>{66f5995b-c1a1-4bc7-b09a-b0148613d77a}</UniqueIdentifier>
    </Filter>
    <Filter Include="Tests\Memory &amp; Iterators">
      <UniqueIdentifier>{3820f2db-3b02-48c1-ac8c-c3ee4507ee45}</UniqueIdentifier>
    </Filter>
    <Filter Include="Tests\Errors">
      <UniqueIdentifier>{2682377b-6037-4163-9097-3e3e9824e215}</UniqueIdentifier>
    </Filter>
    <Filter Include="Tests\Tasks">
      <UniqueIdentifier>{d37e1c04-f45f-4513-99cc-debbbcf7dead}</UniqueIdentifier>
    </Filter>
    <Filter Include="Tests\Misc">
      <UniqueIdentifier>{236aa242-d71f-48bd-9169-cfa7cbff9f10}</UniqueIdentifier>
    </Filter>
    <Filter Include="UnitTest++\Header Files">
      <UniqueIdentifier>{93995380-89BD-4b04-88EB-625FBE52EBFB}</UniqueIdentifier>
      <Extensions>h;hh;hpp;hxx;hm;inl;inc;xsd</Extensions>
    </Filter>
  </ItemGroup>
  <ItemGroup>
    <ClInclude Include="..\..\include\etl\enum_type.h">
      <Filter>ETL\Utilities</Filter>
    </ClInclude>
    <ClInclude Include="..\..\include\etl\exception.h">
      <Filter>ETL\Utilities</Filter>
    </ClInclude>
    <ClInclude Include="..\..\include\etl\function.h">
      <Filter>ETL\Utilities</Filter>
    </ClInclude>
    <ClInclude Include="..\..\include\etl\array.h">
      <Filter>ETL\Containers</Filter>
    </ClInclude>
    <ClInclude Include="..\..\include\etl\container.h">
      <Filter>ETL\Containers</Filter>
    </ClInclude>
    <ClInclude Include="..\..\include\etl\queue.h">
      <Filter>ETL\Containers</Filter>
    </ClInclude>
    <ClInclude Include="..\..\include\etl\stack.h">
      <Filter>ETL\Containers</Filter>
    </ClInclude>
    <ClInclude Include="..\..\include\etl\vector.h">
      <Filter>ETL\Containers</Filter>
    </ClInclude>
    <ClInclude Include="..\..\include\etl\largest.h">
      <Filter>ETL\Utilities</Filter>
    </ClInclude>
    <ClInclude Include="..\..\include\etl\nullptr.h">
      <Filter>ETL\Utilities</Filter>
    </ClInclude>
    <ClInclude Include="..\..\include\etl\numeric.h">
      <Filter>ETL\Utilities</Filter>
    </ClInclude>
    <ClInclude Include="..\..\include\etl\cyclic_value.h">
      <Filter>ETL\Utilities</Filter>
    </ClInclude>
    <ClInclude Include="..\..\include\etl\static_assert.h">
      <Filter>ETL\Utilities</Filter>
    </ClInclude>
    <ClInclude Include="..\..\include\etl\type_traits.h">
      <Filter>ETL\Utilities</Filter>
    </ClInclude>
    <ClInclude Include="..\..\include\etl\visitor.h">
      <Filter>ETL\Patterns</Filter>
    </ClInclude>
    <ClInclude Include="..\..\include\etl\observer.h">
      <Filter>ETL\Patterns</Filter>
    </ClInclude>
    <ClInclude Include="..\..\include\etl\functional.h">
      <Filter>ETL\Utilities</Filter>
    </ClInclude>
    <ClInclude Include="..\..\include\etl\list.h">
      <Filter>ETL\Containers</Filter>
    </ClInclude>
    <ClInclude Include="..\..\include\etl\map.h">
      <Filter>ETL\Containers</Filter>
    </ClInclude>
    <ClInclude Include="..\..\include\etl\log.h">
      <Filter>ETL\Maths</Filter>
    </ClInclude>
    <ClInclude Include="..\..\include\etl\deque.h">
      <Filter>ETL\Containers</Filter>
    </ClInclude>
    <ClInclude Include="..\..\include\etl\forward_list.h">
      <Filter>ETL\Containers</Filter>
    </ClInclude>
    <ClInclude Include="..\..\include\etl\bitset.h">
      <Filter>ETL\Containers</Filter>
    </ClInclude>
    <ClInclude Include="..\..\include\etl\smallest.h">
      <Filter>ETL\Utilities</Filter>
    </ClInclude>
    <ClInclude Include="..\..\include\etl\integral_limits.h">
      <Filter>ETL\Utilities</Filter>
    </ClInclude>
    <ClInclude Include="..\..\include\etl\variant.h">
      <Filter>ETL\Containers</Filter>
    </ClInclude>
    <ClInclude Include="..\..\include\etl\parameter_type.h">
      <Filter>ETL\Utilities</Filter>
    </ClInclude>
    <ClInclude Include="..\..\include\etl\alignment.h">
      <Filter>ETL\Utilities</Filter>
    </ClInclude>
    <ClInclude Include="..\..\include\etl\pool.h">
      <Filter>ETL\Containers</Filter>
    </ClInclude>
    <ClInclude Include="..\..\include\etl\power.h">
      <Filter>ETL\Maths</Filter>
    </ClInclude>
    <ClInclude Include="..\..\include\etl\fibonacci.h">
      <Filter>ETL\Maths</Filter>
    </ClInclude>
    <ClInclude Include="..\..\include\etl\factorial.h">
      <Filter>ETL\Maths</Filter>
    </ClInclude>
    <ClInclude Include="..\..\include\etl\algorithm.h">
      <Filter>ETL\Utilities</Filter>
    </ClInclude>
    <ClInclude Include="..\..\include\etl\error_handler.h">
      <Filter>ETL\Utilities</Filter>
    </ClInclude>
    <ClInclude Include="..\..\include\etl\instance_count.h">
      <Filter>ETL\Utilities</Filter>
    </ClInclude>
    <ClInclude Include="..\..\include\etl\radix.h">
      <Filter>ETL\Maths</Filter>
    </ClInclude>
    <ClInclude Include="..\..\include\etl\bloom_filter.h">
      <Filter>ETL\Containers</Filter>
    </ClInclude>
    <ClInclude Include="..\..\include\etl\fixed_iterator.h">
      <Filter>ETL\Utilities</Filter>
    </ClInclude>
    <ClInclude Include="..\..\include\etl\binary.h">
      <Filter>ETL\Utilities</Filter>
    </ClInclude>
    <ClInclude Include="..\..\include\etl\flat_map.h">
      <Filter>ETL\Containers</Filter>
    </ClInclude>
    <ClInclude Include="..\..\include\etl\flat_set.h">
      <Filter>ETL\Containers</Filter>
    </ClInclude>
    <ClInclude Include="..\..\include\etl\unordered_map.h">
      <Filter>ETL\Containers</Filter>
    </ClInclude>
    <ClInclude Include="..\..\include\etl\io_port.h">
      <Filter>ETL\Utilities</Filter>
    </ClInclude>
    <ClInclude Include="..\..\include\etl\optional.h">
      <Filter>ETL\Containers</Filter>
    </ClInclude>
    <ClInclude Include="..\..\include\etl\set.h">
      <Filter>ETL\Containers</Filter>
    </ClInclude>
    <ClInclude Include="..\..\include\etl\multimap.h">
      <Filter>ETL\Containers</Filter>
    </ClInclude>
    <ClInclude Include="..\..\include\etl\multiset.h">
      <Filter>ETL\Containers</Filter>
    </ClInclude>
    <ClInclude Include="..\..\include\etl\priority_queue.h">
      <Filter>ETL\Containers</Filter>
    </ClInclude>
    <ClInclude Include="..\..\include\etl\flat_multimap.h">
      <Filter>ETL\Containers</Filter>
    </ClInclude>
    <ClInclude Include="..\..\include\etl\flat_multiset.h">
      <Filter>ETL\Containers</Filter>
    </ClInclude>
    <ClInclude Include="..\..\include\etl\intrusive_forward_list.h">
      <Filter>ETL\Containers</Filter>
    </ClInclude>
    <ClInclude Include="..\..\include\etl\char_traits.h">
      <Filter>ETL\Utilities</Filter>
    </ClInclude>
    <ClInclude Include="..\..\include\etl\intrusive_links.h">
      <Filter>ETL\Containers</Filter>
    </ClInclude>
    <ClInclude Include="..\..\include\etl\intrusive_list.h">
      <Filter>ETL\Containers</Filter>
    </ClInclude>
    <ClInclude Include="..\..\include\etl\unordered_set.h">
      <Filter>ETL\Containers</Filter>
    </ClInclude>
    <ClInclude Include="..\..\include\etl\unordered_multiset.h">
      <Filter>ETL\Containers</Filter>
    </ClInclude>
    <ClInclude Include="..\..\include\etl\debounce.h">
      <Filter>ETL\Utilities</Filter>
    </ClInclude>
    <ClInclude Include="..\..\include\etl\platform.h">
      <Filter>ETL\Utilities</Filter>
    </ClInclude>
    <ClInclude Include="..\..\include\etl\private\pvoidvector.h">
      <Filter>ETL\Private</Filter>
    </ClInclude>
    <ClInclude Include="..\..\include\etl\type_def.h">
      <Filter>ETL\Utilities</Filter>
    </ClInclude>
    <ClInclude Include="..\..\include\etl\intrusive_stack.h">
      <Filter>ETL\Containers</Filter>
    </ClInclude>
    <ClInclude Include="..\..\include\etl\utility.h">
      <Filter>ETL\Utilities</Filter>
    </ClInclude>
    <ClInclude Include="..\..\include\etl\intrusive_queue.h">
      <Filter>ETL\Containers</Filter>
    </ClInclude>
    <ClInclude Include="..\..\include\etl\unordered_multimap.h">
      <Filter>ETL\Containers</Filter>
    </ClInclude>
    <ClInclude Include="..\..\include\etl\user_type.h">
      <Filter>ETL\Utilities</Filter>
    </ClInclude>
    <ClInclude Include="..\..\include\etl\debug_count.h">
      <Filter>ETL\Utilities</Filter>
    </ClInclude>
    <ClInclude Include="..\..\include\etl\iterator.h">
      <Filter>ETL\Utilities</Filter>
    </ClInclude>
    <ClInclude Include="..\..\include\etl\memory.h">
      <Filter>ETL\Utilities</Filter>
    </ClInclude>
    <ClInclude Include="..\..\include\etl\reference_flat_map.h">
      <Filter>ETL\Containers</Filter>
    </ClInclude>
    <ClInclude Include="..\..\include\etl\reference_flat_multimap.h">
      <Filter>ETL\Containers</Filter>
    </ClInclude>
    <ClInclude Include="..\..\include\etl\reference_flat_multiset.h">
      <Filter>ETL\Containers</Filter>
    </ClInclude>
    <ClInclude Include="..\..\include\etl\reference_flat_set.h">
      <Filter>ETL\Containers</Filter>
    </ClInclude>
    <ClInclude Include="..\..\include\etl\fsm.h">
      <Filter>ETL\Frameworks</Filter>
    </ClInclude>
    <ClInclude Include="..\..\include\etl\message_router.h">
      <Filter>ETL\Frameworks</Filter>
    </ClInclude>
    <ClInclude Include="..\..\include\etl\packet.h">
      <Filter>ETL\Containers</Filter>
    </ClInclude>
    <ClInclude Include="..\..\include\etl\message.h">
      <Filter>ETL\Frameworks</Filter>
    </ClInclude>
    <ClInclude Include="..\..\include\etl\message_bus.h">
      <Filter>ETL\Frameworks</Filter>
    </ClInclude>
    <ClInclude Include="..\..\include\etl\message_types.h">
      <Filter>ETL\Frameworks</Filter>
    </ClInclude>
    <ClInclude Include="..\..\include\etl\scheduler.h">
      <Filter>ETL\Frameworks</Filter>
    </ClInclude>
    <ClInclude Include="..\..\include\etl\task.h">
      <Filter>ETL\Frameworks</Filter>
    </ClInclude>
    <ClInclude Include="..\..\include\etl\random.h">
      <Filter>ETL\Maths</Filter>
    </ClInclude>
    <ClInclude Include="..\..\include\etl\endianness.h">
      <Filter>ETL\Utilities</Filter>
    </ClInclude>
    <ClInclude Include="..\..\include\etl\constant.h">
      <Filter>ETL\Utilities</Filter>
    </ClInclude>
    <ClInclude Include="..\..\include\etl\sqrt.h">
      <Filter>ETL\Maths</Filter>
    </ClInclude>
    <ClInclude Include="..\..\include\etl\type_lookup.h">
      <Filter>ETL\Utilities</Filter>
    </ClInclude>
    <ClInclude Include="..\..\include\etl\compare.h">
      <Filter>ETL\Utilities</Filter>
    </ClInclude>
    <ClInclude Include="..\..\include\etl\message_timer.h">
      <Filter>ETL\Frameworks</Filter>
    </ClInclude>
    <ClInclude Include="..\..\include\etl\callback_timer.h">
      <Filter>ETL\Frameworks</Filter>
    </ClInclude>
    <ClInclude Include="..\..\include\etl\timer.h">
      <Filter>ETL\Frameworks</Filter>
    </ClInclude>
    <ClInclude Include="..\..\include\etl\atomic.h">
      <Filter>ETL\Utilities</Filter>
    </ClInclude>
    <ClInclude Include="..\..\include\etl\profiles\cpp03.h">
      <Filter>ETL\Profiles</Filter>
    </ClInclude>
    <ClInclude Include="..\..\include\etl\profiles\cpp11.h">
      <Filter>ETL\Profiles</Filter>
    </ClInclude>
    <ClInclude Include="..\..\include\etl\profiles\cpp14.h">
      <Filter>ETL\Profiles</Filter>
    </ClInclude>
    <ClInclude Include="..\..\include\etl\profiles\armv5.h">
      <Filter>ETL\Profiles</Filter>
    </ClInclude>
    <ClInclude Include="..\..\include\etl\profiles\armv6.h">
      <Filter>ETL\Profiles</Filter>
    </ClInclude>
    <ClInclude Include="..\..\include\etl\profiles\ticc.h">
      <Filter>ETL\Profiles</Filter>
    </ClInclude>
    <ClInclude Include="..\..\include\etl\profiles\gcc_generic.h">
      <Filter>ETL\Profiles</Filter>
    </ClInclude>
    <ClInclude Include="..\..\include\etl\profiles\gcc_linux_x86.h">
      <Filter>ETL\Profiles</Filter>
    </ClInclude>
    <ClInclude Include="..\..\include\etl\profiles\gcc_windows_x86.h">
      <Filter>ETL\Profiles</Filter>
    </ClInclude>
    <ClInclude Include="..\..\include\etl\profiles\arduino_arm.h">
      <Filter>ETL\Profiles</Filter>
    </ClInclude>
    <ClInclude Include="..\..\include\etl\profiles\msvc_x86.h">
      <Filter>ETL\Profiles</Filter>
    </ClInclude>
    <ClInclude Include="..\..\include\etl\atomic\atomic_arm.h">
      <Filter>ETL\Utilities\Atomic</Filter>
    </ClInclude>
    <ClInclude Include="..\..\include\etl\variant_pool.h">
      <Filter>ETL\Containers</Filter>
    </ClInclude>
    <ClInclude Include="..\..\include\etl\array_view.h">
      <Filter>ETL\Containers</Filter>
    </ClInclude>
    <ClInclude Include="..\..\include\etl\array_wrapper.h">
      <Filter>ETL\Containers</Filter>
    </ClInclude>
    <ClInclude Include="..\..\include\etl\version.h">
      <Filter>ETL\Utilities</Filter>
    </ClInclude>
    <ClInclude Include="..\..\include\etl\atomic\atomic_std.h">
      <Filter>ETL\Utilities\Atomic</Filter>
    </ClInclude>
    <ClInclude Include="..\..\include\etl\atomic\atomic_gcc_sync.h">
      <Filter>ETL\Utilities\Atomic</Filter>
    </ClInclude>
    <ClInclude Include="..\..\include\etl\queue_mpmc_mutex.h">
      <Filter>ETL\Containers</Filter>
    </ClInclude>
    <ClInclude Include="..\..\include\etl\queue_spsc_isr.h">
      <Filter>ETL\Containers</Filter>
    </ClInclude>
    <ClInclude Include="..\..\include\etl\queue_spsc_atomic.h">
      <Filter>ETL\Containers</Filter>
    </ClInclude>
    <ClInclude Include="..\..\include\etl\mutex\mutex_gcc_sync.h">
      <Filter>ETL\Utilities\Mutex</Filter>
    </ClInclude>
    <ClInclude Include="..\..\include\etl\mutex\mutex_std.h">
      <Filter>ETL\Utilities\Mutex</Filter>
    </ClInclude>
    <ClInclude Include="..\..\include\etl\mutex\mutex_arm.h">
      <Filter>ETL\Utilities\Mutex</Filter>
    </ClInclude>
    <ClInclude Include="..\..\include\etl\mutex.h">
      <Filter>ETL\Utilities</Filter>
    </ClInclude>
    <ClInclude Include="..\..\include\etl\combinations.h">
      <Filter>ETL\Maths</Filter>
    </ClInclude>
    <ClInclude Include="..\..\include\etl\permutations.h">
      <Filter>ETL\Maths</Filter>
    </ClInclude>
    <ClInclude Include="..\..\include\etl\type_select.h">
      <Filter>ETL\Utilities</Filter>
    </ClInclude>
    <ClInclude Include="..\..\include\etl\memory_model.h">
      <Filter>ETL\Utilities</Filter>
    </ClInclude>
    <ClInclude Include="..\..\..\unittest-cpp\UnitTest++\XmlTestReporter.h">
      <Filter>UnitTest++\Header Files</Filter>
    </ClInclude>
    <ClInclude Include="..\..\..\unittest-cpp\UnitTest++\UnitTestPP.h">
      <Filter>UnitTest++\Header Files</Filter>
    </ClInclude>
    <ClInclude Include="..\..\..\unittest-cpp\UnitTest++\UnitTest++.h">
      <Filter>UnitTest++\Header Files</Filter>
    </ClInclude>
    <ClInclude Include="..\..\..\unittest-cpp\UnitTest++\TimeHelpers.h">
      <Filter>UnitTest++\Header Files</Filter>
    </ClInclude>
    <ClInclude Include="..\..\..\unittest-cpp\UnitTest++\TimeConstraint.h">
      <Filter>UnitTest++\Header Files</Filter>
    </ClInclude>
    <ClInclude Include="..\..\..\unittest-cpp\UnitTest++\ThrowingTestReporter.h">
      <Filter>UnitTest++\Header Files</Filter>
    </ClInclude>
    <ClInclude Include="..\..\..\unittest-cpp\UnitTest++\TestSuite.h">
      <Filter>UnitTest++\Header Files</Filter>
    </ClInclude>
    <ClInclude Include="..\..\..\unittest-cpp\UnitTest++\TestRunner.h">
      <Filter>UnitTest++\Header Files</Filter>
    </ClInclude>
    <ClInclude Include="..\..\..\unittest-cpp\UnitTest++\TestResults.h">
      <Filter>UnitTest++\Header Files</Filter>
    </ClInclude>
    <ClInclude Include="..\..\..\unittest-cpp\UnitTest++\TestReporterStdout.h">
      <Filter>UnitTest++\Header Files</Filter>
    </ClInclude>
    <ClInclude Include="..\..\..\unittest-cpp\UnitTest++\TestReporter.h">
      <Filter>UnitTest++\Header Files</Filter>
    </ClInclude>
    <ClInclude Include="..\..\..\unittest-cpp\UnitTest++\TestMacros.h">
      <Filter>UnitTest++\Header Files</Filter>
    </ClInclude>
    <ClInclude Include="..\..\..\unittest-cpp\UnitTest++\TestList.h">
      <Filter>UnitTest++\Header Files</Filter>
    </ClInclude>
    <ClInclude Include="..\..\..\unittest-cpp\UnitTest++\TestDetails.h">
      <Filter>UnitTest++\Header Files</Filter>
    </ClInclude>
    <ClInclude Include="..\..\..\unittest-cpp\UnitTest++\Test.h">
      <Filter>UnitTest++\Header Files</Filter>
    </ClInclude>
    <ClInclude Include="..\..\..\unittest-cpp\UnitTest++\RequireMacros.h">
      <Filter>UnitTest++\Header Files</Filter>
    </ClInclude>
    <ClInclude Include="..\..\..\unittest-cpp\UnitTest++\RequiredCheckTestReporter.h">
      <Filter>UnitTest++\Header Files</Filter>
    </ClInclude>
    <ClInclude Include="..\..\..\unittest-cpp\UnitTest++\RequiredCheckException.h">
      <Filter>UnitTest++\Header Files</Filter>
    </ClInclude>
    <ClInclude Include="..\..\..\unittest-cpp\UnitTest++\ReportAssertImpl.h">
      <Filter>UnitTest++\Header Files</Filter>
    </ClInclude>
    <ClInclude Include="..\..\..\unittest-cpp\UnitTest++\ReportAssert.h">
      <Filter>UnitTest++\Header Files</Filter>
    </ClInclude>
    <ClInclude Include="..\..\..\unittest-cpp\UnitTest++\MemoryOutStream.h">
      <Filter>UnitTest++\Header Files</Filter>
    </ClInclude>
    <ClInclude Include="..\..\..\unittest-cpp\UnitTest++\HelperMacros.h">
      <Filter>UnitTest++\Header Files</Filter>
    </ClInclude>
    <ClInclude Include="..\..\..\unittest-cpp\UnitTest++\ExecuteTest.h">
      <Filter>UnitTest++\Header Files</Filter>
    </ClInclude>
    <ClInclude Include="..\..\..\unittest-cpp\UnitTest++\ExceptionMacros.h">
      <Filter>UnitTest++\Header Files</Filter>
    </ClInclude>
    <ClInclude Include="..\..\..\unittest-cpp\UnitTest++\DeferredTestResult.h">
      <Filter>UnitTest++\Header Files</Filter>
    </ClInclude>
    <ClInclude Include="..\..\..\unittest-cpp\UnitTest++\DeferredTestReporter.h">
      <Filter>UnitTest++\Header Files</Filter>
    </ClInclude>
    <ClInclude Include="..\..\..\unittest-cpp\UnitTest++\CurrentTest.h">
      <Filter>UnitTest++\Header Files</Filter>
    </ClInclude>
    <ClInclude Include="..\..\..\unittest-cpp\UnitTest++\Config.h">
      <Filter>UnitTest++\Header Files</Filter>
    </ClInclude>
    <ClInclude Include="..\..\..\unittest-cpp\UnitTest++\CompositeTestReporter.h">
      <Filter>UnitTest++\Header Files</Filter>
    </ClInclude>
    <ClInclude Include="..\..\..\unittest-cpp\UnitTest++\Checks.h">
      <Filter>UnitTest++\Header Files</Filter>
    </ClInclude>
    <ClInclude Include="..\..\..\unittest-cpp\UnitTest++\CheckMacros.h">
      <Filter>UnitTest++\Header Files</Filter>
    </ClInclude>
    <ClInclude Include="..\..\..\unittest-cpp\UnitTest++\AssertException.h">
      <Filter>UnitTest++\Header Files</Filter>
    </ClInclude>
    <ClInclude Include="..\..\include\etl\ratio.h">
      <Filter>ETL\Maths</Filter>
    </ClInclude>
    <ClInclude Include="..\..\include\etl\profiles\segger_gcc_stlport.h">
      <Filter>ETL\Profiles</Filter>
    </ClInclude>
    <ClInclude Include="..\..\include\etl\private\vector_base.h">
      <Filter>ETL\Private</Filter>
    </ClInclude>
    <ClInclude Include="..\..\include\etl\profiles\armv5_no_stl.h">
      <Filter>ETL\Profiles</Filter>
    </ClInclude>
    <ClInclude Include="..\..\include\etl\profiles\armv6_no_stl.h">
      <Filter>ETL\Profiles</Filter>
    </ClInclude>
    <ClInclude Include="..\..\include\etl\profiles\cpp03_no_stl.h">
      <Filter>ETL\Profiles</Filter>
    </ClInclude>
    <ClInclude Include="..\..\include\etl\profiles\cpp11_no_stl.h">
      <Filter>ETL\Profiles</Filter>
    </ClInclude>
    <ClInclude Include="..\..\include\etl\profiles\cpp14_no_stl.h">
      <Filter>ETL\Profiles</Filter>
    </ClInclude>
    <ClInclude Include="..\..\include\etl\math_constants.h">
      <Filter>ETL\Maths</Filter>
    </ClInclude>
    <ClInclude Include="..\..\include\etl\bit_stream.h">
      <Filter>ETL\Utilities</Filter>
    </ClInclude>
    <ClInclude Include="..\..\include\etl\private\ivectorpointer.h">
      <Filter>ETL\Private</Filter>
    </ClInclude>
    <ClInclude Include="..\..\include\etl\private\minmax_pop.h">
      <Filter>ETL\Private</Filter>
    </ClInclude>
    <ClInclude Include="..\..\include\etl\private\minmax_push.h">
      <Filter>ETL\Private</Filter>
    </ClInclude>
    <ClInclude Include="..\..\include\etl\state_chart.h">
      <Filter>ETL\Frameworks</Filter>
    </ClInclude>
    <ClInclude Include="..\..\include\etl\cumulative_moving_average.h">
      <Filter>ETL\Maths</Filter>
    </ClInclude>
    <ClInclude Include="..\..\include\etl\scaled_rounding.h">
      <Filter>ETL\Maths</Filter>
    </ClInclude>
    <ClInclude Include="..\..\include\etl\absolute.h">
      <Filter>ETL\Maths</Filter>
    </ClInclude>
    <ClInclude Include="..\..\include\etl\callback_service.h">
      <Filter>ETL\Frameworks</Filter>
    </ClInclude>
    <ClInclude Include="..\..\include\etl\queue_spsc_locked.h">
      <Filter>ETL\Containers</Filter>
    </ClInclude>
    <ClInclude Include="..\..\include\etl\negative.h">
      <Filter>ETL\Utilities</Filter>
    </ClInclude>
    <ClInclude Include="..\..\include\etl\private\to_string_helper.h">
      <Filter>ETL\Private</Filter>
    </ClInclude>
    <ClInclude Include="..\..\include\etl\multi_array.h">
      <Filter>ETL\Containers</Filter>
    </ClInclude>
    <ClInclude Include="..\..\include\etl\delegate.h">
      <Filter>ETL\Utilities</Filter>
    </ClInclude>
    <ClInclude Include="..\..\include\etl\delegate_service.h">
      <Filter>ETL\Frameworks</Filter>
    </ClInclude>
    <ClInclude Include="..\..\include\etl\string_view.h">
      <Filter>ETL\Strings</Filter>
    </ClInclude>
    <ClInclude Include="..\..\include\etl\u16string.h">
      <Filter>ETL\Strings</Filter>
    </ClInclude>
    <ClInclude Include="..\..\include\etl\u32string.h">
      <Filter>ETL\Strings</Filter>
    </ClInclude>
    <ClInclude Include="..\..\include\etl\wstring.h">
      <Filter>ETL\Strings</Filter>
    </ClInclude>
    <ClInclude Include="..\..\include\etl\to_string.h">
      <Filter>ETL\Strings</Filter>
    </ClInclude>
    <ClInclude Include="..\..\include\etl\to_u16string.h">
      <Filter>ETL\Strings</Filter>
    </ClInclude>
    <ClInclude Include="..\..\include\etl\to_u32string.h">
      <Filter>ETL\Strings</Filter>
    </ClInclude>
    <ClInclude Include="..\..\include\etl\to_wstring.h">
      <Filter>ETL\Strings</Filter>
    </ClInclude>
    <ClInclude Include="..\..\include\etl\wformat_spec.h">
      <Filter>ETL\Strings</Filter>
    </ClInclude>
    <ClInclude Include="..\..\include\etl\u32format_spec.h">
      <Filter>ETL\Strings</Filter>
    </ClInclude>
    <ClInclude Include="..\..\include\etl\u16format_spec.h">
      <Filter>ETL\Strings</Filter>
    </ClInclude>
    <ClInclude Include="..\..\include\etl\format_spec.h">
      <Filter>ETL\Strings</Filter>
    </ClInclude>
    <ClInclude Include="..\..\include\etl\basic_format_spec.h">
      <Filter>ETL\Strings</Filter>
    </ClInclude>
    <ClInclude Include="..\..\include\etl\basic_string.h">
      <Filter>ETL\Strings</Filter>
    </ClInclude>
    <ClInclude Include="..\..\include\etl\macros.h">
      <Filter>ETL\Utilities</Filter>
    </ClInclude>
    <ClInclude Include="..\..\include\etl\profiles\armv7.h">
      <Filter>ETL\Profiles</Filter>
    </ClInclude>
    <ClInclude Include="..\..\include\etl\profiles\armv7_no_stl.h">
      <Filter>ETL\Profiles</Filter>
    </ClInclude>
    <ClInclude Include="..\..\include\etl\profiles\clang_generic.h">
      <Filter>ETL\Profiles</Filter>
    </ClInclude>
    <ClInclude Include="..\..\include\etl\profiles\cpp17.h">
      <Filter>ETL\Profiles</Filter>
    </ClInclude>
    <ClInclude Include="..\..\include\etl\profiles\cpp17_no_stl.h">
      <Filter>ETL\Profiles</Filter>
    </ClInclude>
    <ClInclude Include="..\..\include\etl\indirect_vector.h">
      <Filter>ETL\Containers</Filter>
    </ClInclude>
    <ClInclude Include="..\..\include\etl\profiles\determine_compiler_version.h">
      <Filter>ETL\Profiles</Filter>
    </ClInclude>
    <ClInclude Include="..\..\include\etl\profiles\determine_compiler.h">
      <Filter>ETL\Profiles</Filter>
    </ClInclude>
    <ClInclude Include="..\..\include\etl\profiles\determine_compiler_language_support.h">
      <Filter>ETL\Profiles</Filter>
    </ClInclude>
    <ClInclude Include="..\..\include\etl\private\choose_namespace.h">
      <Filter>ETL\Private</Filter>
    </ClInclude>
    <ClInclude Include="..\..\include\etl\limits.h">
      <Filter>ETL\Utilities</Filter>
    </ClInclude>
    <ClInclude Include="..\..\include\etl\mutex\mutex_freertos.h">
      <Filter>ETL\Utilities\Mutex</Filter>
    </ClInclude>
    <ClInclude Include="..\..\include\etl\message_packet.h">
      <Filter>ETL\Frameworks</Filter>
    </ClInclude>
    <ClInclude Include="..\..\include\etl\null_type.h">
      <Filter>ETL\Utilities</Filter>
    </ClInclude>
    <ClInclude Include="..\..\include\etl\span.h">
      <Filter>ETL\Containers</Filter>
    </ClInclude>
    <ClInclude Include="..\..\include\etl\profiles\determine_development_os.h">
      <Filter>ETL\Profiles</Filter>
    </ClInclude>
    <ClInclude Include="..\..\include\etl\profiles\msvc_x86_no_stl.h">
      <Filter>ETL\Profiles</Filter>
    </ClInclude>
    <ClInclude Include="..\..\include\etl\profiles\ticc_no_stl.h">
      <Filter>ETL\Profiles</Filter>
    </ClInclude>
    <ClInclude Include="..\..\include\etl\profiles\gcc_windows_x86_no_stl.h">
      <Filter>ETL\Profiles</Filter>
    </ClInclude>
    <ClInclude Include="..\..\include\etl\profiles\gcc_linux_x86_no_stl.h">
      <Filter>ETL\Profiles</Filter>
    </ClInclude>
    <ClInclude Include="..\..\include\etl\profiles\gcc_generic_no_stl.h">
      <Filter>ETL\Profiles</Filter>
    </ClInclude>
    <ClInclude Include="..\..\include\etl\profiles\clang_generic_no_stl.h">
      <Filter>ETL\Profiles</Filter>
    </ClInclude>
    <ClInclude Include="..\..\include\etl\generators\largest_generator.h">
      <Filter>ETL\Utilities\Generators</Filter>
    </ClInclude>
    <ClInclude Include="..\..\include\etl\generators\smallest_generator.h">
      <Filter>ETL\Utilities\Generators</Filter>
    </ClInclude>
    <ClInclude Include="..\..\include\etl\generators\type_lookup_generator.h">
      <Filter>ETL\Utilities\Generators</Filter>
    </ClInclude>
    <ClInclude Include="..\..\include\etl\generators\type_select_generator.h">
      <Filter>ETL\Utilities\Generators</Filter>
    </ClInclude>
    <ClInclude Include="..\..\include\etl\generators\type_traits_generator.h">
      <Filter>ETL\Utilities\Generators</Filter>
    </ClInclude>
    <ClInclude Include="..\..\include\etl\generators\fsm_generator.h">
      <Filter>ETL\Frameworks\Generators</Filter>
    </ClInclude>
    <ClInclude Include="..\..\include\etl\generators\message_packet_generator.h">
      <Filter>ETL\Frameworks\Generators</Filter>
    </ClInclude>
    <ClInclude Include="..\..\include\etl\generators\message_router_generator.h">
      <Filter>ETL\Frameworks\Generators</Filter>
    </ClInclude>
    <ClInclude Include="..\..\include\etl\generators\variant_pool_generator.h">
      <Filter>ETL\Containers\Generators</Filter>
    </ClInclude>
    <ClInclude Include="..\..\include\etl\parameter_pack.h">
      <Filter>ETL\Utilities</Filter>
    </ClInclude>
    <ClInclude Include="..\..\include\etl\string_stream.h">
      <Filter>ETL\Strings</Filter>
    </ClInclude>
    <ClInclude Include="..\..\include\etl\wstring_stream.h">
      <Filter>ETL\Strings</Filter>
    </ClInclude>
    <ClInclude Include="..\..\include\etl\u16string_stream.h">
      <Filter>ETL\Strings</Filter>
    </ClInclude>
    <ClInclude Include="..\..\include\etl\u32string_stream.h">
      <Filter>ETL\Strings</Filter>
    </ClInclude>
    <ClInclude Include="..\..\include\etl\basic_string_stream.h">
      <Filter>ETL\Strings</Filter>
    </ClInclude>
    <ClInclude Include="..\..\include\etl\string_utilities.h">
      <Filter>ETL\Strings</Filter>
    </ClInclude>
    <ClInclude Include="..\..\include\etl\bresenham_line.h">
      <Filter>ETL\Pseudo Containers</Filter>
    </ClInclude>
    <ClInclude Include="..\..\include\etl\string.h">
      <Filter>ETL\Strings</Filter>
    </ClInclude>
    <ClInclude Include="..\..\include\etl\circular_buffer.h">
      <Filter>ETL\Containers</Filter>
    </ClInclude>
    <ClInclude Include="..\..\include\etl\flags.h">
      <Filter>ETL\Utilities</Filter>
    </ClInclude>
    <ClInclude Include="..\..\include\etl\atomic\atomic_clang_sync.h">
      <Filter>ETL\Utilities\Atomic</Filter>
    </ClInclude>
    <ClInclude Include="..\..\include\etl\buffer_descriptors.h">
      <Filter>ETL\Containers</Filter>
    </ClInclude>
    <ClInclude Include="..\..\include\etl\placement_new.h">
      <Filter>ETL\Utilities</Filter>
    </ClInclude>
    <ClInclude Include="..\..\include\etl\mutex\mutex_clang_sync.h">
      <Filter>ETL\Utilities\Mutex</Filter>
    </ClInclude>
    <ClInclude Include="..\..\arduino\Embedded_Template_Library.h">
      <Filter>ETL\Arduino</Filter>
    </ClInclude>
    <ClInclude Include="..\..\include\etl\multi_range.h">
      <Filter>ETL\Utilities</Filter>
    </ClInclude>
    <ClInclude Include="..\..\include\etl\message_pool.h">
      <Filter>UnitTest++\Header Files</Filter>
    </ClInclude>
    <ClInclude Include="..\..\include\etl\ireference_counted_message_pool.h">
      <Filter>ETL\Frameworks</Filter>
    </ClInclude>
    <ClInclude Include="..\..\include\etl\reference_counted_message.h">
      <Filter>ETL\Frameworks</Filter>
    </ClInclude>
    <ClInclude Include="..\..\include\etl\reference_counted_message_pool.h">
      <Filter>ETL\Frameworks</Filter>
    </ClInclude>
    <ClInclude Include="..\..\include\etl\generic_pool.h">
      <Filter>ETL\Containers</Filter>
    </ClInclude>
    <ClInclude Include="..\..\include\etl\ipool.h">
      <Filter>ETL\Containers</Filter>
    </ClInclude>
    <ClInclude Include="..\..\include\etl\file_error_numbers.h">
      <Filter>ETL\Utilities</Filter>
    </ClInclude>
    <ClInclude Include="..\..\include\etl\shared_message.h">
      <Filter>ETL\Frameworks</Filter>
    </ClInclude>
    <ClInclude Include="..\..\include\etl\reference_counted_object.h">
      <Filter>ETL\Utilities</Filter>
    </ClInclude>
    <ClInclude Include="..\..\include\etl\fixed_sized_memory_block_allocator.h">
      <Filter>ETL\Containers</Filter>
    </ClInclude>
    <ClInclude Include="..\..\include\etl\queue_lockable.h">
      <Filter>ETL\Containers</Filter>
    </ClInclude>
    <ClInclude Include="..\..\include\etl\successor.h">
      <Filter>ETL\Patterns</Filter>
    </ClInclude>
    <ClInclude Include="..\..\include\etl\imemory_block_allocator.h">
      <Filter>ETL\Containers</Filter>
    </ClInclude>
    <ClInclude Include="..\..\include\etl\message_router_registry.h">
      <Filter>ETL\Frameworks</Filter>
    </ClInclude>
    <ClInclude Include="..\sanity-check\c++03\etl_profile.h">
      <Filter>Tests\Sanity Checks\C++03</Filter>
    </ClInclude>
    <ClInclude Include="..\sanity-check\c++11\etl_profile.h">
      <Filter>Tests\Sanity Checks\C++11</Filter>
    </ClInclude>
    <ClInclude Include="..\sanity-check\c++14\etl_profile.h">
      <Filter>Tests\Sanity Checks\C++14</Filter>
    </ClInclude>
    <ClInclude Include="..\sanity-check\c++17\etl_profile.h">
      <Filter>Tests\Sanity Checks\C++17</Filter>
    </ClInclude>
    <ClInclude Include="..\..\include\etl\private\crc_implementation.h">
      <Filter>ETL\Private</Filter>
    </ClInclude>
    <ClInclude Include="..\..\include\etl\private\crc_parameters.h">
      <Filter>ETL\Private</Filter>
    </ClInclude>
    <ClInclude Include="..\..\include\etl\correlation.h">
      <Filter>ETL\Maths</Filter>
    </ClInclude>
    <ClInclude Include="..\..\include\etl\covariance.h">
      <Filter>ETL\Maths</Filter>
    </ClInclude>
    <ClInclude Include="..\..\include\etl\histogram.h">
      <Filter>ETL\Maths</Filter>
    </ClInclude>
    <ClInclude Include="..\..\include\etl\standard_deviation.h">
      <Filter>ETL\Maths</Filter>
    </ClInclude>
    <ClInclude Include="..\..\include\etl\variance.h">
      <Filter>ETL\Maths</Filter>
    </ClInclude>
    <ClInclude Include="..\..\include\etl\gamma.h">
      <Filter>ETL\Maths</Filter>
    </ClInclude>
    <ClInclude Include="..\..\include\etl\rms.h">
      <Filter>ETL\Maths</Filter>
    </ClInclude>
    <ClInclude Include="..\..\include\etl\threshold.h">
      <Filter>ETL\Maths</Filter>
    </ClInclude>
    <ClInclude Include="..\..\include\etl\quantize.h">
      <Filter>ETL\Maths</Filter>
    </ClInclude>
    <ClInclude Include="..\..\include\etl\invert.h">
      <Filter>ETL\Maths</Filter>
    </ClInclude>
    <ClInclude Include="..\..\include\etl\mean.h">
      <Filter>ETL\Maths</Filter>
    </ClInclude>
    <ClInclude Include="..\..\include\etl\limiter.h">
      <Filter>ETL\Maths</Filter>
    </ClInclude>
    <ClInclude Include="..\..\include\etl\rescale.h">
      <Filter>ETL\Maths</Filter>
    </ClInclude>
    <ClInclude Include="..\..\include\etl\hfsm.h">
      <Filter>ETL\Frameworks</Filter>
    </ClInclude>
    <ClInclude Include="..\..\include\etl\private\variant_legacy.h">
      <Filter>ETL\Private</Filter>
    </ClInclude>
    <ClInclude Include="..\..\include\etl\private\variant_variadic.h">
      <Filter>ETL\Private</Filter>
    </ClInclude>
    <ClInclude Include="..\..\include\etl\mem_cast.h">
      <Filter>ETL\Utilities</Filter>
    </ClInclude>
    <ClInclude Include="..\..\include\etl\bip_buffer_spsc_atomic.h">
      <Filter>ETL\Containers</Filter>
    </ClInclude>
    <ClInclude Include="..\..\include\etl\private\variant_legacy.h">
      <Filter>ETL\Private</Filter>
    </ClInclude>
    <ClInclude Include="..\..\include\etl\overload.h">
      <Filter>ETL\Patterns</Filter>
    </ClInclude>
    <ClInclude Include="..\..\include\etl\overload.h">
      <Filter>ETL\Patterns</Filter>
    </ClInclude>
    <ClInclude Include="..\..\include\etl\experimental\mem_cast.h">
      <Filter>UnitTest++\Header Files</Filter>
    </ClInclude>
    <ClInclude Include="..\..\include\etl\byte_stream.h">
      <Filter>ETL\Utilities</Filter>
    </ClInclude>
    <ClInclude Include="..\..\include\etl\result.h">
      <Filter>ETL\Utilities</Filter>
    </ClInclude>
    <ClInclude Include="..\..\include\etl\multi_vector.h">
      <Filter>ETL\Containers</Filter>
    </ClInclude>
    <ClInclude Include="..\..\include\etl\mutex\mutex_cmsis_os2.h">
      <Filter>ETL\Utilities\Mutex</Filter>
    </ClInclude>
    <ClInclude Include="..\..\include\etl\multi_span.h">
      <Filter>ETL\Containers</Filter>
    </ClInclude>
    <ClInclude Include="..\..\include\etl\nth_type.h">
      <Filter>ETL\Utilities</Filter>
    </ClInclude>
<<<<<<< HEAD
    <ClInclude Include="..\..\include\etl\profiles\determine_builtin_support.h">
      <Filter>ETL\Profiles</Filter>
    </ClInclude>
    <ClInclude Include="..\..\include\etl\nth_type.h">
      <Filter>ETL\Utilities</Filter>
    </ClInclude>
  </ItemGroup>
  <ItemGroup>
    <ClCompile Include="..\main.cpp">
      <Filter>Source Files</Filter>
    </ClCompile>
    <ClCompile Include="..\test_array.cpp">
      <Filter>Source Files</Filter>
    </ClCompile>
    <ClCompile Include="..\test_enum_type.cpp">
      <Filter>Source Files</Filter>
    </ClCompile>
    <ClCompile Include="..\test_exception.cpp">
      <Filter>Source Files</Filter>
    </ClCompile>
    <ClCompile Include="..\test_function.cpp">
      <Filter>Source Files</Filter>
    </ClCompile>
    <ClCompile Include="..\test_queue.cpp">
      <Filter>Source Files</Filter>
    </ClCompile>
    <ClCompile Include="..\test_stack.cpp">
      <Filter>Source Files</Filter>
    </ClCompile>
    <ClCompile Include="..\test_vector.cpp">
      <Filter>Source Files</Filter>
    </ClCompile>
    <ClCompile Include="..\test_largest.cpp">
      <Filter>Source Files</Filter>
    </ClCompile>
    <ClCompile Include="..\test_numeric.cpp">
      <Filter>Source Files</Filter>
    </ClCompile>
    <ClCompile Include="..\test_container.cpp">
      <Filter>Source Files</Filter>
    </ClCompile>
    <ClCompile Include="..\test_cyclic_value.cpp">
      <Filter>Source Files</Filter>
    </ClCompile>
    <ClCompile Include="..\test_visitor.cpp">
      <Filter>Source Files</Filter>
    </ClCompile>
    <ClCompile Include="..\test_list.cpp">
      <Filter>Source Files</Filter>
    </ClCompile>
    <ClCompile Include="..\test_deque.cpp">
      <Filter>Source Files</Filter>
    </ClCompile>
    <ClCompile Include="..\test_integral_limits.cpp">
      <Filter>Source Files</Filter>
    </ClCompile>
    <ClCompile Include="..\test_bitset.cpp">
      <Filter>Source Files</Filter>
    </ClCompile>
    <ClCompile Include="..\test_variant_legacy.cpp">
      <Filter>Source Files</Filter>
=======
    <ClInclude Include="..\..\include\etl\private\comparator_is_transparent.h">
      <Filter>ETL\Private</Filter>
    </ClInclude>
    <ClInclude Include="..\..\include\etl\callback_timer_atomic.h">
      <Filter>ETL\Frameworks</Filter>
    </ClInclude>
    <ClInclude Include="..\..\include\etl\callback_timer_locked.h">
      <Filter>ETL\Frameworks</Filter>
    </ClInclude>
    <ClInclude Include="..\..\include\etl\message_timer_atomic.h">
      <Filter>ETL\Frameworks</Filter>
    </ClInclude>
    <ClInclude Include="..\..\include\etl\private\delegate_cpp03.h">
      <Filter>ETL\Private</Filter>
    </ClInclude>
    <ClInclude Include="..\..\include\etl\private\delegate_cpp11.h">
      <Filter>ETL\Private</Filter>
    </ClInclude>
    <ClInclude Include="..\..\include\etl\message_timer_locked.h">
      <Filter>ETL\Frameworks</Filter>
    </ClInclude>
    <ClInclude Include="..\..\include\etl\bit.h">
      <Filter>ETL\Utilities</Filter>
    </ClInclude>
    <ClInclude Include="..\..\include\etl\unaligned_type.h">
      <Filter>ETL\Utilities</Filter>
    </ClInclude>
    <ClInclude Include="..\..\include\etl\crc.h">
      <Filter>ETL\Maths\CRC</Filter>
    </ClInclude>
    <ClInclude Include="..\..\include\etl\crc8_ccitt.h">
      <Filter>ETL\Maths\CRC</Filter>
    </ClInclude>
    <ClInclude Include="..\..\include\etl\crc8_cdma2000.h">
      <Filter>ETL\Maths\CRC</Filter>
    </ClInclude>
    <ClInclude Include="..\..\include\etl\crc8_darc.h">
      <Filter>ETL\Maths\CRC</Filter>
    </ClInclude>
    <ClInclude Include="..\..\include\etl\crc8_dvbs2.h">
      <Filter>ETL\Maths\CRC</Filter>
    </ClInclude>
    <ClInclude Include="..\..\include\etl\crc8_ebu.h">
      <Filter>ETL\Maths\CRC</Filter>
    </ClInclude>
    <ClInclude Include="..\..\include\etl\crc8_icode.h">
      <Filter>ETL\Maths\CRC</Filter>
    </ClInclude>
    <ClInclude Include="..\..\include\etl\crc8_itu.h">
      <Filter>ETL\Maths\CRC</Filter>
    </ClInclude>
    <ClInclude Include="..\..\include\etl\crc8_maxim.h">
      <Filter>ETL\Maths\CRC</Filter>
    </ClInclude>
    <ClInclude Include="..\..\include\etl\crc8_rohc.h">
      <Filter>ETL\Maths\CRC</Filter>
    </ClInclude>
    <ClInclude Include="..\..\include\etl\crc8_wcdma.h">
      <Filter>ETL\Maths\CRC</Filter>
    </ClInclude>
    <ClInclude Include="..\..\include\etl\crc16.h">
      <Filter>ETL\Maths\CRC</Filter>
    </ClInclude>
    <ClInclude Include="..\..\include\etl\crc16_a.h">
      <Filter>ETL\Maths\CRC</Filter>
    </ClInclude>
    <ClInclude Include="..\..\include\etl\crc16_arc.h">
      <Filter>ETL\Maths\CRC</Filter>
    </ClInclude>
    <ClInclude Include="..\..\include\etl\crc16_aug_ccitt.h">
      <Filter>ETL\Maths\CRC</Filter>
    </ClInclude>
    <ClInclude Include="..\..\include\etl\crc16_buypass.h">
      <Filter>ETL\Maths\CRC</Filter>
    </ClInclude>
    <ClInclude Include="..\..\include\etl\crc16_ccitt.h">
      <Filter>ETL\Maths\CRC</Filter>
    </ClInclude>
    <ClInclude Include="..\..\include\etl\crc16_cdma2000.h">
      <Filter>ETL\Maths\CRC</Filter>
    </ClInclude>
    <ClInclude Include="..\..\include\etl\crc16_dds110.h">
      <Filter>ETL\Maths\CRC</Filter>
    </ClInclude>
    <ClInclude Include="..\..\include\etl\crc16_dectr.h">
      <Filter>ETL\Maths\CRC</Filter>
    </ClInclude>
    <ClInclude Include="..\..\include\etl\crc16_dectx.h">
      <Filter>ETL\Maths\CRC</Filter>
    </ClInclude>
    <ClInclude Include="..\..\include\etl\crc16_dnp.h">
      <Filter>ETL\Maths\CRC</Filter>
    </ClInclude>
    <ClInclude Include="..\..\include\etl\crc16_en13757.h">
      <Filter>ETL\Maths\CRC</Filter>
    </ClInclude>
    <ClInclude Include="..\..\include\etl\crc16_genibus.h">
      <Filter>ETL\Maths\CRC</Filter>
    </ClInclude>
    <ClInclude Include="..\..\include\etl\crc16_kermit.h">
      <Filter>ETL\Maths\CRC</Filter>
    </ClInclude>
    <ClInclude Include="..\..\include\etl\crc16_maxim.h">
      <Filter>ETL\Maths\CRC</Filter>
    </ClInclude>
    <ClInclude Include="..\..\include\etl\crc16_mcrf4xx.h">
      <Filter>ETL\Maths\CRC</Filter>
    </ClInclude>
    <ClInclude Include="..\..\include\etl\crc16_modbus.h">
      <Filter>ETL\Maths\CRC</Filter>
    </ClInclude>
    <ClInclude Include="..\..\include\etl\crc16_profibus.h">
      <Filter>ETL\Maths\CRC</Filter>
    </ClInclude>
    <ClInclude Include="..\..\include\etl\crc16_riello.h">
      <Filter>ETL\Maths\CRC</Filter>
    </ClInclude>
    <ClInclude Include="..\..\include\etl\crc16_t10dif.h">
      <Filter>ETL\Maths\CRC</Filter>
    </ClInclude>
    <ClInclude Include="..\..\include\etl\crc16_teledisk.h">
      <Filter>ETL\Maths\CRC</Filter>
    </ClInclude>
    <ClInclude Include="..\..\include\etl\crc16_tms37157.h">
      <Filter>ETL\Maths\CRC</Filter>
    </ClInclude>
    <ClInclude Include="..\..\include\etl\crc16_usb.h">
      <Filter>ETL\Maths\CRC</Filter>
    </ClInclude>
    <ClInclude Include="..\..\include\etl\crc16_x25.h">
      <Filter>ETL\Maths\CRC</Filter>
    </ClInclude>
    <ClInclude Include="..\..\include\etl\crc16_xmodem.h">
      <Filter>ETL\Maths\CRC</Filter>
    </ClInclude>
    <ClInclude Include="..\..\include\etl\crc32.h">
      <Filter>ETL\Maths\CRC</Filter>
    </ClInclude>
    <ClInclude Include="..\..\include\etl\crc32_bzip2.h">
      <Filter>ETL\Maths\CRC</Filter>
    </ClInclude>
    <ClInclude Include="..\..\include\etl\crc32_c.h">
      <Filter>ETL\Maths\CRC</Filter>
    </ClInclude>
    <ClInclude Include="..\..\include\etl\crc32_d.h">
      <Filter>ETL\Maths\CRC</Filter>
    </ClInclude>
    <ClInclude Include="..\..\include\etl\crc32_jamcrc.h">
      <Filter>ETL\Maths\CRC</Filter>
    </ClInclude>
    <ClInclude Include="..\..\include\etl\crc32_mpeg2.h">
      <Filter>ETL\Maths\CRC</Filter>
    </ClInclude>
    <ClInclude Include="..\..\include\etl\crc32_posix.h">
      <Filter>ETL\Maths\CRC</Filter>
    </ClInclude>
    <ClInclude Include="..\..\include\etl\crc32_q.h">
      <Filter>ETL\Maths\CRC</Filter>
    </ClInclude>
    <ClInclude Include="..\..\include\etl\crc32_xfer.h">
      <Filter>ETL\Maths\CRC</Filter>
    </ClInclude>
    <ClInclude Include="..\..\include\etl\crc64_ecma.h">
      <Filter>ETL\Maths\CRC</Filter>
    </ClInclude>
    <ClInclude Include="..\..\include\etl\checksum.h">
      <Filter>ETL\Maths\Hash</Filter>
    </ClInclude>
    <ClInclude Include="..\..\include\etl\fnv_1.h">
      <Filter>ETL\Maths\Hash</Filter>
    </ClInclude>
    <ClInclude Include="..\..\include\etl\frame_check_sequence.h">
      <Filter>ETL\Maths\Hash</Filter>
    </ClInclude>
    <ClInclude Include="..\..\include\etl\hash.h">
      <Filter>ETL\Maths\Hash</Filter>
    </ClInclude>
    <ClInclude Include="..\..\include\etl\ihash.h">
      <Filter>ETL\Maths\Hash</Filter>
    </ClInclude>
    <ClInclude Include="..\..\include\etl\jenkins.h">
      <Filter>ETL\Maths\Hash</Filter>
    </ClInclude>
    <ClInclude Include="..\..\include\etl\murmur3.h">
      <Filter>ETL\Maths\Hash</Filter>
    </ClInclude>
    <ClInclude Include="..\..\include\etl\pearson.h">
      <Filter>ETL\Maths\Hash</Filter>
    </ClInclude>
    <ClInclude Include="..\murmurhash3.h">
      <Filter>Tests\Test Support</Filter>
    </ClInclude>
    <ClInclude Include="..\iterators_for_unit_tests.h">
      <Filter>Tests\Test Support</Filter>
    </ClInclude>
    <ClInclude Include="..\etl_profile.h">
      <Filter>Tests\Test Support</Filter>
    </ClInclude>
    <ClInclude Include="..\unit_test_framework.h">
      <Filter>Tests\Test Support</Filter>
    </ClInclude>
    <ClInclude Include="..\data.h">
      <Filter>Tests\Test Support</Filter>
    </ClInclude>
  </ItemGroup>
  <ItemGroup>
    <ClCompile Include="..\..\..\unittest-cpp\UnitTest++\AssertException.cpp">
      <Filter>UnitTest++</Filter>
>>>>>>> 47210b58
    </ClCompile>
    <ClCompile Include="..\..\..\unittest-cpp\UnitTest++\Checks.cpp">
      <Filter>UnitTest++</Filter>
    </ClCompile>
    <ClCompile Include="..\..\..\unittest-cpp\UnitTest++\CompositeTestReporter.cpp">
      <Filter>UnitTest++</Filter>
    </ClCompile>
    <ClCompile Include="..\..\..\unittest-cpp\UnitTest++\CurrentTest.cpp">
      <Filter>UnitTest++</Filter>
    </ClCompile>
    <ClCompile Include="..\..\..\unittest-cpp\UnitTest++\DeferredTestReporter.cpp">
      <Filter>UnitTest++</Filter>
    </ClCompile>
    <ClCompile Include="..\..\..\unittest-cpp\UnitTest++\DeferredTestResult.cpp">
      <Filter>UnitTest++</Filter>
    </ClCompile>
    <ClCompile Include="..\..\..\unittest-cpp\UnitTest++\MemoryOutStream.cpp">
      <Filter>UnitTest++</Filter>
    </ClCompile>
    <ClCompile Include="..\..\..\unittest-cpp\UnitTest++\ReportAssert.cpp">
      <Filter>UnitTest++</Filter>
    </ClCompile>
    <ClCompile Include="..\..\..\unittest-cpp\UnitTest++\RequiredCheckException.cpp">
      <Filter>UnitTest++</Filter>
    </ClCompile>
    <ClCompile Include="..\..\..\unittest-cpp\UnitTest++\RequiredCheckTestReporter.cpp">
      <Filter>UnitTest++</Filter>
    </ClCompile>
    <ClCompile Include="..\..\..\unittest-cpp\UnitTest++\Test.cpp">
      <Filter>UnitTest++</Filter>
    </ClCompile>
    <ClCompile Include="..\..\..\unittest-cpp\UnitTest++\TestDetails.cpp">
      <Filter>UnitTest++</Filter>
    </ClCompile>
    <ClCompile Include="..\..\..\unittest-cpp\UnitTest++\TestList.cpp">
      <Filter>UnitTest++</Filter>
    </ClCompile>
    <ClCompile Include="..\..\..\unittest-cpp\UnitTest++\TestReporter.cpp">
      <Filter>UnitTest++</Filter>
    </ClCompile>
    <ClCompile Include="..\..\..\unittest-cpp\UnitTest++\TestReporterStdout.cpp">
      <Filter>UnitTest++</Filter>
    </ClCompile>
    <ClCompile Include="..\..\..\unittest-cpp\UnitTest++\TestResults.cpp">
      <Filter>UnitTest++</Filter>
    </ClCompile>
    <ClCompile Include="..\..\..\unittest-cpp\UnitTest++\TestRunner.cpp">
      <Filter>UnitTest++</Filter>
    </ClCompile>
    <ClCompile Include="..\..\..\unittest-cpp\UnitTest++\ThrowingTestReporter.cpp">
      <Filter>UnitTest++</Filter>
    </ClCompile>
    <ClCompile Include="..\..\..\unittest-cpp\UnitTest++\TimeConstraint.cpp">
      <Filter>UnitTest++</Filter>
    </ClCompile>
    <ClCompile Include="..\..\..\unittest-cpp\UnitTest++\XmlTestReporter.cpp">
      <Filter>UnitTest++</Filter>
    </ClCompile>
    <ClCompile Include="..\..\..\unittest-cpp\UnitTest++\Win32\TimeHelpers.cpp">
      <Filter>UnitTest++\Win32</Filter>
    </ClCompile>
    <ClCompile Include="..\sanity-check\absolute.h.t.cpp">
      <Filter>Tests\Sanity Checks</Filter>
    </ClCompile>
    <ClCompile Include="..\sanity-check\algorithm.h.t.cpp">
      <Filter>Tests\Sanity Checks</Filter>
    </ClCompile>
    <ClCompile Include="..\sanity-check\alignment.h.t.cpp">
      <Filter>Tests\Sanity Checks</Filter>
    </ClCompile>
    <ClCompile Include="..\sanity-check\array.h.t.cpp">
      <Filter>Tests\Sanity Checks</Filter>
    </ClCompile>
    <ClCompile Include="..\sanity-check\array_view.h.t.cpp">
      <Filter>Tests\Sanity Checks</Filter>
    </ClCompile>
    <ClCompile Include="..\sanity-check\array_wrapper.h.t.cpp">
      <Filter>Tests\Sanity Checks</Filter>
    </ClCompile>
    <ClCompile Include="..\sanity-check\atomic.h.t.cpp">
      <Filter>Tests\Sanity Checks</Filter>
    </ClCompile>
    <ClCompile Include="..\sanity-check\basic_format_spec.h.t.cpp">
      <Filter>Tests\Sanity Checks</Filter>
    </ClCompile>
    <ClCompile Include="..\sanity-check\basic_string.h.t.cpp">
      <Filter>Tests\Sanity Checks</Filter>
    </ClCompile>
    <ClCompile Include="..\sanity-check\basic_string_stream.h.t.cpp">
      <Filter>Tests\Sanity Checks</Filter>
    </ClCompile>
    <ClCompile Include="..\sanity-check\binary.h.t.cpp">
      <Filter>Tests\Sanity Checks</Filter>
    </ClCompile>
    <ClCompile Include="..\sanity-check\bit_stream.h.t.cpp">
      <Filter>Tests\Sanity Checks</Filter>
    </ClCompile>
    <ClCompile Include="..\sanity-check\bitset.h.t.cpp">
      <Filter>Tests\Sanity Checks</Filter>
    </ClCompile>
    <ClCompile Include="..\sanity-check\bloom_filter.h.t.cpp">
      <Filter>Tests\Sanity Checks</Filter>
    </ClCompile>
    <ClCompile Include="..\sanity-check\bresenham_line.h.t.cpp">
      <Filter>Tests\Sanity Checks</Filter>
    </ClCompile>
    <ClCompile Include="..\sanity-check\buffer_descriptors.h.t.cpp">
      <Filter>Tests\Sanity Checks</Filter>
    </ClCompile>
    <ClCompile Include="..\sanity-check\callback.h.t.cpp">
      <Filter>Tests\Sanity Checks</Filter>
    </ClCompile>
    <ClCompile Include="..\sanity-check\callback_service.h.t.cpp">
      <Filter>Tests\Sanity Checks</Filter>
    </ClCompile>
    <ClCompile Include="..\sanity-check\callback_timer.h.t.cpp">
      <Filter>Tests\Sanity Checks</Filter>
    </ClCompile>
    <ClCompile Include="..\sanity-check\char_traits.h.t.cpp">
      <Filter>Tests\Sanity Checks</Filter>
    </ClCompile>
    <ClCompile Include="..\sanity-check\checksum.h.t.cpp">
      <Filter>Tests\Sanity Checks</Filter>
    </ClCompile>
    <ClCompile Include="..\sanity-check\circular_buffer.h.t.cpp">
      <Filter>Tests\Sanity Checks</Filter>
    </ClCompile>
    <ClCompile Include="..\sanity-check\combinations.h.t.cpp">
      <Filter>Tests\Sanity Checks</Filter>
    </ClCompile>
    <ClCompile Include="..\sanity-check\compare.h.t.cpp">
      <Filter>Tests\Sanity Checks</Filter>
    </ClCompile>
    <ClCompile Include="..\sanity-check\constant.h.t.cpp">
      <Filter>Tests\Sanity Checks</Filter>
    </ClCompile>
    <ClCompile Include="..\sanity-check\container.h.t.cpp">
      <Filter>Tests\Sanity Checks</Filter>
    </ClCompile>
    <ClCompile Include="..\sanity-check\correlation.h.t.cpp">
      <Filter>Tests\Sanity Checks</Filter>
    </ClCompile>
    <ClCompile Include="..\sanity-check\covariance.h.t.cpp">
      <Filter>Tests\Sanity Checks</Filter>
    </ClCompile>
    <ClCompile Include="..\sanity-check\crc8_ccitt.h.t.cpp">
      <Filter>Tests\Sanity Checks</Filter>
    </ClCompile>
    <ClCompile Include="..\sanity-check\crc8_cdma2000.h.t.cpp">
      <Filter>Tests\Sanity Checks</Filter>
    </ClCompile>
    <ClCompile Include="..\sanity-check\crc8_darc.h.t.cpp">
      <Filter>Tests\Sanity Checks</Filter>
    </ClCompile>
    <ClCompile Include="..\sanity-check\crc8_dvbs2.h.t.cpp">
      <Filter>Tests\Sanity Checks</Filter>
    </ClCompile>
    <ClCompile Include="..\sanity-check\crc8_ebu.h.t.cpp">
      <Filter>Tests\Sanity Checks</Filter>
    </ClCompile>
    <ClCompile Include="..\sanity-check\crc8_icode.h.t.cpp">
      <Filter>Tests\Sanity Checks</Filter>
    </ClCompile>
    <ClCompile Include="..\sanity-check\crc8_itu.h.t.cpp">
      <Filter>Tests\Sanity Checks</Filter>
    </ClCompile>
    <ClCompile Include="..\sanity-check\crc8_maxim.h.t.cpp">
      <Filter>Tests\Sanity Checks</Filter>
    </ClCompile>
    <ClCompile Include="..\sanity-check\crc8_rohc.h.t.cpp">
      <Filter>Tests\Sanity Checks</Filter>
    </ClCompile>
    <ClCompile Include="..\sanity-check\crc8_wcdma.h.t.cpp">
      <Filter>Tests\Sanity Checks</Filter>
    </ClCompile>
    <ClCompile Include="..\sanity-check\crc16.h.t.cpp">
      <Filter>Tests\Sanity Checks</Filter>
    </ClCompile>
    <ClCompile Include="..\sanity-check\crc16_a.h.t.cpp">
      <Filter>Tests\Sanity Checks</Filter>
    </ClCompile>
    <ClCompile Include="..\sanity-check\crc16_arc.h.t.cpp">
      <Filter>Tests\Sanity Checks</Filter>
    </ClCompile>
    <ClCompile Include="..\sanity-check\crc16_aug_ccitt.h.t.cpp">
      <Filter>Tests\Sanity Checks</Filter>
    </ClCompile>
    <ClCompile Include="..\sanity-check\crc16_buypass.h.t.cpp">
      <Filter>Tests\Sanity Checks</Filter>
    </ClCompile>
    <ClCompile Include="..\sanity-check\crc16_ccitt.h.t.cpp">
      <Filter>Tests\Sanity Checks</Filter>
    </ClCompile>
    <ClCompile Include="..\sanity-check\crc16_cdma2000.h.t.cpp">
      <Filter>Tests\Sanity Checks</Filter>
    </ClCompile>
    <ClCompile Include="..\sanity-check\crc16_dds110.h.t.cpp">
      <Filter>Tests\Sanity Checks</Filter>
    </ClCompile>
    <ClCompile Include="..\sanity-check\crc16_dectr.h.t.cpp">
      <Filter>Tests\Sanity Checks</Filter>
    </ClCompile>
    <ClCompile Include="..\sanity-check\crc16_dectx.h.t.cpp">
      <Filter>Tests\Sanity Checks</Filter>
    </ClCompile>
    <ClCompile Include="..\sanity-check\crc16_dnp.h.t.cpp">
      <Filter>Tests\Sanity Checks</Filter>
    </ClCompile>
    <ClCompile Include="..\sanity-check\crc16_en13757.h.t.cpp">
      <Filter>Tests\Sanity Checks</Filter>
    </ClCompile>
    <ClCompile Include="..\sanity-check\crc16_genibus.h.t.cpp">
      <Filter>Tests\Sanity Checks</Filter>
    </ClCompile>
    <ClCompile Include="..\sanity-check\crc8_ebu.h.t.cpp">
      <Filter>Source Files\Sanity Checks</Filter>
    </ClCompile>
    <ClCompile Include="..\sanity-check\crc16_maxim.h.t.cpp">
      <Filter>Tests\Sanity Checks</Filter>
    </ClCompile>
    <ClCompile Include="..\sanity-check\crc16_mcrf4xx.h.t.cpp">
      <Filter>Tests\Sanity Checks</Filter>
    </ClCompile>
    <ClCompile Include="..\sanity-check\crc16_modbus.h.t.cpp">
      <Filter>Tests\Sanity Checks</Filter>
    </ClCompile>
    <ClCompile Include="..\sanity-check\crc16_profibus.h.t.cpp">
      <Filter>Tests\Sanity Checks</Filter>
    </ClCompile>
    <ClCompile Include="..\sanity-check\crc16_riello.h.t.cpp">
      <Filter>Tests\Sanity Checks</Filter>
    </ClCompile>
    <ClCompile Include="..\sanity-check\crc16_t10dif.h.t.cpp">
      <Filter>Tests\Sanity Checks</Filter>
    </ClCompile>
    <ClCompile Include="..\sanity-check\crc16_teledisk.h.t.cpp">
      <Filter>Tests\Sanity Checks</Filter>
    </ClCompile>
    <ClCompile Include="..\sanity-check\crc16_tms37157.h.t.cpp">
      <Filter>Tests\Sanity Checks</Filter>
    </ClCompile>
    <ClCompile Include="..\sanity-check\crc16_usb.h.t.cpp">
      <Filter>Tests\Sanity Checks</Filter>
    </ClCompile>
    <ClCompile Include="..\sanity-check\crc8_icode.h.t.cpp">
      <Filter>Source Files\Sanity Checks</Filter>
    </ClCompile>
    <ClCompile Include="..\sanity-check\crc8_itu.h.t.cpp">
      <Filter>Source Files\Sanity Checks</Filter>
    </ClCompile>
    <ClCompile Include="..\sanity-check\crc8_maxim.h.t.cpp">
      <Filter>Source Files\Sanity Checks</Filter>
    </ClCompile>
    <ClCompile Include="..\sanity-check\crc8_rohc.h.t.cpp">
      <Filter>Source Files\Sanity Checks</Filter>
    </ClCompile>
    <ClCompile Include="..\sanity-check\crc8_wcdma.h.t.cpp">
      <Filter>Source Files\Sanity Checks</Filter>
    </ClCompile>
    <ClCompile Include="..\sanity-check\crc16.h.t.cpp">
      <Filter>Source Files\Sanity Checks</Filter>
    </ClCompile>
    <ClCompile Include="..\sanity-check\crc16_a.h.t.cpp">
      <Filter>Source Files\Sanity Checks</Filter>
    </ClCompile>
    <ClCompile Include="..\sanity-check\crc32_d.h.t.cpp">
      <Filter>Tests\Sanity Checks</Filter>
    </ClCompile>
    <ClCompile Include="..\sanity-check\crc32_jamcrc.h.t.cpp">
      <Filter>Tests\Sanity Checks</Filter>
    </ClCompile>
    <ClCompile Include="..\sanity-check\crc32_mpeg2.h.t.cpp">
      <Filter>Tests\Sanity Checks</Filter>
    </ClCompile>
    <ClCompile Include="..\sanity-check\crc16_arc.h.t.cpp">
      <Filter>Source Files\Sanity Checks</Filter>
    </ClCompile>
    <ClCompile Include="..\sanity-check\crc16_aug_ccitt.h.t.cpp">
      <Filter>Source Files\Sanity Checks</Filter>
    </ClCompile>
    <ClCompile Include="..\sanity-check\crc32_q.h.t.cpp">
      <Filter>Tests\Sanity Checks</Filter>
    </ClCompile>
    <ClCompile Include="..\sanity-check\crc32_xfer.h.t.cpp">
      <Filter>Tests\Sanity Checks</Filter>
    </ClCompile>
    <ClCompile Include="..\sanity-check\crc64_ecma.h.t.cpp">
      <Filter>Tests\Sanity Checks</Filter>
    </ClCompile>
    <ClCompile Include="..\sanity-check\crc16_buypass.h.t.cpp">
      <Filter>Source Files\Sanity Checks</Filter>
    </ClCompile>
    <ClCompile Include="..\sanity-check\crc16_ccitt.h.t.cpp">
      <Filter>Source Files\Sanity Checks</Filter>
    </ClCompile>
    <ClCompile Include="..\sanity-check\crc16_cdma2000.h.t.cpp">
      <Filter>Source Files\Sanity Checks</Filter>
    </ClCompile>
    <ClCompile Include="..\sanity-check\crc16_dds110.h.t.cpp">
      <Filter>Source Files\Sanity Checks</Filter>
    </ClCompile>
    <ClCompile Include="..\sanity-check\crc16_dectr.h.t.cpp">
      <Filter>Source Files\Sanity Checks</Filter>
    </ClCompile>
    <ClCompile Include="..\sanity-check\crc16_dectx.h.t.cpp">
      <Filter>Source Files\Sanity Checks</Filter>
    </ClCompile>
    <ClCompile Include="..\sanity-check\crc16_dnp.h.t.cpp">
      <Filter>Source Files\Sanity Checks</Filter>
    </ClCompile>
    <ClCompile Include="..\sanity-check\crc16_en13757.h.t.cpp">
      <Filter>Source Files\Sanity Checks</Filter>
    </ClCompile>
    <ClCompile Include="..\sanity-check\crc16_genibus.h.t.cpp">
      <Filter>Source Files\Sanity Checks</Filter>
    </ClCompile>
    <ClCompile Include="..\sanity-check\crc16_kermit.h.t.cpp">
      <Filter>Tests\Sanity Checks</Filter>
    </ClCompile>
    <ClCompile Include="..\sanity-check\crc16_maxim.h.t.cpp">
      <Filter>Source Files\Sanity Checks</Filter>
    </ClCompile>
    <ClCompile Include="..\sanity-check\crc16_mcrf4xx.h.t.cpp">
      <Filter>Source Files\Sanity Checks</Filter>
    </ClCompile>
    <ClCompile Include="..\sanity-check\crc16_modbus.h.t.cpp">
      <Filter>Source Files\Sanity Checks</Filter>
    </ClCompile>
    <ClCompile Include="..\sanity-check\crc16_profibus.h.t.cpp">
      <Filter>Source Files\Sanity Checks</Filter>
    </ClCompile>
    <ClCompile Include="..\sanity-check\crc16_riello.h.t.cpp">
      <Filter>Source Files\Sanity Checks</Filter>
    </ClCompile>
    <ClCompile Include="..\sanity-check\crc16_t10dif.h.t.cpp">
      <Filter>Source Files\Sanity Checks</Filter>
    </ClCompile>
    <ClCompile Include="..\sanity-check\crc16_teledisk.h.t.cpp">
      <Filter>Source Files\Sanity Checks</Filter>
    </ClCompile>
    <ClCompile Include="..\sanity-check\crc16_tms37157.h.t.cpp">
      <Filter>Source Files\Sanity Checks</Filter>
    </ClCompile>
    <ClCompile Include="..\sanity-check\crc16_usb.h.t.cpp">
      <Filter>Source Files\Sanity Checks</Filter>
    </ClCompile>
    <ClCompile Include="..\sanity-check\crc16_x25.h.t.cpp">
      <Filter>Tests\Sanity Checks</Filter>
    </ClCompile>
    <ClCompile Include="..\sanity-check\crc16_xmodem.h.t.cpp">
      <Filter>Tests\Sanity Checks</Filter>
    </ClCompile>
    <ClCompile Include="..\sanity-check\crc32.h.t.cpp">
      <Filter>Tests\Sanity Checks</Filter>
    </ClCompile>
    <ClCompile Include="..\sanity-check\crc32_bzip2.h.t.cpp">
      <Filter>Tests\Sanity Checks</Filter>
    </ClCompile>
    <ClCompile Include="..\sanity-check\crc32_c.h.t.cpp">
      <Filter>Tests\Sanity Checks</Filter>
    </ClCompile>
    <ClCompile Include="..\sanity-check\crc32_d.h.t.cpp">
      <Filter>Source Files\Sanity Checks</Filter>
    </ClCompile>
    <ClCompile Include="..\sanity-check\crc32_jamcrc.h.t.cpp">
      <Filter>Source Files\Sanity Checks</Filter>
    </ClCompile>
    <ClCompile Include="..\sanity-check\crc32_mpeg2.h.t.cpp">
      <Filter>Source Files\Sanity Checks</Filter>
    </ClCompile>
    <ClCompile Include="..\sanity-check\crc32_posix.h.t.cpp">
      <Filter>Tests\Sanity Checks</Filter>
    </ClCompile>
    <ClCompile Include="..\sanity-check\crc32_q.h.t.cpp">
      <Filter>Source Files\Sanity Checks</Filter>
    </ClCompile>
    <ClCompile Include="..\sanity-check\crc32_xfer.h.t.cpp">
      <Filter>Source Files\Sanity Checks</Filter>
    </ClCompile>
    <ClCompile Include="..\sanity-check\crc64_ecma.h.t.cpp">
      <Filter>Source Files\Sanity Checks</Filter>
    </ClCompile>
    <ClCompile Include="..\sanity-check\cumulative_moving_average.h.t.cpp">
      <Filter>Tests\Sanity Checks</Filter>
    </ClCompile>
    <ClCompile Include="..\sanity-check\cyclic_value.h.t.cpp">
      <Filter>Tests\Sanity Checks</Filter>
    </ClCompile>
    <ClCompile Include="..\sanity-check\debounce.h.t.cpp">
      <Filter>Tests\Sanity Checks</Filter>
    </ClCompile>
    <ClCompile Include="..\sanity-check\debug_count.h.t.cpp">
      <Filter>Tests\Sanity Checks</Filter>
    </ClCompile>
    <ClCompile Include="..\sanity-check\delegate.h.t.cpp">
      <Filter>Tests\Sanity Checks</Filter>
    </ClCompile>
    <ClCompile Include="..\sanity-check\delegate_service.h.t.cpp">
      <Filter>Tests\Sanity Checks</Filter>
    </ClCompile>
    <ClCompile Include="..\sanity-check\deque.h.t.cpp">
      <Filter>Tests\Sanity Checks</Filter>
    </ClCompile>
    <ClCompile Include="..\sanity-check\endianness.h.t.cpp">
      <Filter>Tests\Sanity Checks</Filter>
    </ClCompile>
    <ClCompile Include="..\sanity-check\enum_type.h.t.cpp">
      <Filter>Tests\Sanity Checks</Filter>
    </ClCompile>
    <ClCompile Include="..\sanity-check\error_handler.h.t.cpp">
      <Filter>Tests\Sanity Checks</Filter>
    </ClCompile>
    <ClCompile Include="..\sanity-check\exception.h.t.cpp">
      <Filter>Tests\Sanity Checks</Filter>
    </ClCompile>
    <ClCompile Include="..\sanity-check\factorial.h.t.cpp">
      <Filter>Tests\Sanity Checks</Filter>
    </ClCompile>
    <ClCompile Include="..\sanity-check\fibonacci.h.t.cpp">
      <Filter>Tests\Sanity Checks</Filter>
    </ClCompile>
    <ClCompile Include="..\sanity-check\file_error_numbers.h.t.cpp">
      <Filter>Tests\Sanity Checks</Filter>
    </ClCompile>
    <ClCompile Include="..\sanity-check\fixed_iterator.h.t.cpp">
      <Filter>Tests\Sanity Checks</Filter>
    </ClCompile>
    <ClCompile Include="..\sanity-check\fixed_sized_memory_block_allocator.h.t.cpp">
      <Filter>Tests\Sanity Checks</Filter>
    </ClCompile>
    <ClCompile Include="..\sanity-check\flags.h.t.cpp">
      <Filter>Tests\Sanity Checks</Filter>
    </ClCompile>
    <ClCompile Include="..\sanity-check\flat_map.h.t.cpp">
      <Filter>Tests\Sanity Checks</Filter>
    </ClCompile>
    <ClCompile Include="..\sanity-check\flat_multimap.h.t.cpp">
      <Filter>Tests\Sanity Checks</Filter>
    </ClCompile>
    <ClCompile Include="..\sanity-check\flat_multiset.h.t.cpp">
      <Filter>Tests\Sanity Checks</Filter>
    </ClCompile>
    <ClCompile Include="..\sanity-check\flat_set.h.t.cpp">
      <Filter>Tests\Sanity Checks</Filter>
    </ClCompile>
    <ClCompile Include="..\sanity-check\fnv_1.h.t.cpp">
      <Filter>Tests\Sanity Checks</Filter>
    </ClCompile>
    <ClCompile Include="..\sanity-check\format_spec.h.t.cpp">
      <Filter>Tests\Sanity Checks</Filter>
    </ClCompile>
    <ClCompile Include="..\sanity-check\forward_list.h.t.cpp">
      <Filter>Tests\Sanity Checks</Filter>
    </ClCompile>
    <ClCompile Include="..\sanity-check\frame_check_sequence.h.t.cpp">
      <Filter>Tests\Sanity Checks</Filter>
    </ClCompile>
    <ClCompile Include="..\sanity-check\fsm.h.t.cpp">
      <Filter>Tests\Sanity Checks</Filter>
    </ClCompile>
    <ClCompile Include="..\sanity-check\function.h.t.cpp">
      <Filter>Tests\Sanity Checks</Filter>
    </ClCompile>
    <ClCompile Include="..\sanity-check\functional.h.t.cpp">
      <Filter>Tests\Sanity Checks</Filter>
    </ClCompile>
    <ClCompile Include="..\sanity-check\gamma.h.t.cpp">
      <Filter>Tests\Sanity Checks</Filter>
    </ClCompile>
    <ClCompile Include="..\sanity-check\generic_pool.h.t.cpp">
      <Filter>Tests\Sanity Checks</Filter>
    </ClCompile>
    <ClCompile Include="..\sanity-check\hash.h.t.cpp">
      <Filter>Tests\Sanity Checks</Filter>
    </ClCompile>
    <ClCompile Include="..\sanity-check\histogram.h.t.cpp">
      <Filter>Tests\Sanity Checks</Filter>
    </ClCompile>
    <ClCompile Include="..\sanity-check\ihash.h.t.cpp">
      <Filter>Tests\Sanity Checks</Filter>
    </ClCompile>
    <ClCompile Include="..\sanity-check\imemory_block_allocator.h.t.cpp">
      <Filter>Tests\Sanity Checks</Filter>
    </ClCompile>
    <ClCompile Include="..\sanity-check\indirect_vector.h.t.cpp">
      <Filter>Tests\Sanity Checks</Filter>
    </ClCompile>
    <ClCompile Include="..\sanity-check\instance_count.h.t.cpp">
      <Filter>Tests\Sanity Checks</Filter>
    </ClCompile>
    <ClCompile Include="..\sanity-check\integral_limits.h.t.cpp">
      <Filter>Tests\Sanity Checks</Filter>
    </ClCompile>
    <ClCompile Include="..\sanity-check\intrusive_forward_list.h.t.cpp">
      <Filter>Tests\Sanity Checks</Filter>
    </ClCompile>
    <ClCompile Include="..\sanity-check\intrusive_links.h.t.cpp">
      <Filter>Tests\Sanity Checks</Filter>
    </ClCompile>
    <ClCompile Include="..\sanity-check\intrusive_list.h.t.cpp">
      <Filter>Tests\Sanity Checks</Filter>
    </ClCompile>
    <ClCompile Include="..\sanity-check\intrusive_queue.h.t.cpp">
      <Filter>Tests\Sanity Checks</Filter>
    </ClCompile>
    <ClCompile Include="..\sanity-check\intrusive_stack.h.t.cpp">
      <Filter>Tests\Sanity Checks</Filter>
    </ClCompile>
    <ClCompile Include="..\sanity-check\invert.h.t.cpp">
      <Filter>Tests\Sanity Checks</Filter>
    </ClCompile>
    <ClCompile Include="..\sanity-check\io_port.h.t.cpp">
      <Filter>Tests\Sanity Checks</Filter>
    </ClCompile>
    <ClCompile Include="..\sanity-check\ipool.h.t.cpp">
      <Filter>Tests\Sanity Checks</Filter>
    </ClCompile>
    <ClCompile Include="..\sanity-check\ireference_counted_message_pool.h.t.cpp">
      <Filter>Tests\Sanity Checks</Filter>
    </ClCompile>
    <ClCompile Include="..\sanity-check\iterator.h.t.cpp">
      <Filter>Tests\Sanity Checks</Filter>
    </ClCompile>
    <ClCompile Include="..\sanity-check\jenkins.h.t.cpp">
      <Filter>Tests\Sanity Checks</Filter>
    </ClCompile>
    <ClCompile Include="..\sanity-check\largest.h.t.cpp">
      <Filter>Tests\Sanity Checks</Filter>
    </ClCompile>
    <ClCompile Include="..\sanity-check\limiter.h.t.cpp">
      <Filter>Tests\Sanity Checks</Filter>
    </ClCompile>
    <ClCompile Include="..\sanity-check\limits.h.t.cpp">
      <Filter>Tests\Sanity Checks</Filter>
    </ClCompile>
    <ClCompile Include="..\sanity-check\list.h.t.cpp">
      <Filter>Tests\Sanity Checks</Filter>
    </ClCompile>
    <ClCompile Include="..\sanity-check\log.h.t.cpp">
      <Filter>Tests\Sanity Checks</Filter>
    </ClCompile>
    <ClCompile Include="..\sanity-check\macros.h.t.cpp">
      <Filter>Tests\Sanity Checks</Filter>
    </ClCompile>
    <ClCompile Include="..\sanity-check\map.h.t.cpp">
      <Filter>Tests\Sanity Checks</Filter>
    </ClCompile>
    <ClCompile Include="..\sanity-check\math_constants.h.t.cpp">
      <Filter>Tests\Sanity Checks</Filter>
    </ClCompile>
    <ClCompile Include="..\sanity-check\mean.h.t.cpp">
      <Filter>Tests\Sanity Checks</Filter>
    </ClCompile>
    <ClCompile Include="..\sanity-check\mem_cast.h.t.cpp">
      <Filter>Tests\Sanity Checks</Filter>
    </ClCompile>
    <ClCompile Include="..\sanity-check\memory.h.t.cpp">
      <Filter>Tests\Sanity Checks</Filter>
    </ClCompile>
    <ClCompile Include="..\sanity-check\memory_model.h.t.cpp">
      <Filter>Tests\Sanity Checks</Filter>
    </ClCompile>
    <ClCompile Include="..\sanity-check\message.h.t.cpp">
      <Filter>Tests\Sanity Checks</Filter>
    </ClCompile>
    <ClCompile Include="..\sanity-check\message_bus.h.t.cpp">
      <Filter>Tests\Sanity Checks</Filter>
    </ClCompile>
    <ClCompile Include="..\sanity-check\message_packet.h.t.cpp">
      <Filter>Tests\Sanity Checks</Filter>
    </ClCompile>
    <ClCompile Include="..\sanity-check\message_router.h.t.cpp">
      <Filter>Tests\Sanity Checks</Filter>
    </ClCompile>
    <ClCompile Include="..\sanity-check\message_router_registry.h.t.cpp">
      <Filter>Tests\Sanity Checks</Filter>
    </ClCompile>
    <ClCompile Include="..\sanity-check\message_timer.h.t.cpp">
      <Filter>Tests\Sanity Checks</Filter>
    </ClCompile>
    <ClCompile Include="..\sanity-check\message_types.h.t.cpp">
      <Filter>Tests\Sanity Checks</Filter>
    </ClCompile>
    <ClCompile Include="..\sanity-check\multi_array.h.t.cpp">
      <Filter>Tests\Sanity Checks</Filter>
    </ClCompile>
    <ClCompile Include="..\sanity-check\multi_range.h.t.cpp">
      <Filter>Tests\Sanity Checks</Filter>
    </ClCompile>
    <ClCompile Include="..\sanity-check\multimap.h.t.cpp">
      <Filter>Tests\Sanity Checks</Filter>
    </ClCompile>
    <ClCompile Include="..\sanity-check\multiset.h.t.cpp">
      <Filter>Tests\Sanity Checks</Filter>
    </ClCompile>
    <ClCompile Include="..\sanity-check\murmur3.h.t.cpp">
      <Filter>Tests\Sanity Checks</Filter>
    </ClCompile>
    <ClCompile Include="..\sanity-check\mutex.h.t.cpp">
      <Filter>Tests\Sanity Checks</Filter>
    </ClCompile>
    <ClCompile Include="..\sanity-check\negative.h.t.cpp">
      <Filter>Tests\Sanity Checks</Filter>
    </ClCompile>
    <ClCompile Include="..\sanity-check\null_type.h.t.cpp">
      <Filter>Tests\Sanity Checks</Filter>
    </ClCompile>
    <ClCompile Include="..\sanity-check\nullptr.h.t.cpp">
      <Filter>Tests\Sanity Checks</Filter>
    </ClCompile>
    <ClCompile Include="..\sanity-check\numeric.h.t.cpp">
      <Filter>Tests\Sanity Checks</Filter>
    </ClCompile>
    <ClCompile Include="..\sanity-check\observer.h.t.cpp">
      <Filter>Tests\Sanity Checks</Filter>
    </ClCompile>
    <ClCompile Include="..\sanity-check\optional.h.t.cpp">
      <Filter>Tests\Sanity Checks</Filter>
    </ClCompile>
    <ClCompile Include="..\sanity-check\overload.h.t.cpp">
      <Filter>Tests\Sanity Checks</Filter>
    </ClCompile>
    <ClCompile Include="..\sanity-check\packet.h.t.cpp">
      <Filter>Tests\Sanity Checks</Filter>
    </ClCompile>
    <ClCompile Include="..\sanity-check\parameter_pack.h.t.cpp">
      <Filter>Tests\Sanity Checks</Filter>
    </ClCompile>
    <ClCompile Include="..\sanity-check\parameter_type.h.t.cpp">
      <Filter>Tests\Sanity Checks</Filter>
    </ClCompile>
    <ClCompile Include="..\sanity-check\pearson.h.t.cpp">
      <Filter>Tests\Sanity Checks</Filter>
    </ClCompile>
    <ClCompile Include="..\sanity-check\permutations.h.t.cpp">
      <Filter>Tests\Sanity Checks</Filter>
    </ClCompile>
    <ClCompile Include="..\sanity-check\placement_new.h.t.cpp">
      <Filter>Tests\Sanity Checks</Filter>
    </ClCompile>
    <ClCompile Include="..\sanity-check\platform.h.t.cpp">
      <Filter>Tests\Sanity Checks</Filter>
    </ClCompile>
    <ClCompile Include="..\sanity-check\pool.h.t.cpp">
      <Filter>Tests\Sanity Checks</Filter>
    </ClCompile>
    <ClCompile Include="..\sanity-check\power.h.t.cpp">
      <Filter>Tests\Sanity Checks</Filter>
    </ClCompile>
    <ClCompile Include="..\sanity-check\priority_queue.h.t.cpp">
      <Filter>Tests\Sanity Checks</Filter>
    </ClCompile>
    <ClCompile Include="..\sanity-check\quantize.h.t.cpp">
      <Filter>Tests\Sanity Checks</Filter>
    </ClCompile>
    <ClCompile Include="..\sanity-check\queue.h.t.cpp">
      <Filter>Tests\Sanity Checks</Filter>
    </ClCompile>
    <ClCompile Include="..\sanity-check\queue_lockable.h.t.cpp">
      <Filter>Tests\Sanity Checks</Filter>
    </ClCompile>
    <ClCompile Include="..\sanity-check\queue_mpmc_mutex.h.t.cpp">
      <Filter>Tests\Sanity Checks</Filter>
    </ClCompile>
    <ClCompile Include="..\sanity-check\queue_spsc_atomic.h.t.cpp">
      <Filter>Tests\Sanity Checks</Filter>
    </ClCompile>
    <ClCompile Include="..\sanity-check\queue_spsc_isr.h.t.cpp">
      <Filter>Tests\Sanity Checks</Filter>
    </ClCompile>
    <ClCompile Include="..\sanity-check\queue_spsc_locked.h.t.cpp">
      <Filter>Tests\Sanity Checks</Filter>
    </ClCompile>
    <ClCompile Include="..\sanity-check\radix.h.t.cpp">
      <Filter>Tests\Sanity Checks</Filter>
    </ClCompile>
    <ClCompile Include="..\sanity-check\random.h.t.cpp">
      <Filter>Tests\Sanity Checks</Filter>
    </ClCompile>
    <ClCompile Include="..\sanity-check\ratio.h.t.cpp">
      <Filter>Tests\Sanity Checks</Filter>
    </ClCompile>
    <ClCompile Include="..\sanity-check\reference_counted_message.h.t.cpp">
      <Filter>Tests\Sanity Checks</Filter>
    </ClCompile>
    <ClCompile Include="..\sanity-check\reference_counted_message_pool.h.t.cpp">
      <Filter>Tests\Sanity Checks</Filter>
    </ClCompile>
    <ClCompile Include="..\sanity-check\reference_counted_object.h.t.cpp">
      <Filter>Tests\Sanity Checks</Filter>
    </ClCompile>
    <ClCompile Include="..\sanity-check\reference_flat_map.h.t.cpp">
      <Filter>Tests\Sanity Checks</Filter>
    </ClCompile>
    <ClCompile Include="..\sanity-check\reference_flat_multimap.h.t.cpp">
      <Filter>Tests\Sanity Checks</Filter>
    </ClCompile>
    <ClCompile Include="..\sanity-check\reference_flat_multiset.h.t.cpp">
      <Filter>Tests\Sanity Checks</Filter>
    </ClCompile>
    <ClCompile Include="..\sanity-check\reference_flat_set.h.t.cpp">
      <Filter>Tests\Sanity Checks</Filter>
    </ClCompile>
    <ClCompile Include="..\sanity-check\rescale.h.t.cpp">
      <Filter>Tests\Sanity Checks</Filter>
    </ClCompile>
    <ClCompile Include="..\sanity-check\rms.h.t.cpp">
      <Filter>Tests\Sanity Checks</Filter>
    </ClCompile>
    <ClCompile Include="..\sanity-check\scaled_rounding.h.t.cpp">
      <Filter>Tests\Sanity Checks</Filter>
    </ClCompile>
    <ClCompile Include="..\sanity-check\scheduler.h.t.cpp">
      <Filter>Tests\Sanity Checks</Filter>
    </ClCompile>
    <ClCompile Include="..\sanity-check\set.h.t.cpp">
      <Filter>Tests\Sanity Checks</Filter>
    </ClCompile>
    <ClCompile Include="..\sanity-check\shared_message.h.t.cpp">
      <Filter>Tests\Sanity Checks</Filter>
    </ClCompile>
    <ClCompile Include="..\sanity-check\smallest.h.t.cpp">
      <Filter>Tests\Sanity Checks</Filter>
    </ClCompile>
    <ClCompile Include="..\sanity-check\span.h.t.cpp">
      <Filter>Tests\Sanity Checks</Filter>
    </ClCompile>
    <ClCompile Include="..\sanity-check\sqrt.h.t.cpp">
      <Filter>Tests\Sanity Checks</Filter>
    </ClCompile>
    <ClCompile Include="..\sanity-check\stack.h.t.cpp">
      <Filter>Tests\Sanity Checks</Filter>
    </ClCompile>
    <ClCompile Include="..\sanity-check\standard_deviation.h.t.cpp">
      <Filter>Tests\Sanity Checks</Filter>
    </ClCompile>
    <ClCompile Include="..\sanity-check\state_chart.h.t.cpp">
      <Filter>Tests\Sanity Checks</Filter>
    </ClCompile>
    <ClCompile Include="..\sanity-check\static_assert.h.t.cpp">
      <Filter>Tests\Sanity Checks</Filter>
    </ClCompile>
    <ClCompile Include="..\sanity-check\string.h.t.cpp">
      <Filter>Tests\Sanity Checks</Filter>
    </ClCompile>
    <ClCompile Include="..\sanity-check\string_stream.h.t.cpp">
      <Filter>Tests\Sanity Checks</Filter>
    </ClCompile>
    <ClCompile Include="..\sanity-check\string_utilities.h.t.cpp">
      <Filter>Tests\Sanity Checks</Filter>
    </ClCompile>
    <ClCompile Include="..\sanity-check\string_view.h.t.cpp">
      <Filter>Tests\Sanity Checks</Filter>
    </ClCompile>
    <ClCompile Include="..\sanity-check\successor.h.t.cpp">
      <Filter>Tests\Sanity Checks</Filter>
    </ClCompile>
    <ClCompile Include="..\sanity-check\task.h.t.cpp">
      <Filter>Tests\Sanity Checks</Filter>
    </ClCompile>
    <ClCompile Include="..\sanity-check\threshold.h.t.cpp">
      <Filter>Tests\Sanity Checks</Filter>
    </ClCompile>
    <ClCompile Include="..\sanity-check\timer.h.t.cpp">
      <Filter>Tests\Sanity Checks</Filter>
    </ClCompile>
    <ClCompile Include="..\sanity-check\to_string.h.t.cpp">
      <Filter>Tests\Sanity Checks</Filter>
    </ClCompile>
    <ClCompile Include="..\sanity-check\to_u16string.h.t.cpp">
      <Filter>Tests\Sanity Checks</Filter>
    </ClCompile>
    <ClCompile Include="..\sanity-check\to_u32string.h.t.cpp">
      <Filter>Tests\Sanity Checks</Filter>
    </ClCompile>
    <ClCompile Include="..\sanity-check\to_wstring.h.t.cpp">
      <Filter>Tests\Sanity Checks</Filter>
    </ClCompile>
    <ClCompile Include="..\sanity-check\type_def.h.t.cpp">
      <Filter>Tests\Sanity Checks</Filter>
    </ClCompile>
    <ClCompile Include="..\sanity-check\type_lookup.h.t.cpp">
      <Filter>Tests\Sanity Checks</Filter>
    </ClCompile>
    <ClCompile Include="..\sanity-check\type_select.h.t.cpp">
      <Filter>Tests\Sanity Checks</Filter>
    </ClCompile>
    <ClCompile Include="..\sanity-check\type_traits.h.t.cpp">
      <Filter>Tests\Sanity Checks</Filter>
    </ClCompile>
    <ClCompile Include="..\sanity-check\u16format_spec.h.t.cpp">
      <Filter>Tests\Sanity Checks</Filter>
    </ClCompile>
    <ClCompile Include="..\sanity-check\u16string.h.t.cpp">
      <Filter>Tests\Sanity Checks</Filter>
    </ClCompile>
    <ClCompile Include="..\sanity-check\u16string_stream.h.t.cpp">
      <Filter>Tests\Sanity Checks</Filter>
    </ClCompile>
    <ClCompile Include="..\sanity-check\u32format_spec.h.t.cpp">
      <Filter>Tests\Sanity Checks</Filter>
    </ClCompile>
    <ClCompile Include="..\sanity-check\u32string.h.t.cpp">
      <Filter>Tests\Sanity Checks</Filter>
    </ClCompile>
    <ClCompile Include="..\sanity-check\u32string_stream.h.t.cpp">
      <Filter>Tests\Sanity Checks</Filter>
    </ClCompile>
    <ClCompile Include="..\sanity-check\unordered_map.h.t.cpp">
      <Filter>Tests\Sanity Checks</Filter>
    </ClCompile>
    <ClCompile Include="..\sanity-check\unordered_multimap.h.t.cpp">
      <Filter>Tests\Sanity Checks</Filter>
    </ClCompile>
    <ClCompile Include="..\sanity-check\unordered_multiset.h.t.cpp">
      <Filter>Tests\Sanity Checks</Filter>
    </ClCompile>
    <ClCompile Include="..\sanity-check\unordered_set.h.t.cpp">
      <Filter>Tests\Sanity Checks</Filter>
    </ClCompile>
    <ClCompile Include="..\sanity-check\user_type.h.t.cpp">
      <Filter>Tests\Sanity Checks</Filter>
    </ClCompile>
    <ClCompile Include="..\sanity-check\utility.h.t.cpp">
      <Filter>Tests\Sanity Checks</Filter>
    </ClCompile>
    <ClCompile Include="..\sanity-check\variant.h.t.cpp">
      <Filter>Tests\Sanity Checks</Filter>
    </ClCompile>
    <ClCompile Include="..\sanity-check\variant_pool.h.t.cpp">
      <Filter>Tests\Sanity Checks</Filter>
    </ClCompile>
    <ClCompile Include="..\sanity-check\vector.h.t.cpp">
      <Filter>Tests\Sanity Checks</Filter>
    </ClCompile>
    <ClCompile Include="..\sanity-check\version.h.t.cpp">
      <Filter>Tests\Sanity Checks</Filter>
    </ClCompile>
    <ClCompile Include="..\sanity-check\visitor.h.t.cpp">
      <Filter>Tests\Sanity Checks</Filter>
    </ClCompile>
    <ClCompile Include="..\sanity-check\wformat_spec.h.t.cpp">
      <Filter>Tests\Sanity Checks</Filter>
    </ClCompile>
    <ClCompile Include="..\sanity-check\wstring.h.t.cpp">
      <Filter>Tests\Sanity Checks</Filter>
    </ClCompile>
    <ClCompile Include="..\sanity-check\wstring_stream.h.t.cpp">
      <Filter>Tests\Sanity Checks</Filter>
    </ClCompile>
    <ClCompile Include="..\sanity-check\crc8_cdma2000.h.t.cpp">
      <Filter>Source Files\Sanity Checks</Filter>
    </ClCompile>
    <ClCompile Include="..\sanity-check\crc8_darc.h.t.cpp">
      <Filter>Source Files\Sanity Checks</Filter>
    </ClCompile>
    <ClCompile Include="..\sanity-check\crc8_dvbs2.h.t.cpp">
      <Filter>Source Files\Sanity Checks</Filter>
    </ClCompile>
    <ClCompile Include="..\sanity-check\crc8_ebu.h.t.cpp">
      <Filter>Source Files\Sanity Checks</Filter>
    </ClCompile>
    <ClCompile Include="..\sanity-check\crc8_icode.h.t.cpp">
      <Filter>Source Files\Sanity Checks</Filter>
    </ClCompile>
    <ClCompile Include="..\sanity-check\crc8_itu.h.t.cpp">
      <Filter>Source Files\Sanity Checks</Filter>
    </ClCompile>
    <ClCompile Include="..\sanity-check\crc8_maxim.h.t.cpp">
      <Filter>Source Files\Sanity Checks</Filter>
    </ClCompile>
    <ClCompile Include="..\sanity-check\crc8_wcdma.h.t.cpp">
      <Filter>Source Files\Sanity Checks</Filter>
    </ClCompile>
    <ClCompile Include="..\sanity-check\crc16_a.h.t.cpp">
      <Filter>Source Files\Sanity Checks</Filter>
    </ClCompile>
    <ClCompile Include="..\sanity-check\crc16_arc.h.t.cpp">
      <Filter>Source Files\Sanity Checks</Filter>
    </ClCompile>
    <ClCompile Include="..\sanity-check\crc16_buypass.h.t.cpp">
      <Filter>Source Files\Sanity Checks</Filter>
    </ClCompile>
    <ClCompile Include="..\sanity-check\crc16_dds110.h.t.cpp">
      <Filter>Source Files\Sanity Checks</Filter>
    </ClCompile>
    <ClCompile Include="..\sanity-check\crc16_dectr.h.t.cpp">
      <Filter>Source Files\Sanity Checks</Filter>
    </ClCompile>
    <ClCompile Include="..\sanity-check\crc16_dectx.h.t.cpp">
      <Filter>Source Files\Sanity Checks</Filter>
    </ClCompile>
    <ClCompile Include="..\sanity-check\crc16_dnp.h.t.cpp">
      <Filter>Source Files\Sanity Checks</Filter>
    </ClCompile>
    <ClCompile Include="..\sanity-check\crc16_en13757.h.t.cpp">
      <Filter>Source Files\Sanity Checks</Filter>
    </ClCompile>
    <ClCompile Include="..\sanity-check\crc16_maxim.h.t.cpp">
      <Filter>Source Files\Sanity Checks</Filter>
    </ClCompile>
    <ClCompile Include="..\sanity-check\crc16_mcrf4xx.h.t.cpp">
      <Filter>Source Files\Sanity Checks</Filter>
    </ClCompile>
    <ClCompile Include="..\sanity-check\crc16_profibus.h.t.cpp">
      <Filter>Source Files\Sanity Checks</Filter>
    </ClCompile>
    <ClCompile Include="..\sanity-check\crc16_riello.h.t.cpp">
      <Filter>Source Files\Sanity Checks</Filter>
    </ClCompile>
    <ClCompile Include="..\sanity-check\crc16_t10dif.h.t.cpp">
      <Filter>Source Files\Sanity Checks</Filter>
    </ClCompile>
    <ClCompile Include="..\sanity-check\crc16_teledisk.h.t.cpp">
      <Filter>Source Files\Sanity Checks</Filter>
    </ClCompile>
    <ClCompile Include="..\sanity-check\crc16_tms37157.h.t.cpp">
      <Filter>Source Files\Sanity Checks</Filter>
    </ClCompile>
    <ClCompile Include="..\sanity-check\crc32_d.h.t.cpp">
      <Filter>Source Files\Sanity Checks</Filter>
    </ClCompile>
    <ClCompile Include="..\sanity-check\crc32_jamcrc.h.t.cpp">
      <Filter>Source Files\Sanity Checks</Filter>
    </ClCompile>
    <ClCompile Include="..\sanity-check\crc32_q.h.t.cpp">
      <Filter>Source Files\Sanity Checks</Filter>
    </ClCompile>
    <ClCompile Include="..\sanity-check\crc32_xfer.h.t.cpp">
      <Filter>Source Files\Sanity Checks</Filter>
    </ClCompile>
    <ClCompile Include="..\sanity-check\crc16_cdma2000.h.t.cpp">
      <Filter>Source Files\Sanity Checks</Filter>
    </ClCompile>
    <ClCompile Include="..\sanity-check\correlation.h.t.cpp">
      <Filter>Source Files\Sanity Checks</Filter>
    </ClCompile>
    <ClCompile Include="..\sanity-check\covariance.h.t.cpp">
      <Filter>Source Files\Sanity Checks</Filter>
    </ClCompile>
    <ClCompile Include="..\sanity-check\gamma.h.t.cpp">
      <Filter>Source Files\Sanity Checks</Filter>
    </ClCompile>
    <ClCompile Include="..\sanity-check\variance.h.t.cpp">
      <Filter>Tests\Sanity Checks</Filter>
    </ClCompile>
    <ClCompile Include="..\sanity-check\variant.h.t.cpp">
      <Filter>Source Files\Sanity Checks</Filter>
    </ClCompile>
    <ClCompile Include="..\sanity-check\variant_legacy.h.t.cpp">
      <Filter>Tests\Sanity Checks</Filter>
    </ClCompile>
    <ClCompile Include="..\sanity-check\variant_variadic.h.t.cpp">
      <Filter>Tests\Sanity Checks</Filter>
    </ClCompile>
    <ClCompile Include="..\sanity-check\variant_old.h.t.cpp">
      <Filter>Tests\Sanity Checks</Filter>
    </ClCompile>
    <ClCompile Include="..\sanity-check\variant_pool.h.t.cpp">
      <Filter>Source Files\Sanity Checks</Filter>
    </ClCompile>
    <ClCompile Include="..\sanity-check\vector.h.t.cpp">
      <Filter>Source Files\Sanity Checks</Filter>
    </ClCompile>
    <ClCompile Include="..\sanity-check\version.h.t.cpp">
      <Filter>Source Files\Sanity Checks</Filter>
    </ClCompile>
    <ClCompile Include="..\sanity-check\visitor.h.t.cpp">
      <Filter>Source Files\Sanity Checks</Filter>
    </ClCompile>
    <ClCompile Include="..\sanity-check\wformat_spec.h.t.cpp">
      <Filter>Source Files\Sanity Checks</Filter>
    </ClCompile>
    <ClCompile Include="..\sanity-check\wstring.h.t.cpp">
      <Filter>Source Files\Sanity Checks</Filter>
    </ClCompile>
    <ClCompile Include="..\sanity-check\wstring_stream.h.t.cpp">
      <Filter>Source Files\Sanity Checks</Filter>
    </ClCompile>
    <ClCompile Include="..\sanity-check\bip_buffer_spsc_atomic.h.t.cpp">
      <Filter>Tests\Sanity Checks</Filter>
    </ClCompile>
    <ClCompile Include="..\sanity-check\byte_stream.h.t.cpp">
      <Filter>Tests\Sanity Checks</Filter>
    </ClCompile>
    <ClCompile Include="..\sanity-check\multi_span.h.t.cpp">
      <Filter>Tests\Sanity Checks</Filter>
    </ClCompile>
    <ClCompile Include="..\sanity-check\nth_type.h.t.cpp">
      <Filter>Tests\Sanity Checks</Filter>
    </ClCompile>
    <ClCompile Include="..\sanity-check\callback_timer_atomic.h.t.cpp">
      <Filter>Tests\Sanity Checks</Filter>
    </ClCompile>
    <ClCompile Include="..\sanity-check\multi_vector.h.t.cpp">
      <Filter>Tests\Sanity Checks</Filter>
    </ClCompile>
    <ClCompile Include="..\sanity-check\message_timer_atomic.h.t.cpp">
      <Filter>Tests\Sanity Checks</Filter>
    </ClCompile>
    <ClCompile Include="..\sanity-check\bit.h.t.cpp">
      <Filter>Tests\Sanity Checks</Filter>
    </ClCompile>
    <ClCompile Include="..\sanity-check\unaligned_type.h.t.cpp">
      <Filter>Tests\Sanity Checks</Filter>
    </ClCompile>
    <ClCompile Include="..\test_string_char.cpp">
      <Filter>Tests\Strings</Filter>
    </ClCompile>
    <ClCompile Include="..\test_string_char_external_buffer.cpp">
      <Filter>Tests\Strings</Filter>
    </ClCompile>
    <ClCompile Include="..\test_string_stream.cpp">
      <Filter>Tests\Strings</Filter>
    </ClCompile>
    <ClCompile Include="..\test_string_stream_u16.cpp">
      <Filter>Tests\Strings</Filter>
    </ClCompile>
    <ClCompile Include="..\test_string_stream_u32.cpp">
      <Filter>Tests\Strings</Filter>
    </ClCompile>
    <ClCompile Include="..\test_string_stream_wchar_t.cpp">
      <Filter>Tests\Strings</Filter>
    </ClCompile>
    <ClCompile Include="..\test_string_u16.cpp">
      <Filter>Tests\Strings</Filter>
    </ClCompile>
    <ClCompile Include="..\test_string_u16_external_buffer.cpp">
      <Filter>Tests\Strings</Filter>
    </ClCompile>
    <ClCompile Include="..\test_string_u32.cpp">
      <Filter>Tests\Strings</Filter>
    </ClCompile>
    <ClCompile Include="..\test_string_u32_external_buffer.cpp">
      <Filter>Tests\Strings</Filter>
    </ClCompile>
    <ClCompile Include="..\test_string_utilities.cpp">
      <Filter>Tests\Strings</Filter>
    </ClCompile>
    <ClCompile Include="..\test_string_utilities_std.cpp">
      <Filter>Tests\Strings</Filter>
    </ClCompile>
    <ClCompile Include="..\test_string_utilities_std_u16.cpp">
      <Filter>Tests\Strings</Filter>
    </ClCompile>
    <ClCompile Include="..\test_string_utilities_std_u32.cpp">
      <Filter>Tests\Strings</Filter>
    </ClCompile>
    <ClCompile Include="..\test_string_utilities_std_wchar_t.cpp">
      <Filter>Tests\Strings</Filter>
    </ClCompile>
    <ClCompile Include="..\test_string_utilities_u16.cpp">
      <Filter>Tests\Strings</Filter>
    </ClCompile>
    <ClCompile Include="..\test_string_utilities_u32.cpp">
      <Filter>Tests\Strings</Filter>
    </ClCompile>
    <ClCompile Include="..\test_string_utilities_wchar_t.cpp">
      <Filter>Tests\Strings</Filter>
    </ClCompile>
    <ClCompile Include="..\test_string_view.cpp">
      <Filter>Tests\Strings</Filter>
    </ClCompile>
    <ClCompile Include="..\test_string_wchar_t.cpp">
      <Filter>Tests\Strings</Filter>
    </ClCompile>
    <ClCompile Include="..\test_string_wchar_t_external_buffer.cpp">
      <Filter>Tests\Strings</Filter>
    </ClCompile>
    <ClCompile Include="..\test_to_string.cpp">
      <Filter>Tests\Strings</Filter>
    </ClCompile>
    <ClCompile Include="..\test_to_u32string.cpp">
      <Filter>Tests\Strings</Filter>
    </ClCompile>
    <ClCompile Include="..\test_to_u16string.cpp">
      <Filter>Tests\Strings</Filter>
    </ClCompile>
    <ClCompile Include="..\test_to_wstring.cpp">
      <Filter>Tests\Strings</Filter>
    </ClCompile>
    <ClCompile Include="..\test_message_bus.cpp">
      <Filter>Tests\Messaging</Filter>
    </ClCompile>
    <ClCompile Include="..\test_message_packet.cpp">
      <Filter>Tests\Messaging</Filter>
    </ClCompile>
    <ClCompile Include="..\test_message_router.cpp">
      <Filter>Tests\Messaging</Filter>
    </ClCompile>
    <ClCompile Include="..\test_message_router_registry.cpp">
      <Filter>Tests\Messaging</Filter>
    </ClCompile>
    <ClCompile Include="..\test_message_timer.cpp">
      <Filter>Tests\Messaging</Filter>
    </ClCompile>
    <ClCompile Include="..\test_message_timer_atomic.cpp">
      <Filter>Tests\Messaging</Filter>
    </ClCompile>
    <ClCompile Include="..\test_message_timer_locked.cpp">
      <Filter>Tests\Messaging</Filter>
    </ClCompile>
    <ClCompile Include="..\test_shared_message.cpp">
      <Filter>Tests\Messaging</Filter>
    </ClCompile>
    <ClCompile Include="..\test_crc8_cdma2000.cpp">
      <Filter>Tests\CRC</Filter>
    </ClCompile>
    <ClCompile Include="..\test_crc8_darc.cpp">
      <Filter>Tests\CRC</Filter>
    </ClCompile>
    <ClCompile Include="..\test_crc8_dvbs2.cpp">
      <Filter>Tests\CRC</Filter>
    </ClCompile>
    <ClCompile Include="..\test_crc8_ebu.cpp">
      <Filter>Tests\CRC</Filter>
    </ClCompile>
    <ClCompile Include="..\test_crc8_icode.cpp">
      <Filter>Tests\CRC</Filter>
    </ClCompile>
    <ClCompile Include="..\test_crc8_itu.cpp">
      <Filter>Tests\CRC</Filter>
    </ClCompile>
    <ClCompile Include="..\test_crc8_maxim.cpp">
      <Filter>Tests\CRC</Filter>
    </ClCompile>
    <ClCompile Include="..\test_crc8_rohc.cpp">
      <Filter>Tests\CRC</Filter>
    </ClCompile>
    <ClCompile Include="..\test_crc8_wcdma.cpp">
      <Filter>Tests\CRC</Filter>
    </ClCompile>
    <ClCompile Include="..\test_crc16.cpp">
      <Filter>Tests\CRC</Filter>
    </ClCompile>
    <ClCompile Include="..\test_crc16_a.cpp">
      <Filter>Tests\CRC</Filter>
    </ClCompile>
    <ClCompile Include="..\test_crc16_arc.cpp">
      <Filter>Tests\CRC</Filter>
    </ClCompile>
    <ClCompile Include="..\test_crc16_aug_ccitt.cpp">
      <Filter>Tests\CRC</Filter>
    </ClCompile>
    <ClCompile Include="..\test_crc16_buypass.cpp">
      <Filter>Tests\CRC</Filter>
    </ClCompile>
    <ClCompile Include="..\test_crc16_ccitt.cpp">
      <Filter>Tests\CRC</Filter>
    </ClCompile>
    <ClCompile Include="..\test_crc16_cdma2000.cpp">
      <Filter>Tests\CRC</Filter>
    </ClCompile>
    <ClCompile Include="..\test_crc16_dds110.cpp">
      <Filter>Tests\CRC</Filter>
    </ClCompile>
    <ClCompile Include="..\test_crc16_dectr.cpp">
      <Filter>Tests\CRC</Filter>
    </ClCompile>
    <ClCompile Include="..\test_crc16_dectx.cpp">
      <Filter>Tests\CRC</Filter>
    </ClCompile>
    <ClCompile Include="..\test_crc16_dnp.cpp">
      <Filter>Tests\CRC</Filter>
    </ClCompile>
    <ClCompile Include="..\test_crc16_en13757.cpp">
      <Filter>Tests\CRC</Filter>
    </ClCompile>
    <ClCompile Include="..\test_crc16_genibus.cpp">
      <Filter>Tests\CRC</Filter>
    </ClCompile>
    <ClCompile Include="..\test_crc16_kermit.cpp">
      <Filter>Tests\CRC</Filter>
    </ClCompile>
    <ClCompile Include="..\test_crc16_maxim.cpp">
      <Filter>Tests\CRC</Filter>
    </ClCompile>
    <ClCompile Include="..\test_crc16_mcrf4xx.cpp">
      <Filter>Tests\CRC</Filter>
    </ClCompile>
    <ClCompile Include="..\test_crc16_modbus.cpp">
      <Filter>Tests\CRC</Filter>
    </ClCompile>
    <ClCompile Include="..\test_crc16_profibus.cpp">
      <Filter>Tests\CRC</Filter>
    </ClCompile>
    <ClCompile Include="..\test_crc16_riello.cpp">
      <Filter>Tests\CRC</Filter>
    </ClCompile>
    <ClCompile Include="..\test_crc16_t10dif.cpp">
      <Filter>Tests\CRC</Filter>
    </ClCompile>
    <ClCompile Include="..\test_crc16_teledisk.cpp">
      <Filter>Tests\CRC</Filter>
    </ClCompile>
    <ClCompile Include="..\test_crc16_tms37157.cpp">
      <Filter>Tests\CRC</Filter>
    </ClCompile>
    <ClCompile Include="..\test_crc16_usb.cpp">
      <Filter>Tests\CRC</Filter>
    </ClCompile>
    <ClCompile Include="..\test_crc16_x25.cpp">
      <Filter>Tests\CRC</Filter>
    </ClCompile>
    <ClCompile Include="..\test_crc16_xmodem.cpp">
      <Filter>Tests\CRC</Filter>
    </ClCompile>
    <ClCompile Include="..\test_crc32.cpp">
      <Filter>Tests\CRC</Filter>
    </ClCompile>
    <ClCompile Include="..\test_crc32_bzip2.cpp">
      <Filter>Tests\CRC</Filter>
    </ClCompile>
    <ClCompile Include="..\test_crc32_c.cpp">
      <Filter>Tests\CRC</Filter>
    </ClCompile>
    <ClCompile Include="..\test_crc32_d.cpp">
      <Filter>Tests\CRC</Filter>
    </ClCompile>
    <ClCompile Include="..\test_crc32_jamcrc.cpp">
      <Filter>Tests\CRC</Filter>
    </ClCompile>
    <ClCompile Include="..\test_crc32_mpeg2.cpp">
      <Filter>Tests\CRC</Filter>
    </ClCompile>
    <ClCompile Include="..\test_crc32_posix.cpp">
      <Filter>Tests\CRC</Filter>
    </ClCompile>
    <ClCompile Include="..\test_crc32_q.cpp">
      <Filter>Tests\CRC</Filter>
    </ClCompile>
    <ClCompile Include="..\test_crc32_xfer.cpp">
      <Filter>Tests\CRC</Filter>
    </ClCompile>
    <ClCompile Include="..\test_crc64_ecma.cpp">
      <Filter>Tests\CRC</Filter>
    </ClCompile>
    <ClCompile Include="..\test_crc8_ccitt.cpp">
      <Filter>Tests\CRC</Filter>
    </ClCompile>
    <ClCompile Include="..\test_bsd_checksum.cpp">
      <Filter>Tests\Hashes</Filter>
    </ClCompile>
    <ClCompile Include="..\test_checksum.cpp">
      <Filter>Tests\Hashes</Filter>
    </ClCompile>
    <ClCompile Include="..\test_jenkins.cpp">
      <Filter>Tests\Hashes</Filter>
    </ClCompile>
    <ClCompile Include="..\test_murmur3.cpp">
      <Filter>Tests\Hashes</Filter>
    </ClCompile>
    <ClCompile Include="..\test_pearson.cpp">
      <Filter>Tests\Hashes</Filter>
    </ClCompile>
    <ClCompile Include="..\test_xor_checksum.cpp">
      <Filter>Tests\Hashes</Filter>
    </ClCompile>
    <ClCompile Include="..\test_xor_rotate_checksum.cpp">
      <Filter>Tests\Hashes</Filter>
    </ClCompile>
    <ClCompile Include="..\test_fnv_1.cpp">
      <Filter>Tests\Hashes</Filter>
    </ClCompile>
    <ClCompile Include="..\test_hash.cpp">
      <Filter>Tests\Hashes</Filter>
    </ClCompile>
    <ClCompile Include="..\test_array.cpp">
      <Filter>Tests\Containers</Filter>
    </ClCompile>
    <ClCompile Include="..\test_array_view.cpp">
      <Filter>Tests\Containers</Filter>
    </ClCompile>
    <ClCompile Include="..\test_array_wrapper.cpp">
      <Filter>Tests\Containers</Filter>
    </ClCompile>
    <ClCompile Include="..\test_circular_buffer.cpp">
      <Filter>Tests\Containers</Filter>
    </ClCompile>
    <ClCompile Include="..\test_circular_buffer_external_buffer.cpp">
      <Filter>Tests\Containers</Filter>
    </ClCompile>
    <ClCompile Include="..\test_container.cpp">
      <Filter>Tests\Containers</Filter>
    </ClCompile>
    <ClCompile Include="..\test_flat_map.cpp">
      <Filter>Tests\Containers</Filter>
    </ClCompile>
    <ClCompile Include="..\test_flat_multimap.cpp">
      <Filter>Tests\Containers</Filter>
    </ClCompile>
    <ClCompile Include="..\test_flat_multiset.cpp">
      <Filter>Tests\Containers</Filter>
    </ClCompile>
    <ClCompile Include="..\test_flat_set.cpp">
      <Filter>Tests\Containers</Filter>
    </ClCompile>
    <ClCompile Include="..\test_indirect_vector.cpp">
      <Filter>Tests\Containers</Filter>
    </ClCompile>
    <ClCompile Include="..\test_indirect_vector_external_buffer.cpp">
      <Filter>Tests\Containers</Filter>
    </ClCompile>
    <ClCompile Include="..\test_intrusive_forward_list.cpp">
      <Filter>Tests\Containers</Filter>
    </ClCompile>
    <ClCompile Include="..\test_intrusive_list.cpp">
      <Filter>Tests\Containers</Filter>
    </ClCompile>
    <ClCompile Include="..\test_list_shared_pool.cpp">
      <Filter>Tests\Containers</Filter>
    </ClCompile>
    <ClCompile Include="..\test_list.cpp">
      <Filter>Tests\Containers</Filter>
    </ClCompile>
    <ClCompile Include="..\test_map.cpp">
      <Filter>Tests\Containers</Filter>
    </ClCompile>
    <ClCompile Include="..\test_multi_array.cpp">
      <Filter>Tests\Containers</Filter>
    </ClCompile>
    <ClCompile Include="..\test_multi_span.cpp">
      <Filter>Tests\Containers</Filter>
    </ClCompile>
    <ClCompile Include="..\test_multi_range.cpp">
      <Filter>Tests\Containers</Filter>
    </ClCompile>
    <ClCompile Include="..\test_multi_vector.cpp">
      <Filter>Tests\Containers</Filter>
    </ClCompile>
    <ClCompile Include="..\test_multimap.cpp">
      <Filter>Tests\Containers</Filter>
    </ClCompile>
    <ClCompile Include="..\test_multiset.cpp">
      <Filter>Tests\Containers</Filter>
    </ClCompile>
    <ClCompile Include="..\test_reference_flat_map.cpp">
      <Filter>Tests\Containers</Filter>
    </ClCompile>
    <ClCompile Include="..\test_reference_flat_multimap.cpp">
      <Filter>Tests\Containers</Filter>
    </ClCompile>
    <ClCompile Include="..\test_reference_flat_multiset.cpp">
      <Filter>Tests\Containers</Filter>
    </ClCompile>
    <ClCompile Include="..\test_reference_flat_set.cpp">
      <Filter>Tests\Containers</Filter>
    </ClCompile>
    <ClCompile Include="..\test_vector.cpp">
      <Filter>Tests\Containers</Filter>
    </ClCompile>
    <ClCompile Include="..\test_vector_external_buffer.cpp">
      <Filter>Tests\Containers</Filter>
    </ClCompile>
    <ClCompile Include="..\test_vector_non_trivial.cpp">
      <Filter>Tests\Containers</Filter>
    </ClCompile>
    <ClCompile Include="..\test_vector_pointer.cpp">
      <Filter>Tests\Containers</Filter>
    </ClCompile>
    <ClCompile Include="..\test_vector_pointer_external_buffer.cpp">
      <Filter>Tests\Containers</Filter>
    </ClCompile>
    <ClCompile Include="..\test_unordered_map.cpp">
      <Filter>Tests\Containers</Filter>
    </ClCompile>
    <ClCompile Include="..\test_unordered_multimap.cpp">
      <Filter>Tests\Containers</Filter>
    </ClCompile>
    <ClCompile Include="..\test_unordered_multiset.cpp">
      <Filter>Tests\Containers</Filter>
    </ClCompile>
    <ClCompile Include="..\test_unordered_set.cpp">
      <Filter>Tests\Containers</Filter>
    </ClCompile>
    <ClCompile Include="..\test_forward_list.cpp">
      <Filter>Tests\Containers</Filter>
    </ClCompile>
    <ClCompile Include="..\test_forward_list_shared_pool.cpp">
      <Filter>Tests\Containers</Filter>
    </ClCompile>
    <ClCompile Include="..\test_bip_buffer_spsc_atomic.cpp">
      <Filter>Tests\Queues</Filter>
    </ClCompile>
    <ClCompile Include="..\test_queue.cpp">
      <Filter>Tests\Queues</Filter>
    </ClCompile>
    <ClCompile Include="..\test_queue_lockable.cpp">
      <Filter>Tests\Queues</Filter>
    </ClCompile>
    <ClCompile Include="..\test_queue_lockable_small.cpp">
      <Filter>Tests\Queues</Filter>
    </ClCompile>
    <ClCompile Include="..\test_queue_memory_model_small.cpp">
      <Filter>Tests\Queues</Filter>
    </ClCompile>
    <ClCompile Include="..\test_queue_mpmc_mutex.cpp">
      <Filter>Tests\Queues</Filter>
    </ClCompile>
    <ClCompile Include="..\test_queue_mpmc_mutex_small.cpp">
      <Filter>Tests\Queues</Filter>
    </ClCompile>
    <ClCompile Include="..\test_queue_spsc_atomic.cpp">
      <Filter>Tests\Queues</Filter>
    </ClCompile>
    <ClCompile Include="..\test_queue_spsc_atomic_small.cpp">
      <Filter>Tests\Queues</Filter>
    </ClCompile>
    <ClCompile Include="..\test_queue_spsc_isr.cpp">
      <Filter>Tests\Queues</Filter>
    </ClCompile>
    <ClCompile Include="..\test_queue_spsc_isr_small.cpp">
      <Filter>Tests\Queues</Filter>
    </ClCompile>
    <ClCompile Include="..\test_queue_spsc_locked.cpp">
      <Filter>Tests\Queues</Filter>
    </ClCompile>
    <ClCompile Include="..\test_queue_spsc_locked_small.cpp">
      <Filter>Tests\Queues</Filter>
    </ClCompile>
    <ClCompile Include="..\test_priority_queue.cpp">
      <Filter>Tests\Queues</Filter>
    </ClCompile>
    <ClCompile Include="..\test_callback_service.cpp">
      <Filter>Tests\Callbacks &amp; Delegates</Filter>
    </ClCompile>
    <ClCompile Include="..\test_delegate_service.cpp">
      <Filter>Tests\Callbacks &amp; Delegates</Filter>
    </ClCompile>
    <ClCompile Include="..\test_delegate_cpp03.cpp">
      <Filter>Tests\Callbacks &amp; Delegates</Filter>
    </ClCompile>
    <ClCompile Include="..\test_delegate.cpp">
      <Filter>Tests\Callbacks &amp; Delegates</Filter>
    </ClCompile>
    <ClCompile Include="..\test_delegate_service_compile_time.cpp">
      <Filter>Tests\Callbacks &amp; Delegates</Filter>
    </ClCompile>
    <ClCompile Include="..\test_delegate_service_cpp03.cpp">
      <Filter>Tests\Callbacks &amp; Delegates</Filter>
    </ClCompile>
    <ClCompile Include="..\test_function.cpp">
      <Filter>Tests\Callbacks &amp; Delegates</Filter>
    </ClCompile>
    <ClCompile Include="..\test_callback_timer.cpp">
      <Filter>Tests\Timers</Filter>
    </ClCompile>
    <ClCompile Include="..\test_callback_timer_atomic.cpp">
      <Filter>Tests\Timers</Filter>
    </ClCompile>
    <ClCompile Include="..\test_callback_timer_locked.cpp">
      <Filter>Tests\Timers</Filter>
    </ClCompile>
    <ClCompile Include="..\test_format_spec.cpp">
      <Filter>Tests\Strings</Filter>
    </ClCompile>
    <ClCompile Include="..\test_set.cpp">
      <Filter>Tests\Containers</Filter>
    </ClCompile>
    <ClCompile Include="..\test_span.cpp">
      <Filter>Tests\Containers</Filter>
    </ClCompile>
    <ClCompile Include="..\test_stack.cpp">
      <Filter>Tests\Containers</Filter>
    </ClCompile>
    <ClCompile Include="..\test_pool_external_buffer.cpp">
      <Filter>Tests\Containers</Filter>
    </ClCompile>
    <ClCompile Include="..\test_pool.cpp">
      <Filter>Tests\Containers</Filter>
    </ClCompile>
    <ClCompile Include="..\test_intrusive_stack.cpp">
      <Filter>Tests\Containers</Filter>
    </ClCompile>
    <ClCompile Include="..\test_deque.cpp">
      <Filter>Tests\Containers</Filter>
    </ClCompile>
    <ClCompile Include="..\test_fixed_sized_memory_block_allocator.cpp">
      <Filter>Tests\Containers</Filter>
    </ClCompile>
    <ClCompile Include="..\test_intrusive_queue.cpp">
      <Filter>Tests\Queues</Filter>
    </ClCompile>
    <ClCompile Include="..\test_state_chart.cpp">
      <Filter>Tests\State Machines</Filter>
    </ClCompile>
    <ClCompile Include="..\test_state_chart_compile_time.cpp">
      <Filter>Tests\State Machines</Filter>
    </ClCompile>
    <ClCompile Include="..\test_state_chart_compile_time_with_data_parameter.cpp">
      <Filter>Tests\State Machines</Filter>
    </ClCompile>
    <ClCompile Include="..\test_state_chart_with_data_parameter.cpp">
      <Filter>Tests\State Machines</Filter>
    </ClCompile>
    <ClCompile Include="..\test_state_chart_with_rvalue_data_parameter.cpp">
      <Filter>Tests\State Machines</Filter>
    </ClCompile>
    <ClCompile Include="..\test_fsm.cpp">
      <Filter>Tests\State Machines</Filter>
    </ClCompile>
    <ClCompile Include="..\test_hfsm.cpp">
      <Filter>Tests\State Machines</Filter>
    </ClCompile>
    <ClCompile Include="..\test_algorithm.cpp">
      <Filter>Tests\Algorithms</Filter>
    </ClCompile>
    <ClCompile Include="..\test_correlation.cpp">
      <Filter>Tests\Algorithms</Filter>
    </ClCompile>
    <ClCompile Include="..\test_covariance.cpp">
      <Filter>Tests\Algorithms</Filter>
    </ClCompile>
    <ClCompile Include="..\test_cumulative_moving_average.cpp">
      <Filter>Tests\Algorithms</Filter>
    </ClCompile>
    <ClCompile Include="..\test_cyclic_value.cpp">
      <Filter>Tests\Algorithms</Filter>
    </ClCompile>
    <ClCompile Include="..\test_debounce.cpp">
      <Filter>Tests\Algorithms</Filter>
    </ClCompile>
    <ClCompile Include="..\test_gamma.cpp">
      <Filter>Tests\Algorithms</Filter>
    </ClCompile>
    <ClCompile Include="..\test_histogram.cpp">
      <Filter>Tests\Algorithms</Filter>
    </ClCompile>
    <ClCompile Include="..\test_invert.cpp">
      <Filter>Tests\Algorithms</Filter>
    </ClCompile>
    <ClCompile Include="..\test_limiter.cpp">
      <Filter>Tests\Algorithms</Filter>
    </ClCompile>
    <ClCompile Include="..\test_mean.cpp">
      <Filter>Tests\Algorithms</Filter>
    </ClCompile>
    <ClCompile Include="..\test_memory.cpp">
      <Filter>Tests\Algorithms</Filter>
    </ClCompile>
    <ClCompile Include="..\test_quantize.cpp">
      <Filter>Tests\Algorithms</Filter>
    </ClCompile>
    <ClCompile Include="..\test_rescale.cpp">
      <Filter>Tests\Algorithms</Filter>
    </ClCompile>
    <ClCompile Include="..\test_rms.cpp">
      <Filter>Tests\Algorithms</Filter>
    </ClCompile>
    <ClCompile Include="..\test_scaled_rounding.cpp">
      <Filter>Tests\Algorithms</Filter>
    </ClCompile>
    <ClCompile Include="..\test_standard_deviation.cpp">
      <Filter>Tests\Algorithms</Filter>
    </ClCompile>
    <ClCompile Include="..\test_variance.cpp">
      <Filter>Tests\Algorithms</Filter>
    </ClCompile>
    <ClCompile Include="..\test_variant_legacy.cpp">
      <Filter>Tests\Algorithms</Filter>
    </ClCompile>
    <ClCompile Include="..\test_binary.cpp">
      <Filter>Tests\Binary</Filter>
    </ClCompile>
    <ClCompile Include="..\test_bit.cpp">
      <Filter>Tests\Binary</Filter>
    </ClCompile>
    <ClCompile Include="..\test_bitset.cpp">
      <Filter>Tests\Binary</Filter>
    </ClCompile>
    <ClCompile Include="..\test_bit_stream.cpp">
      <Filter>Tests\Binary</Filter>
    </ClCompile>
    <ClCompile Include="..\test_byte_stream.cpp">
      <Filter>Tests\Binary</Filter>
    </ClCompile>
    <ClCompile Include="..\test_parity_checksum.cpp">
      <Filter>Tests\Hashes</Filter>
    </ClCompile>
    <ClCompile Include="..\test_variant_pool.cpp">
      <Filter>Tests\Containers</Filter>
    </ClCompile>
    <ClCompile Include="..\test_variant_pool_external_buffer.cpp">
      <Filter>Tests\Containers</Filter>
    </ClCompile>
    <ClCompile Include="..\test_variant_variadic.cpp">
      <Filter>Tests\Containers</Filter>
    </ClCompile>
    <ClCompile Include="..\main.cpp">
      <Filter>Tests\Test Support</Filter>
    </ClCompile>
    <ClCompile Include="..\murmurhash3.cpp">
      <Filter>Tests\Test Support</Filter>
    </ClCompile>
    <ClCompile Include="..\test_make_string.cpp">
      <Filter>Tests\Strings</Filter>
    </ClCompile>
    <ClCompile Include="..\test_packet.cpp">
      <Filter>Tests\Containers</Filter>
    </ClCompile>
    <ClCompile Include="..\test_maths.cpp">
      <Filter>Tests\Algorithms</Filter>
    </ClCompile>
    <ClCompile Include="..\test_endian.cpp">
      <Filter>Tests\Types</Filter>
    </ClCompile>
    <ClCompile Include="..\test_enum_type.cpp">
      <Filter>Tests\Types</Filter>
    </ClCompile>
    <ClCompile Include="..\test_largest.cpp">
      <Filter>Tests\Types</Filter>
    </ClCompile>
    <ClCompile Include="..\test_smallest.cpp">
      <Filter>Tests\Types</Filter>
    </ClCompile>
    <ClCompile Include="..\test_type_def.cpp">
      <Filter>Tests\Types</Filter>
    </ClCompile>
    <ClCompile Include="..\test_type_lookup.cpp">
      <Filter>Tests\Types</Filter>
    </ClCompile>
    <ClCompile Include="..\test_type_select.cpp">
      <Filter>Tests\Types</Filter>
    </ClCompile>
    <ClCompile Include="..\test_type_traits.cpp">
      <Filter>Tests\Types</Filter>
    </ClCompile>
    <ClCompile Include="..\test_unaligned_type.cpp">
      <Filter>Tests\Types</Filter>
    </ClCompile>
    <ClCompile Include="..\test_user_type.cpp">
      <Filter>Tests\Types</Filter>
    </ClCompile>
    <ClCompile Include="..\test_intrusive_links.cpp">
      <Filter>Tests\Types</Filter>
    </ClCompile>
    <ClCompile Include="..\test_integral_limits.cpp">
      <Filter>Tests\Types</Filter>
    </ClCompile>
    <ClCompile Include="..\test_bresenham_line.cpp">
      <Filter>Tests\Algorithms</Filter>
    </ClCompile>
    <ClCompile Include="..\test_alignment.cpp">
      <Filter>Tests\Types</Filter>
    </ClCompile>
    <ClCompile Include="..\test_limits.cpp">
      <Filter>Tests\Types</Filter>
    </ClCompile>
    <ClCompile Include="..\test_visitor.cpp">
      <Filter>Tests\Patterns</Filter>
    </ClCompile>
    <ClCompile Include="..\test_observer.cpp">
      <Filter>Tests\Patterns</Filter>
    </ClCompile>
    <ClCompile Include="..\test_bip_buffer_spsc_atomic.cpp">
      <Filter>Tests\Queues</Filter>
    </ClCompile>
    <ClCompile Include="..\test_atomic_clang_sync.cpp">
      <Filter>Tests\Atomic</Filter>
    </ClCompile>
    <ClCompile Include="..\test_atomic_gcc_sync.cpp">
      <Filter>Tests\Atomic</Filter>
    </ClCompile>
    <ClCompile Include="..\test_atomic_std.cpp">
      <Filter>Tests\Atomic</Filter>
    </ClCompile>
    <ClCompile Include="..\test_crc8_ccitt.cpp">
      <Filter>Tests\CRC</Filter>
    </ClCompile>
    <ClCompile Include="..\test_crc8_cdma2000.cpp">
      <Filter>Tests\CRC</Filter>
    </ClCompile>
    <ClCompile Include="..\test_crc8_darc.cpp">
      <Filter>Tests\CRC</Filter>
    </ClCompile>
    <ClCompile Include="..\test_crc8_dvbs2.cpp">
      <Filter>Tests\CRC</Filter>
    </ClCompile>
    <ClCompile Include="..\test_crc8_ebu.cpp">
      <Filter>Tests\CRC</Filter>
    </ClCompile>
    <ClCompile Include="..\test_crc8_icode.cpp">
      <Filter>Tests\CRC</Filter>
    </ClCompile>
    <ClCompile Include="..\test_crc8_itu.cpp">
      <Filter>Tests\CRC</Filter>
    </ClCompile>
    <ClCompile Include="..\test_crc8_maxim.cpp">
      <Filter>Tests\CRC</Filter>
    </ClCompile>
    <ClCompile Include="..\test_crc8_rohc.cpp">
      <Filter>Tests\CRC</Filter>
    </ClCompile>
    <ClCompile Include="..\test_crc8_wcdma.cpp">
      <Filter>Tests\CRC</Filter>
    </ClCompile>
    <ClCompile Include="..\test_crc16.cpp">
      <Filter>Tests\CRC</Filter>
    </ClCompile>
    <ClCompile Include="..\test_crc16_a.cpp">
      <Filter>Tests\CRC</Filter>
    </ClCompile>
    <ClCompile Include="..\test_crc16_arc.cpp">
      <Filter>Tests\CRC</Filter>
    </ClCompile>
    <ClCompile Include="..\test_crc16_aug_ccitt.cpp">
      <Filter>Tests\CRC</Filter>
    </ClCompile>
    <ClCompile Include="..\test_crc16_buypass.cpp">
      <Filter>Tests\CRC</Filter>
    </ClCompile>
    <ClCompile Include="..\test_crc16_ccitt.cpp">
      <Filter>Tests\CRC</Filter>
    </ClCompile>
    <ClCompile Include="..\test_crc16_cdma2000.cpp">
      <Filter>Tests\CRC</Filter>
    </ClCompile>
    <ClCompile Include="..\test_crc16_dds110.cpp">
      <Filter>Tests\CRC</Filter>
    </ClCompile>
    <ClCompile Include="..\test_crc16_dectr.cpp">
      <Filter>Tests\CRC</Filter>
    </ClCompile>
    <ClCompile Include="..\test_crc16_dectx.cpp">
      <Filter>Tests\CRC</Filter>
    </ClCompile>
    <ClCompile Include="..\test_crc16_dnp.cpp">
      <Filter>Tests\CRC</Filter>
    </ClCompile>
    <ClCompile Include="..\test_crc16_en13757.cpp">
      <Filter>Tests\CRC</Filter>
    </ClCompile>
    <ClCompile Include="..\test_crc16_genibus.cpp">
      <Filter>Tests\CRC</Filter>
    </ClCompile>
    <ClCompile Include="..\test_crc16_kermit.cpp">
      <Filter>Tests\CRC</Filter>
    </ClCompile>
    <ClCompile Include="..\test_crc16_maxim.cpp">
      <Filter>Tests\CRC</Filter>
    </ClCompile>
    <ClCompile Include="..\test_crc16_mcrf4xx.cpp">
      <Filter>Tests\CRC</Filter>
    </ClCompile>
    <ClCompile Include="..\test_crc16_modbus.cpp">
      <Filter>Tests\CRC</Filter>
    </ClCompile>
    <ClCompile Include="..\test_crc16_profibus.cpp">
      <Filter>Tests\CRC</Filter>
    </ClCompile>
    <ClCompile Include="..\test_crc16_riello.cpp">
      <Filter>Tests\CRC</Filter>
    </ClCompile>
    <ClCompile Include="..\test_crc16_t10dif.cpp">
      <Filter>Tests\CRC</Filter>
    </ClCompile>
    <ClCompile Include="..\test_crc16_teledisk.cpp">
      <Filter>Tests\CRC</Filter>
    </ClCompile>
    <ClCompile Include="..\test_crc16_tms37157.cpp">
      <Filter>Tests\CRC</Filter>
    </ClCompile>
    <ClCompile Include="..\test_crc16_usb.cpp">
      <Filter>Tests\CRC</Filter>
    </ClCompile>
    <ClCompile Include="..\test_crc16_x25.cpp">
      <Filter>Tests\CRC</Filter>
    </ClCompile>
    <ClCompile Include="..\test_crc16_xmodem.cpp">
      <Filter>Tests\CRC</Filter>
    </ClCompile>
    <ClCompile Include="..\test_crc32.cpp">
      <Filter>Tests\CRC</Filter>
    </ClCompile>
    <ClCompile Include="..\test_crc32_bzip2.cpp">
      <Filter>Tests\CRC</Filter>
    </ClCompile>
    <ClCompile Include="..\test_crc32_c.cpp">
      <Filter>Tests\CRC</Filter>
    </ClCompile>
    <ClCompile Include="..\test_crc32_d.cpp">
      <Filter>Tests\CRC</Filter>
    </ClCompile>
    <ClCompile Include="..\test_crc32_jamcrc.cpp">
      <Filter>Tests\CRC</Filter>
    </ClCompile>
    <ClCompile Include="..\test_crc32_mpeg2.cpp">
      <Filter>Tests\CRC</Filter>
    </ClCompile>
    <ClCompile Include="..\test_crc32_posix.cpp">
      <Filter>Tests\CRC</Filter>
    </ClCompile>
    <ClCompile Include="..\test_crc32_q.cpp">
      <Filter>Tests\CRC</Filter>
    </ClCompile>
    <ClCompile Include="..\test_crc32_xfer.cpp">
      <Filter>Tests\CRC</Filter>
    </ClCompile>
    <ClCompile Include="..\test_crc64_ecma.cpp">
      <Filter>Tests\CRC</Filter>
    </ClCompile>
    <ClCompile Include="..\test_constant.cpp">
      <Filter>Tests\Maths</Filter>
    </ClCompile>
    <ClCompile Include="..\test_correlation.cpp">
      <Filter>Tests\Maths</Filter>
    </ClCompile>
    <ClCompile Include="..\test_covariance.cpp">
      <Filter>Tests\Maths</Filter>
    </ClCompile>
    <ClCompile Include="..\test_gamma.cpp">
      <Filter>Tests\Maths</Filter>
    </ClCompile>
    <ClCompile Include="..\test_histogram.cpp">
      <Filter>Tests\Maths</Filter>
    </ClCompile>
    <ClCompile Include="..\test_invert.cpp">
      <Filter>Tests\Maths</Filter>
    </ClCompile>
    <ClCompile Include="..\test_mean.cpp">
      <Filter>Tests\Maths</Filter>
    </ClCompile>
    <ClCompile Include="..\test_limiter.cpp">
      <Filter>Tests\Maths</Filter>
    </ClCompile>
    <ClCompile Include="..\test_rms.cpp">
      <Filter>Tests\Maths</Filter>
    </ClCompile>
    <ClCompile Include="..\test_rescale.cpp">
      <Filter>Tests\Maths</Filter>
    </ClCompile>
    <ClCompile Include="..\test_standard_deviation.cpp">
      <Filter>Tests\Maths</Filter>
    </ClCompile>
    <ClCompile Include="..\test_threshold.cpp">
      <Filter>Tests\Maths</Filter>
    </ClCompile>
    <ClCompile Include="..\test_variance.cpp">
      <Filter>Tests\Maths</Filter>
    </ClCompile>
    <ClCompile Include="..\test_bloom_filter.cpp">
      <Filter>Tests\Algorithms</Filter>
    </ClCompile>
    <ClCompile Include="..\test_fixed_iterator.cpp">
      <Filter>Tests\Memory &amp; Iterators</Filter>
    </ClCompile>
    <ClCompile Include="..\test_iterator.cpp">
      <Filter>Tests\Memory &amp; Iterators</Filter>
    </ClCompile>
    <ClCompile Include="..\test_mem_cast.cpp">
      <Filter>Tests\Memory &amp; Iterators</Filter>
    </ClCompile>
    <ClCompile Include="..\test_mem_cast_ptr.cpp">
      <Filter>Tests\Memory &amp; Iterators</Filter>
    </ClCompile>
    <ClCompile Include="..\test_buffer_descriptors.cpp">
      <Filter>Tests\Memory &amp; Iterators</Filter>
    </ClCompile>
    <ClCompile Include="..\test_io_port.cpp">
      <Filter>Tests\Memory &amp; Iterators</Filter>
    </ClCompile>
    <ClCompile Include="..\test_quantize.cpp">
      <Filter>Tests\Maths</Filter>
    </ClCompile>
    <ClCompile Include="..\test_random.cpp">
      <Filter>Tests\Maths</Filter>
    </ClCompile>
    <ClCompile Include="..\test_optional.cpp">
      <Filter>Tests\Containers</Filter>
    </ClCompile>
    <ClCompile Include="..\test_error_handler.cpp">
      <Filter>Tests\Errors</Filter>
    </ClCompile>
    <ClCompile Include="..\test_exception.cpp">
      <Filter>Tests\Errors</Filter>
    </ClCompile>
    <ClCompile Include="..\test_overload.cpp">
      <Filter>Tests\Patterns</Filter>
    </ClCompile>
    <ClCompile Include="..\test_task_scheduler.cpp">
      <Filter>Tests\Tasks</Filter>
    </ClCompile>
    <ClCompile Include="..\test_compare.cpp">
      <Filter>Tests\Misc</Filter>
    </ClCompile>
    <ClCompile Include="..\test_compiler_settings.cpp">
      <Filter>Tests\Misc</Filter>
    </ClCompile>
    <ClCompile Include="..\test_flags.cpp">
      <Filter>Tests\Misc</Filter>
    </ClCompile>
    <ClCompile Include="..\test_functional.cpp">
      <Filter>Tests\Misc</Filter>
    </ClCompile>
    <ClCompile Include="..\test_instance_count.cpp">
      <Filter>Tests\Misc</Filter>
    </ClCompile>
    <ClCompile Include="..\test_numeric.cpp">
      <Filter>Tests\Misc</Filter>
    </ClCompile>
    <ClCompile Include="..\test_parameter_pack.cpp">
      <Filter>Tests\Misc</Filter>
    </ClCompile>
    <ClCompile Include="..\test_parameter_type.cpp">
      <Filter>Tests\Misc</Filter>
    </ClCompile>
    <ClCompile Include="..\test_result.cpp">
      <Filter>Tests\Misc</Filter>
    </ClCompile>
    <ClCompile Include="..\test_utility.cpp">
      <Filter>Tests\Misc</Filter>
    </ClCompile>
    <ClCompile Include="..\test_mem_cast.cpp">
      <Filter>Tests</Filter>
    </ClCompile>
    <ClCompile Include="..\test_mem_cast_ptr.cpp">
      <Filter>Tests</Filter>
    </ClCompile>
    <ClCompile Include="..\test_compare.cpp">
      <Filter>Tests</Filter>
    </ClCompile>
    <ClCompile Include="..\test_threshold.cpp">
      <Filter>Tests</Filter>
    </ClCompile>
  </ItemGroup>
  <ItemGroup>
    <None Include="..\..\library.properties">
      <Filter>Resource Files</Filter>
    </None>
    <None Include="..\..\etl.pspimage">
      <Filter>Resource Files\Images</Filter>
    </None>
    <None Include="..\..\etl.xar">
      <Filter>Resource Files\Images</Filter>
    </None>
    <None Include="..\..\library.json">
      <Filter>Resource Files</Filter>
    </None>
    <None Include="..\..\README.md">
      <Filter>Resource Files</Filter>
    </None>
    <None Include="cpp.hint">
      <Filter>Resource Files</Filter>
    </None>
    <None Include="..\..\include\etl\generators\generate_variant_pool.bat">
      <Filter>Resource Files\Generators</Filter>
    </None>
    <None Include="..\..\include\etl\generators\generate_type_traits.bat">
      <Filter>Resource Files\Generators</Filter>
    </None>
    <None Include="..\..\include\etl\generators\generate_type_select.bat">
      <Filter>Resource Files\Generators</Filter>
    </None>
    <None Include="..\..\include\etl\generators\generate_type_lookup.bat">
      <Filter>Resource Files\Generators</Filter>
    </None>
    <None Include="..\..\include\etl\generators\generate_smallest.bat">
      <Filter>Resource Files\Generators</Filter>
    </None>
    <None Include="..\..\include\etl\generators\generate_message_router.bat">
      <Filter>Resource Files\Generators</Filter>
    </None>
    <None Include="..\..\include\etl\generators\generate_message_packet.bat">
      <Filter>Resource Files\Generators</Filter>
    </None>
    <None Include="..\..\include\etl\generators\generate_largest.bat">
      <Filter>Resource Files\Generators</Filter>
    </None>
    <None Include="..\..\include\etl\generators\generate_fsm.bat">
      <Filter>Resource Files\Generators</Filter>
    </None>
    <None Include="..\..\include\etl\generators\generate.bat">
      <Filter>Resource Files\Generators</Filter>
    </None>
    <None Include="..\..\.circleci\config.yml">
      <Filter>Resource Files\CI\CircleCI</Filter>
    </None>
    <None Include="..\cmake\unit-test_external_project.cmake">
      <Filter>Resource Files\CMake</Filter>
    </None>
    <None Include="..\..\appveyor.yml">
      <Filter>Resource Files\CI\Appveyor</Filter>
    </None>
    <None Include="..\..\.github\workflows\clang.yml">
      <Filter>Resource Files\CI\Github</Filter>
    </None>
    <None Include="..\..\.github\workflows\gcc.yml">
      <Filter>Resource Files\CI\Github</Filter>
    </None>
    <None Include="..\..\.github\workflows\vs2019.yml">
      <Filter>Resource Files\CI\Github</Filter>
    </None>
    <None Include="..\..\arduino\create_arduino_library.py">
      <Filter>ETL\Arduino</Filter>
    </None>
    <None Include="..\runsanitychecks.sh">
      <Filter>Tests\Scripts</Filter>
    </None>
    <None Include="..\runtests.sh">
      <Filter>Tests\Scripts</Filter>
    </None>
    <None Include="..\..\.clang-format">
      <Filter>Resource Files</Filter>
    </None>
    <None Include="..\..\.gitattributes">
      <Filter>Resource Files\Git</Filter>
    </None>
    <None Include="..\..\.gitignore">
      <Filter>Resource Files\Git</Filter>
    </None>
    <None Include="..\..\.gitmodules">
      <Filter>Resource Files\Git</Filter>
    </None>
    <None Include="..\..\meson.build">
      <Filter>Resource Files</Filter>
    </None>
    <None Include="..\..\arduino\library.properties">
      <Filter>ETL\Arduino</Filter>
    </None>
    <None Include="..\..\arduino\library.json">
      <Filter>ETL\Arduino</Filter>
    </None>
  </ItemGroup>
  <ItemGroup>
    <Text Include="..\..\support\Release notes.txt">
      <Filter>Resource Files</Filter>
    </Text>
    <Text Include="..\..\todo.txt">
      <Filter>Resource Files</Filter>
    </Text>
    <Text Include="..\..\CMakeLists.txt">
      <Filter>Resource Files\CMake</Filter>
    </Text>
    <Text Include="..\sanity-check\c++03\CMakeLists.txt">
      <Filter>Tests\Sanity Checks\C++03</Filter>
    </Text>
    <Text Include="..\sanity-check\c++11\CMakeLists.txt">
      <Filter>Tests\Sanity Checks\C++11</Filter>
    </Text>
    <Text Include="..\sanity-check\c++14\CMakeLists.txt">
      <Filter>Tests\Sanity Checks\C++14</Filter>
    </Text>
    <Text Include="..\sanity-check\c++17\CMakeLists.txt">
      <Filter>Tests\Sanity Checks\C++17</Filter>
    </Text>
    <Text Include="..\sanity-check\log.txt">
      <Filter>Tests\Sanity Checks\Logs</Filter>
    </Text>
    <Text Include="..\CMakeLists.txt">
      <Filter>Resource Files\CMake</Filter>
    </Text>
  </ItemGroup>
  <ItemGroup>
    <Image Include="..\..\etl.ico">
      <Filter>Resource Files\Images</Filter>
    </Image>
    <Image Include="..\..\etl.png">
      <Filter>Resource Files\Images</Filter>
    </Image>
    <Image Include="..\..\etl16.png">
      <Filter>Resource Files\Images</Filter>
    </Image>
    <Image Include="..\..\etl32.png">
      <Filter>Resource Files\Images</Filter>
    </Image>
    <Image Include="..\..\etl48.png">
      <Filter>Resource Files\Images</Filter>
    </Image>
    <Image Include="..\..\favicon.ico">
      <Filter>Resource Files\Images</Filter>
    </Image>
  </ItemGroup>
  <ItemGroup>
    <Natvis Include="NatvisFile.natvis">
      <Filter>Resource Files</Filter>
    </Natvis>
  </ItemGroup>
</Project><|MERGE_RESOLUTION|>--- conflicted
+++ resolved
@@ -1041,69 +1041,6 @@
     <ClInclude Include="..\..\include\etl\nth_type.h">
       <Filter>ETL\Utilities</Filter>
     </ClInclude>
-<<<<<<< HEAD
-    <ClInclude Include="..\..\include\etl\profiles\determine_builtin_support.h">
-      <Filter>ETL\Profiles</Filter>
-    </ClInclude>
-    <ClInclude Include="..\..\include\etl\nth_type.h">
-      <Filter>ETL\Utilities</Filter>
-    </ClInclude>
-  </ItemGroup>
-  <ItemGroup>
-    <ClCompile Include="..\main.cpp">
-      <Filter>Source Files</Filter>
-    </ClCompile>
-    <ClCompile Include="..\test_array.cpp">
-      <Filter>Source Files</Filter>
-    </ClCompile>
-    <ClCompile Include="..\test_enum_type.cpp">
-      <Filter>Source Files</Filter>
-    </ClCompile>
-    <ClCompile Include="..\test_exception.cpp">
-      <Filter>Source Files</Filter>
-    </ClCompile>
-    <ClCompile Include="..\test_function.cpp">
-      <Filter>Source Files</Filter>
-    </ClCompile>
-    <ClCompile Include="..\test_queue.cpp">
-      <Filter>Source Files</Filter>
-    </ClCompile>
-    <ClCompile Include="..\test_stack.cpp">
-      <Filter>Source Files</Filter>
-    </ClCompile>
-    <ClCompile Include="..\test_vector.cpp">
-      <Filter>Source Files</Filter>
-    </ClCompile>
-    <ClCompile Include="..\test_largest.cpp">
-      <Filter>Source Files</Filter>
-    </ClCompile>
-    <ClCompile Include="..\test_numeric.cpp">
-      <Filter>Source Files</Filter>
-    </ClCompile>
-    <ClCompile Include="..\test_container.cpp">
-      <Filter>Source Files</Filter>
-    </ClCompile>
-    <ClCompile Include="..\test_cyclic_value.cpp">
-      <Filter>Source Files</Filter>
-    </ClCompile>
-    <ClCompile Include="..\test_visitor.cpp">
-      <Filter>Source Files</Filter>
-    </ClCompile>
-    <ClCompile Include="..\test_list.cpp">
-      <Filter>Source Files</Filter>
-    </ClCompile>
-    <ClCompile Include="..\test_deque.cpp">
-      <Filter>Source Files</Filter>
-    </ClCompile>
-    <ClCompile Include="..\test_integral_limits.cpp">
-      <Filter>Source Files</Filter>
-    </ClCompile>
-    <ClCompile Include="..\test_bitset.cpp">
-      <Filter>Source Files</Filter>
-    </ClCompile>
-    <ClCompile Include="..\test_variant_legacy.cpp">
-      <Filter>Source Files</Filter>
-=======
     <ClInclude Include="..\..\include\etl\private\comparator_is_transparent.h">
       <Filter>ETL\Private</Filter>
     </ClInclude>
@@ -1312,7 +1249,6 @@
   <ItemGroup>
     <ClCompile Include="..\..\..\unittest-cpp\UnitTest++\AssertException.cpp">
       <Filter>UnitTest++</Filter>
->>>>>>> 47210b58
     </ClCompile>
     <ClCompile Include="..\..\..\unittest-cpp\UnitTest++\Checks.cpp">
       <Filter>UnitTest++</Filter>
