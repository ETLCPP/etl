--- conflicted
+++ resolved
@@ -3032,11 +3032,10 @@
     <ClCompile Include="..\test_multi_vector.cpp">
       <Filter>Source Files</Filter>
     </ClCompile>
-<<<<<<< HEAD
     <ClCompile Include="..\test_pool_external_buffer.cpp">
-=======
+      <Filter>Source Files</Filter>
+    </ClCompile>    
     <ClCompile Include="..\test_multi_span.cpp">
->>>>>>> 605655d5
       <Filter>Source Files</Filter>
     </ClCompile>
   </ItemGroup>
