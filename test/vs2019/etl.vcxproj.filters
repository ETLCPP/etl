﻿<?xml version="1.0" encoding="utf-8"?>
<Project ToolsVersion="4.0" xmlns="http://schemas.microsoft.com/developer/msbuild/2003">
  <ItemGroup>
    <Filter Include="Header Files">
      <UniqueIdentifier>{93995380-89BD-4b04-88EB-625FBE52EBFB}</UniqueIdentifier>
      <Extensions>h;hh;hpp;hxx;hm;inl;inc;xsd</Extensions>
    </Filter>
    <Filter Include="Resource Files">
      <UniqueIdentifier>{67DA6AB6-F800-4c08-8B7A-83BB121AAD01}</UniqueIdentifier>
      <Extensions>rc;ico;cur;bmp;dlg;rc2;rct;bin;rgs;gif;jpg;jpeg;jpe;resx;tiff;tif;png;wav;mfcribbon-ms</Extensions>
    </Filter>
    <Filter Include="UnitTest++">
      <UniqueIdentifier>{ecfaf316-dc6d-4dc1-9838-24061047ad63}</UniqueIdentifier>
    </Filter>
    <Filter Include="ETL">
      <UniqueIdentifier>{53c3a373-0496-4db0-a981-86bf14a1fac9}</UniqueIdentifier>
    </Filter>
    <Filter Include="UnitTest++\Win32">
      <UniqueIdentifier>{107d7e33-580f-4dc5-be11-a4b2076c2c10}</UniqueIdentifier>
    </Filter>
    <Filter Include="ETL\Containers">
      <UniqueIdentifier>{dc39d09c-75c9-453f-8feb-9631a200c0f4}</UniqueIdentifier>
    </Filter>
    <Filter Include="ETL\Utilities">
      <UniqueIdentifier>{ab41d19f-82fe-4974-a73b-16aebfa1d03f}</UniqueIdentifier>
    </Filter>
    <Filter Include="ETL\Patterns">
      <UniqueIdentifier>{d56ca96b-66e1-46cb-83fd-1cd72c51d962}</UniqueIdentifier>
    </Filter>
    <Filter Include="ETL\Maths">
      <UniqueIdentifier>{1c55dd7d-c04b-428c-810b-dd3a08fc4c65}</UniqueIdentifier>
    </Filter>
    <Filter Include="ETL\Private">
      <UniqueIdentifier>{7028012c-30c4-4993-b2d9-3b1521a610ae}</UniqueIdentifier>
    </Filter>
    <Filter Include="ETL\Frameworks">
      <UniqueIdentifier>{6be3bc76-e17c-4be0-8b0b-d1053e1a1761}</UniqueIdentifier>
    </Filter>
    <Filter Include="ETL\Frameworks\Generators">
      <UniqueIdentifier>{c1264f38-22fa-4fcb-8cab-f254b1290eab}</UniqueIdentifier>
    </Filter>
    <Filter Include="ETL\Utilities\Generators">
      <UniqueIdentifier>{39015d44-a7cb-47f0-a7dd-27714f852363}</UniqueIdentifier>
    </Filter>
    <Filter Include="ETL\Utilities\Atomic">
      <UniqueIdentifier>{1c95b9c1-96c0-4c1e-8e5a-e6680d88276c}</UniqueIdentifier>
    </Filter>
    <Filter Include="ETL\Profiles">
      <UniqueIdentifier>{0a77d88b-f9f0-456a-be4b-c0a0ce6b437b}</UniqueIdentifier>
    </Filter>
    <Filter Include="ETL\Containers\Generators">
      <UniqueIdentifier>{e4a699ae-e7f3-418e-bf9f-211c21f7f4b2}</UniqueIdentifier>
    </Filter>
    <Filter Include="Resource Files\Generators">
      <UniqueIdentifier>{7371282e-fddc-4269-891b-e909f74ff8e9}</UniqueIdentifier>
    </Filter>
    <Filter Include="Resource Files\Images">
      <UniqueIdentifier>{4d08353c-b393-47c7-a9eb-c9f2f8c25887}</UniqueIdentifier>
    </Filter>
    <Filter Include="ETL\Utilities\Mutex">
      <UniqueIdentifier>{0bcdf7f9-8e2b-4f70-932b-bde56404f421}</UniqueIdentifier>
    </Filter>
    <Filter Include="ETL\Strings">
      <UniqueIdentifier>{da88d71d-e5ea-4c26-9807-94616d31addb}</UniqueIdentifier>
    </Filter>
    <Filter Include="Resource Files\CI">
      <UniqueIdentifier>{0eaad66f-3ce3-4952-8ae8-c935e6aa7c1d}</UniqueIdentifier>
    </Filter>
    <Filter Include="Resource Files\CI\CircleCI">
      <UniqueIdentifier>{0d5824b1-3ef9-43e0-b2d5-15d6246b843e}</UniqueIdentifier>
    </Filter>
    <Filter Include="Resource Files\CI\Github">
      <UniqueIdentifier>{c25471f3-451a-4279-925d-cbdcec912ef8}</UniqueIdentifier>
    </Filter>
    <Filter Include="ETL\Pseudo Containers">
      <UniqueIdentifier>{586d2c92-e504-4dea-9b1f-42d725a5272c}</UniqueIdentifier>
    </Filter>
    <Filter Include="Resource Files\CI\Appveyor">
      <UniqueIdentifier>{74399f00-a7a3-47e3-9b27-d01fb2b5ce87}</UniqueIdentifier>
    </Filter>
    <Filter Include="ETL\Arduino">
      <UniqueIdentifier>{afc65d0e-d846-4e30-8723-06c8cefa3a36}</UniqueIdentifier>
    </Filter>
    <Filter Include="Resource Files\Git">
      <UniqueIdentifier>{ffb65df4-d5c7-44ab-a9c7-1150ddce2d6f}</UniqueIdentifier>
    </Filter>
    <Filter Include="Resource Files\CMake">
      <UniqueIdentifier>{3353062c-e8dc-4095-b7cf-d11fc952263e}</UniqueIdentifier>
    </Filter>
    <Filter Include="Resource Files\Conan">
      <UniqueIdentifier>{49e974a8-2dcc-40e6-b4ca-bad29f0cde52}</UniqueIdentifier>
    </Filter>
    <Filter Include="Tests">
      <UniqueIdentifier>{4FC737F1-C7A5-4376-A066-2A32D752A2FF}</UniqueIdentifier>
      <Extensions>cpp;c;cc;cxx;def;odl;idl;hpj;bat;asm;asmx</Extensions>
    </Filter>
    <Filter Include="Tests\Sanity Checks">
      <UniqueIdentifier>{8a3300fa-c2cd-44dd-8582-692f97ec4dc0}</UniqueIdentifier>
    </Filter>
    <Filter Include="Tests\Sanity Checks\C++03">
      <UniqueIdentifier>{ca522a34-8cf0-4f64-8ca1-33f52f65a9a7}</UniqueIdentifier>
    </Filter>
    <Filter Include="Tests\Sanity Checks\C++11">
      <UniqueIdentifier>{ba2bf848-6023-4906-a0d4-14a4c8fba0e5}</UniqueIdentifier>
    </Filter>
    <Filter Include="Tests\Sanity Checks\C++14">
      <UniqueIdentifier>{527f4d9a-8968-4352-8cdf-f6ccc391dcf9}</UniqueIdentifier>
    </Filter>
    <Filter Include="Tests\Sanity Checks\C++17">
      <UniqueIdentifier>{57b110fa-b3d8-4cc4-9619-ca510a29c213}</UniqueIdentifier>
    </Filter>
    <Filter Include="Tests\Sanity Checks\Logs">
      <UniqueIdentifier>{5b76fd56-eb83-489f-b9a6-798c07c5fa76}</UniqueIdentifier>
    </Filter>
    <Filter Include="Tests\Scripts">
      <UniqueIdentifier>{562466b5-677d-4448-9e9e-f70805cd71ad}</UniqueIdentifier>
    </Filter>
  </ItemGroup>
  <ItemGroup>
    <ClInclude Include="..\..\include\etl\enum_type.h">
      <Filter>ETL\Utilities</Filter>
    </ClInclude>
    <ClInclude Include="..\..\include\etl\exception.h">
      <Filter>ETL\Utilities</Filter>
    </ClInclude>
    <ClInclude Include="..\..\include\etl\function.h">
      <Filter>ETL\Utilities</Filter>
    </ClInclude>
    <ClInclude Include="..\..\include\etl\array.h">
      <Filter>ETL\Containers</Filter>
    </ClInclude>
    <ClInclude Include="..\..\include\etl\container.h">
      <Filter>ETL\Containers</Filter>
    </ClInclude>
    <ClInclude Include="..\..\include\etl\queue.h">
      <Filter>ETL\Containers</Filter>
    </ClInclude>
    <ClInclude Include="..\..\include\etl\stack.h">
      <Filter>ETL\Containers</Filter>
    </ClInclude>
    <ClInclude Include="..\..\include\etl\vector.h">
      <Filter>ETL\Containers</Filter>
    </ClInclude>
    <ClInclude Include="..\..\include\etl\largest.h">
      <Filter>ETL\Utilities</Filter>
    </ClInclude>
    <ClInclude Include="..\..\include\etl\nullptr.h">
      <Filter>ETL\Utilities</Filter>
    </ClInclude>
    <ClInclude Include="..\..\include\etl\numeric.h">
      <Filter>ETL\Utilities</Filter>
    </ClInclude>
    <ClInclude Include="..\..\include\etl\cyclic_value.h">
      <Filter>ETL\Utilities</Filter>
    </ClInclude>
    <ClInclude Include="..\..\include\etl\static_assert.h">
      <Filter>ETL\Utilities</Filter>
    </ClInclude>
    <ClInclude Include="..\..\include\etl\type_traits.h">
      <Filter>ETL\Utilities</Filter>
    </ClInclude>
    <ClInclude Include="..\..\include\etl\visitor.h">
      <Filter>ETL\Patterns</Filter>
    </ClInclude>
    <ClInclude Include="..\..\include\etl\observer.h">
      <Filter>ETL\Patterns</Filter>
    </ClInclude>
    <ClInclude Include="..\..\include\etl\functional.h">
      <Filter>ETL\Utilities</Filter>
    </ClInclude>
    <ClInclude Include="..\..\include\etl\list.h">
      <Filter>ETL\Containers</Filter>
    </ClInclude>
    <ClInclude Include="..\..\include\etl\map.h">
      <Filter>ETL\Containers</Filter>
    </ClInclude>
    <ClInclude Include="..\..\include\etl\log.h">
      <Filter>ETL\Maths</Filter>
    </ClInclude>
    <ClInclude Include="..\..\include\etl\deque.h">
      <Filter>ETL\Containers</Filter>
    </ClInclude>
    <ClInclude Include="..\..\include\etl\forward_list.h">
      <Filter>ETL\Containers</Filter>
    </ClInclude>
    <ClInclude Include="..\..\include\etl\bitset.h">
      <Filter>ETL\Containers</Filter>
    </ClInclude>
    <ClInclude Include="..\..\include\etl\smallest.h">
      <Filter>ETL\Utilities</Filter>
    </ClInclude>
    <ClInclude Include="..\..\include\etl\integral_limits.h">
      <Filter>ETL\Utilities</Filter>
    </ClInclude>
    <ClInclude Include="..\..\include\etl\variant.h">
      <Filter>ETL\Containers</Filter>
    </ClInclude>
    <ClInclude Include="..\..\include\etl\parameter_type.h">
      <Filter>ETL\Utilities</Filter>
    </ClInclude>
    <ClInclude Include="..\..\include\etl\alignment.h">
      <Filter>ETL\Utilities</Filter>
    </ClInclude>
    <ClInclude Include="..\..\include\etl\pool.h">
      <Filter>ETL\Containers</Filter>
    </ClInclude>
    <ClInclude Include="..\..\include\etl\power.h">
      <Filter>ETL\Maths</Filter>
    </ClInclude>
    <ClInclude Include="..\..\include\etl\fibonacci.h">
      <Filter>ETL\Maths</Filter>
    </ClInclude>
    <ClInclude Include="..\..\include\etl\factorial.h">
      <Filter>ETL\Maths</Filter>
    </ClInclude>
    <ClInclude Include="..\..\include\etl\algorithm.h">
      <Filter>ETL\Utilities</Filter>
    </ClInclude>
    <ClInclude Include="..\..\include\etl\error_handler.h">
      <Filter>ETL\Utilities</Filter>
    </ClInclude>
    <ClInclude Include="..\..\include\etl\instance_count.h">
      <Filter>ETL\Utilities</Filter>
    </ClInclude>
    <ClInclude Include="..\..\include\etl\checksum.h">
      <Filter>ETL\Maths</Filter>
    </ClInclude>
    <ClInclude Include="..\..\include\etl\fnv_1.h">
      <Filter>ETL\Maths</Filter>
    </ClInclude>
    <ClInclude Include="..\..\include\etl\hash.h">
      <Filter>ETL\Maths</Filter>
    </ClInclude>
    <ClInclude Include="..\..\include\etl\radix.h">
      <Filter>ETL\Maths</Filter>
    </ClInclude>
    <ClInclude Include="..\..\include\etl\bloom_filter.h">
      <Filter>ETL\Containers</Filter>
    </ClInclude>
    <ClInclude Include="..\..\include\etl\fixed_iterator.h">
      <Filter>ETL\Utilities</Filter>
    </ClInclude>
    <ClInclude Include="..\..\include\etl\binary.h">
      <Filter>ETL\Utilities</Filter>
    </ClInclude>
    <ClInclude Include="..\..\include\etl\flat_map.h">
      <Filter>ETL\Containers</Filter>
    </ClInclude>
    <ClInclude Include="..\..\include\etl\ihash.h">
      <Filter>ETL\Maths</Filter>
    </ClInclude>
    <ClInclude Include="..\..\include\etl\flat_set.h">
      <Filter>ETL\Containers</Filter>
    </ClInclude>
    <ClInclude Include="..\..\include\etl\unordered_map.h">
      <Filter>ETL\Containers</Filter>
    </ClInclude>
    <ClInclude Include="..\..\include\etl\io_port.h">
      <Filter>ETL\Utilities</Filter>
    </ClInclude>
    <ClInclude Include="..\..\include\etl\optional.h">
      <Filter>ETL\Containers</Filter>
    </ClInclude>
    <ClInclude Include="..\..\include\etl\set.h">
      <Filter>ETL\Containers</Filter>
    </ClInclude>
    <ClInclude Include="..\..\include\etl\multimap.h">
      <Filter>ETL\Containers</Filter>
    </ClInclude>
    <ClInclude Include="..\..\include\etl\multiset.h">
      <Filter>ETL\Containers</Filter>
    </ClInclude>
    <ClInclude Include="..\..\include\etl\priority_queue.h">
      <Filter>ETL\Containers</Filter>
    </ClInclude>
    <ClInclude Include="..\..\include\etl\jenkins.h">
      <Filter>ETL\Maths</Filter>
    </ClInclude>
    <ClInclude Include="..\..\include\etl\murmur3.h">
      <Filter>ETL\Maths</Filter>
    </ClInclude>
    <ClInclude Include="..\murmurhash3.h">
      <Filter>Tests</Filter>
    </ClInclude>
    <ClInclude Include="..\..\include\etl\pearson.h">
      <Filter>ETL\Maths</Filter>
    </ClInclude>
    <ClInclude Include="..\..\include\etl\flat_multimap.h">
      <Filter>ETL\Containers</Filter>
    </ClInclude>
    <ClInclude Include="..\..\include\etl\flat_multiset.h">
      <Filter>ETL\Containers</Filter>
    </ClInclude>
    <ClInclude Include="..\..\include\etl\intrusive_forward_list.h">
      <Filter>ETL\Containers</Filter>
    </ClInclude>
    <ClInclude Include="..\..\include\etl\char_traits.h">
      <Filter>ETL\Utilities</Filter>
    </ClInclude>
    <ClInclude Include="..\..\include\etl\intrusive_links.h">
      <Filter>ETL\Containers</Filter>
    </ClInclude>
    <ClInclude Include="..\..\include\etl\intrusive_list.h">
      <Filter>ETL\Containers</Filter>
    </ClInclude>
    <ClInclude Include="..\..\include\etl\unordered_set.h">
      <Filter>ETL\Containers</Filter>
    </ClInclude>
    <ClInclude Include="..\..\include\etl\unordered_multiset.h">
      <Filter>ETL\Containers</Filter>
    </ClInclude>
    <ClInclude Include="..\..\include\etl\debounce.h">
      <Filter>ETL\Utilities</Filter>
    </ClInclude>
    <ClInclude Include="..\..\include\etl\platform.h">
      <Filter>ETL\Utilities</Filter>
    </ClInclude>
    <ClInclude Include="..\..\include\etl\private\pvoidvector.h">
      <Filter>ETL\Private</Filter>
    </ClInclude>
    <ClInclude Include="..\..\include\etl\type_def.h">
      <Filter>ETL\Utilities</Filter>
    </ClInclude>
    <ClInclude Include="..\..\include\etl\intrusive_stack.h">
      <Filter>ETL\Containers</Filter>
    </ClInclude>
    <ClInclude Include="..\..\include\etl\utility.h">
      <Filter>ETL\Utilities</Filter>
    </ClInclude>
    <ClInclude Include="..\..\include\etl\intrusive_queue.h">
      <Filter>ETL\Containers</Filter>
    </ClInclude>
    <ClInclude Include="..\..\include\etl\unordered_multimap.h">
      <Filter>ETL\Containers</Filter>
    </ClInclude>
    <ClInclude Include="..\..\include\etl\user_type.h">
      <Filter>ETL\Utilities</Filter>
    </ClInclude>
    <ClInclude Include="..\..\include\etl\debug_count.h">
      <Filter>ETL\Utilities</Filter>
    </ClInclude>
    <ClInclude Include="..\..\include\etl\iterator.h">
      <Filter>ETL\Utilities</Filter>
    </ClInclude>
    <ClInclude Include="..\..\include\etl\memory.h">
      <Filter>ETL\Utilities</Filter>
    </ClInclude>
    <ClInclude Include="..\..\include\etl\reference_flat_map.h">
      <Filter>ETL\Containers</Filter>
    </ClInclude>
    <ClInclude Include="..\..\include\etl\reference_flat_multimap.h">
      <Filter>ETL\Containers</Filter>
    </ClInclude>
    <ClInclude Include="..\..\include\etl\reference_flat_multiset.h">
      <Filter>ETL\Containers</Filter>
    </ClInclude>
    <ClInclude Include="..\..\include\etl\reference_flat_set.h">
      <Filter>ETL\Containers</Filter>
    </ClInclude>
    <ClInclude Include="..\..\include\etl\fsm.h">
      <Filter>ETL\Frameworks</Filter>
    </ClInclude>
    <ClInclude Include="..\..\include\etl\message_router.h">
      <Filter>ETL\Frameworks</Filter>
    </ClInclude>
    <ClInclude Include="..\..\include\etl\packet.h">
      <Filter>ETL\Containers</Filter>
    </ClInclude>
    <ClInclude Include="..\..\include\etl\message.h">
      <Filter>ETL\Frameworks</Filter>
    </ClInclude>
    <ClInclude Include="..\..\include\etl\message_bus.h">
      <Filter>ETL\Frameworks</Filter>
    </ClInclude>
    <ClInclude Include="..\..\include\etl\message_types.h">
      <Filter>ETL\Frameworks</Filter>
    </ClInclude>
    <ClInclude Include="..\..\include\etl\scheduler.h">
      <Filter>ETL\Frameworks</Filter>
    </ClInclude>
    <ClInclude Include="..\..\include\etl\task.h">
      <Filter>ETL\Frameworks</Filter>
    </ClInclude>
    <ClInclude Include="..\..\include\etl\random.h">
      <Filter>ETL\Maths</Filter>
    </ClInclude>
    <ClInclude Include="..\..\include\etl\endianness.h">
      <Filter>ETL\Utilities</Filter>
    </ClInclude>
    <ClInclude Include="..\..\include\etl\constant.h">
      <Filter>ETL\Utilities</Filter>
    </ClInclude>
    <ClInclude Include="..\..\include\etl\sqrt.h">
      <Filter>ETL\Maths</Filter>
    </ClInclude>
    <ClInclude Include="..\..\include\etl\type_lookup.h">
      <Filter>ETL\Utilities</Filter>
    </ClInclude>
    <ClInclude Include="..\..\include\etl\compare.h">
      <Filter>ETL\Utilities</Filter>
    </ClInclude>
    <ClInclude Include="..\..\include\etl\message_timer.h">
      <Filter>ETL\Frameworks</Filter>
    </ClInclude>
    <ClInclude Include="..\..\include\etl\callback_timer.h">
      <Filter>ETL\Frameworks</Filter>
    </ClInclude>
    <ClInclude Include="..\..\include\etl\timer.h">
      <Filter>ETL\Frameworks</Filter>
    </ClInclude>
    <ClInclude Include="..\..\include\etl\atomic.h">
      <Filter>ETL\Utilities</Filter>
    </ClInclude>
    <ClInclude Include="..\..\include\etl\profiles\cpp03.h">
      <Filter>ETL\Profiles</Filter>
    </ClInclude>
    <ClInclude Include="..\..\include\etl\profiles\cpp11.h">
      <Filter>ETL\Profiles</Filter>
    </ClInclude>
    <ClInclude Include="..\..\include\etl\profiles\cpp14.h">
      <Filter>ETL\Profiles</Filter>
    </ClInclude>
    <ClInclude Include="..\..\include\etl\profiles\armv5.h">
      <Filter>ETL\Profiles</Filter>
    </ClInclude>
    <ClInclude Include="..\..\include\etl\profiles\armv6.h">
      <Filter>ETL\Profiles</Filter>
    </ClInclude>
    <ClInclude Include="..\..\include\etl\profiles\ticc.h">
      <Filter>ETL\Profiles</Filter>
    </ClInclude>
    <ClInclude Include="..\etl_profile.h">
      <Filter>Tests</Filter>
    </ClInclude>
    <ClInclude Include="..\..\include\etl\profiles\gcc_generic.h">
      <Filter>ETL\Profiles</Filter>
    </ClInclude>
    <ClInclude Include="..\..\include\etl\profiles\gcc_linux_x86.h">
      <Filter>ETL\Profiles</Filter>
    </ClInclude>
    <ClInclude Include="..\..\include\etl\profiles\gcc_windows_x86.h">
      <Filter>ETL\Profiles</Filter>
    </ClInclude>
    <ClInclude Include="..\..\include\etl\profiles\arduino_arm.h">
      <Filter>ETL\Profiles</Filter>
    </ClInclude>
    <ClInclude Include="..\..\include\etl\profiles\msvc_x86.h">
      <Filter>ETL\Profiles</Filter>
    </ClInclude>
    <ClInclude Include="..\..\include\etl\atomic\atomic_arm.h">
      <Filter>ETL\Utilities\Atomic</Filter>
    </ClInclude>
    <ClInclude Include="..\..\include\etl\variant_pool.h">
      <Filter>ETL\Containers</Filter>
    </ClInclude>
    <ClInclude Include="..\..\include\etl\array_view.h">
      <Filter>ETL\Containers</Filter>
    </ClInclude>
    <ClInclude Include="..\..\include\etl\array_wrapper.h">
      <Filter>ETL\Containers</Filter>
    </ClInclude>
    <ClInclude Include="..\..\include\etl\version.h">
      <Filter>ETL\Utilities</Filter>
    </ClInclude>
    <ClInclude Include="..\..\include\etl\atomic\atomic_std.h">
      <Filter>ETL\Utilities\Atomic</Filter>
    </ClInclude>
    <ClInclude Include="..\..\include\etl\atomic\atomic_gcc_sync.h">
      <Filter>ETL\Utilities\Atomic</Filter>
    </ClInclude>
    <ClInclude Include="..\..\include\etl\queue_mpmc_mutex.h">
      <Filter>ETL\Containers</Filter>
    </ClInclude>
    <ClInclude Include="..\..\include\etl\queue_spsc_isr.h">
      <Filter>ETL\Containers</Filter>
    </ClInclude>
    <ClInclude Include="..\..\include\etl\queue_spsc_atomic.h">
      <Filter>ETL\Containers</Filter>
    </ClInclude>
    <ClInclude Include="..\..\include\etl\mutex\mutex_gcc_sync.h">
      <Filter>ETL\Utilities\Mutex</Filter>
    </ClInclude>
    <ClInclude Include="..\..\include\etl\mutex\mutex_std.h">
      <Filter>ETL\Utilities\Mutex</Filter>
    </ClInclude>
    <ClInclude Include="..\..\include\etl\mutex\mutex_arm.h">
      <Filter>ETL\Utilities\Mutex</Filter>
    </ClInclude>
    <ClInclude Include="..\..\include\etl\mutex.h">
      <Filter>ETL\Utilities</Filter>
    </ClInclude>
    <ClInclude Include="..\..\include\etl\combinations.h">
      <Filter>ETL\Maths</Filter>
    </ClInclude>
    <ClInclude Include="..\..\include\etl\permutations.h">
      <Filter>ETL\Maths</Filter>
    </ClInclude>
    <ClInclude Include="..\..\include\etl\type_select.h">
      <Filter>ETL\Utilities</Filter>
    </ClInclude>
    <ClInclude Include="..\..\include\etl\memory_model.h">
      <Filter>ETL\Utilities</Filter>
    </ClInclude>
    <ClInclude Include="..\..\..\unittest-cpp\UnitTest++\XmlTestReporter.h">
      <Filter>Header Files</Filter>
    </ClInclude>
    <ClInclude Include="..\..\..\unittest-cpp\UnitTest++\UnitTestPP.h">
      <Filter>Header Files</Filter>
    </ClInclude>
    <ClInclude Include="..\..\..\unittest-cpp\UnitTest++\UnitTest++.h">
      <Filter>Header Files</Filter>
    </ClInclude>
    <ClInclude Include="..\..\..\unittest-cpp\UnitTest++\TimeHelpers.h">
      <Filter>Header Files</Filter>
    </ClInclude>
    <ClInclude Include="..\..\..\unittest-cpp\UnitTest++\TimeConstraint.h">
      <Filter>Header Files</Filter>
    </ClInclude>
    <ClInclude Include="..\..\..\unittest-cpp\UnitTest++\ThrowingTestReporter.h">
      <Filter>Header Files</Filter>
    </ClInclude>
    <ClInclude Include="..\..\..\unittest-cpp\UnitTest++\TestSuite.h">
      <Filter>Header Files</Filter>
    </ClInclude>
    <ClInclude Include="..\..\..\unittest-cpp\UnitTest++\TestRunner.h">
      <Filter>Header Files</Filter>
    </ClInclude>
    <ClInclude Include="..\..\..\unittest-cpp\UnitTest++\TestResults.h">
      <Filter>Header Files</Filter>
    </ClInclude>
    <ClInclude Include="..\..\..\unittest-cpp\UnitTest++\TestReporterStdout.h">
      <Filter>Header Files</Filter>
    </ClInclude>
    <ClInclude Include="..\..\..\unittest-cpp\UnitTest++\TestReporter.h">
      <Filter>Header Files</Filter>
    </ClInclude>
    <ClInclude Include="..\..\..\unittest-cpp\UnitTest++\TestMacros.h">
      <Filter>Header Files</Filter>
    </ClInclude>
    <ClInclude Include="..\..\..\unittest-cpp\UnitTest++\TestList.h">
      <Filter>Header Files</Filter>
    </ClInclude>
    <ClInclude Include="..\..\..\unittest-cpp\UnitTest++\TestDetails.h">
      <Filter>Header Files</Filter>
    </ClInclude>
    <ClInclude Include="..\..\..\unittest-cpp\UnitTest++\Test.h">
      <Filter>Header Files</Filter>
    </ClInclude>
    <ClInclude Include="..\..\..\unittest-cpp\UnitTest++\RequireMacros.h">
      <Filter>Header Files</Filter>
    </ClInclude>
    <ClInclude Include="..\..\..\unittest-cpp\UnitTest++\RequiredCheckTestReporter.h">
      <Filter>Header Files</Filter>
    </ClInclude>
    <ClInclude Include="..\..\..\unittest-cpp\UnitTest++\RequiredCheckException.h">
      <Filter>Header Files</Filter>
    </ClInclude>
    <ClInclude Include="..\..\..\unittest-cpp\UnitTest++\ReportAssertImpl.h">
      <Filter>Header Files</Filter>
    </ClInclude>
    <ClInclude Include="..\..\..\unittest-cpp\UnitTest++\ReportAssert.h">
      <Filter>Header Files</Filter>
    </ClInclude>
    <ClInclude Include="..\..\..\unittest-cpp\UnitTest++\MemoryOutStream.h">
      <Filter>Header Files</Filter>
    </ClInclude>
    <ClInclude Include="..\..\..\unittest-cpp\UnitTest++\HelperMacros.h">
      <Filter>Header Files</Filter>
    </ClInclude>
    <ClInclude Include="..\..\..\unittest-cpp\UnitTest++\ExecuteTest.h">
      <Filter>Header Files</Filter>
    </ClInclude>
    <ClInclude Include="..\..\..\unittest-cpp\UnitTest++\ExceptionMacros.h">
      <Filter>Header Files</Filter>
    </ClInclude>
    <ClInclude Include="..\..\..\unittest-cpp\UnitTest++\DeferredTestResult.h">
      <Filter>Header Files</Filter>
    </ClInclude>
    <ClInclude Include="..\..\..\unittest-cpp\UnitTest++\DeferredTestReporter.h">
      <Filter>Header Files</Filter>
    </ClInclude>
    <ClInclude Include="..\..\..\unittest-cpp\UnitTest++\CurrentTest.h">
      <Filter>Header Files</Filter>
    </ClInclude>
    <ClInclude Include="..\..\..\unittest-cpp\UnitTest++\Config.h">
      <Filter>Header Files</Filter>
    </ClInclude>
    <ClInclude Include="..\..\..\unittest-cpp\UnitTest++\CompositeTestReporter.h">
      <Filter>Header Files</Filter>
    </ClInclude>
    <ClInclude Include="..\..\..\unittest-cpp\UnitTest++\Checks.h">
      <Filter>Header Files</Filter>
    </ClInclude>
    <ClInclude Include="..\..\..\unittest-cpp\UnitTest++\CheckMacros.h">
      <Filter>Header Files</Filter>
    </ClInclude>
    <ClInclude Include="..\..\..\unittest-cpp\UnitTest++\AssertException.h">
      <Filter>Header Files</Filter>
    </ClInclude>
    <ClInclude Include="..\..\include\etl\ratio.h">
      <Filter>ETL\Maths</Filter>
    </ClInclude>
    <ClInclude Include="..\..\include\etl\profiles\segger_gcc_stlport.h">
      <Filter>ETL\Profiles</Filter>
    </ClInclude>
    <ClInclude Include="..\..\include\etl\private\vector_base.h">
      <Filter>ETL\Private</Filter>
    </ClInclude>
    <ClInclude Include="..\..\include\etl\profiles\armv5_no_stl.h">
      <Filter>ETL\Profiles</Filter>
    </ClInclude>
    <ClInclude Include="..\..\include\etl\profiles\armv6_no_stl.h">
      <Filter>ETL\Profiles</Filter>
    </ClInclude>
    <ClInclude Include="..\..\include\etl\profiles\cpp03_no_stl.h">
      <Filter>ETL\Profiles</Filter>
    </ClInclude>
    <ClInclude Include="..\..\include\etl\profiles\cpp11_no_stl.h">
      <Filter>ETL\Profiles</Filter>
    </ClInclude>
    <ClInclude Include="..\..\include\etl\profiles\cpp14_no_stl.h">
      <Filter>ETL\Profiles</Filter>
    </ClInclude>
    <ClInclude Include="..\..\include\etl\math_constants.h">
      <Filter>ETL\Maths</Filter>
    </ClInclude>
    <ClInclude Include="..\..\include\etl\bit_stream.h">
      <Filter>ETL\Utilities</Filter>
    </ClInclude>
    <ClInclude Include="..\..\include\etl\private\ivectorpointer.h">
      <Filter>ETL\Private</Filter>
    </ClInclude>
    <ClInclude Include="..\..\include\etl\private\minmax_pop.h">
      <Filter>ETL\Private</Filter>
    </ClInclude>
    <ClInclude Include="..\..\include\etl\private\minmax_push.h">
      <Filter>ETL\Private</Filter>
    </ClInclude>
    <ClInclude Include="..\..\include\etl\state_chart.h">
      <Filter>ETL\Frameworks</Filter>
    </ClInclude>
    <ClInclude Include="..\..\include\etl\cumulative_moving_average.h">
      <Filter>ETL\Maths</Filter>
    </ClInclude>
    <ClInclude Include="..\..\include\etl\scaled_rounding.h">
      <Filter>ETL\Maths</Filter>
    </ClInclude>
    <ClInclude Include="..\..\include\etl\absolute.h">
      <Filter>ETL\Maths</Filter>
    </ClInclude>
    <ClInclude Include="..\data.h">
      <Filter>Tests</Filter>
    </ClInclude>
    <ClInclude Include="..\..\include\etl\callback_service.h">
      <Filter>ETL\Frameworks</Filter>
    </ClInclude>
    <ClInclude Include="..\..\include\etl\frame_check_sequence.h">
      <Filter>ETL\Maths</Filter>
    </ClInclude>
    <ClInclude Include="..\..\include\etl\queue_spsc_locked.h">
      <Filter>ETL\Containers</Filter>
    </ClInclude>
    <ClInclude Include="..\..\include\etl\negative.h">
      <Filter>ETL\Utilities</Filter>
    </ClInclude>
    <ClInclude Include="..\..\include\etl\private\to_string_helper.h">
      <Filter>ETL\Private</Filter>
    </ClInclude>
    <ClInclude Include="..\..\include\etl\multi_array.h">
      <Filter>ETL\Containers</Filter>
    </ClInclude>
    <ClInclude Include="..\..\include\etl\delegate.h">
      <Filter>ETL\Utilities</Filter>
    </ClInclude>
    <ClInclude Include="..\..\include\etl\delegate_service.h">
      <Filter>ETL\Frameworks</Filter>
    </ClInclude>
    <ClInclude Include="..\..\include\etl\string_view.h">
      <Filter>ETL\Strings</Filter>
    </ClInclude>
    <ClInclude Include="..\..\include\etl\u16string.h">
      <Filter>ETL\Strings</Filter>
    </ClInclude>
    <ClInclude Include="..\..\include\etl\u32string.h">
      <Filter>ETL\Strings</Filter>
    </ClInclude>
    <ClInclude Include="..\..\include\etl\wstring.h">
      <Filter>ETL\Strings</Filter>
    </ClInclude>
    <ClInclude Include="..\..\include\etl\to_string.h">
      <Filter>ETL\Strings</Filter>
    </ClInclude>
    <ClInclude Include="..\..\include\etl\to_u16string.h">
      <Filter>ETL\Strings</Filter>
    </ClInclude>
    <ClInclude Include="..\..\include\etl\to_u32string.h">
      <Filter>ETL\Strings</Filter>
    </ClInclude>
    <ClInclude Include="..\..\include\etl\to_wstring.h">
      <Filter>ETL\Strings</Filter>
    </ClInclude>
    <ClInclude Include="..\..\include\etl\wformat_spec.h">
      <Filter>ETL\Strings</Filter>
    </ClInclude>
    <ClInclude Include="..\..\include\etl\u32format_spec.h">
      <Filter>ETL\Strings</Filter>
    </ClInclude>
    <ClInclude Include="..\..\include\etl\u16format_spec.h">
      <Filter>ETL\Strings</Filter>
    </ClInclude>
    <ClInclude Include="..\..\include\etl\format_spec.h">
      <Filter>ETL\Strings</Filter>
    </ClInclude>
    <ClInclude Include="..\..\include\etl\basic_format_spec.h">
      <Filter>ETL\Strings</Filter>
    </ClInclude>
    <ClInclude Include="..\..\include\etl\basic_string.h">
      <Filter>ETL\Strings</Filter>
    </ClInclude>
    <ClInclude Include="..\..\include\etl\macros.h">
      <Filter>ETL\Utilities</Filter>
    </ClInclude>
    <ClInclude Include="..\..\include\etl\profiles\armv7.h">
      <Filter>ETL\Profiles</Filter>
    </ClInclude>
    <ClInclude Include="..\..\include\etl\profiles\armv7_no_stl.h">
      <Filter>ETL\Profiles</Filter>
    </ClInclude>
    <ClInclude Include="..\..\include\etl\profiles\clang_generic.h">
      <Filter>ETL\Profiles</Filter>
    </ClInclude>
    <ClInclude Include="..\..\include\etl\profiles\cpp17.h">
      <Filter>ETL\Profiles</Filter>
    </ClInclude>
    <ClInclude Include="..\..\include\etl\profiles\cpp17_no_stl.h">
      <Filter>ETL\Profiles</Filter>
    </ClInclude>
    <ClInclude Include="..\..\include\etl\indirect_vector.h">
      <Filter>ETL\Containers</Filter>
    </ClInclude>
    <ClInclude Include="..\..\include\etl\profiles\determine_compiler_version.h">
      <Filter>ETL\Profiles</Filter>
    </ClInclude>
    <ClInclude Include="..\..\include\etl\profiles\determine_compiler.h">
      <Filter>ETL\Profiles</Filter>
    </ClInclude>
    <ClInclude Include="..\..\include\etl\profiles\determine_compiler_language_support.h">
      <Filter>ETL\Profiles</Filter>
    </ClInclude>
    <ClInclude Include="..\..\include\etl\private\choose_namespace.h">
      <Filter>ETL\Private</Filter>
    </ClInclude>
    <ClInclude Include="..\..\include\etl\limits.h">
      <Filter>ETL\Utilities</Filter>
    </ClInclude>
    <ClInclude Include="..\iterators_for_unit_tests.h">
      <Filter>Tests</Filter>
    </ClInclude>
    <ClInclude Include="..\..\include\etl\mutex\mutex_freertos.h">
      <Filter>ETL\Utilities\Mutex</Filter>
    </ClInclude>
    <ClInclude Include="..\..\include\etl\message_packet.h">
      <Filter>ETL\Frameworks</Filter>
    </ClInclude>
    <ClInclude Include="..\..\include\etl\null_type.h">
      <Filter>ETL\Utilities</Filter>
    </ClInclude>
    <ClInclude Include="..\..\include\etl\span.h">
      <Filter>ETL\Containers</Filter>
    </ClInclude>
    <ClInclude Include="..\..\include\etl\profiles\determine_development_os.h">
      <Filter>ETL\Profiles</Filter>
    </ClInclude>
    <ClInclude Include="..\..\include\etl\profiles\msvc_x86_no_stl.h">
      <Filter>ETL\Profiles</Filter>
    </ClInclude>
    <ClInclude Include="..\..\include\etl\profiles\ticc_no_stl.h">
      <Filter>ETL\Profiles</Filter>
    </ClInclude>
    <ClInclude Include="..\..\include\etl\profiles\gcc_windows_x86_no_stl.h">
      <Filter>ETL\Profiles</Filter>
    </ClInclude>
    <ClInclude Include="..\..\include\etl\profiles\gcc_linux_x86_no_stl.h">
      <Filter>ETL\Profiles</Filter>
    </ClInclude>
    <ClInclude Include="..\..\include\etl\profiles\gcc_generic_no_stl.h">
      <Filter>ETL\Profiles</Filter>
    </ClInclude>
    <ClInclude Include="..\..\include\etl\profiles\clang_generic_no_stl.h">
      <Filter>ETL\Profiles</Filter>
    </ClInclude>
    <ClInclude Include="..\..\include\etl\generators\largest_generator.h">
      <Filter>ETL\Utilities\Generators</Filter>
    </ClInclude>
    <ClInclude Include="..\..\include\etl\generators\smallest_generator.h">
      <Filter>ETL\Utilities\Generators</Filter>
    </ClInclude>
    <ClInclude Include="..\..\include\etl\generators\type_lookup_generator.h">
      <Filter>ETL\Utilities\Generators</Filter>
    </ClInclude>
    <ClInclude Include="..\..\include\etl\generators\type_select_generator.h">
      <Filter>ETL\Utilities\Generators</Filter>
    </ClInclude>
    <ClInclude Include="..\..\include\etl\generators\type_traits_generator.h">
      <Filter>ETL\Utilities\Generators</Filter>
    </ClInclude>
    <ClInclude Include="..\..\include\etl\generators\fsm_generator.h">
      <Filter>ETL\Frameworks\Generators</Filter>
    </ClInclude>
    <ClInclude Include="..\..\include\etl\generators\message_packet_generator.h">
      <Filter>ETL\Frameworks\Generators</Filter>
    </ClInclude>
    <ClInclude Include="..\..\include\etl\generators\message_router_generator.h">
      <Filter>ETL\Frameworks\Generators</Filter>
    </ClInclude>
    <ClInclude Include="..\..\include\etl\generators\variant_pool_generator.h">
      <Filter>ETL\Containers\Generators</Filter>
    </ClInclude>
    <ClInclude Include="..\..\include\etl\parameter_pack.h">
      <Filter>ETL\Utilities</Filter>
    </ClInclude>
    <ClInclude Include="..\..\include\etl\string_stream.h">
      <Filter>ETL\Strings</Filter>
    </ClInclude>
    <ClInclude Include="..\..\include\etl\wstring_stream.h">
      <Filter>ETL\Strings</Filter>
    </ClInclude>
    <ClInclude Include="..\..\include\etl\u16string_stream.h">
      <Filter>ETL\Strings</Filter>
    </ClInclude>
    <ClInclude Include="..\..\include\etl\u32string_stream.h">
      <Filter>ETL\Strings</Filter>
    </ClInclude>
    <ClInclude Include="..\..\include\etl\basic_string_stream.h">
      <Filter>ETL\Strings</Filter>
    </ClInclude>
    <ClInclude Include="..\..\include\etl\string_utilities.h">
      <Filter>ETL\Strings</Filter>
    </ClInclude>
    <ClInclude Include="..\..\include\etl\bresenham_line.h">
      <Filter>ETL\Pseudo Containers</Filter>
    </ClInclude>
    <ClInclude Include="..\..\include\etl\string.h">
      <Filter>ETL\Strings</Filter>
    </ClInclude>
    <ClInclude Include="..\..\include\etl\circular_buffer.h">
      <Filter>ETL\Containers</Filter>
    </ClInclude>
    <ClInclude Include="..\..\include\etl\flags.h">
      <Filter>ETL\Utilities</Filter>
    </ClInclude>
    <ClInclude Include="..\..\include\etl\atomic\atomic_clang_sync.h">
      <Filter>ETL\Utilities\Atomic</Filter>
    </ClInclude>
    <ClInclude Include="..\..\include\etl\buffer_descriptors.h">
      <Filter>ETL\Containers</Filter>
    </ClInclude>
    <ClInclude Include="..\..\include\etl\placement_new.h">
      <Filter>ETL\Utilities</Filter>
    </ClInclude>
    <ClInclude Include="..\..\include\etl\mutex\mutex_clang_sync.h">
      <Filter>ETL\Utilities\Mutex</Filter>
    </ClInclude>
    <ClInclude Include="..\..\arduino\Embedded_Template_Library.h">
      <Filter>ETL\Arduino</Filter>
    </ClInclude>
    <ClInclude Include="..\..\include\etl\multi_range.h">
      <Filter>ETL\Utilities</Filter>
    </ClInclude>
    <ClInclude Include="..\..\include\etl\message_pool.h">
      <Filter>Header Files</Filter>
    </ClInclude>
    <ClInclude Include="..\..\include\etl\ireference_counted_message_pool.h">
      <Filter>ETL\Frameworks</Filter>
    </ClInclude>
    <ClInclude Include="..\..\include\etl\reference_counted_message.h">
      <Filter>ETL\Frameworks</Filter>
    </ClInclude>
    <ClInclude Include="..\..\include\etl\reference_counted_message_pool.h">
      <Filter>ETL\Frameworks</Filter>
    </ClInclude>
    <ClInclude Include="..\..\include\etl\generic_pool.h">
      <Filter>ETL\Containers</Filter>
    </ClInclude>
    <ClInclude Include="..\..\include\etl\ipool.h">
      <Filter>ETL\Containers</Filter>
    </ClInclude>
    <ClInclude Include="..\..\include\etl\file_error_numbers.h">
      <Filter>ETL\Utilities</Filter>
    </ClInclude>
    <ClInclude Include="..\..\include\etl\shared_message.h">
      <Filter>ETL\Frameworks</Filter>
    </ClInclude>
    <ClInclude Include="..\..\include\etl\reference_counted_object.h">
      <Filter>ETL\Utilities</Filter>
    </ClInclude>
    <ClInclude Include="..\..\include\etl\fixed_sized_memory_block_allocator.h">
      <Filter>ETL\Containers</Filter>
    </ClInclude>
    <ClInclude Include="..\..\include\etl\queue_lockable.h">
      <Filter>ETL\Containers</Filter>
    </ClInclude>
    <ClInclude Include="..\..\include\etl\successor.h">
      <Filter>ETL\Patterns</Filter>
    </ClInclude>
    <ClInclude Include="..\..\include\etl\imemory_block_allocator.h">
      <Filter>ETL\Containers</Filter>
    </ClInclude>
    <ClInclude Include="..\..\include\etl\message_router_registry.h">
      <Filter>ETL\Frameworks</Filter>
    </ClInclude>
    <ClInclude Include="..\unit_test_framework.h">
      <Filter>Tests</Filter>
    </ClInclude>
    <ClInclude Include="..\sanity-check\c++03\etl_profile.h">
      <Filter>Tests\Sanity Checks\C++03</Filter>
    </ClInclude>
    <ClInclude Include="..\sanity-check\c++11\etl_profile.h">
      <Filter>Tests\Sanity Checks\C++11</Filter>
    </ClInclude>
    <ClInclude Include="..\sanity-check\c++14\etl_profile.h">
      <Filter>Tests\Sanity Checks\C++14</Filter>
    </ClInclude>
    <ClInclude Include="..\sanity-check\c++17\etl_profile.h">
      <Filter>Tests\Sanity Checks\C++17</Filter>
    </ClInclude>
    <ClInclude Include="..\..\include\etl\crc8_ccitt.h">
      <Filter>ETL\Maths</Filter>
    </ClInclude>
    <ClInclude Include="..\..\include\etl\crc8_rohc.h">
      <Filter>ETL\Maths</Filter>
    </ClInclude>
    <ClInclude Include="..\..\include\etl\crc16.h">
      <Filter>ETL\Maths</Filter>
    </ClInclude>
    <ClInclude Include="..\..\include\etl\crc16_aug_ccitt.h">
      <Filter>ETL\Maths</Filter>
    </ClInclude>
    <ClInclude Include="..\..\include\etl\crc16_ccitt.h">
      <Filter>ETL\Maths</Filter>
    </ClInclude>
    <ClInclude Include="..\..\include\etl\crc16_genibus.h">
      <Filter>ETL\Maths</Filter>
    </ClInclude>
    <ClInclude Include="..\..\include\etl\crc16_kermit.h">
      <Filter>ETL\Maths</Filter>
    </ClInclude>
    <ClInclude Include="..\..\include\etl\crc16_modbus.h">
      <Filter>ETL\Maths</Filter>
    </ClInclude>
    <ClInclude Include="..\..\include\etl\crc16_usb.h">
      <Filter>ETL\Maths</Filter>
    </ClInclude>
    <ClInclude Include="..\..\include\etl\crc16_x25.h">
      <Filter>ETL\Maths</Filter>
    </ClInclude>
    <ClInclude Include="..\..\include\etl\crc16_xmodem.h">
      <Filter>ETL\Maths</Filter>
    </ClInclude>
    <ClInclude Include="..\..\include\etl\crc32.h">
      <Filter>ETL\Maths</Filter>
    </ClInclude>
    <ClInclude Include="..\..\include\etl\crc32_bzip2.h">
      <Filter>ETL\Maths</Filter>
    </ClInclude>
    <ClInclude Include="..\..\include\etl\crc32_c.h">
      <Filter>ETL\Maths</Filter>
    </ClInclude>
    <ClInclude Include="..\..\include\etl\crc32_mpeg2.h">
      <Filter>ETL\Maths</Filter>
    </ClInclude>
    <ClInclude Include="..\..\include\etl\crc32_posix.h">
      <Filter>ETL\Maths</Filter>
    </ClInclude>
    <ClInclude Include="..\..\include\etl\crc64_ecma.h">
      <Filter>ETL\Maths</Filter>
    </ClInclude>
    <ClInclude Include="..\..\include\etl\private\crc_implementation.h">
      <Filter>ETL\Private</Filter>
    </ClInclude>
    <ClInclude Include="..\..\include\etl\private\crc_parameters.h">
      <Filter>ETL\Private</Filter>
    </ClInclude>
    <ClInclude Include="..\..\include\etl\crc8_cdma2000.h">
      <Filter>ETL\Maths</Filter>
    </ClInclude>
    <ClInclude Include="..\..\include\etl\crc8_darc.h">
      <Filter>ETL\Maths</Filter>
    </ClInclude>
    <ClInclude Include="..\..\include\etl\crc8_dvbs2.h">
      <Filter>ETL\Maths</Filter>
    </ClInclude>
    <ClInclude Include="..\..\include\etl\crc8_icode.h">
      <Filter>ETL\Maths</Filter>
    </ClInclude>
    <ClInclude Include="..\..\include\etl\crc8_itu.h">
      <Filter>ETL\Maths</Filter>
    </ClInclude>
    <ClInclude Include="..\..\include\etl\crc8_maxim.h">
      <Filter>ETL\Maths</Filter>
    </ClInclude>
    <ClInclude Include="..\..\include\etl\crc8_wcdma.h">
      <Filter>ETL\Maths</Filter>
    </ClInclude>
    <ClInclude Include="..\..\include\etl\crc16_buypass.h">
      <Filter>ETL\Maths</Filter>
    </ClInclude>
    <ClInclude Include="..\..\include\etl\crc16_dectr.h">
      <Filter>ETL\Maths</Filter>
    </ClInclude>
    <ClInclude Include="..\..\include\etl\crc16_dectx.h">
      <Filter>ETL\Maths</Filter>
    </ClInclude>
    <ClInclude Include="..\..\include\etl\crc16_teledisk.h">
      <Filter>ETL\Maths</Filter>
    </ClInclude>
    <ClInclude Include="..\..\include\etl\crc32_d.h">
      <Filter>ETL\Maths</Filter>
    </ClInclude>
    <ClInclude Include="..\..\include\etl\crc32_jamcrc.h">
      <Filter>ETL\Maths</Filter>
    </ClInclude>
    <ClInclude Include="..\..\include\etl\crc32_q.h">
      <Filter>ETL\Maths</Filter>
    </ClInclude>
    <ClInclude Include="..\..\include\etl\crc32_xfer.h">
      <Filter>ETL\Maths</Filter>
    </ClInclude>
    <ClInclude Include="..\..\include\etl\crc8_ebu.h">
      <Filter>ETL\Maths</Filter>
    </ClInclude>
    <ClInclude Include="..\..\include\etl\crc16_a.h">
      <Filter>ETL\Maths</Filter>
    </ClInclude>
    <ClInclude Include="..\..\include\etl\crc16_arc.h">
      <Filter>ETL\Maths</Filter>
    </ClInclude>
    <ClInclude Include="..\..\include\etl\crc16_cdma2000.h">
      <Filter>ETL\Maths</Filter>
    </ClInclude>
    <ClInclude Include="..\..\include\etl\crc16_dds110.h">
      <Filter>ETL\Maths</Filter>
    </ClInclude>
    <ClInclude Include="..\..\include\etl\crc16_dnp.h">
      <Filter>ETL\Maths</Filter>
    </ClInclude>
    <ClInclude Include="..\..\include\etl\crc16_en13757.h">
      <Filter>ETL\Maths</Filter>
    </ClInclude>
    <ClInclude Include="..\..\include\etl\crc16_maxim.h">
      <Filter>ETL\Maths</Filter>
    </ClInclude>
    <ClInclude Include="..\..\include\etl\crc16_mcrf4xx.h">
      <Filter>ETL\Maths</Filter>
    </ClInclude>
    <ClInclude Include="..\..\include\etl\crc16_profibus.h">
      <Filter>ETL\Maths</Filter>
    </ClInclude>
    <ClInclude Include="..\..\include\etl\crc16_riello.h">
      <Filter>ETL\Maths</Filter>
    </ClInclude>
    <ClInclude Include="..\..\include\etl\crc16_t10dif.h">
      <Filter>ETL\Maths</Filter>
    </ClInclude>
    <ClInclude Include="..\..\include\etl\crc16_tms37157.h">
      <Filter>ETL\Maths</Filter>
    </ClInclude>
    <ClInclude Include="..\..\include\etl\crc.h">
      <Filter>ETL\Maths</Filter>
    </ClInclude>
    <ClInclude Include="..\..\include\etl\correlation.h">
      <Filter>ETL\Maths</Filter>
    </ClInclude>
    <ClInclude Include="..\..\include\etl\covariance.h">
      <Filter>ETL\Maths</Filter>
    </ClInclude>
    <ClInclude Include="..\..\include\etl\histogram.h">
      <Filter>ETL\Maths</Filter>
    </ClInclude>
    <ClInclude Include="..\..\include\etl\standard_deviation.h">
      <Filter>ETL\Maths</Filter>
    </ClInclude>
    <ClInclude Include="..\..\include\etl\variance.h">
      <Filter>ETL\Maths</Filter>
    </ClInclude>
    <ClInclude Include="..\..\include\etl\gamma.h">
      <Filter>ETL\Maths</Filter>
    </ClInclude>
    <ClInclude Include="..\..\include\etl\rms.h">
      <Filter>ETL\Maths</Filter>
    </ClInclude>
    <ClInclude Include="..\..\include\etl\threshold.h">
      <Filter>ETL\Maths</Filter>
    </ClInclude>
    <ClInclude Include="..\..\include\etl\quantize.h">
      <Filter>ETL\Maths</Filter>
    </ClInclude>
    <ClInclude Include="..\..\include\etl\invert.h">
      <Filter>ETL\Maths</Filter>
    </ClInclude>
    <ClInclude Include="..\..\include\etl\mean.h">
      <Filter>ETL\Maths</Filter>
    </ClInclude>
    <ClInclude Include="..\..\include\etl\limiter.h">
      <Filter>ETL\Maths</Filter>
    </ClInclude>
    <ClInclude Include="..\..\include\etl\rescale.h">
      <Filter>ETL\Maths</Filter>
    </ClInclude>
    <ClInclude Include="..\..\include\etl\hfsm.h">
      <Filter>ETL\Frameworks</Filter>
    </ClInclude>
    <ClInclude Include="..\..\include\etl\private\variant_legacy.h">
      <Filter>ETL\Private</Filter>
    </ClInclude>
    <ClInclude Include="..\..\include\etl\private\variant_variadic.h">
      <Filter>ETL\Private</Filter>
    </ClInclude>
    <ClInclude Include="..\..\include\etl\mem_cast.h">
      <Filter>ETL\Utilities</Filter>
    </ClInclude>
    <ClInclude Include="..\..\include\etl\bip_buffer_spsc_atomic.h">
      <Filter>ETL\Containers</Filter>
    </ClInclude>
    <ClInclude Include="..\..\include\etl\private\variant_legacy.h">
      <Filter>ETL\Private</Filter>
    </ClInclude>
    <ClInclude Include="..\..\include\etl\overload.h">
      <Filter>ETL\Patterns</Filter>
    </ClInclude>
    <ClInclude Include="..\..\include\etl\overload.h">
      <Filter>ETL\Patterns</Filter>
    </ClInclude>
    <ClInclude Include="..\..\include\etl\experimental\mem_cast.h">
      <Filter>Header Files</Filter>
    </ClInclude>
    <ClInclude Include="..\..\include\etl\byte_stream.h">
      <Filter>ETL\Utilities</Filter>
    </ClInclude>
    <ClInclude Include="..\..\include\etl\result.h">
      <Filter>ETL\Utilities</Filter>
    </ClInclude>
    <ClInclude Include="..\..\include\etl\multi_vector.h">
      <Filter>ETL\Containers</Filter>
    </ClInclude>
    <ClInclude Include="..\..\include\etl\mutex\mutex_cmsis_os2.h">
      <Filter>ETL\Utilities\Mutex</Filter>
    </ClInclude>
    <ClInclude Include="..\..\include\etl\multi_span.h">
      <Filter>ETL\Containers</Filter>
    </ClInclude>
    <ClInclude Include="..\..\include\etl\nth_type.h">
      <Filter>ETL\Utilities</Filter>
    </ClInclude>
    <ClInclude Include="..\..\include\etl\private\comparator_is_transparent.h">
      <Filter>ETL\Private</Filter>
    </ClInclude>
    <ClInclude Include="..\..\include\etl\callback_timer_atomic.h">
      <Filter>ETL\Frameworks</Filter>
    </ClInclude>
    <ClInclude Include="..\..\include\etl\callback_timer_locked.h">
      <Filter>ETL\Frameworks</Filter>
    </ClInclude>
    <ClInclude Include="..\..\include\etl\message_timer_atomic.h">
      <Filter>ETL\Frameworks</Filter>
    </ClInclude>
    <ClInclude Include="..\..\include\etl\private\delegate_cpp03.h">
      <Filter>ETL\Private</Filter>
    </ClInclude>
    <ClInclude Include="..\..\include\etl\private\delegate_cpp11.h">
      <Filter>ETL\Private</Filter>
    </ClInclude>
    <ClInclude Include="..\..\include\etl\message_timer_locked.h">
      <Filter>ETL\Frameworks</Filter>
    </ClInclude>
    <ClInclude Include="..\..\include\etl\bit.h">
      <Filter>ETL\Utilities</Filter>
    </ClInclude>
  </ItemGroup>
  <ItemGroup>
    <ClCompile Include="..\main.cpp">
      <Filter>Tests</Filter>
    </ClCompile>
    <ClCompile Include="..\test_array.cpp">
      <Filter>Tests</Filter>
    </ClCompile>
    <ClCompile Include="..\test_enum_type.cpp">
      <Filter>Tests</Filter>
    </ClCompile>
    <ClCompile Include="..\test_exception.cpp">
      <Filter>Tests</Filter>
    </ClCompile>
    <ClCompile Include="..\test_function.cpp">
      <Filter>Tests</Filter>
    </ClCompile>
    <ClCompile Include="..\test_queue.cpp">
      <Filter>Tests</Filter>
    </ClCompile>
    <ClCompile Include="..\test_stack.cpp">
      <Filter>Tests</Filter>
    </ClCompile>
    <ClCompile Include="..\test_vector.cpp">
      <Filter>Tests</Filter>
    </ClCompile>
    <ClCompile Include="..\test_largest.cpp">
      <Filter>Tests</Filter>
    </ClCompile>
    <ClCompile Include="..\test_numeric.cpp">
      <Filter>Tests</Filter>
    </ClCompile>
    <ClCompile Include="..\test_container.cpp">
      <Filter>Tests</Filter>
    </ClCompile>
    <ClCompile Include="..\test_cyclic_value.cpp">
      <Filter>Tests</Filter>
    </ClCompile>
    <ClCompile Include="..\test_visitor.cpp">
      <Filter>Tests</Filter>
    </ClCompile>
    <ClCompile Include="..\test_list.cpp">
      <Filter>Tests</Filter>
    </ClCompile>
    <ClCompile Include="..\test_deque.cpp">
      <Filter>Tests</Filter>
    </ClCompile>
    <ClCompile Include="..\test_integral_limits.cpp">
      <Filter>Tests</Filter>
    </ClCompile>
    <ClCompile Include="..\test_bitset.cpp">
      <Filter>Tests</Filter>
    </ClCompile>
    <ClCompile Include="..\test_variant_legacy.cpp">
      <Filter>Tests</Filter>
    </ClCompile>
    <ClCompile Include="..\test_smallest.cpp">
      <Filter>Tests</Filter>
    </ClCompile>
    <ClCompile Include="..\test_maths.cpp">
      <Filter>Tests</Filter>
    </ClCompile>
    <ClCompile Include="..\test_alignment.cpp">
      <Filter>Tests</Filter>
    </ClCompile>
    <ClCompile Include="..\test_pool.cpp">
      <Filter>Tests</Filter>
    </ClCompile>
    <ClCompile Include="..\test_algorithm.cpp">
      <Filter>Tests</Filter>
    </ClCompile>
    <ClCompile Include="..\test_error_handler.cpp">
      <Filter>Tests</Filter>
    </ClCompile>
    <ClCompile Include="..\test_functional.cpp">
      <Filter>Tests</Filter>
    </ClCompile>
    <ClCompile Include="..\test_instance_count.cpp">
      <Filter>Tests</Filter>
    </ClCompile>
    <ClCompile Include="..\test_checksum.cpp">
      <Filter>Tests</Filter>
    </ClCompile>
    <ClCompile Include="..\test_fnv_1.cpp">
      <Filter>Tests</Filter>
    </ClCompile>
    <ClCompile Include="..\test_hash.cpp">
      <Filter>Tests</Filter>
    </ClCompile>
    <ClCompile Include="..\test_endian.cpp">
      <Filter>Tests</Filter>
    </ClCompile>
    <ClCompile Include="..\test_bloom_filter.cpp">
      <Filter>Tests</Filter>
    </ClCompile>
    <ClCompile Include="..\test_forward_list.cpp">
      <Filter>Tests</Filter>
    </ClCompile>
    <ClCompile Include="..\test_fixed_iterator.cpp">
      <Filter>Tests</Filter>
    </ClCompile>
    <ClCompile Include="..\test_binary.cpp">
      <Filter>Tests</Filter>
    </ClCompile>
    <ClCompile Include="..\test_flat_map.cpp">
      <Filter>Tests</Filter>
    </ClCompile>
    <ClCompile Include="..\test_flat_set.cpp">
      <Filter>Tests</Filter>
    </ClCompile>
    <ClCompile Include="..\test_observer.cpp">
      <Filter>Tests</Filter>
    </ClCompile>
    <ClCompile Include="..\test_io_port.cpp">
      <Filter>Tests</Filter>
    </ClCompile>
    <ClCompile Include="..\test_optional.cpp">
      <Filter>Tests</Filter>
    </ClCompile>
    <ClCompile Include="..\test_priority_queue.cpp">
      <Filter>Tests</Filter>
    </ClCompile>
    <ClCompile Include="..\test_flat_multimap.cpp">
      <Filter>Tests</Filter>
    </ClCompile>
    <ClCompile Include="..\test_jenkins.cpp">
      <Filter>Tests</Filter>
    </ClCompile>
    <ClCompile Include="..\test_murmur3.cpp">
      <Filter>Tests</Filter>
    </ClCompile>
    <ClCompile Include="..\murmurhash3.cpp">
      <Filter>Tests</Filter>
    </ClCompile>
    <ClCompile Include="..\test_flat_multiset.cpp">
      <Filter>Tests</Filter>
    </ClCompile>
    <ClCompile Include="..\test_pearson.cpp">
      <Filter>Tests</Filter>
    </ClCompile>
    <ClCompile Include="..\test_bsd_checksum.cpp">
      <Filter>Tests</Filter>
    </ClCompile>
    <ClCompile Include="..\test_intrusive_forward_list.cpp">
      <Filter>Tests</Filter>
    </ClCompile>
    <ClCompile Include="..\test_unordered_map.cpp">
      <Filter>Tests</Filter>
    </ClCompile>
    <ClCompile Include="..\test_intrusive_links.cpp">
      <Filter>Tests</Filter>
    </ClCompile>
    <ClCompile Include="..\test_intrusive_list.cpp">
      <Filter>Tests</Filter>
    </ClCompile>
    <ClCompile Include="..\test_xor_checksum.cpp">
      <Filter>Tests</Filter>
    </ClCompile>
    <ClCompile Include="..\test_unordered_set.cpp">
      <Filter>Tests</Filter>
    </ClCompile>
    <ClCompile Include="..\test_unordered_multimap.cpp">
      <Filter>Tests</Filter>
    </ClCompile>
    <ClCompile Include="..\test_unordered_multiset.cpp">
      <Filter>Tests</Filter>
    </ClCompile>
    <ClCompile Include="..\test_debounce.cpp">
      <Filter>Tests</Filter>
    </ClCompile>
    <ClCompile Include="..\test_string_char.cpp">
      <Filter>Tests</Filter>
    </ClCompile>
    <ClCompile Include="..\test_string_u32.cpp">
      <Filter>Tests</Filter>
    </ClCompile>
    <ClCompile Include="..\test_string_u16.cpp">
      <Filter>Tests</Filter>
    </ClCompile>
    <ClCompile Include="..\test_string_wchar_t.cpp">
      <Filter>Tests</Filter>
    </ClCompile>
    <ClCompile Include="..\test_vector_pointer.cpp">
      <Filter>Tests</Filter>
    </ClCompile>
    <ClCompile Include="..\test_type_def.cpp">
      <Filter>Tests</Filter>
    </ClCompile>
    <ClCompile Include="..\test_intrusive_stack.cpp">
      <Filter>Tests</Filter>
    </ClCompile>
    <ClCompile Include="..\test_utility.cpp">
      <Filter>Tests</Filter>
    </ClCompile>
    <ClCompile Include="..\test_intrusive_queue.cpp">
      <Filter>Tests</Filter>
    </ClCompile>
    <ClCompile Include="..\test_random.cpp">
      <Filter>Tests</Filter>
    </ClCompile>
    <ClCompile Include="..\test_map.cpp">
      <Filter>Tests</Filter>
    </ClCompile>
    <ClCompile Include="..\test_multimap.cpp">
      <Filter>Tests</Filter>
    </ClCompile>
    <ClCompile Include="..\test_multiset.cpp">
      <Filter>Tests</Filter>
    </ClCompile>
    <ClCompile Include="..\test_set.cpp">
      <Filter>Tests</Filter>
    </ClCompile>
    <ClCompile Include="..\test_iterator.cpp">
      <Filter>Tests</Filter>
    </ClCompile>
    <ClCompile Include="..\test_memory.cpp">
      <Filter>Tests</Filter>
    </ClCompile>
    <ClCompile Include="..\test_vector_non_trivial.cpp">
      <Filter>Tests</Filter>
    </ClCompile>
    <ClCompile Include="..\test_reference_flat_map.cpp">
      <Filter>Tests</Filter>
    </ClCompile>
    <ClCompile Include="..\test_reference_flat_multimap.cpp">
      <Filter>Tests</Filter>
    </ClCompile>
    <ClCompile Include="..\test_reference_flat_multiset.cpp">
      <Filter>Tests</Filter>
    </ClCompile>
    <ClCompile Include="..\test_reference_flat_set.cpp">
      <Filter>Tests</Filter>
    </ClCompile>
    <ClCompile Include="..\test_fsm.cpp">
      <Filter>Tests</Filter>
    </ClCompile>
    <ClCompile Include="..\test_message_router.cpp">
      <Filter>Tests</Filter>
    </ClCompile>
    <ClCompile Include="..\test_packet.cpp">
      <Filter>Tests</Filter>
    </ClCompile>
    <ClCompile Include="..\test_task_scheduler.cpp">
      <Filter>Tests</Filter>
    </ClCompile>
    <ClCompile Include="..\test_message_bus.cpp">
      <Filter>Tests</Filter>
    </ClCompile>
    <ClCompile Include="..\test_user_type.cpp">
      <Filter>Tests</Filter>
    </ClCompile>
    <ClCompile Include="..\test_constant.cpp">
      <Filter>Tests</Filter>
    </ClCompile>
    <ClCompile Include="..\test_parameter_type.cpp">
      <Filter>Tests</Filter>
    </ClCompile>
    <ClCompile Include="..\test_type_lookup.cpp">
      <Filter>Tests</Filter>
    </ClCompile>
    <ClCompile Include="..\test_compare.cpp">
      <Filter>Tests</Filter>
    </ClCompile>
    <ClCompile Include="..\test_message_timer.cpp">
      <Filter>Tests</Filter>
    </ClCompile>
    <ClCompile Include="..\test_callback_timer.cpp">
      <Filter>Tests</Filter>
    </ClCompile>
    <ClCompile Include="..\test_compare.cpp">
      <Filter>Source Files</Filter>
    </ClCompile>
    <ClCompile Include="..\test_variant_pool.cpp">
      <Filter>Tests</Filter>
    </ClCompile>
    <ClCompile Include="..\test_array_view.cpp">
      <Filter>Tests</Filter>
    </ClCompile>
    <ClCompile Include="..\test_string_view.cpp">
      <Filter>Tests</Filter>
    </ClCompile>
    <ClCompile Include="..\test_array_wrapper.cpp">
      <Filter>Tests</Filter>
    </ClCompile>
    <ClCompile Include="..\test_xor_rotate_checksum.cpp">
      <Filter>Tests</Filter>
    </ClCompile>
    <ClCompile Include="..\test_atomic_std.cpp">
      <Filter>Tests</Filter>
    </ClCompile>
    <ClCompile Include="..\test_queue_mpmc_mutex.cpp">
      <Filter>Tests</Filter>
    </ClCompile>
    <ClCompile Include="..\test_queue_spsc_atomic.cpp">
      <Filter>Tests</Filter>
    </ClCompile>
    <ClCompile Include="..\test_queue_spsc_isr.cpp">
      <Filter>Tests</Filter>
    </ClCompile>
    <ClCompile Include="..\test_type_select.cpp">
      <Filter>Tests</Filter>
    </ClCompile>
    <ClCompile Include="..\..\..\unittest-cpp\UnitTest++\AssertException.cpp">
      <Filter>UnitTest++</Filter>
    </ClCompile>
    <ClCompile Include="..\..\..\unittest-cpp\UnitTest++\Checks.cpp">
      <Filter>UnitTest++</Filter>
    </ClCompile>
    <ClCompile Include="..\..\..\unittest-cpp\UnitTest++\CompositeTestReporter.cpp">
      <Filter>UnitTest++</Filter>
    </ClCompile>
    <ClCompile Include="..\..\..\unittest-cpp\UnitTest++\CurrentTest.cpp">
      <Filter>UnitTest++</Filter>
    </ClCompile>
    <ClCompile Include="..\..\..\unittest-cpp\UnitTest++\DeferredTestReporter.cpp">
      <Filter>UnitTest++</Filter>
    </ClCompile>
    <ClCompile Include="..\..\..\unittest-cpp\UnitTest++\DeferredTestResult.cpp">
      <Filter>UnitTest++</Filter>
    </ClCompile>
    <ClCompile Include="..\..\..\unittest-cpp\UnitTest++\MemoryOutStream.cpp">
      <Filter>UnitTest++</Filter>
    </ClCompile>
    <ClCompile Include="..\..\..\unittest-cpp\UnitTest++\ReportAssert.cpp">
      <Filter>UnitTest++</Filter>
    </ClCompile>
    <ClCompile Include="..\..\..\unittest-cpp\UnitTest++\RequiredCheckException.cpp">
      <Filter>UnitTest++</Filter>
    </ClCompile>
    <ClCompile Include="..\..\..\unittest-cpp\UnitTest++\RequiredCheckTestReporter.cpp">
      <Filter>UnitTest++</Filter>
    </ClCompile>
    <ClCompile Include="..\..\..\unittest-cpp\UnitTest++\Test.cpp">
      <Filter>UnitTest++</Filter>
    </ClCompile>
    <ClCompile Include="..\..\..\unittest-cpp\UnitTest++\TestDetails.cpp">
      <Filter>UnitTest++</Filter>
    </ClCompile>
    <ClCompile Include="..\..\..\unittest-cpp\UnitTest++\TestList.cpp">
      <Filter>UnitTest++</Filter>
    </ClCompile>
    <ClCompile Include="..\..\..\unittest-cpp\UnitTest++\TestReporter.cpp">
      <Filter>UnitTest++</Filter>
    </ClCompile>
    <ClCompile Include="..\..\..\unittest-cpp\UnitTest++\TestReporterStdout.cpp">
      <Filter>UnitTest++</Filter>
    </ClCompile>
    <ClCompile Include="..\..\..\unittest-cpp\UnitTest++\TestResults.cpp">
      <Filter>UnitTest++</Filter>
    </ClCompile>
    <ClCompile Include="..\..\..\unittest-cpp\UnitTest++\TestRunner.cpp">
      <Filter>UnitTest++</Filter>
    </ClCompile>
    <ClCompile Include="..\..\..\unittest-cpp\UnitTest++\ThrowingTestReporter.cpp">
      <Filter>UnitTest++</Filter>
    </ClCompile>
    <ClCompile Include="..\..\..\unittest-cpp\UnitTest++\TimeConstraint.cpp">
      <Filter>UnitTest++</Filter>
    </ClCompile>
    <ClCompile Include="..\..\..\unittest-cpp\UnitTest++\XmlTestReporter.cpp">
      <Filter>UnitTest++</Filter>
    </ClCompile>
    <ClCompile Include="..\..\..\unittest-cpp\UnitTest++\Win32\TimeHelpers.cpp">
      <Filter>UnitTest++\Win32</Filter>
    </ClCompile>
    <ClCompile Include="..\test_queue_memory_model_small.cpp">
      <Filter>Tests</Filter>
    </ClCompile>
    <ClCompile Include="..\test_queue_mpmc_mutex_small.cpp">
      <Filter>Tests</Filter>
    </ClCompile>
    <ClCompile Include="..\test_queue_spsc_atomic_small.cpp">
      <Filter>Tests</Filter>
    </ClCompile>
    <ClCompile Include="..\test_queue_spsc_isr_small.cpp">
      <Filter>Tests</Filter>
    </ClCompile>
    <ClCompile Include="..\test_list_shared_pool.cpp">
      <Filter>Tests</Filter>
    </ClCompile>
    <ClCompile Include="..\test_forward_list_shared_pool.cpp">
      <Filter>Tests</Filter>
    </ClCompile>
    <ClCompile Include="..\test_bit_stream.cpp">
      <Filter>Tests</Filter>
    </ClCompile>
    <ClCompile Include="..\test_state_chart.cpp">
      <Filter>Tests</Filter>
    </ClCompile>
    <ClCompile Include="..\test_scaled_rounding.cpp">
      <Filter>Tests</Filter>
    </ClCompile>
    <ClCompile Include="..\test_cumulative_moving_average.cpp">
      <Filter>Tests</Filter>
    </ClCompile>
    <ClCompile Include="..\test_callback_service.cpp">
      <Filter>Tests</Filter>
    </ClCompile>
    <ClCompile Include="..\test_queue_spsc_locked.cpp">
      <Filter>Tests</Filter>
    </ClCompile>
    <ClCompile Include="..\test_queue_spsc_locked_small.cpp">
      <Filter>Tests</Filter>
    </ClCompile>
    <ClCompile Include="..\test_to_string.cpp">
      <Filter>Tests</Filter>
    </ClCompile>
    <ClCompile Include="..\test_vector_external_buffer.cpp">
      <Filter>Tests</Filter>
    </ClCompile>
    <ClCompile Include="..\test_vector_pointer_external_buffer.cpp">
      <Filter>Tests</Filter>
    </ClCompile>
    <ClCompile Include="..\test_to_wstring.cpp">
      <Filter>Tests</Filter>
    </ClCompile>
    <ClCompile Include="..\test_to_u16string.cpp">
      <Filter>Tests</Filter>
    </ClCompile>
    <ClCompile Include="..\test_to_u32string.cpp">
      <Filter>Tests</Filter>
    </ClCompile>
    <ClCompile Include="..\test_multi_array.cpp">
      <Filter>Tests</Filter>
    </ClCompile>
    <ClCompile Include="..\test_delegate.cpp">
      <Filter>Tests</Filter>
    </ClCompile>
    <ClCompile Include="..\test_delegate_service.cpp">
      <Filter>Tests</Filter>
    </ClCompile>
    <ClCompile Include="..\test_compiler_settings.cpp">
      <Filter>Tests</Filter>
    </ClCompile>
    <ClCompile Include="..\test_indirect_vector.cpp">
      <Filter>Tests</Filter>
    </ClCompile>
    <ClCompile Include="..\test_indirect_vector_external_buffer.cpp">
      <Filter>Tests</Filter>
    </ClCompile>
    <ClCompile Include="..\test_make_string.cpp">
      <Filter>Tests</Filter>
    </ClCompile>
    <ClCompile Include="..\test_type_traits.cpp">
      <Filter>Tests</Filter>
    </ClCompile>
    <ClCompile Include="..\test_limits.cpp">
      <Filter>Tests</Filter>
    </ClCompile>
    <ClCompile Include="..\test_parity_checksum.cpp">
      <Filter>Tests</Filter>
    </ClCompile>
    <ClCompile Include="..\test_message_packet.cpp">
      <Filter>Tests</Filter>
    </ClCompile>
    <ClCompile Include="..\test_span.cpp">
      <Filter>Tests</Filter>
    </ClCompile>
    <ClCompile Include="..\test_string_char_external_buffer.cpp">
      <Filter>Tests</Filter>
    </ClCompile>
    <ClCompile Include="..\test_string_wchar_t_external_buffer.cpp">
      <Filter>Tests</Filter>
    </ClCompile>
    <ClCompile Include="..\test_string_u16_external_buffer.cpp">
      <Filter>Tests</Filter>
    </ClCompile>
    <ClCompile Include="..\test_string_u32_external_buffer.cpp">
      <Filter>Tests</Filter>
    </ClCompile>
    <ClCompile Include="..\test_parameter_pack.cpp">
      <Filter>Tests</Filter>
    </ClCompile>
    <ClCompile Include="..\test_string_stream.cpp">
      <Filter>Tests</Filter>
    </ClCompile>
    <ClCompile Include="..\test_string_stream_u16.cpp">
      <Filter>Tests</Filter>
    </ClCompile>
    <ClCompile Include="..\test_string_stream_u32.cpp">
      <Filter>Tests</Filter>
    </ClCompile>
    <ClCompile Include="..\test_string_stream_wchar_t.cpp">
      <Filter>Tests</Filter>
    </ClCompile>
    <ClCompile Include="..\test_string_utilities.cpp">
      <Filter>Tests</Filter>
    </ClCompile>
    <ClCompile Include="..\test_string_utilities_wchar_t.cpp">
      <Filter>Tests</Filter>
    </ClCompile>
    <ClCompile Include="..\test_string_utilities_u16.cpp">
      <Filter>Tests</Filter>
    </ClCompile>
    <ClCompile Include="..\test_string_utilities_u32.cpp">
      <Filter>Tests</Filter>
    </ClCompile>
    <ClCompile Include="..\test_string_utilities_std.cpp">
      <Filter>Tests</Filter>
    </ClCompile>
    <ClCompile Include="..\test_string_utilities_std_wchar_t.cpp">
      <Filter>Tests</Filter>
    </ClCompile>
    <ClCompile Include="..\test_string_utilities_std_u16.cpp">
      <Filter>Tests</Filter>
    </ClCompile>
    <ClCompile Include="..\test_string_utilities_std_u32.cpp">
      <Filter>Tests</Filter>
    </ClCompile>
    <ClCompile Include="..\test_bresenham_line.cpp">
      <Filter>Tests</Filter>
    </ClCompile>
    <ClCompile Include="..\test_circular_buffer.cpp">
      <Filter>Tests</Filter>
    </ClCompile>
    <ClCompile Include="..\test_circular_buffer_external_buffer.cpp">
      <Filter>Tests</Filter>
    </ClCompile>
    <ClCompile Include="..\test_flags.cpp">
      <Filter>Tests</Filter>
    </ClCompile>
    <ClCompile Include="..\test_buffer_descriptors.cpp">
      <Filter>Tests</Filter>
    </ClCompile>
    <ClCompile Include="..\test_atomic_clang_sync.cpp">
      <Filter>Tests</Filter>
    </ClCompile>
    <ClCompile Include="..\test_format_spec.cpp">
      <Filter>Tests</Filter>
    </ClCompile>
    <ClCompile Include="..\test_multi_range.cpp">
      <Filter>Tests</Filter>
    </ClCompile>
    <ClCompile Include="..\test_shared_message.cpp">
      <Filter>Tests</Filter>
    </ClCompile>
    <ClCompile Include="..\test_fixed_sized_memory_block_allocator.cpp">
      <Filter>Tests</Filter>
    </ClCompile>
    <ClCompile Include="..\test_queue_lockable.cpp">
      <Filter>Tests</Filter>
    </ClCompile>
    <ClCompile Include="..\test_queue_lockable_small.cpp">
      <Filter>Tests</Filter>
    </ClCompile>
    <ClCompile Include="..\test_state_chart_with_data_parameter.cpp">
      <Filter>Tests</Filter>
    </ClCompile>
    <ClCompile Include="..\test_state_chart_with_rvalue_data_parameter.cpp">
      <Filter>Tests</Filter>
    </ClCompile>
    <ClCompile Include="..\test_message_router_registry.cpp">
      <Filter>Tests</Filter>
    </ClCompile>
    <ClCompile Include="..\test_crc8_ccitt.cpp">
      <Filter>Tests</Filter>
    </ClCompile>
    <ClCompile Include="..\test_crc8_cdma2000.cpp">
      <Filter>Tests</Filter>
    </ClCompile>
    <ClCompile Include="..\test_crc8_darc.cpp">
      <Filter>Tests</Filter>
    </ClCompile>
    <ClCompile Include="..\test_crc8_dvbs2.cpp">
      <Filter>Tests</Filter>
    </ClCompile>
    <ClCompile Include="..\test_crc8_ebu.cpp">
      <Filter>Tests</Filter>
    </ClCompile>
    <ClCompile Include="..\test_crc8_icode.cpp">
      <Filter>Tests</Filter>
    </ClCompile>
    <ClCompile Include="..\test_crc8_itu.cpp">
      <Filter>Tests</Filter>
    </ClCompile>
    <ClCompile Include="..\test_crc8_maxim.cpp">
      <Filter>Tests</Filter>
    </ClCompile>
    <ClCompile Include="..\test_crc8_rohc.cpp">
      <Filter>Tests</Filter>
    </ClCompile>
    <ClCompile Include="..\test_crc8_wcdma.cpp">
      <Filter>Tests</Filter>
    </ClCompile>
    <ClCompile Include="..\test_crc16.cpp">
      <Filter>Tests</Filter>
    </ClCompile>
    <ClCompile Include="..\test_crc16_ccitt.cpp">
      <Filter>Tests</Filter>
    </ClCompile>
    <ClCompile Include="..\test_crc16_kermit.cpp">
      <Filter>Tests</Filter>
    </ClCompile>
    <ClCompile Include="..\test_crc16_modbus.cpp">
      <Filter>Tests</Filter>
    </ClCompile>
    <ClCompile Include="..\test_crc16_usb.cpp">
      <Filter>Tests</Filter>
    </ClCompile>
    <ClCompile Include="..\test_crc16_xmodem.cpp">
      <Filter>Tests</Filter>
    </ClCompile>
    <ClCompile Include="..\test_crc16_aug_ccitt.cpp">
      <Filter>Tests</Filter>
    </ClCompile>
    <ClCompile Include="..\test_crc16_genibus.cpp">
      <Filter>Tests</Filter>
    </ClCompile>
    <ClCompile Include="..\test_crc16_x25.cpp">
      <Filter>Tests</Filter>
    </ClCompile>
    <ClCompile Include="..\test_crc16_buypass.cpp">
      <Filter>Tests</Filter>
    </ClCompile>
    <ClCompile Include="..\test_crc16_profibus.cpp">
      <Filter>Tests</Filter>
    </ClCompile>
    <ClCompile Include="..\test_crc32.cpp">
      <Filter>Tests</Filter>
    </ClCompile>
    <ClCompile Include="..\test_crc32_c.cpp">
      <Filter>Tests</Filter>
    </ClCompile>
    <ClCompile Include="..\test_crc32_bzip2.cpp">
      <Filter>Tests</Filter>
    </ClCompile>
    <ClCompile Include="..\test_crc32_posix.cpp">
      <Filter>Tests</Filter>
    </ClCompile>
    <ClCompile Include="..\test_crc32_mpeg2.cpp">
      <Filter>Tests</Filter>
    </ClCompile>
    <ClCompile Include="..\test_crc64_ecma.cpp">
      <Filter>Tests</Filter>
    </ClCompile>
    <ClCompile Include="..\test_crc16_cdma2000.cpp">
      <Filter>Tests</Filter>
    </ClCompile>
    <ClCompile Include="..\test_crc16_dds110.cpp">
      <Filter>Tests</Filter>
    </ClCompile>
    <ClCompile Include="..\test_crc16_dectr.cpp">
      <Filter>Tests</Filter>
    </ClCompile>
    <ClCompile Include="..\test_crc16_dectx.cpp">
      <Filter>Tests</Filter>
    </ClCompile>
    <ClCompile Include="..\test_crc16_dnp.cpp">
      <Filter>Tests</Filter>
    </ClCompile>
    <ClCompile Include="..\test_crc16_en13757.cpp">
      <Filter>Tests</Filter>
    </ClCompile>
    <ClCompile Include="..\test_crc16_mcrf4xx.cpp">
      <Filter>Tests</Filter>
    </ClCompile>
    <ClCompile Include="..\test_crc16_riello.cpp">
      <Filter>Tests</Filter>
    </ClCompile>
    <ClCompile Include="..\test_crc16_t10dif.cpp">
      <Filter>Tests</Filter>
    </ClCompile>
    <ClCompile Include="..\test_crc16_maxim.cpp">
      <Filter>Tests</Filter>
    </ClCompile>
    <ClCompile Include="..\test_crc16_teledisk.cpp">
      <Filter>Tests</Filter>
    </ClCompile>
    <ClCompile Include="..\test_crc16_tms37157.cpp">
      <Filter>Tests</Filter>
    </ClCompile>
    <ClCompile Include="..\test_crc16_a.cpp">
      <Filter>Tests</Filter>
    </ClCompile>
    <ClCompile Include="..\test_crc32_d.cpp">
      <Filter>Tests</Filter>
    </ClCompile>
    <ClCompile Include="..\test_crc32_q.cpp">
      <Filter>Tests</Filter>
    </ClCompile>
    <ClCompile Include="..\test_crc32_jamcrc.cpp">
      <Filter>Tests</Filter>
    </ClCompile>
    <ClCompile Include="..\test_crc32_xfer.cpp">
      <Filter>Tests</Filter>
    </ClCompile>
    <ClCompile Include="..\test_crc16_arc.cpp">
      <Filter>Tests</Filter>
    </ClCompile>
    <ClCompile Include="..\test_histogram.cpp">
      <Filter>Tests</Filter>
    </ClCompile>
    <ClCompile Include="..\test_correlation.cpp">
      <Filter>Tests</Filter>
    </ClCompile>
    <ClCompile Include="..\test_covariance.cpp">
      <Filter>Tests</Filter>
    </ClCompile>
    <ClCompile Include="..\test_standard_deviation.cpp">
      <Filter>Tests</Filter>
    </ClCompile>
    <ClCompile Include="..\test_variance.cpp">
      <Filter>Tests</Filter>
    </ClCompile>
    <ClCompile Include="..\test_threshold.cpp">
      <Filter>Tests</Filter>
    </ClCompile>
    <ClCompile Include="..\test_invert.cpp">
      <Filter>Tests</Filter>
    </ClCompile>
    <ClCompile Include="..\test_limiter.cpp">
      <Filter>Tests</Filter>
    </ClCompile>
    <ClCompile Include="..\test_quantize.cpp">
      <Filter>Tests</Filter>
    </ClCompile>
    <ClCompile Include="..\test_gamma.cpp">
      <Filter>Tests</Filter>
    </ClCompile>
    <ClCompile Include="..\test_rescale.cpp">
      <Filter>Tests</Filter>
    </ClCompile>
    <ClCompile Include="..\test_rms.cpp">
      <Filter>Tests</Filter>
    </ClCompile>
    <ClCompile Include="..\test_mean.cpp">
      <Filter>Tests</Filter>
    </ClCompile>
    <ClCompile Include="..\test_atomic_gcc_sync.cpp">
      <Filter>Tests</Filter>
    </ClCompile>
    <ClCompile Include="..\test_hfsm.cpp">
      <Filter>Tests</Filter>
    </ClCompile>
    <ClCompile Include="..\test_variant_variadic.cpp">
      <Filter>Tests</Filter>
    </ClCompile>
    <ClCompile Include="..\test_mem_cast.cpp">
      <Filter>Tests</Filter>
    </ClCompile>
    <ClCompile Include="..\test_mem_cast_ptr.cpp">
      <Filter>Tests</Filter>
    </ClCompile>
    <ClCompile Include="..\test_mem_cast.cpp">
      <Filter>Source Files</Filter>
    </ClCompile>
    <ClCompile Include="..\test_mem_cast_ptr.cpp">
      <Filter>Source Files</Filter>
    </ClCompile>
    <ClCompile Include="..\test_overload.cpp">
      <Filter>Tests</Filter>
    </ClCompile>
    <ClCompile Include="..\test_delegate_service_compile_time.cpp">
      <Filter>Tests</Filter>
    </ClCompile>
    <ClCompile Include="..\sanity-check\absolute.h.t.cpp">
      <Filter>Tests\Sanity Checks</Filter>
    </ClCompile>
    <ClCompile Include="..\sanity-check\algorithm.h.t.cpp">
      <Filter>Tests\Sanity Checks</Filter>
    </ClCompile>
    <ClCompile Include="..\sanity-check\alignment.h.t.cpp">
      <Filter>Tests\Sanity Checks</Filter>
    </ClCompile>
    <ClCompile Include="..\sanity-check\array.h.t.cpp">
      <Filter>Tests\Sanity Checks</Filter>
    </ClCompile>
    <ClCompile Include="..\sanity-check\array_view.h.t.cpp">
      <Filter>Tests\Sanity Checks</Filter>
    </ClCompile>
    <ClCompile Include="..\sanity-check\array_wrapper.h.t.cpp">
      <Filter>Tests\Sanity Checks</Filter>
    </ClCompile>
    <ClCompile Include="..\sanity-check\atomic.h.t.cpp">
      <Filter>Tests\Sanity Checks</Filter>
    </ClCompile>
    <ClCompile Include="..\sanity-check\basic_format_spec.h.t.cpp">
      <Filter>Tests\Sanity Checks</Filter>
    </ClCompile>
    <ClCompile Include="..\sanity-check\basic_string.h.t.cpp">
      <Filter>Tests\Sanity Checks</Filter>
    </ClCompile>
    <ClCompile Include="..\sanity-check\basic_string_stream.h.t.cpp">
      <Filter>Tests\Sanity Checks</Filter>
    </ClCompile>
    <ClCompile Include="..\sanity-check\binary.h.t.cpp">
      <Filter>Tests\Sanity Checks</Filter>
    </ClCompile>
    <ClCompile Include="..\sanity-check\bit_stream.h.t.cpp">
      <Filter>Tests\Sanity Checks</Filter>
    </ClCompile>
    <ClCompile Include="..\sanity-check\bitset.h.t.cpp">
      <Filter>Tests\Sanity Checks</Filter>
    </ClCompile>
    <ClCompile Include="..\sanity-check\bloom_filter.h.t.cpp">
      <Filter>Tests\Sanity Checks</Filter>
    </ClCompile>
    <ClCompile Include="..\sanity-check\bresenham_line.h.t.cpp">
      <Filter>Tests\Sanity Checks</Filter>
    </ClCompile>
    <ClCompile Include="..\sanity-check\buffer_descriptors.h.t.cpp">
      <Filter>Tests\Sanity Checks</Filter>
    </ClCompile>
    <ClCompile Include="..\sanity-check\callback.h.t.cpp">
      <Filter>Tests\Sanity Checks</Filter>
    </ClCompile>
    <ClCompile Include="..\sanity-check\callback_service.h.t.cpp">
      <Filter>Tests\Sanity Checks</Filter>
    </ClCompile>
    <ClCompile Include="..\sanity-check\callback_timer.h.t.cpp">
      <Filter>Tests\Sanity Checks</Filter>
    </ClCompile>
    <ClCompile Include="..\sanity-check\char_traits.h.t.cpp">
      <Filter>Tests\Sanity Checks</Filter>
    </ClCompile>
    <ClCompile Include="..\sanity-check\checksum.h.t.cpp">
      <Filter>Tests\Sanity Checks</Filter>
    </ClCompile>
    <ClCompile Include="..\sanity-check\circular_buffer.h.t.cpp">
      <Filter>Tests\Sanity Checks</Filter>
    </ClCompile>
    <ClCompile Include="..\sanity-check\combinations.h.t.cpp">
      <Filter>Tests\Sanity Checks</Filter>
    </ClCompile>
    <ClCompile Include="..\sanity-check\compare.h.t.cpp">
      <Filter>Tests\Sanity Checks</Filter>
    </ClCompile>
    <ClCompile Include="..\sanity-check\constant.h.t.cpp">
      <Filter>Tests\Sanity Checks</Filter>
    </ClCompile>
    <ClCompile Include="..\sanity-check\container.h.t.cpp">
      <Filter>Tests\Sanity Checks</Filter>
    </ClCompile>
    <ClCompile Include="..\sanity-check\correlation.h.t.cpp">
      <Filter>Tests\Sanity Checks</Filter>
    </ClCompile>
    <ClCompile Include="..\sanity-check\covariance.h.t.cpp">
      <Filter>Tests\Sanity Checks</Filter>
    </ClCompile>
    <ClCompile Include="..\sanity-check\crc8_ccitt.h.t.cpp">
      <Filter>Tests\Sanity Checks</Filter>
    </ClCompile>
    <ClCompile Include="..\sanity-check\crc8_cdma2000.h.t.cpp">
      <Filter>Tests\Sanity Checks</Filter>
    </ClCompile>
    <ClCompile Include="..\sanity-check\crc8_darc.h.t.cpp">
      <Filter>Tests\Sanity Checks</Filter>
    </ClCompile>
    <ClCompile Include="..\sanity-check\crc8_dvbs2.h.t.cpp">
      <Filter>Tests\Sanity Checks</Filter>
    </ClCompile>
    <ClCompile Include="..\sanity-check\crc8_ebu.h.t.cpp">
      <Filter>Tests\Sanity Checks</Filter>
    </ClCompile>
    <ClCompile Include="..\sanity-check\crc8_icode.h.t.cpp">
      <Filter>Tests\Sanity Checks</Filter>
    </ClCompile>
    <ClCompile Include="..\sanity-check\crc8_itu.h.t.cpp">
      <Filter>Tests\Sanity Checks</Filter>
    </ClCompile>
    <ClCompile Include="..\sanity-check\crc8_maxim.h.t.cpp">
      <Filter>Tests\Sanity Checks</Filter>
    </ClCompile>
    <ClCompile Include="..\sanity-check\crc8_rohc.h.t.cpp">
      <Filter>Tests\Sanity Checks</Filter>
    </ClCompile>
    <ClCompile Include="..\sanity-check\crc8_wcdma.h.t.cpp">
      <Filter>Tests\Sanity Checks</Filter>
    </ClCompile>
    <ClCompile Include="..\sanity-check\crc16.h.t.cpp">
      <Filter>Tests\Sanity Checks</Filter>
    </ClCompile>
    <ClCompile Include="..\sanity-check\crc16_a.h.t.cpp">
      <Filter>Tests\Sanity Checks</Filter>
    </ClCompile>
    <ClCompile Include="..\sanity-check\crc16_arc.h.t.cpp">
      <Filter>Tests\Sanity Checks</Filter>
    </ClCompile>
    <ClCompile Include="..\sanity-check\crc16_aug_ccitt.h.t.cpp">
      <Filter>Tests\Sanity Checks</Filter>
    </ClCompile>
    <ClCompile Include="..\sanity-check\crc16_buypass.h.t.cpp">
      <Filter>Tests\Sanity Checks</Filter>
    </ClCompile>
    <ClCompile Include="..\sanity-check\crc16_ccitt.h.t.cpp">
      <Filter>Tests\Sanity Checks</Filter>
    </ClCompile>
    <ClCompile Include="..\sanity-check\crc16_cdma2000.h.t.cpp">
      <Filter>Tests\Sanity Checks</Filter>
    </ClCompile>
    <ClCompile Include="..\sanity-check\crc16_dds110.h.t.cpp">
      <Filter>Tests\Sanity Checks</Filter>
    </ClCompile>
    <ClCompile Include="..\sanity-check\crc16_dectr.h.t.cpp">
      <Filter>Tests\Sanity Checks</Filter>
    </ClCompile>
    <ClCompile Include="..\sanity-check\crc16_dectx.h.t.cpp">
      <Filter>Tests\Sanity Checks</Filter>
    </ClCompile>
    <ClCompile Include="..\sanity-check\crc16_dnp.h.t.cpp">
      <Filter>Tests\Sanity Checks</Filter>
    </ClCompile>
    <ClCompile Include="..\sanity-check\crc16_en13757.h.t.cpp">
      <Filter>Tests\Sanity Checks</Filter>
    </ClCompile>
    <ClCompile Include="..\sanity-check\crc16_genibus.h.t.cpp">
      <Filter>Tests\Sanity Checks</Filter>
    </ClCompile>
    <ClCompile Include="..\sanity-check\crc8_ebu.h.t.cpp">
      <Filter>Source Files\Sanity Checks</Filter>
    </ClCompile>
    <ClCompile Include="..\sanity-check\crc16_maxim.h.t.cpp">
      <Filter>Tests\Sanity Checks</Filter>
    </ClCompile>
    <ClCompile Include="..\sanity-check\crc16_mcrf4xx.h.t.cpp">
      <Filter>Tests\Sanity Checks</Filter>
    </ClCompile>
    <ClCompile Include="..\sanity-check\crc16_modbus.h.t.cpp">
      <Filter>Tests\Sanity Checks</Filter>
    </ClCompile>
    <ClCompile Include="..\sanity-check\crc16_profibus.h.t.cpp">
      <Filter>Tests\Sanity Checks</Filter>
    </ClCompile>
    <ClCompile Include="..\sanity-check\crc16_riello.h.t.cpp">
      <Filter>Tests\Sanity Checks</Filter>
    </ClCompile>
    <ClCompile Include="..\sanity-check\crc16_t10dif.h.t.cpp">
      <Filter>Tests\Sanity Checks</Filter>
    </ClCompile>
    <ClCompile Include="..\sanity-check\crc16_teledisk.h.t.cpp">
      <Filter>Tests\Sanity Checks</Filter>
    </ClCompile>
    <ClCompile Include="..\sanity-check\crc16_tms37157.h.t.cpp">
      <Filter>Tests\Sanity Checks</Filter>
    </ClCompile>
    <ClCompile Include="..\sanity-check\crc16_usb.h.t.cpp">
      <Filter>Tests\Sanity Checks</Filter>
    </ClCompile>
    <ClCompile Include="..\sanity-check\crc8_icode.h.t.cpp">
      <Filter>Source Files\Sanity Checks</Filter>
    </ClCompile>
    <ClCompile Include="..\sanity-check\crc8_itu.h.t.cpp">
      <Filter>Source Files\Sanity Checks</Filter>
    </ClCompile>
    <ClCompile Include="..\sanity-check\crc8_maxim.h.t.cpp">
      <Filter>Source Files\Sanity Checks</Filter>
    </ClCompile>
    <ClCompile Include="..\sanity-check\crc8_rohc.h.t.cpp">
      <Filter>Source Files\Sanity Checks</Filter>
    </ClCompile>
    <ClCompile Include="..\sanity-check\crc8_wcdma.h.t.cpp">
      <Filter>Source Files\Sanity Checks</Filter>
    </ClCompile>
    <ClCompile Include="..\sanity-check\crc16.h.t.cpp">
      <Filter>Source Files\Sanity Checks</Filter>
    </ClCompile>
    <ClCompile Include="..\sanity-check\crc16_a.h.t.cpp">
      <Filter>Source Files\Sanity Checks</Filter>
    </ClCompile>
    <ClCompile Include="..\sanity-check\crc32_d.h.t.cpp">
      <Filter>Tests\Sanity Checks</Filter>
    </ClCompile>
    <ClCompile Include="..\sanity-check\crc32_jamcrc.h.t.cpp">
      <Filter>Tests\Sanity Checks</Filter>
    </ClCompile>
    <ClCompile Include="..\sanity-check\crc32_mpeg2.h.t.cpp">
      <Filter>Tests\Sanity Checks</Filter>
    </ClCompile>
    <ClCompile Include="..\sanity-check\crc16_arc.h.t.cpp">
      <Filter>Source Files\Sanity Checks</Filter>
    </ClCompile>
    <ClCompile Include="..\sanity-check\crc16_aug_ccitt.h.t.cpp">
      <Filter>Source Files\Sanity Checks</Filter>
    </ClCompile>
    <ClCompile Include="..\sanity-check\crc32_q.h.t.cpp">
      <Filter>Tests\Sanity Checks</Filter>
    </ClCompile>
    <ClCompile Include="..\sanity-check\crc32_xfer.h.t.cpp">
      <Filter>Tests\Sanity Checks</Filter>
    </ClCompile>
    <ClCompile Include="..\sanity-check\crc64_ecma.h.t.cpp">
      <Filter>Tests\Sanity Checks</Filter>
    </ClCompile>
    <ClCompile Include="..\sanity-check\crc16_buypass.h.t.cpp">
      <Filter>Source Files\Sanity Checks</Filter>
    </ClCompile>
    <ClCompile Include="..\sanity-check\crc16_ccitt.h.t.cpp">
      <Filter>Source Files\Sanity Checks</Filter>
    </ClCompile>
    <ClCompile Include="..\sanity-check\crc16_cdma2000.h.t.cpp">
      <Filter>Source Files\Sanity Checks</Filter>
    </ClCompile>
    <ClCompile Include="..\sanity-check\crc16_dds110.h.t.cpp">
      <Filter>Source Files\Sanity Checks</Filter>
    </ClCompile>
    <ClCompile Include="..\sanity-check\crc16_dectr.h.t.cpp">
      <Filter>Source Files\Sanity Checks</Filter>
    </ClCompile>
    <ClCompile Include="..\sanity-check\crc16_dectx.h.t.cpp">
      <Filter>Source Files\Sanity Checks</Filter>
    </ClCompile>
    <ClCompile Include="..\sanity-check\crc16_dnp.h.t.cpp">
      <Filter>Source Files\Sanity Checks</Filter>
    </ClCompile>
    <ClCompile Include="..\sanity-check\crc16_en13757.h.t.cpp">
      <Filter>Source Files\Sanity Checks</Filter>
    </ClCompile>
    <ClCompile Include="..\sanity-check\crc16_genibus.h.t.cpp">
      <Filter>Source Files\Sanity Checks</Filter>
    </ClCompile>
    <ClCompile Include="..\sanity-check\crc16_kermit.h.t.cpp">
      <Filter>Tests\Sanity Checks</Filter>
    </ClCompile>
    <ClCompile Include="..\sanity-check\crc16_maxim.h.t.cpp">
      <Filter>Source Files\Sanity Checks</Filter>
    </ClCompile>
    <ClCompile Include="..\sanity-check\crc16_mcrf4xx.h.t.cpp">
      <Filter>Source Files\Sanity Checks</Filter>
    </ClCompile>
    <ClCompile Include="..\sanity-check\crc16_modbus.h.t.cpp">
      <Filter>Source Files\Sanity Checks</Filter>
    </ClCompile>
    <ClCompile Include="..\sanity-check\crc16_profibus.h.t.cpp">
      <Filter>Source Files\Sanity Checks</Filter>
    </ClCompile>
    <ClCompile Include="..\sanity-check\crc16_riello.h.t.cpp">
      <Filter>Source Files\Sanity Checks</Filter>
    </ClCompile>
    <ClCompile Include="..\sanity-check\crc16_t10dif.h.t.cpp">
      <Filter>Source Files\Sanity Checks</Filter>
    </ClCompile>
    <ClCompile Include="..\sanity-check\crc16_teledisk.h.t.cpp">
      <Filter>Source Files\Sanity Checks</Filter>
    </ClCompile>
    <ClCompile Include="..\sanity-check\crc16_tms37157.h.t.cpp">
      <Filter>Source Files\Sanity Checks</Filter>
    </ClCompile>
    <ClCompile Include="..\sanity-check\crc16_usb.h.t.cpp">
      <Filter>Source Files\Sanity Checks</Filter>
    </ClCompile>
    <ClCompile Include="..\sanity-check\crc16_x25.h.t.cpp">
      <Filter>Tests\Sanity Checks</Filter>
    </ClCompile>
    <ClCompile Include="..\sanity-check\crc16_xmodem.h.t.cpp">
      <Filter>Tests\Sanity Checks</Filter>
    </ClCompile>
    <ClCompile Include="..\sanity-check\crc32.h.t.cpp">
      <Filter>Tests\Sanity Checks</Filter>
    </ClCompile>
    <ClCompile Include="..\sanity-check\crc32_bzip2.h.t.cpp">
      <Filter>Tests\Sanity Checks</Filter>
    </ClCompile>
    <ClCompile Include="..\sanity-check\crc32_c.h.t.cpp">
      <Filter>Tests\Sanity Checks</Filter>
    </ClCompile>
    <ClCompile Include="..\sanity-check\crc32_d.h.t.cpp">
      <Filter>Source Files\Sanity Checks</Filter>
    </ClCompile>
    <ClCompile Include="..\sanity-check\crc32_jamcrc.h.t.cpp">
      <Filter>Source Files\Sanity Checks</Filter>
    </ClCompile>
    <ClCompile Include="..\sanity-check\crc32_mpeg2.h.t.cpp">
      <Filter>Source Files\Sanity Checks</Filter>
    </ClCompile>
    <ClCompile Include="..\sanity-check\crc32_posix.h.t.cpp">
      <Filter>Tests\Sanity Checks</Filter>
    </ClCompile>
    <ClCompile Include="..\sanity-check\crc32_q.h.t.cpp">
      <Filter>Source Files\Sanity Checks</Filter>
    </ClCompile>
    <ClCompile Include="..\sanity-check\crc32_xfer.h.t.cpp">
      <Filter>Source Files\Sanity Checks</Filter>
    </ClCompile>
    <ClCompile Include="..\sanity-check\crc64_ecma.h.t.cpp">
      <Filter>Source Files\Sanity Checks</Filter>
    </ClCompile>
    <ClCompile Include="..\sanity-check\cumulative_moving_average.h.t.cpp">
      <Filter>Tests\Sanity Checks</Filter>
    </ClCompile>
    <ClCompile Include="..\sanity-check\cyclic_value.h.t.cpp">
      <Filter>Tests\Sanity Checks</Filter>
    </ClCompile>
    <ClCompile Include="..\sanity-check\debounce.h.t.cpp">
      <Filter>Tests\Sanity Checks</Filter>
    </ClCompile>
    <ClCompile Include="..\sanity-check\debug_count.h.t.cpp">
      <Filter>Tests\Sanity Checks</Filter>
    </ClCompile>
    <ClCompile Include="..\sanity-check\delegate.h.t.cpp">
      <Filter>Tests\Sanity Checks</Filter>
    </ClCompile>
    <ClCompile Include="..\sanity-check\delegate_service.h.t.cpp">
      <Filter>Tests\Sanity Checks</Filter>
    </ClCompile>
    <ClCompile Include="..\sanity-check\deque.h.t.cpp">
      <Filter>Tests\Sanity Checks</Filter>
    </ClCompile>
    <ClCompile Include="..\sanity-check\endianness.h.t.cpp">
      <Filter>Tests\Sanity Checks</Filter>
    </ClCompile>
    <ClCompile Include="..\sanity-check\enum_type.h.t.cpp">
      <Filter>Tests\Sanity Checks</Filter>
    </ClCompile>
    <ClCompile Include="..\sanity-check\error_handler.h.t.cpp">
      <Filter>Tests\Sanity Checks</Filter>
    </ClCompile>
    <ClCompile Include="..\sanity-check\exception.h.t.cpp">
      <Filter>Tests\Sanity Checks</Filter>
    </ClCompile>
    <ClCompile Include="..\sanity-check\factorial.h.t.cpp">
      <Filter>Tests\Sanity Checks</Filter>
    </ClCompile>
    <ClCompile Include="..\sanity-check\fibonacci.h.t.cpp">
      <Filter>Tests\Sanity Checks</Filter>
    </ClCompile>
    <ClCompile Include="..\sanity-check\file_error_numbers.h.t.cpp">
      <Filter>Tests\Sanity Checks</Filter>
    </ClCompile>
    <ClCompile Include="..\sanity-check\fixed_iterator.h.t.cpp">
      <Filter>Tests\Sanity Checks</Filter>
    </ClCompile>
    <ClCompile Include="..\sanity-check\fixed_sized_memory_block_allocator.h.t.cpp">
      <Filter>Tests\Sanity Checks</Filter>
    </ClCompile>
    <ClCompile Include="..\sanity-check\flags.h.t.cpp">
      <Filter>Tests\Sanity Checks</Filter>
    </ClCompile>
    <ClCompile Include="..\sanity-check\flat_map.h.t.cpp">
      <Filter>Tests\Sanity Checks</Filter>
    </ClCompile>
    <ClCompile Include="..\sanity-check\flat_multimap.h.t.cpp">
      <Filter>Tests\Sanity Checks</Filter>
    </ClCompile>
    <ClCompile Include="..\sanity-check\flat_multiset.h.t.cpp">
      <Filter>Tests\Sanity Checks</Filter>
    </ClCompile>
    <ClCompile Include="..\sanity-check\flat_set.h.t.cpp">
      <Filter>Tests\Sanity Checks</Filter>
    </ClCompile>
    <ClCompile Include="..\sanity-check\fnv_1.h.t.cpp">
      <Filter>Tests\Sanity Checks</Filter>
    </ClCompile>
    <ClCompile Include="..\sanity-check\format_spec.h.t.cpp">
      <Filter>Tests\Sanity Checks</Filter>
    </ClCompile>
    <ClCompile Include="..\sanity-check\forward_list.h.t.cpp">
      <Filter>Tests\Sanity Checks</Filter>
    </ClCompile>
    <ClCompile Include="..\sanity-check\frame_check_sequence.h.t.cpp">
      <Filter>Tests\Sanity Checks</Filter>
    </ClCompile>
    <ClCompile Include="..\sanity-check\fsm.h.t.cpp">
      <Filter>Tests\Sanity Checks</Filter>
    </ClCompile>
    <ClCompile Include="..\sanity-check\function.h.t.cpp">
      <Filter>Tests\Sanity Checks</Filter>
    </ClCompile>
    <ClCompile Include="..\sanity-check\functional.h.t.cpp">
      <Filter>Tests\Sanity Checks</Filter>
    </ClCompile>
    <ClCompile Include="..\sanity-check\gamma.h.t.cpp">
      <Filter>Tests\Sanity Checks</Filter>
    </ClCompile>
    <ClCompile Include="..\sanity-check\generic_pool.h.t.cpp">
      <Filter>Tests\Sanity Checks</Filter>
    </ClCompile>
    <ClCompile Include="..\sanity-check\hash.h.t.cpp">
      <Filter>Tests\Sanity Checks</Filter>
    </ClCompile>
    <ClCompile Include="..\sanity-check\histogram.h.t.cpp">
      <Filter>Tests\Sanity Checks</Filter>
    </ClCompile>
    <ClCompile Include="..\sanity-check\ihash.h.t.cpp">
      <Filter>Tests\Sanity Checks</Filter>
    </ClCompile>
    <ClCompile Include="..\sanity-check\imemory_block_allocator.h.t.cpp">
      <Filter>Tests\Sanity Checks</Filter>
    </ClCompile>
    <ClCompile Include="..\sanity-check\indirect_vector.h.t.cpp">
      <Filter>Tests\Sanity Checks</Filter>
    </ClCompile>
    <ClCompile Include="..\sanity-check\instance_count.h.t.cpp">
      <Filter>Tests\Sanity Checks</Filter>
    </ClCompile>
    <ClCompile Include="..\sanity-check\integral_limits.h.t.cpp">
      <Filter>Tests\Sanity Checks</Filter>
    </ClCompile>
    <ClCompile Include="..\sanity-check\intrusive_forward_list.h.t.cpp">
      <Filter>Tests\Sanity Checks</Filter>
    </ClCompile>
    <ClCompile Include="..\sanity-check\intrusive_links.h.t.cpp">
      <Filter>Tests\Sanity Checks</Filter>
    </ClCompile>
    <ClCompile Include="..\sanity-check\intrusive_list.h.t.cpp">
      <Filter>Tests\Sanity Checks</Filter>
    </ClCompile>
    <ClCompile Include="..\sanity-check\intrusive_queue.h.t.cpp">
      <Filter>Tests\Sanity Checks</Filter>
    </ClCompile>
    <ClCompile Include="..\sanity-check\intrusive_stack.h.t.cpp">
      <Filter>Tests\Sanity Checks</Filter>
    </ClCompile>
    <ClCompile Include="..\sanity-check\invert.h.t.cpp">
      <Filter>Tests\Sanity Checks</Filter>
    </ClCompile>
    <ClCompile Include="..\sanity-check\io_port.h.t.cpp">
      <Filter>Tests\Sanity Checks</Filter>
    </ClCompile>
    <ClCompile Include="..\sanity-check\ipool.h.t.cpp">
      <Filter>Tests\Sanity Checks</Filter>
    </ClCompile>
    <ClCompile Include="..\sanity-check\ireference_counted_message_pool.h.t.cpp">
      <Filter>Tests\Sanity Checks</Filter>
    </ClCompile>
    <ClCompile Include="..\sanity-check\iterator.h.t.cpp">
      <Filter>Tests\Sanity Checks</Filter>
    </ClCompile>
    <ClCompile Include="..\sanity-check\jenkins.h.t.cpp">
      <Filter>Tests\Sanity Checks</Filter>
    </ClCompile>
    <ClCompile Include="..\sanity-check\largest.h.t.cpp">
      <Filter>Tests\Sanity Checks</Filter>
    </ClCompile>
    <ClCompile Include="..\sanity-check\limiter.h.t.cpp">
      <Filter>Tests\Sanity Checks</Filter>
    </ClCompile>
    <ClCompile Include="..\sanity-check\limits.h.t.cpp">
      <Filter>Tests\Sanity Checks</Filter>
    </ClCompile>
    <ClCompile Include="..\sanity-check\list.h.t.cpp">
      <Filter>Tests\Sanity Checks</Filter>
    </ClCompile>
    <ClCompile Include="..\sanity-check\log.h.t.cpp">
      <Filter>Tests\Sanity Checks</Filter>
    </ClCompile>
    <ClCompile Include="..\sanity-check\macros.h.t.cpp">
      <Filter>Tests\Sanity Checks</Filter>
    </ClCompile>
    <ClCompile Include="..\sanity-check\map.h.t.cpp">
      <Filter>Tests\Sanity Checks</Filter>
    </ClCompile>
    <ClCompile Include="..\sanity-check\math_constants.h.t.cpp">
      <Filter>Tests\Sanity Checks</Filter>
    </ClCompile>
    <ClCompile Include="..\sanity-check\mean.h.t.cpp">
      <Filter>Tests\Sanity Checks</Filter>
    </ClCompile>
    <ClCompile Include="..\sanity-check\mem_cast.h.t.cpp">
      <Filter>Tests\Sanity Checks</Filter>
    </ClCompile>
    <ClCompile Include="..\sanity-check\memory.h.t.cpp">
      <Filter>Tests\Sanity Checks</Filter>
    </ClCompile>
    <ClCompile Include="..\sanity-check\memory_model.h.t.cpp">
      <Filter>Tests\Sanity Checks</Filter>
    </ClCompile>
    <ClCompile Include="..\sanity-check\message.h.t.cpp">
      <Filter>Tests\Sanity Checks</Filter>
    </ClCompile>
    <ClCompile Include="..\sanity-check\message_bus.h.t.cpp">
      <Filter>Tests\Sanity Checks</Filter>
    </ClCompile>
    <ClCompile Include="..\sanity-check\message_packet.h.t.cpp">
      <Filter>Tests\Sanity Checks</Filter>
    </ClCompile>
    <ClCompile Include="..\sanity-check\message_router.h.t.cpp">
      <Filter>Tests\Sanity Checks</Filter>
    </ClCompile>
    <ClCompile Include="..\sanity-check\message_router_registry.h.t.cpp">
      <Filter>Tests\Sanity Checks</Filter>
    </ClCompile>
    <ClCompile Include="..\sanity-check\message_timer.h.t.cpp">
      <Filter>Tests\Sanity Checks</Filter>
    </ClCompile>
    <ClCompile Include="..\sanity-check\message_types.h.t.cpp">
      <Filter>Tests\Sanity Checks</Filter>
    </ClCompile>
    <ClCompile Include="..\sanity-check\multi_array.h.t.cpp">
      <Filter>Tests\Sanity Checks</Filter>
    </ClCompile>
    <ClCompile Include="..\sanity-check\multi_range.h.t.cpp">
      <Filter>Tests\Sanity Checks</Filter>
    </ClCompile>
    <ClCompile Include="..\sanity-check\multimap.h.t.cpp">
      <Filter>Tests\Sanity Checks</Filter>
    </ClCompile>
    <ClCompile Include="..\sanity-check\multiset.h.t.cpp">
      <Filter>Tests\Sanity Checks</Filter>
    </ClCompile>
    <ClCompile Include="..\sanity-check\murmur3.h.t.cpp">
      <Filter>Tests\Sanity Checks</Filter>
    </ClCompile>
    <ClCompile Include="..\sanity-check\mutex.h.t.cpp">
      <Filter>Tests\Sanity Checks</Filter>
    </ClCompile>
    <ClCompile Include="..\sanity-check\negative.h.t.cpp">
      <Filter>Tests\Sanity Checks</Filter>
    </ClCompile>
    <ClCompile Include="..\sanity-check\null_type.h.t.cpp">
      <Filter>Tests\Sanity Checks</Filter>
    </ClCompile>
    <ClCompile Include="..\sanity-check\nullptr.h.t.cpp">
      <Filter>Tests\Sanity Checks</Filter>
    </ClCompile>
    <ClCompile Include="..\sanity-check\numeric.h.t.cpp">
      <Filter>Tests\Sanity Checks</Filter>
    </ClCompile>
    <ClCompile Include="..\sanity-check\observer.h.t.cpp">
      <Filter>Tests\Sanity Checks</Filter>
    </ClCompile>
    <ClCompile Include="..\sanity-check\optional.h.t.cpp">
      <Filter>Tests\Sanity Checks</Filter>
    </ClCompile>
    <ClCompile Include="..\sanity-check\overload.h.t.cpp">
      <Filter>Tests\Sanity Checks</Filter>
    </ClCompile>
    <ClCompile Include="..\sanity-check\packet.h.t.cpp">
      <Filter>Tests\Sanity Checks</Filter>
    </ClCompile>
    <ClCompile Include="..\sanity-check\parameter_pack.h.t.cpp">
      <Filter>Tests\Sanity Checks</Filter>
    </ClCompile>
    <ClCompile Include="..\sanity-check\parameter_type.h.t.cpp">
      <Filter>Tests\Sanity Checks</Filter>
    </ClCompile>
    <ClCompile Include="..\sanity-check\pearson.h.t.cpp">
      <Filter>Tests\Sanity Checks</Filter>
    </ClCompile>
    <ClCompile Include="..\sanity-check\permutations.h.t.cpp">
      <Filter>Tests\Sanity Checks</Filter>
    </ClCompile>
    <ClCompile Include="..\sanity-check\placement_new.h.t.cpp">
      <Filter>Tests\Sanity Checks</Filter>
    </ClCompile>
    <ClCompile Include="..\sanity-check\platform.h.t.cpp">
      <Filter>Tests\Sanity Checks</Filter>
    </ClCompile>
    <ClCompile Include="..\sanity-check\pool.h.t.cpp">
      <Filter>Tests\Sanity Checks</Filter>
    </ClCompile>
    <ClCompile Include="..\sanity-check\power.h.t.cpp">
      <Filter>Tests\Sanity Checks</Filter>
    </ClCompile>
    <ClCompile Include="..\sanity-check\priority_queue.h.t.cpp">
      <Filter>Tests\Sanity Checks</Filter>
    </ClCompile>
    <ClCompile Include="..\sanity-check\quantize.h.t.cpp">
      <Filter>Tests\Sanity Checks</Filter>
    </ClCompile>
    <ClCompile Include="..\sanity-check\queue.h.t.cpp">
      <Filter>Tests\Sanity Checks</Filter>
    </ClCompile>
    <ClCompile Include="..\sanity-check\queue_lockable.h.t.cpp">
      <Filter>Tests\Sanity Checks</Filter>
    </ClCompile>
    <ClCompile Include="..\sanity-check\queue_mpmc_mutex.h.t.cpp">
      <Filter>Tests\Sanity Checks</Filter>
    </ClCompile>
    <ClCompile Include="..\sanity-check\queue_spsc_atomic.h.t.cpp">
      <Filter>Tests\Sanity Checks</Filter>
    </ClCompile>
    <ClCompile Include="..\sanity-check\queue_spsc_isr.h.t.cpp">
      <Filter>Tests\Sanity Checks</Filter>
    </ClCompile>
    <ClCompile Include="..\sanity-check\queue_spsc_locked.h.t.cpp">
      <Filter>Tests\Sanity Checks</Filter>
    </ClCompile>
    <ClCompile Include="..\sanity-check\radix.h.t.cpp">
      <Filter>Tests\Sanity Checks</Filter>
    </ClCompile>
    <ClCompile Include="..\sanity-check\random.h.t.cpp">
      <Filter>Tests\Sanity Checks</Filter>
    </ClCompile>
    <ClCompile Include="..\sanity-check\ratio.h.t.cpp">
      <Filter>Tests\Sanity Checks</Filter>
    </ClCompile>
    <ClCompile Include="..\sanity-check\reference_counted_message.h.t.cpp">
      <Filter>Tests\Sanity Checks</Filter>
    </ClCompile>
    <ClCompile Include="..\sanity-check\reference_counted_message_pool.h.t.cpp">
      <Filter>Tests\Sanity Checks</Filter>
    </ClCompile>
    <ClCompile Include="..\sanity-check\reference_counted_object.h.t.cpp">
      <Filter>Tests\Sanity Checks</Filter>
    </ClCompile>
    <ClCompile Include="..\sanity-check\reference_flat_map.h.t.cpp">
      <Filter>Tests\Sanity Checks</Filter>
    </ClCompile>
    <ClCompile Include="..\sanity-check\reference_flat_multimap.h.t.cpp">
      <Filter>Tests\Sanity Checks</Filter>
    </ClCompile>
    <ClCompile Include="..\sanity-check\reference_flat_multiset.h.t.cpp">
      <Filter>Tests\Sanity Checks</Filter>
    </ClCompile>
    <ClCompile Include="..\sanity-check\reference_flat_set.h.t.cpp">
      <Filter>Tests\Sanity Checks</Filter>
    </ClCompile>
    <ClCompile Include="..\sanity-check\rescale.h.t.cpp">
      <Filter>Tests\Sanity Checks</Filter>
    </ClCompile>
    <ClCompile Include="..\sanity-check\rms.h.t.cpp">
      <Filter>Tests\Sanity Checks</Filter>
    </ClCompile>
    <ClCompile Include="..\sanity-check\scaled_rounding.h.t.cpp">
      <Filter>Tests\Sanity Checks</Filter>
    </ClCompile>
    <ClCompile Include="..\sanity-check\scheduler.h.t.cpp">
      <Filter>Tests\Sanity Checks</Filter>
    </ClCompile>
    <ClCompile Include="..\sanity-check\set.h.t.cpp">
      <Filter>Tests\Sanity Checks</Filter>
    </ClCompile>
    <ClCompile Include="..\sanity-check\shared_message.h.t.cpp">
      <Filter>Tests\Sanity Checks</Filter>
    </ClCompile>
    <ClCompile Include="..\sanity-check\smallest.h.t.cpp">
      <Filter>Tests\Sanity Checks</Filter>
    </ClCompile>
    <ClCompile Include="..\sanity-check\span.h.t.cpp">
      <Filter>Tests\Sanity Checks</Filter>
    </ClCompile>
    <ClCompile Include="..\sanity-check\sqrt.h.t.cpp">
      <Filter>Tests\Sanity Checks</Filter>
    </ClCompile>
    <ClCompile Include="..\sanity-check\stack.h.t.cpp">
      <Filter>Tests\Sanity Checks</Filter>
    </ClCompile>
    <ClCompile Include="..\sanity-check\standard_deviation.h.t.cpp">
      <Filter>Tests\Sanity Checks</Filter>
    </ClCompile>
    <ClCompile Include="..\sanity-check\state_chart.h.t.cpp">
      <Filter>Tests\Sanity Checks</Filter>
    </ClCompile>
    <ClCompile Include="..\sanity-check\static_assert.h.t.cpp">
      <Filter>Tests\Sanity Checks</Filter>
    </ClCompile>
    <ClCompile Include="..\sanity-check\string.h.t.cpp">
      <Filter>Tests\Sanity Checks</Filter>
    </ClCompile>
    <ClCompile Include="..\sanity-check\string_stream.h.t.cpp">
      <Filter>Tests\Sanity Checks</Filter>
    </ClCompile>
    <ClCompile Include="..\sanity-check\string_utilities.h.t.cpp">
      <Filter>Tests\Sanity Checks</Filter>
    </ClCompile>
    <ClCompile Include="..\sanity-check\string_view.h.t.cpp">
      <Filter>Tests\Sanity Checks</Filter>
    </ClCompile>
    <ClCompile Include="..\sanity-check\successor.h.t.cpp">
      <Filter>Tests\Sanity Checks</Filter>
    </ClCompile>
    <ClCompile Include="..\sanity-check\task.h.t.cpp">
      <Filter>Tests\Sanity Checks</Filter>
    </ClCompile>
    <ClCompile Include="..\sanity-check\threshold.h.t.cpp">
      <Filter>Tests\Sanity Checks</Filter>
    </ClCompile>
    <ClCompile Include="..\sanity-check\timer.h.t.cpp">
      <Filter>Tests\Sanity Checks</Filter>
    </ClCompile>
    <ClCompile Include="..\sanity-check\to_string.h.t.cpp">
      <Filter>Tests\Sanity Checks</Filter>
    </ClCompile>
    <ClCompile Include="..\sanity-check\to_u16string.h.t.cpp">
      <Filter>Tests\Sanity Checks</Filter>
    </ClCompile>
    <ClCompile Include="..\sanity-check\to_u32string.h.t.cpp">
      <Filter>Tests\Sanity Checks</Filter>
    </ClCompile>
    <ClCompile Include="..\sanity-check\to_wstring.h.t.cpp">
      <Filter>Tests\Sanity Checks</Filter>
    </ClCompile>
    <ClCompile Include="..\sanity-check\type_def.h.t.cpp">
      <Filter>Tests\Sanity Checks</Filter>
    </ClCompile>
    <ClCompile Include="..\sanity-check\type_lookup.h.t.cpp">
      <Filter>Tests\Sanity Checks</Filter>
    </ClCompile>
    <ClCompile Include="..\sanity-check\type_select.h.t.cpp">
      <Filter>Tests\Sanity Checks</Filter>
    </ClCompile>
    <ClCompile Include="..\sanity-check\type_traits.h.t.cpp">
      <Filter>Tests\Sanity Checks</Filter>
    </ClCompile>
    <ClCompile Include="..\sanity-check\u16format_spec.h.t.cpp">
      <Filter>Tests\Sanity Checks</Filter>
    </ClCompile>
    <ClCompile Include="..\sanity-check\u16string.h.t.cpp">
      <Filter>Tests\Sanity Checks</Filter>
    </ClCompile>
    <ClCompile Include="..\sanity-check\u16string_stream.h.t.cpp">
      <Filter>Tests\Sanity Checks</Filter>
    </ClCompile>
    <ClCompile Include="..\sanity-check\u32format_spec.h.t.cpp">
      <Filter>Tests\Sanity Checks</Filter>
    </ClCompile>
    <ClCompile Include="..\sanity-check\u32string.h.t.cpp">
      <Filter>Tests\Sanity Checks</Filter>
    </ClCompile>
    <ClCompile Include="..\sanity-check\u32string_stream.h.t.cpp">
      <Filter>Tests\Sanity Checks</Filter>
    </ClCompile>
    <ClCompile Include="..\sanity-check\unordered_map.h.t.cpp">
      <Filter>Tests\Sanity Checks</Filter>
    </ClCompile>
    <ClCompile Include="..\sanity-check\unordered_multimap.h.t.cpp">
      <Filter>Tests\Sanity Checks</Filter>
    </ClCompile>
    <ClCompile Include="..\sanity-check\unordered_multiset.h.t.cpp">
      <Filter>Tests\Sanity Checks</Filter>
    </ClCompile>
    <ClCompile Include="..\sanity-check\unordered_set.h.t.cpp">
      <Filter>Tests\Sanity Checks</Filter>
    </ClCompile>
    <ClCompile Include="..\sanity-check\user_type.h.t.cpp">
      <Filter>Tests\Sanity Checks</Filter>
    </ClCompile>
    <ClCompile Include="..\sanity-check\utility.h.t.cpp">
      <Filter>Tests\Sanity Checks</Filter>
    </ClCompile>
    <ClCompile Include="..\sanity-check\variant.h.t.cpp">
      <Filter>Tests\Sanity Checks</Filter>
    </ClCompile>
    <ClCompile Include="..\sanity-check\variant_pool.h.t.cpp">
      <Filter>Tests\Sanity Checks</Filter>
    </ClCompile>
    <ClCompile Include="..\sanity-check\vector.h.t.cpp">
      <Filter>Tests\Sanity Checks</Filter>
    </ClCompile>
    <ClCompile Include="..\sanity-check\version.h.t.cpp">
      <Filter>Tests\Sanity Checks</Filter>
    </ClCompile>
    <ClCompile Include="..\sanity-check\visitor.h.t.cpp">
      <Filter>Tests\Sanity Checks</Filter>
    </ClCompile>
    <ClCompile Include="..\sanity-check\wformat_spec.h.t.cpp">
      <Filter>Tests\Sanity Checks</Filter>
    </ClCompile>
    <ClCompile Include="..\sanity-check\wstring.h.t.cpp">
      <Filter>Tests\Sanity Checks</Filter>
    </ClCompile>
    <ClCompile Include="..\sanity-check\wstring_stream.h.t.cpp">
      <Filter>Tests\Sanity Checks</Filter>
    </ClCompile>
    <ClCompile Include="..\test_crc8_ccitt.cpp">
      <Filter>Source Files</Filter>
    </ClCompile>
    <ClCompile Include="..\test_crc8_cdma2000.cpp">
      <Filter>Source Files</Filter>
    </ClCompile>
    <ClCompile Include="..\test_crc8_darc.cpp">
      <Filter>Source Files</Filter>
    </ClCompile>
    <ClCompile Include="..\test_crc8_dvbs2.cpp">
      <Filter>Source Files</Filter>
    </ClCompile>
    <ClCompile Include="..\test_crc8_ebu.cpp">
      <Filter>Source Files</Filter>
    </ClCompile>
    <ClCompile Include="..\test_crc8_icode.cpp">
      <Filter>Source Files</Filter>
    </ClCompile>
    <ClCompile Include="..\test_crc8_itu.cpp">
      <Filter>Source Files</Filter>
    </ClCompile>
    <ClCompile Include="..\test_crc8_maxim.cpp">
      <Filter>Source Files</Filter>
    </ClCompile>
    <ClCompile Include="..\test_crc8_rohc.cpp">
      <Filter>Source Files</Filter>
    </ClCompile>
    <ClCompile Include="..\test_crc8_wcdma.cpp">
      <Filter>Source Files</Filter>
    </ClCompile>
    <ClCompile Include="..\test_crc16.cpp">
      <Filter>Source Files</Filter>
    </ClCompile>
    <ClCompile Include="..\test_crc16_ccitt.cpp">
      <Filter>Source Files</Filter>
    </ClCompile>
    <ClCompile Include="..\test_crc16_kermit.cpp">
      <Filter>Source Files</Filter>
    </ClCompile>
    <ClCompile Include="..\test_crc16_modbus.cpp">
      <Filter>Source Files</Filter>
    </ClCompile>
    <ClCompile Include="..\test_crc16_usb.cpp">
      <Filter>Source Files</Filter>
    </ClCompile>
    <ClCompile Include="..\test_crc16_xmodem.cpp">
      <Filter>Source Files</Filter>
    </ClCompile>
    <ClCompile Include="..\test_crc16_aug_ccitt.cpp">
      <Filter>Source Files</Filter>
    </ClCompile>
    <ClCompile Include="..\test_crc16_genibus.cpp">
      <Filter>Source Files</Filter>
    </ClCompile>
    <ClCompile Include="..\test_crc16_x25.cpp">
      <Filter>Source Files</Filter>
    </ClCompile>
    <ClCompile Include="..\test_crc16_buypass.cpp">
      <Filter>Source Files</Filter>
    </ClCompile>
    <ClCompile Include="..\test_crc16_profibus.cpp">
      <Filter>Source Files</Filter>
    </ClCompile>
    <ClCompile Include="..\test_crc32.cpp">
      <Filter>Source Files</Filter>
    </ClCompile>
    <ClCompile Include="..\test_crc32_c.cpp">
      <Filter>Source Files</Filter>
    </ClCompile>
    <ClCompile Include="..\test_crc32_bzip2.cpp">
      <Filter>Source Files</Filter>
    </ClCompile>
    <ClCompile Include="..\test_crc32_posix.cpp">
      <Filter>Source Files</Filter>
    </ClCompile>
    <ClCompile Include="..\test_crc32_mpeg2.cpp">
      <Filter>Source Files</Filter>
    </ClCompile>
    <ClCompile Include="..\test_crc64_ecma.cpp">
      <Filter>Source Files</Filter>
    </ClCompile>
    <ClCompile Include="..\test_crc16_cdma2000.cpp">
      <Filter>Source Files</Filter>
    </ClCompile>
    <ClCompile Include="..\test_crc16_dds110.cpp">
      <Filter>Source Files</Filter>
    </ClCompile>
    <ClCompile Include="..\test_crc16_dectr.cpp">
      <Filter>Source Files</Filter>
    </ClCompile>
    <ClCompile Include="..\test_crc16_dectx.cpp">
      <Filter>Source Files</Filter>
    </ClCompile>
    <ClCompile Include="..\test_crc16_dnp.cpp">
      <Filter>Source Files</Filter>
    </ClCompile>
    <ClCompile Include="..\test_crc16_en13757.cpp">
      <Filter>Source Files</Filter>
    </ClCompile>
    <ClCompile Include="..\test_crc16_mcrf4xx.cpp">
      <Filter>Source Files</Filter>
    </ClCompile>
    <ClCompile Include="..\test_crc16_riello.cpp">
      <Filter>Source Files</Filter>
    </ClCompile>
    <ClCompile Include="..\test_crc16_t10dif.cpp">
      <Filter>Source Files</Filter>
    </ClCompile>
    <ClCompile Include="..\test_crc16_maxim.cpp">
      <Filter>Source Files</Filter>
    </ClCompile>
    <ClCompile Include="..\test_crc16_teledisk.cpp">
      <Filter>Source Files</Filter>
    </ClCompile>
    <ClCompile Include="..\test_crc16_tms37157.cpp">
      <Filter>Source Files</Filter>
    </ClCompile>
    <ClCompile Include="..\test_crc16_a.cpp">
      <Filter>Source Files</Filter>
    </ClCompile>
    <ClCompile Include="..\test_crc32_d.cpp">
      <Filter>Source Files</Filter>
    </ClCompile>
    <ClCompile Include="..\test_crc32_q.cpp">
      <Filter>Source Files</Filter>
    </ClCompile>
    <ClCompile Include="..\test_crc32_jamcrc.cpp">
      <Filter>Source Files</Filter>
    </ClCompile>
    <ClCompile Include="..\test_crc32_xfer.cpp">
      <Filter>Source Files</Filter>
    </ClCompile>
    <ClCompile Include="..\sanity-check\crc8_cdma2000.h.t.cpp">
      <Filter>Source Files\Sanity Checks</Filter>
    </ClCompile>
    <ClCompile Include="..\sanity-check\crc8_darc.h.t.cpp">
      <Filter>Source Files\Sanity Checks</Filter>
    </ClCompile>
    <ClCompile Include="..\sanity-check\crc8_dvbs2.h.t.cpp">
      <Filter>Source Files\Sanity Checks</Filter>
    </ClCompile>
    <ClCompile Include="..\sanity-check\crc8_ebu.h.t.cpp">
      <Filter>Source Files\Sanity Checks</Filter>
    </ClCompile>
    <ClCompile Include="..\sanity-check\crc8_icode.h.t.cpp">
      <Filter>Source Files\Sanity Checks</Filter>
    </ClCompile>
    <ClCompile Include="..\sanity-check\crc8_itu.h.t.cpp">
      <Filter>Source Files\Sanity Checks</Filter>
    </ClCompile>
    <ClCompile Include="..\sanity-check\crc8_maxim.h.t.cpp">
      <Filter>Source Files\Sanity Checks</Filter>
    </ClCompile>
    <ClCompile Include="..\sanity-check\crc8_wcdma.h.t.cpp">
      <Filter>Source Files\Sanity Checks</Filter>
    </ClCompile>
    <ClCompile Include="..\sanity-check\crc16_a.h.t.cpp">
      <Filter>Source Files\Sanity Checks</Filter>
    </ClCompile>
    <ClCompile Include="..\sanity-check\crc16_arc.h.t.cpp">
      <Filter>Source Files\Sanity Checks</Filter>
    </ClCompile>
    <ClCompile Include="..\sanity-check\crc16_buypass.h.t.cpp">
      <Filter>Source Files\Sanity Checks</Filter>
    </ClCompile>
    <ClCompile Include="..\sanity-check\crc16_dds110.h.t.cpp">
      <Filter>Source Files\Sanity Checks</Filter>
    </ClCompile>
    <ClCompile Include="..\sanity-check\crc16_dectr.h.t.cpp">
      <Filter>Source Files\Sanity Checks</Filter>
    </ClCompile>
    <ClCompile Include="..\sanity-check\crc16_dectx.h.t.cpp">
      <Filter>Source Files\Sanity Checks</Filter>
    </ClCompile>
    <ClCompile Include="..\sanity-check\crc16_dnp.h.t.cpp">
      <Filter>Source Files\Sanity Checks</Filter>
    </ClCompile>
    <ClCompile Include="..\sanity-check\crc16_en13757.h.t.cpp">
      <Filter>Source Files\Sanity Checks</Filter>
    </ClCompile>
    <ClCompile Include="..\sanity-check\crc16_maxim.h.t.cpp">
      <Filter>Source Files\Sanity Checks</Filter>
    </ClCompile>
    <ClCompile Include="..\sanity-check\crc16_mcrf4xx.h.t.cpp">
      <Filter>Source Files\Sanity Checks</Filter>
    </ClCompile>
    <ClCompile Include="..\sanity-check\crc16_profibus.h.t.cpp">
      <Filter>Source Files\Sanity Checks</Filter>
    </ClCompile>
    <ClCompile Include="..\sanity-check\crc16_riello.h.t.cpp">
      <Filter>Source Files\Sanity Checks</Filter>
    </ClCompile>
    <ClCompile Include="..\sanity-check\crc16_t10dif.h.t.cpp">
      <Filter>Source Files\Sanity Checks</Filter>
    </ClCompile>
    <ClCompile Include="..\sanity-check\crc16_teledisk.h.t.cpp">
      <Filter>Source Files\Sanity Checks</Filter>
    </ClCompile>
    <ClCompile Include="..\sanity-check\crc16_tms37157.h.t.cpp">
      <Filter>Source Files\Sanity Checks</Filter>
    </ClCompile>
    <ClCompile Include="..\sanity-check\crc32_d.h.t.cpp">
      <Filter>Source Files\Sanity Checks</Filter>
    </ClCompile>
    <ClCompile Include="..\sanity-check\crc32_jamcrc.h.t.cpp">
      <Filter>Source Files\Sanity Checks</Filter>
    </ClCompile>
    <ClCompile Include="..\sanity-check\crc32_q.h.t.cpp">
      <Filter>Source Files\Sanity Checks</Filter>
    </ClCompile>
    <ClCompile Include="..\sanity-check\crc32_xfer.h.t.cpp">
      <Filter>Source Files\Sanity Checks</Filter>
    </ClCompile>
    <ClCompile Include="..\test_crc16_arc.cpp">
      <Filter>Source Files</Filter>
    </ClCompile>
    <ClCompile Include="..\test_histogram.cpp">
      <Filter>Source Files</Filter>
    </ClCompile>
    <ClCompile Include="..\test_correlation.cpp">
      <Filter>Source Files</Filter>
    </ClCompile>
    <ClCompile Include="..\test_covariance.cpp">
      <Filter>Source Files</Filter>
    </ClCompile>
    <ClCompile Include="..\test_standard_deviation.cpp">
      <Filter>Source Files</Filter>
    </ClCompile>
    <ClCompile Include="..\test_variance.cpp">
      <Filter>Source Files</Filter>
    </ClCompile>
    <ClCompile Include="..\test_threshold.cpp">
      <Filter>Source Files</Filter>
    </ClCompile>
    <ClCompile Include="..\test_invert.cpp">
      <Filter>Source Files</Filter>
    </ClCompile>
    <ClCompile Include="..\test_limiter.cpp">
      <Filter>Source Files</Filter>
    </ClCompile>
    <ClCompile Include="..\test_quantize.cpp">
      <Filter>Source Files</Filter>
    </ClCompile>
    <ClCompile Include="..\sanity-check\crc16_cdma2000.h.t.cpp">
      <Filter>Source Files\Sanity Checks</Filter>
    </ClCompile>
    <ClCompile Include="..\test_gamma.cpp">
      <Filter>Source Files</Filter>
    </ClCompile>
    <ClCompile Include="..\test_rescale.cpp">
      <Filter>Source Files</Filter>
    </ClCompile>
    <ClCompile Include="..\test_rms.cpp">
      <Filter>Source Files</Filter>
    </ClCompile>
    <ClCompile Include="..\test_mean.cpp">
      <Filter>Source Files</Filter>
    </ClCompile>
    <ClCompile Include="..\test_bip_buffer_spsc_atomic.cpp">
      <Filter>Tests</Filter>
    </ClCompile>
    <ClCompile Include="..\sanity-check\correlation.h.t.cpp">
      <Filter>Source Files\Sanity Checks</Filter>
    </ClCompile>
    <ClCompile Include="..\sanity-check\covariance.h.t.cpp">
      <Filter>Source Files\Sanity Checks</Filter>
    </ClCompile>
    <ClCompile Include="..\sanity-check\gamma.h.t.cpp">
      <Filter>Source Files\Sanity Checks</Filter>
    </ClCompile>
    <ClCompile Include="..\sanity-check\variance.h.t.cpp">
      <Filter>Tests\Sanity Checks</Filter>
    </ClCompile>
    <ClCompile Include="..\sanity-check\variant.h.t.cpp">
      <Filter>Source Files\Sanity Checks</Filter>
    </ClCompile>
    <ClCompile Include="..\sanity-check\variant_legacy.h.t.cpp">
      <Filter>Tests\Sanity Checks</Filter>
    </ClCompile>
    <ClCompile Include="..\sanity-check\variant_variadic.h.t.cpp">
      <Filter>Tests\Sanity Checks</Filter>
    </ClCompile>
    <ClCompile Include="..\sanity-check\variant_old.h.t.cpp">
      <Filter>Tests\Sanity Checks</Filter>
    </ClCompile>
    <ClCompile Include="..\sanity-check\variant_pool.h.t.cpp">
      <Filter>Source Files\Sanity Checks</Filter>
    </ClCompile>
    <ClCompile Include="..\sanity-check\vector.h.t.cpp">
      <Filter>Source Files\Sanity Checks</Filter>
    </ClCompile>
    <ClCompile Include="..\sanity-check\version.h.t.cpp">
      <Filter>Source Files\Sanity Checks</Filter>
    </ClCompile>
    <ClCompile Include="..\sanity-check\visitor.h.t.cpp">
      <Filter>Source Files\Sanity Checks</Filter>
    </ClCompile>
    <ClCompile Include="..\sanity-check\wformat_spec.h.t.cpp">
      <Filter>Source Files\Sanity Checks</Filter>
    </ClCompile>
    <ClCompile Include="..\sanity-check\wstring.h.t.cpp">
      <Filter>Source Files\Sanity Checks</Filter>
    </ClCompile>
    <ClCompile Include="..\sanity-check\wstring_stream.h.t.cpp">
      <Filter>Source Files\Sanity Checks</Filter>
    </ClCompile>
    <ClCompile Include="..\test_bip_buffer_spsc_atomic.cpp">
      <Filter>Source Files</Filter>
    </ClCompile>
    <ClCompile Include="..\test_byte_stream.cpp">
      <Filter>Tests</Filter>
    </ClCompile>
    <ClCompile Include="..\sanity-check\bip_buffer_spsc_atomic.h.t.cpp">
      <Filter>Tests\Sanity Checks</Filter>
    </ClCompile>
    <ClCompile Include="..\sanity-check\byte_stream.h.t.cpp">
      <Filter>Tests\Sanity Checks</Filter>
    </ClCompile>
    <ClCompile Include="..\test_result.cpp">
      <Filter>Tests</Filter>
    </ClCompile>
    <ClCompile Include="..\test_multi_vector.cpp">
      <Filter>Tests</Filter>
    </ClCompile>
    <ClCompile Include="..\test_pool_external_buffer.cpp">
      <Filter>Tests</Filter>
    </ClCompile>
    <ClCompile Include="..\test_multi_span.cpp">
      <Filter>Tests</Filter>
    </ClCompile>
    <ClCompile Include="..\test_variant_pool_external_buffer.cpp">
      <Filter>Tests</Filter>
    </ClCompile>
    <ClCompile Include="..\sanity-check\multi_span.h.t.cpp">
      <Filter>Tests\Sanity Checks</Filter>
    </ClCompile>
    <ClCompile Include="..\sanity-check\nth_type.h.t.cpp">
      <Filter>Tests\Sanity Checks</Filter>
    </ClCompile>
    <ClCompile Include="..\test_callback_timer_atomic.cpp">
      <Filter>Tests</Filter>
    </ClCompile>
    <ClCompile Include="..\sanity-check\callback_timer_atomic.h.t.cpp">
      <Filter>Tests\Sanity Checks</Filter>
    </ClCompile>
    <ClCompile Include="..\sanity-check\multi_vector.h.t.cpp">
      <Filter>Tests\Sanity Checks</Filter>
    </ClCompile>
    <ClCompile Include="..\test_message_timer_atomic.cpp">
      <Filter>Tests</Filter>
    </ClCompile>
    <ClCompile Include="..\sanity-check\message_timer_atomic.h.t.cpp">
      <Filter>Tests\Sanity Checks</Filter>
    </ClCompile>
    <ClCompile Include="..\test_callback_timer_locked.cpp">
      <Filter>Tests</Filter>
    </ClCompile>
    <ClCompile Include="..\test_delegate_cpp03.cpp">
      <Filter>Tests</Filter>
    </ClCompile>
    <ClCompile Include="..\test_message_timer_locked.cpp">
      <Filter>Tests</Filter>
    </ClCompile>
    <ClCompile Include="..\test_delegate_service_cpp03.cpp">
      <Filter>Tests</Filter>
    </ClCompile>
<<<<<<< HEAD
    <ClCompile Include="..\test_unaligned_type.cpp">
      <Filter>Tests</Filter>
    </ClCompile>
=======
    <ClCompile Include="..\test_bit.cpp">
      <Filter>Tests</Filter>
    </ClCompile>
    <ClCompile Include="..\sanity-check\bit.h.t.cpp">
      <Filter>Tests\Sanity Checks</Filter>
    </ClCompile>
    <ClCompile Include="..\sanity-check\unaligned_type.h.t.cpp">
      <Filter>Tests\Sanity Checks</Filter>
    </ClCompile>
>>>>>>> e6736404
  </ItemGroup>
  <ItemGroup>
    <None Include="..\..\library.properties">
      <Filter>Resource Files</Filter>
    </None>
    <None Include="..\..\etl.pspimage">
      <Filter>Resource Files\Images</Filter>
    </None>
    <None Include="..\..\etl.xar">
      <Filter>Resource Files\Images</Filter>
    </None>
    <None Include="..\..\library.json">
      <Filter>Resource Files</Filter>
    </None>
    <None Include="..\..\README.md">
      <Filter>Resource Files</Filter>
    </None>
    <None Include="cpp.hint">
      <Filter>Resource Files</Filter>
    </None>
    <None Include="..\..\include\etl\generators\generate_variant_pool.bat">
      <Filter>Resource Files\Generators</Filter>
    </None>
    <None Include="..\..\include\etl\generators\generate_type_traits.bat">
      <Filter>Resource Files\Generators</Filter>
    </None>
    <None Include="..\..\include\etl\generators\generate_type_select.bat">
      <Filter>Resource Files\Generators</Filter>
    </None>
    <None Include="..\..\include\etl\generators\generate_type_lookup.bat">
      <Filter>Resource Files\Generators</Filter>
    </None>
    <None Include="..\..\include\etl\generators\generate_smallest.bat">
      <Filter>Resource Files\Generators</Filter>
    </None>
    <None Include="..\..\include\etl\generators\generate_message_router.bat">
      <Filter>Resource Files\Generators</Filter>
    </None>
    <None Include="..\..\include\etl\generators\generate_message_packet.bat">
      <Filter>Resource Files\Generators</Filter>
    </None>
    <None Include="..\..\include\etl\generators\generate_largest.bat">
      <Filter>Resource Files\Generators</Filter>
    </None>
    <None Include="..\..\include\etl\generators\generate_fsm.bat">
      <Filter>Resource Files\Generators</Filter>
    </None>
    <None Include="..\..\include\etl\generators\generate.bat">
      <Filter>Resource Files\Generators</Filter>
    </None>
    <None Include="..\..\.circleci\config.yml">
      <Filter>Resource Files\CI\CircleCI</Filter>
    </None>
    <None Include="..\cmake\unit-test_external_project.cmake">
      <Filter>Resource Files\CMake</Filter>
    </None>
    <None Include="..\..\appveyor.yml">
      <Filter>Resource Files\CI\Appveyor</Filter>
    </None>
    <None Include="..\..\.github\workflows\clang.yml">
      <Filter>Resource Files\CI\Github</Filter>
    </None>
    <None Include="..\..\.github\workflows\gcc.yml">
      <Filter>Resource Files\CI\Github</Filter>
    </None>
    <None Include="..\..\.github\workflows\vs2019.yml">
      <Filter>Resource Files\CI\Github</Filter>
    </None>
    <None Include="..\..\arduino\create_arduino_library.py">
      <Filter>ETL\Arduino</Filter>
    </None>
    <None Include="..\runsanitychecks.sh">
      <Filter>Tests\Scripts</Filter>
    </None>
    <None Include="..\runtests.sh">
      <Filter>Tests\Scripts</Filter>
    </None>
    <None Include="..\..\.clang-format">
      <Filter>Resource Files</Filter>
    </None>
    <None Include="..\..\.gitattributes">
      <Filter>Resource Files\Git</Filter>
    </None>
    <None Include="..\..\.gitignore">
      <Filter>Resource Files\Git</Filter>
    </None>
    <None Include="..\..\.gitmodules">
      <Filter>Resource Files\Git</Filter>
    </None>
    <None Include="..\..\meson.build">
      <Filter>Resource Files</Filter>
    </None>
  </ItemGroup>
  <ItemGroup>
    <Text Include="..\..\support\Release notes.txt">
      <Filter>Resource Files</Filter>
    </Text>
    <Text Include="..\..\todo.txt">
      <Filter>Resource Files</Filter>
    </Text>
    <Text Include="..\..\CMakeLists.txt">
      <Filter>Resource Files\CMake</Filter>
    </Text>
    <Text Include="..\sanity-check\c++03\CMakeLists.txt">
      <Filter>Tests\Sanity Checks\C++03</Filter>
    </Text>
    <Text Include="..\sanity-check\c++11\CMakeLists.txt">
      <Filter>Tests\Sanity Checks\C++11</Filter>
    </Text>
    <Text Include="..\sanity-check\c++14\CMakeLists.txt">
      <Filter>Tests\Sanity Checks\C++14</Filter>
    </Text>
    <Text Include="..\sanity-check\c++17\CMakeLists.txt">
      <Filter>Tests\Sanity Checks\C++17</Filter>
    </Text>
    <Text Include="..\sanity-check\log.txt">
      <Filter>Tests\Sanity Checks\Logs</Filter>
    </Text>
    <Text Include="..\CMakeLists.txt">
      <Filter>Resource Files\CMake</Filter>
    </Text>
  </ItemGroup>
  <ItemGroup>
    <Image Include="..\..\etl.ico">
      <Filter>Resource Files\Images</Filter>
    </Image>
    <Image Include="..\..\etl.png">
      <Filter>Resource Files\Images</Filter>
    </Image>
    <Image Include="..\..\etl16.png">
      <Filter>Resource Files\Images</Filter>
    </Image>
    <Image Include="..\..\etl32.png">
      <Filter>Resource Files\Images</Filter>
    </Image>
    <Image Include="..\..\etl48.png">
      <Filter>Resource Files\Images</Filter>
    </Image>
    <Image Include="..\..\favicon.ico">
      <Filter>Resource Files\Images</Filter>
    </Image>
  </ItemGroup>
  <ItemGroup>
    <Natvis Include="NatvisFile.natvis">
      <Filter>Resource Files</Filter>
    </Natvis>
  </ItemGroup>
</Project><|MERGE_RESOLUTION|>--- conflicted
+++ resolved
@@ -3086,21 +3086,18 @@
     <ClCompile Include="..\test_delegate_service_cpp03.cpp">
       <Filter>Tests</Filter>
     </ClCompile>
-<<<<<<< HEAD
+    <ClCompile Include="..\test_bit.cpp">
+      <Filter>Tests</Filter>
+    </ClCompile>
+    <ClCompile Include="..\sanity-check\bit.h.t.cpp">
+      <Filter>Tests\Sanity Checks</Filter>
+    </ClCompile>
+    <ClCompile Include="..\sanity-check\unaligned_type.h.t.cpp">
+      <Filter>Tests\Sanity Checks</Filter>
+    </ClCompile>
     <ClCompile Include="..\test_unaligned_type.cpp">
       <Filter>Tests</Filter>
     </ClCompile>
-=======
-    <ClCompile Include="..\test_bit.cpp">
-      <Filter>Tests</Filter>
-    </ClCompile>
-    <ClCompile Include="..\sanity-check\bit.h.t.cpp">
-      <Filter>Tests\Sanity Checks</Filter>
-    </ClCompile>
-    <ClCompile Include="..\sanity-check\unaligned_type.h.t.cpp">
-      <Filter>Tests\Sanity Checks</Filter>
-    </ClCompile>
->>>>>>> e6736404
   </ItemGroup>
   <ItemGroup>
     <None Include="..\..\library.properties">
