﻿<?xml version="1.0" encoding="utf-8"?>
<Project ToolsVersion="4.0" xmlns="http://schemas.microsoft.com/developer/msbuild/2003">
  <ItemGroup>
    <Filter Include="Source Files">
      <UniqueIdentifier>{4FC737F1-C7A5-4376-A066-2A32D752A2FF}</UniqueIdentifier>
      <Extensions>cpp;c;cc;cxx;def;odl;idl;hpj;bat;asm;asmx</Extensions>
    </Filter>
    <Filter Include="Header Files">
      <UniqueIdentifier>{93995380-89BD-4b04-88EB-625FBE52EBFB}</UniqueIdentifier>
      <Extensions>h;hh;hpp;hxx;hm;inl;inc;xsd</Extensions>
    </Filter>
    <Filter Include="Resource Files">
      <UniqueIdentifier>{67DA6AB6-F800-4c08-8B7A-83BB121AAD01}</UniqueIdentifier>
      <Extensions>rc;ico;cur;bmp;dlg;rc2;rct;bin;rgs;gif;jpg;jpeg;jpe;resx;tiff;tif;png;wav;mfcribbon-ms</Extensions>
    </Filter>
    <Filter Include="UnitTest++">
      <UniqueIdentifier>{ecfaf316-dc6d-4dc1-9838-24061047ad63}</UniqueIdentifier>
    </Filter>
    <Filter Include="ETL">
      <UniqueIdentifier>{53c3a373-0496-4db0-a981-86bf14a1fac9}</UniqueIdentifier>
    </Filter>
    <Filter Include="UnitTest++\Win32">
      <UniqueIdentifier>{107d7e33-580f-4dc5-be11-a4b2076c2c10}</UniqueIdentifier>
    </Filter>
    <Filter Include="ETL\Containers">
      <UniqueIdentifier>{dc39d09c-75c9-453f-8feb-9631a200c0f4}</UniqueIdentifier>
    </Filter>
    <Filter Include="ETL\Utilities">
      <UniqueIdentifier>{ab41d19f-82fe-4974-a73b-16aebfa1d03f}</UniqueIdentifier>
    </Filter>
    <Filter Include="ETL\Patterns">
      <UniqueIdentifier>{d56ca96b-66e1-46cb-83fd-1cd72c51d962}</UniqueIdentifier>
    </Filter>
    <Filter Include="ETL\Maths">
      <UniqueIdentifier>{1c55dd7d-c04b-428c-810b-dd3a08fc4c65}</UniqueIdentifier>
    </Filter>
    <Filter Include="ETL\Private">
      <UniqueIdentifier>{7028012c-30c4-4993-b2d9-3b1521a610ae}</UniqueIdentifier>
    </Filter>
    <Filter Include="ETL\Frameworks">
      <UniqueIdentifier>{6be3bc76-e17c-4be0-8b0b-d1053e1a1761}</UniqueIdentifier>
    </Filter>
    <Filter Include="ETL\Frameworks\Generators">
      <UniqueIdentifier>{c1264f38-22fa-4fcb-8cab-f254b1290eab}</UniqueIdentifier>
    </Filter>
    <Filter Include="ETL\Utilities\Generators">
      <UniqueIdentifier>{39015d44-a7cb-47f0-a7dd-27714f852363}</UniqueIdentifier>
    </Filter>
    <Filter Include="ETL\Utilities\Atomic">
      <UniqueIdentifier>{1c95b9c1-96c0-4c1e-8e5a-e6680d88276c}</UniqueIdentifier>
    </Filter>
    <Filter Include="ETL\Profiles">
      <UniqueIdentifier>{0a77d88b-f9f0-456a-be4b-c0a0ce6b437b}</UniqueIdentifier>
    </Filter>
    <Filter Include="ETL\Containers\Generators">
      <UniqueIdentifier>{e4a699ae-e7f3-418e-bf9f-211c21f7f4b2}</UniqueIdentifier>
    </Filter>
    <Filter Include="Resource Files\Generators">
      <UniqueIdentifier>{7371282e-fddc-4269-891b-e909f74ff8e9}</UniqueIdentifier>
    </Filter>
    <Filter Include="Resource Files\Make">
      <UniqueIdentifier>{3353062c-e8dc-4095-b7cf-d11fc952263e}</UniqueIdentifier>
    </Filter>
    <Filter Include="Resource Files\Images">
      <UniqueIdentifier>{4d08353c-b393-47c7-a9eb-c9f2f8c25887}</UniqueIdentifier>
    </Filter>
    <Filter Include="ETL\Utilities\Mutex">
      <UniqueIdentifier>{0bcdf7f9-8e2b-4f70-932b-bde56404f421}</UniqueIdentifier>
    </Filter>
    <Filter Include="ETL\Strings">
      <UniqueIdentifier>{da88d71d-e5ea-4c26-9807-94616d31addb}</UniqueIdentifier>
    </Filter>
    <Filter Include="Resource Files\CI">
      <UniqueIdentifier>{0eaad66f-3ce3-4952-8ae8-c935e6aa7c1d}</UniqueIdentifier>
    </Filter>
    <Filter Include="Resource Files\CI\CircleCI">
      <UniqueIdentifier>{0d5824b1-3ef9-43e0-b2d5-15d6246b843e}</UniqueIdentifier>
    </Filter>
    <Filter Include="Resource Files\CI\Github">
      <UniqueIdentifier>{c25471f3-451a-4279-925d-cbdcec912ef8}</UniqueIdentifier>
    </Filter>
    <Filter Include="ETL\Pseudo Containers">
      <UniqueIdentifier>{586d2c92-e504-4dea-9b1f-42d725a5272c}</UniqueIdentifier>
    </Filter>
    <Filter Include="Resource Files\CI\Appveyor">
      <UniqueIdentifier>{74399f00-a7a3-47e3-9b27-d01fb2b5ce87}</UniqueIdentifier>
    </Filter>
  </ItemGroup>
  <ItemGroup>
    <ClInclude Include="..\..\include\etl\enum_type.h">
      <Filter>ETL\Utilities</Filter>
    </ClInclude>
    <ClInclude Include="..\..\include\etl\exception.h">
      <Filter>ETL\Utilities</Filter>
    </ClInclude>
    <ClInclude Include="..\..\include\etl\function.h">
      <Filter>ETL\Utilities</Filter>
    </ClInclude>
    <ClInclude Include="..\..\include\etl\array.h">
      <Filter>ETL\Containers</Filter>
    </ClInclude>
    <ClInclude Include="..\..\include\etl\container.h">
      <Filter>ETL\Containers</Filter>
    </ClInclude>
    <ClInclude Include="..\..\include\etl\queue.h">
      <Filter>ETL\Containers</Filter>
    </ClInclude>
    <ClInclude Include="..\..\include\etl\stack.h">
      <Filter>ETL\Containers</Filter>
    </ClInclude>
    <ClInclude Include="..\..\include\etl\vector.h">
      <Filter>ETL\Containers</Filter>
    </ClInclude>
    <ClInclude Include="..\..\include\etl\largest.h">
      <Filter>ETL\Utilities</Filter>
    </ClInclude>
    <ClInclude Include="..\..\include\etl\nullptr.h">
      <Filter>ETL\Utilities</Filter>
    </ClInclude>
    <ClInclude Include="..\..\include\etl\numeric.h">
      <Filter>ETL\Utilities</Filter>
    </ClInclude>
    <ClInclude Include="..\..\include\etl\cyclic_value.h">
      <Filter>ETL\Utilities</Filter>
    </ClInclude>
    <ClInclude Include="..\..\include\etl\static_assert.h">
      <Filter>ETL\Utilities</Filter>
    </ClInclude>
    <ClInclude Include="..\..\include\etl\type_traits.h">
      <Filter>ETL\Utilities</Filter>
    </ClInclude>
    <ClInclude Include="..\..\include\etl\visitor.h">
      <Filter>ETL\Patterns</Filter>
    </ClInclude>
    <ClInclude Include="..\..\include\etl\observer.h">
      <Filter>ETL\Patterns</Filter>
    </ClInclude>
    <ClInclude Include="..\..\include\etl\functional.h">
      <Filter>ETL\Utilities</Filter>
    </ClInclude>
    <ClInclude Include="..\..\include\etl\list.h">
      <Filter>ETL\Containers</Filter>
    </ClInclude>
    <ClInclude Include="..\..\include\etl\map.h">
      <Filter>ETL\Containers</Filter>
    </ClInclude>
    <ClInclude Include="..\..\include\etl\crc16.h">
      <Filter>ETL\Maths</Filter>
    </ClInclude>
    <ClInclude Include="..\..\include\etl\crc16_ccitt.h">
      <Filter>ETL\Maths</Filter>
    </ClInclude>
    <ClInclude Include="..\..\include\etl\crc32.h">
      <Filter>ETL\Maths</Filter>
    </ClInclude>
    <ClInclude Include="..\..\include\etl\crc64_ecma.h">
      <Filter>ETL\Maths</Filter>
    </ClInclude>
    <ClInclude Include="..\..\include\etl\crc8_ccitt.h">
      <Filter>ETL\Maths</Filter>
    </ClInclude>
    <ClInclude Include="..\..\include\etl\log.h">
      <Filter>ETL\Maths</Filter>
    </ClInclude>
    <ClInclude Include="..\..\include\etl\deque.h">
      <Filter>ETL\Containers</Filter>
    </ClInclude>
    <ClInclude Include="..\..\include\etl\forward_list.h">
      <Filter>ETL\Containers</Filter>
    </ClInclude>
    <ClInclude Include="..\..\include\etl\bitset.h">
      <Filter>ETL\Containers</Filter>
    </ClInclude>
    <ClInclude Include="..\..\include\etl\smallest.h">
      <Filter>ETL\Utilities</Filter>
    </ClInclude>
    <ClInclude Include="..\..\include\etl\integral_limits.h">
      <Filter>ETL\Utilities</Filter>
    </ClInclude>
    <ClInclude Include="..\..\include\etl\variant.h">
      <Filter>ETL\Containers</Filter>
    </ClInclude>
    <ClInclude Include="..\..\include\etl\crc16_kermit.h">
      <Filter>ETL\Maths</Filter>
    </ClInclude>
    <ClInclude Include="..\..\include\etl\parameter_type.h">
      <Filter>ETL\Utilities</Filter>
    </ClInclude>
    <ClInclude Include="..\..\include\etl\alignment.h">
      <Filter>ETL\Utilities</Filter>
    </ClInclude>
    <ClInclude Include="..\..\include\etl\pool.h">
      <Filter>ETL\Containers</Filter>
    </ClInclude>
    <ClInclude Include="..\..\include\etl\power.h">
      <Filter>ETL\Maths</Filter>
    </ClInclude>
    <ClInclude Include="..\..\include\etl\fibonacci.h">
      <Filter>ETL\Maths</Filter>
    </ClInclude>
    <ClInclude Include="..\..\include\etl\factorial.h">
      <Filter>ETL\Maths</Filter>
    </ClInclude>
    <ClInclude Include="..\..\include\etl\algorithm.h">
      <Filter>ETL\Utilities</Filter>
    </ClInclude>
    <ClInclude Include="..\..\include\etl\error_handler.h">
      <Filter>ETL\Utilities</Filter>
    </ClInclude>
    <ClInclude Include="..\..\include\etl\instance_count.h">
      <Filter>ETL\Utilities</Filter>
    </ClInclude>
    <ClInclude Include="..\..\include\etl\checksum.h">
      <Filter>ETL\Maths</Filter>
    </ClInclude>
    <ClInclude Include="..\..\include\etl\fnv_1.h">
      <Filter>ETL\Maths</Filter>
    </ClInclude>
    <ClInclude Include="..\..\include\etl\hash.h">
      <Filter>ETL\Maths</Filter>
    </ClInclude>
    <ClInclude Include="..\..\include\etl\radix.h">
      <Filter>ETL\Maths</Filter>
    </ClInclude>
    <ClInclude Include="..\..\include\etl\bloom_filter.h">
      <Filter>ETL\Containers</Filter>
    </ClInclude>
    <ClInclude Include="..\..\include\etl\fixed_iterator.h">
      <Filter>ETL\Utilities</Filter>
    </ClInclude>
    <ClInclude Include="..\..\include\etl\binary.h">
      <Filter>ETL\Utilities</Filter>
    </ClInclude>
    <ClInclude Include="..\..\include\etl\flat_map.h">
      <Filter>ETL\Containers</Filter>
    </ClInclude>
    <ClInclude Include="..\..\include\etl\ihash.h">
      <Filter>ETL\Maths</Filter>
    </ClInclude>
    <ClInclude Include="..\..\include\etl\flat_set.h">
      <Filter>ETL\Containers</Filter>
    </ClInclude>
    <ClInclude Include="..\..\include\etl\unordered_map.h">
      <Filter>ETL\Containers</Filter>
    </ClInclude>
    <ClInclude Include="..\..\include\etl\io_port.h">
      <Filter>ETL\Utilities</Filter>
    </ClInclude>
    <ClInclude Include="..\..\include\etl\optional.h">
      <Filter>ETL\Containers</Filter>
    </ClInclude>
    <ClInclude Include="..\..\include\etl\set.h">
      <Filter>ETL\Containers</Filter>
    </ClInclude>
    <ClInclude Include="..\..\include\etl\multimap.h">
      <Filter>ETL\Containers</Filter>
    </ClInclude>
    <ClInclude Include="..\..\include\etl\multiset.h">
      <Filter>ETL\Containers</Filter>
    </ClInclude>
    <ClInclude Include="..\..\include\etl\priority_queue.h">
      <Filter>ETL\Containers</Filter>
    </ClInclude>
    <ClInclude Include="..\..\include\etl\jenkins.h">
      <Filter>ETL\Maths</Filter>
    </ClInclude>
    <ClInclude Include="..\..\include\etl\murmur3.h">
      <Filter>ETL\Maths</Filter>
    </ClInclude>
    <ClInclude Include="..\murmurhash3.h">
      <Filter>Source Files</Filter>
    </ClInclude>
    <ClInclude Include="..\..\include\etl\pearson.h">
      <Filter>ETL\Maths</Filter>
    </ClInclude>
    <ClInclude Include="..\..\include\etl\flat_multimap.h">
      <Filter>ETL\Containers</Filter>
    </ClInclude>
    <ClInclude Include="..\..\include\etl\flat_multiset.h">
      <Filter>ETL\Containers</Filter>
    </ClInclude>
    <ClInclude Include="..\..\include\etl\intrusive_forward_list.h">
      <Filter>ETL\Containers</Filter>
    </ClInclude>
    <ClInclude Include="..\..\include\etl\char_traits.h">
      <Filter>ETL\Utilities</Filter>
    </ClInclude>
    <ClInclude Include="..\..\include\etl\intrusive_links.h">
      <Filter>ETL\Containers</Filter>
    </ClInclude>
    <ClInclude Include="..\..\include\etl\intrusive_list.h">
      <Filter>ETL\Containers</Filter>
    </ClInclude>
    <ClInclude Include="..\..\include\etl\unordered_set.h">
      <Filter>ETL\Containers</Filter>
    </ClInclude>
    <ClInclude Include="..\..\include\etl\unordered_multiset.h">
      <Filter>ETL\Containers</Filter>
    </ClInclude>
    <ClInclude Include="..\..\include\etl\debounce.h">
      <Filter>ETL\Utilities</Filter>
    </ClInclude>
    <ClInclude Include="..\..\include\etl\platform.h">
      <Filter>ETL\Utilities</Filter>
    </ClInclude>
    <ClInclude Include="..\..\include\etl\private\pvoidvector.h">
      <Filter>ETL\Private</Filter>
    </ClInclude>
    <ClInclude Include="..\..\include\etl\type_def.h">
      <Filter>ETL\Utilities</Filter>
    </ClInclude>
    <ClInclude Include="..\..\include\etl\intrusive_stack.h">
      <Filter>ETL\Containers</Filter>
    </ClInclude>
    <ClInclude Include="..\..\include\etl\utility.h">
      <Filter>ETL\Utilities</Filter>
    </ClInclude>
    <ClInclude Include="..\..\include\etl\intrusive_queue.h">
      <Filter>ETL\Containers</Filter>
    </ClInclude>
    <ClInclude Include="..\..\include\etl\unordered_multimap.h">
      <Filter>ETL\Containers</Filter>
    </ClInclude>
    <ClInclude Include="..\..\include\etl\user_type.h">
      <Filter>ETL\Utilities</Filter>
    </ClInclude>
    <ClInclude Include="..\..\include\etl\debug_count.h">
      <Filter>ETL\Utilities</Filter>
    </ClInclude>
    <ClInclude Include="..\..\include\etl\iterator.h">
      <Filter>ETL\Utilities</Filter>
    </ClInclude>
    <ClInclude Include="..\..\include\etl\memory.h">
      <Filter>ETL\Utilities</Filter>
    </ClInclude>
    <ClInclude Include="..\..\include\etl\reference_flat_map.h">
      <Filter>ETL\Containers</Filter>
    </ClInclude>
    <ClInclude Include="..\..\include\etl\reference_flat_multimap.h">
      <Filter>ETL\Containers</Filter>
    </ClInclude>
    <ClInclude Include="..\..\include\etl\reference_flat_multiset.h">
      <Filter>ETL\Containers</Filter>
    </ClInclude>
    <ClInclude Include="..\..\include\etl\reference_flat_set.h">
      <Filter>ETL\Containers</Filter>
    </ClInclude>
    <ClInclude Include="..\..\include\etl\fsm.h">
      <Filter>ETL\Frameworks</Filter>
    </ClInclude>
    <ClInclude Include="..\..\include\etl\message_router.h">
      <Filter>ETL\Frameworks</Filter>
    </ClInclude>
    <ClInclude Include="..\..\include\etl\packet.h">
      <Filter>ETL\Containers</Filter>
    </ClInclude>
    <ClInclude Include="..\..\include\etl\message.h">
      <Filter>ETL\Frameworks</Filter>
    </ClInclude>
    <ClInclude Include="..\..\include\etl\message_bus.h">
      <Filter>ETL\Frameworks</Filter>
    </ClInclude>
    <ClInclude Include="..\..\include\etl\message_types.h">
      <Filter>ETL\Frameworks</Filter>
    </ClInclude>
    <ClInclude Include="..\..\include\etl\scheduler.h">
      <Filter>ETL\Frameworks</Filter>
    </ClInclude>
    <ClInclude Include="..\..\include\etl\task.h">
      <Filter>ETL\Frameworks</Filter>
    </ClInclude>
    <ClInclude Include="..\..\include\etl\random.h">
      <Filter>ETL\Maths</Filter>
    </ClInclude>
    <ClInclude Include="..\..\include\etl\endianness.h">
      <Filter>ETL\Utilities</Filter>
    </ClInclude>
    <ClInclude Include="..\..\include\etl\constant.h">
      <Filter>ETL\Utilities</Filter>
    </ClInclude>
    <ClInclude Include="..\..\include\etl\sqrt.h">
      <Filter>ETL\Maths</Filter>
    </ClInclude>
    <ClInclude Include="..\..\include\etl\type_lookup.h">
      <Filter>ETL\Utilities</Filter>
    </ClInclude>
    <ClInclude Include="..\..\include\etl\compare.h">
      <Filter>ETL\Utilities</Filter>
    </ClInclude>
    <ClInclude Include="..\..\include\etl\message_timer.h">
      <Filter>ETL\Frameworks</Filter>
    </ClInclude>
    <ClInclude Include="..\..\include\etl\callback_timer.h">
      <Filter>ETL\Frameworks</Filter>
    </ClInclude>
    <ClInclude Include="..\..\include\etl\timer.h">
      <Filter>ETL\Frameworks</Filter>
    </ClInclude>
    <ClInclude Include="..\..\include\etl\atomic.h">
      <Filter>ETL\Utilities</Filter>
    </ClInclude>
    <ClInclude Include="..\..\include\etl\profiles\cpp03.h">
      <Filter>ETL\Profiles</Filter>
    </ClInclude>
    <ClInclude Include="..\..\include\etl\profiles\cpp11.h">
      <Filter>ETL\Profiles</Filter>
    </ClInclude>
    <ClInclude Include="..\..\include\etl\profiles\cpp14.h">
      <Filter>ETL\Profiles</Filter>
    </ClInclude>
    <ClInclude Include="..\..\include\etl\profiles\armv5.h">
      <Filter>ETL\Profiles</Filter>
    </ClInclude>
    <ClInclude Include="..\..\include\etl\profiles\armv6.h">
      <Filter>ETL\Profiles</Filter>
    </ClInclude>
    <ClInclude Include="..\..\include\etl\profiles\ticc.h">
      <Filter>ETL\Profiles</Filter>
    </ClInclude>
    <ClInclude Include="..\etl_profile.h">
      <Filter>Source Files</Filter>
    </ClInclude>
    <ClInclude Include="..\..\include\etl\profiles\gcc_generic.h">
      <Filter>ETL\Profiles</Filter>
    </ClInclude>
    <ClInclude Include="..\..\include\etl\profiles\gcc_linux_x86.h">
      <Filter>ETL\Profiles</Filter>
    </ClInclude>
    <ClInclude Include="..\..\include\etl\profiles\gcc_windows_x86.h">
      <Filter>ETL\Profiles</Filter>
    </ClInclude>
    <ClInclude Include="..\..\include\etl\profiles\arduino_arm.h">
      <Filter>ETL\Profiles</Filter>
    </ClInclude>
    <ClInclude Include="..\..\include\etl\profiles\msvc_x86.h">
      <Filter>ETL\Profiles</Filter>
    </ClInclude>
    <ClInclude Include="..\..\include\etl\atomic\atomic_arm.h">
      <Filter>ETL\Utilities\Atomic</Filter>
    </ClInclude>
    <ClInclude Include="..\..\include\etl\variant_pool.h">
      <Filter>ETL\Containers</Filter>
    </ClInclude>
    <ClInclude Include="..\..\include\etl\array_view.h">
      <Filter>ETL\Containers</Filter>
    </ClInclude>
    <ClInclude Include="..\..\include\etl\array_wrapper.h">
      <Filter>ETL\Containers</Filter>
    </ClInclude>
    <ClInclude Include="..\..\include\etl\version.h">
      <Filter>ETL\Utilities</Filter>
    </ClInclude>
    <ClInclude Include="..\..\include\etl\atomic\atomic_std.h">
      <Filter>ETL\Utilities\Atomic</Filter>
    </ClInclude>
    <ClInclude Include="..\..\include\etl\atomic\atomic_gcc_sync.h">
      <Filter>ETL\Utilities\Atomic</Filter>
    </ClInclude>
    <ClInclude Include="..\..\include\etl\queue_mpmc_mutex.h">
      <Filter>ETL\Containers</Filter>
    </ClInclude>
    <ClInclude Include="..\..\include\etl\queue_spsc_isr.h">
      <Filter>ETL\Containers</Filter>
    </ClInclude>
    <ClInclude Include="..\..\include\etl\queue_spsc_atomic.h">
      <Filter>ETL\Containers</Filter>
    </ClInclude>
    <ClInclude Include="..\..\include\etl\mutex\mutex_gcc_sync.h">
      <Filter>ETL\Utilities\Mutex</Filter>
    </ClInclude>
    <ClInclude Include="..\..\include\etl\mutex\mutex_std.h">
      <Filter>ETL\Utilities\Mutex</Filter>
    </ClInclude>
    <ClInclude Include="..\..\include\etl\mutex\mutex_arm.h">
      <Filter>ETL\Utilities\Mutex</Filter>
    </ClInclude>
    <ClInclude Include="..\..\include\etl\mutex.h">
      <Filter>ETL\Utilities</Filter>
    </ClInclude>
    <ClInclude Include="..\..\include\etl\combinations.h">
      <Filter>ETL\Maths</Filter>
    </ClInclude>
    <ClInclude Include="..\..\include\etl\permutations.h">
      <Filter>ETL\Maths</Filter>
    </ClInclude>
    <ClInclude Include="..\..\include\etl\type_select.h">
      <Filter>ETL\Utilities</Filter>
    </ClInclude>
    <ClInclude Include="..\..\include\etl\memory_model.h">
      <Filter>ETL\Utilities</Filter>
    </ClInclude>
    <ClInclude Include="..\..\include\etl\crc32_c.h">
      <Filter>ETL\Maths</Filter>
    </ClInclude>
    <ClInclude Include="..\..\..\unittest-cpp\UnitTest++\XmlTestReporter.h">
      <Filter>Header Files</Filter>
    </ClInclude>
    <ClInclude Include="..\..\..\unittest-cpp\UnitTest++\UnitTestPP.h">
      <Filter>Header Files</Filter>
    </ClInclude>
    <ClInclude Include="..\..\..\unittest-cpp\UnitTest++\UnitTest++.h">
      <Filter>Header Files</Filter>
    </ClInclude>
    <ClInclude Include="..\..\..\unittest-cpp\UnitTest++\TimeHelpers.h">
      <Filter>Header Files</Filter>
    </ClInclude>
    <ClInclude Include="..\..\..\unittest-cpp\UnitTest++\TimeConstraint.h">
      <Filter>Header Files</Filter>
    </ClInclude>
    <ClInclude Include="..\..\..\unittest-cpp\UnitTest++\ThrowingTestReporter.h">
      <Filter>Header Files</Filter>
    </ClInclude>
    <ClInclude Include="..\..\..\unittest-cpp\UnitTest++\TestSuite.h">
      <Filter>Header Files</Filter>
    </ClInclude>
    <ClInclude Include="..\..\..\unittest-cpp\UnitTest++\TestRunner.h">
      <Filter>Header Files</Filter>
    </ClInclude>
    <ClInclude Include="..\..\..\unittest-cpp\UnitTest++\TestResults.h">
      <Filter>Header Files</Filter>
    </ClInclude>
    <ClInclude Include="..\..\..\unittest-cpp\UnitTest++\TestReporterStdout.h">
      <Filter>Header Files</Filter>
    </ClInclude>
    <ClInclude Include="..\..\..\unittest-cpp\UnitTest++\TestReporter.h">
      <Filter>Header Files</Filter>
    </ClInclude>
    <ClInclude Include="..\..\..\unittest-cpp\UnitTest++\TestMacros.h">
      <Filter>Header Files</Filter>
    </ClInclude>
    <ClInclude Include="..\..\..\unittest-cpp\UnitTest++\TestList.h">
      <Filter>Header Files</Filter>
    </ClInclude>
    <ClInclude Include="..\..\..\unittest-cpp\UnitTest++\TestDetails.h">
      <Filter>Header Files</Filter>
    </ClInclude>
    <ClInclude Include="..\..\..\unittest-cpp\UnitTest++\Test.h">
      <Filter>Header Files</Filter>
    </ClInclude>
    <ClInclude Include="..\..\..\unittest-cpp\UnitTest++\RequireMacros.h">
      <Filter>Header Files</Filter>
    </ClInclude>
    <ClInclude Include="..\..\..\unittest-cpp\UnitTest++\RequiredCheckTestReporter.h">
      <Filter>Header Files</Filter>
    </ClInclude>
    <ClInclude Include="..\..\..\unittest-cpp\UnitTest++\RequiredCheckException.h">
      <Filter>Header Files</Filter>
    </ClInclude>
    <ClInclude Include="..\..\..\unittest-cpp\UnitTest++\ReportAssertImpl.h">
      <Filter>Header Files</Filter>
    </ClInclude>
    <ClInclude Include="..\..\..\unittest-cpp\UnitTest++\ReportAssert.h">
      <Filter>Header Files</Filter>
    </ClInclude>
    <ClInclude Include="..\..\..\unittest-cpp\UnitTest++\MemoryOutStream.h">
      <Filter>Header Files</Filter>
    </ClInclude>
    <ClInclude Include="..\..\..\unittest-cpp\UnitTest++\HelperMacros.h">
      <Filter>Header Files</Filter>
    </ClInclude>
    <ClInclude Include="..\..\..\unittest-cpp\UnitTest++\ExecuteTest.h">
      <Filter>Header Files</Filter>
    </ClInclude>
    <ClInclude Include="..\..\..\unittest-cpp\UnitTest++\ExceptionMacros.h">
      <Filter>Header Files</Filter>
    </ClInclude>
    <ClInclude Include="..\..\..\unittest-cpp\UnitTest++\DeferredTestResult.h">
      <Filter>Header Files</Filter>
    </ClInclude>
    <ClInclude Include="..\..\..\unittest-cpp\UnitTest++\DeferredTestReporter.h">
      <Filter>Header Files</Filter>
    </ClInclude>
    <ClInclude Include="..\..\..\unittest-cpp\UnitTest++\CurrentTest.h">
      <Filter>Header Files</Filter>
    </ClInclude>
    <ClInclude Include="..\..\..\unittest-cpp\UnitTest++\Config.h">
      <Filter>Header Files</Filter>
    </ClInclude>
    <ClInclude Include="..\..\..\unittest-cpp\UnitTest++\CompositeTestReporter.h">
      <Filter>Header Files</Filter>
    </ClInclude>
    <ClInclude Include="..\..\..\unittest-cpp\UnitTest++\Checks.h">
      <Filter>Header Files</Filter>
    </ClInclude>
    <ClInclude Include="..\..\..\unittest-cpp\UnitTest++\CheckMacros.h">
      <Filter>Header Files</Filter>
    </ClInclude>
    <ClInclude Include="..\..\..\unittest-cpp\UnitTest++\AssertException.h">
      <Filter>Header Files</Filter>
    </ClInclude>
    <ClInclude Include="..\..\include\etl\ratio.h">
      <Filter>ETL\Maths</Filter>
    </ClInclude>
    <ClInclude Include="..\..\include\etl\profiles\segger_gcc_stlport.h">
      <Filter>ETL\Profiles</Filter>
    </ClInclude>
    <ClInclude Include="..\..\include\etl\private\vector_base.h">
      <Filter>ETL\Private</Filter>
    </ClInclude>
    <ClInclude Include="..\..\include\etl\profiles\armv5_no_stl.h">
      <Filter>ETL\Profiles</Filter>
    </ClInclude>
    <ClInclude Include="..\..\include\etl\profiles\armv6_no_stl.h">
      <Filter>ETL\Profiles</Filter>
    </ClInclude>
    <ClInclude Include="..\..\include\etl\profiles\cpp03_no_stl.h">
      <Filter>ETL\Profiles</Filter>
    </ClInclude>
    <ClInclude Include="..\..\include\etl\profiles\cpp11_no_stl.h">
      <Filter>ETL\Profiles</Filter>
    </ClInclude>
    <ClInclude Include="..\..\include\etl\profiles\cpp14_no_stl.h">
      <Filter>ETL\Profiles</Filter>
    </ClInclude>
    <ClInclude Include="..\..\include\etl\math_constants.h">
      <Filter>ETL\Maths</Filter>
    </ClInclude>
    <ClInclude Include="..\..\include\etl\bit_stream.h">
      <Filter>ETL\Utilities</Filter>
    </ClInclude>
    <ClInclude Include="..\..\include\etl\private\ivectorpointer.h">
      <Filter>ETL\Private</Filter>
    </ClInclude>
    <ClInclude Include="..\..\include\etl\private\minmax_pop.h">
      <Filter>ETL\Private</Filter>
    </ClInclude>
    <ClInclude Include="..\..\include\etl\private\minmax_push.h">
      <Filter>ETL\Private</Filter>
    </ClInclude>
    <ClInclude Include="..\..\include\etl\state_chart.h">
      <Filter>ETL\Frameworks</Filter>
    </ClInclude>
    <ClInclude Include="..\..\include\etl\crc16_modbus.h">
      <Filter>ETL\Maths</Filter>
    </ClInclude>
    <ClInclude Include="..\..\include\etl\cumulative_moving_average.h">
      <Filter>ETL\Maths</Filter>
    </ClInclude>
    <ClInclude Include="..\..\include\etl\scaled_rounding.h">
      <Filter>ETL\Maths</Filter>
    </ClInclude>
    <ClInclude Include="..\..\include\etl\absolute.h">
      <Filter>ETL\Maths</Filter>
    </ClInclude>
    <ClInclude Include="..\data.h">
      <Filter>Source Files</Filter>
    </ClInclude>
    <ClInclude Include="..\..\include\etl\callback_service.h">
      <Filter>ETL\Frameworks</Filter>
    </ClInclude>
    <ClInclude Include="..\..\include\etl\frame_check_sequence.h">
      <Filter>ETL\Maths</Filter>
    </ClInclude>
    <ClInclude Include="..\..\include\etl\queue_spsc_locked.h">
      <Filter>ETL\Containers</Filter>
    </ClInclude>
    <ClInclude Include="..\..\include\etl\negative.h">
      <Filter>ETL\Utilities</Filter>
    </ClInclude>
    <ClInclude Include="..\..\include\etl\private\to_string_helper.h">
      <Filter>ETL\Private</Filter>
    </ClInclude>
    <ClInclude Include="..\..\include\etl\multi_array.h">
      <Filter>ETL\Containers</Filter>
    </ClInclude>
    <ClInclude Include="..\..\include\etl\delegate.h">
      <Filter>ETL\Utilities</Filter>
    </ClInclude>
    <ClInclude Include="..\..\include\etl\delegate_service.h">
      <Filter>ETL\Frameworks</Filter>
    </ClInclude>
    <ClInclude Include="..\..\include\etl\string_view.h">
      <Filter>ETL\Strings</Filter>
    </ClInclude>
    <ClInclude Include="..\..\include\etl\u16string.h">
      <Filter>ETL\Strings</Filter>
    </ClInclude>
    <ClInclude Include="..\..\include\etl\u32string.h">
      <Filter>ETL\Strings</Filter>
    </ClInclude>
    <ClInclude Include="..\..\include\etl\wstring.h">
      <Filter>ETL\Strings</Filter>
    </ClInclude>
    <ClInclude Include="..\..\include\etl\to_string.h">
      <Filter>ETL\Strings</Filter>
    </ClInclude>
    <ClInclude Include="..\..\include\etl\to_u16string.h">
      <Filter>ETL\Strings</Filter>
    </ClInclude>
    <ClInclude Include="..\..\include\etl\to_u32string.h">
      <Filter>ETL\Strings</Filter>
    </ClInclude>
    <ClInclude Include="..\..\include\etl\to_wstring.h">
      <Filter>ETL\Strings</Filter>
    </ClInclude>
    <ClInclude Include="..\..\include\etl\wformat_spec.h">
      <Filter>ETL\Strings</Filter>
    </ClInclude>
    <ClInclude Include="..\..\include\etl\u32format_spec.h">
      <Filter>ETL\Strings</Filter>
    </ClInclude>
    <ClInclude Include="..\..\include\etl\u16format_spec.h">
      <Filter>ETL\Strings</Filter>
    </ClInclude>
    <ClInclude Include="..\..\include\etl\format_spec.h">
      <Filter>ETL\Strings</Filter>
    </ClInclude>
    <ClInclude Include="..\..\include\etl\basic_format_spec.h">
      <Filter>ETL\Strings</Filter>
    </ClInclude>
    <ClInclude Include="..\..\include\etl\basic_string.h">
      <Filter>ETL\Strings</Filter>
    </ClInclude>
    <ClInclude Include="..\..\include\etl\macros.h">
      <Filter>ETL\Utilities</Filter>
    </ClInclude>
    <ClInclude Include="..\..\include\etl\profiles\armv7.h">
      <Filter>ETL\Profiles</Filter>
    </ClInclude>
    <ClInclude Include="..\..\include\etl\profiles\armv7_no_stl.h">
      <Filter>ETL\Profiles</Filter>
    </ClInclude>
    <ClInclude Include="..\..\include\etl\profiles\clang_generic.h">
      <Filter>ETL\Profiles</Filter>
    </ClInclude>
    <ClInclude Include="..\..\include\etl\profiles\cpp17.h">
      <Filter>ETL\Profiles</Filter>
    </ClInclude>
    <ClInclude Include="..\..\include\etl\profiles\cpp17_no_stl.h">
      <Filter>ETL\Profiles</Filter>
    </ClInclude>
    <ClInclude Include="..\..\include\etl\indirect_vector.h">
      <Filter>ETL\Containers</Filter>
    </ClInclude>
    <ClInclude Include="..\..\include\etl\private\crc8_poly_0x07.h">
      <Filter>ETL\Private</Filter>
    </ClInclude>
    <ClInclude Include="..\..\include\etl\private\crc16_poly_0x1021_.h">
      <Filter>ETL\Private</Filter>
    </ClInclude>
    <ClInclude Include="..\..\include\etl\private\crc16_poly_0x8005.h">
      <Filter>ETL\Private</Filter>
    </ClInclude>
    <ClInclude Include="..\..\include\etl\private\crc32_poly_0x1edc6f41.h">
      <Filter>ETL\Private</Filter>
    </ClInclude>
    <ClInclude Include="..\..\include\etl\private\crc32_poly_0x04c11db7.h">
      <Filter>ETL\Private</Filter>
    </ClInclude>
    <ClInclude Include="..\..\include\etl\private\crc64_poly_0x42f0e1eba9ea3693.h">
      <Filter>ETL\Private</Filter>
    </ClInclude>
    <ClInclude Include="..\..\include\etl\crc8_rohc.h">
      <Filter>ETL\Maths</Filter>
    </ClInclude>
    <ClInclude Include="..\..\include\etl\crc16_aug_ccitt.h">
      <Filter>ETL\Maths</Filter>
    </ClInclude>
    <ClInclude Include="..\..\include\etl\crc16_genibus.h">
      <Filter>ETL\Maths</Filter>
    </ClInclude>
    <ClInclude Include="..\..\include\etl\crc16_usb.h">
      <Filter>ETL\Maths</Filter>
    </ClInclude>
    <ClInclude Include="..\..\include\etl\crc16_x25.h">
      <Filter>ETL\Maths</Filter>
    </ClInclude>
    <ClInclude Include="..\..\include\etl\crc16_xmodem.h">
      <Filter>ETL\Maths</Filter>
    </ClInclude>
    <ClInclude Include="..\..\include\etl\crc32_bzip2.h">
      <Filter>ETL\Maths</Filter>
    </ClInclude>
    <ClInclude Include="..\..\include\etl\crc32_mpeg2.h">
      <Filter>ETL\Maths</Filter>
    </ClInclude>
    <ClInclude Include="..\..\include\etl\crc32_posix.h">
      <Filter>ETL\Maths</Filter>
    </ClInclude>
    <ClInclude Include="..\..\include\etl\profiles\determine_compiler_version.h">
      <Filter>ETL\Profiles</Filter>
    </ClInclude>
    <ClInclude Include="..\..\include\etl\profiles\determine_compiler.h">
      <Filter>ETL\Profiles</Filter>
    </ClInclude>
    <ClInclude Include="..\..\include\etl\profiles\determine_compiler_language_support.h">
      <Filter>ETL\Profiles</Filter>
    </ClInclude>
    <ClInclude Include="..\..\include\etl\private\choose_namespace.h">
      <Filter>ETL\Private</Filter>
    </ClInclude>
    <ClInclude Include="..\..\include\etl\limits.h">
      <Filter>ETL\Utilities</Filter>
    </ClInclude>
    <ClInclude Include="..\iterators_for_unit_tests.h">
      <Filter>Source Files</Filter>
    </ClInclude>
    <ClInclude Include="..\..\include\etl\mutex\mutex_freertos.h">
      <Filter>ETL\Utilities\Mutex</Filter>
    </ClInclude>
    <ClInclude Include="..\..\include\etl\message_packet.h">
      <Filter>ETL\Frameworks</Filter>
    </ClInclude>
    <ClInclude Include="..\..\include\etl\null_type.h">
      <Filter>ETL\Utilities</Filter>
    </ClInclude>
    <ClInclude Include="..\..\include\etl\span.h">
      <Filter>ETL\Containers</Filter>
    </ClInclude>
    <ClInclude Include="..\..\include\etl\profiles\determine_development_os.h">
      <Filter>ETL\Profiles</Filter>
    </ClInclude>
    <ClInclude Include="..\..\include\etl\profiles\msvc_x86_no_stl.h">
      <Filter>ETL\Profiles</Filter>
    </ClInclude>
    <ClInclude Include="..\..\include\etl\profiles\ticc_no_stl.h">
      <Filter>ETL\Profiles</Filter>
    </ClInclude>
    <ClInclude Include="..\..\include\etl\profiles\gcc_windows_x86_no_stl.h">
      <Filter>ETL\Profiles</Filter>
    </ClInclude>
    <ClInclude Include="..\..\include\etl\profiles\gcc_linux_x86_no_stl.h">
      <Filter>ETL\Profiles</Filter>
    </ClInclude>
    <ClInclude Include="..\..\include\etl\profiles\gcc_generic_no_stl.h">
      <Filter>ETL\Profiles</Filter>
    </ClInclude>
    <ClInclude Include="..\..\include\etl\profiles\clang_generic_no_stl.h">
      <Filter>ETL\Profiles</Filter>
    </ClInclude>
    <ClInclude Include="..\..\include\etl\generators\largest_generator.h">
      <Filter>ETL\Utilities\Generators</Filter>
    </ClInclude>
    <ClInclude Include="..\..\include\etl\generators\smallest_generator.h">
      <Filter>ETL\Utilities\Generators</Filter>
    </ClInclude>
    <ClInclude Include="..\..\include\etl\generators\type_lookup_generator.h">
      <Filter>ETL\Utilities\Generators</Filter>
    </ClInclude>
    <ClInclude Include="..\..\include\etl\generators\type_select_generator.h">
      <Filter>ETL\Utilities\Generators</Filter>
    </ClInclude>
    <ClInclude Include="..\..\include\etl\generators\type_traits_generator.h">
      <Filter>ETL\Utilities\Generators</Filter>
    </ClInclude>
    <ClInclude Include="..\..\include\etl\generators\fsm_generator.h">
      <Filter>ETL\Frameworks\Generators</Filter>
    </ClInclude>
    <ClInclude Include="..\..\include\etl\generators\message_packet_generator.h">
      <Filter>ETL\Frameworks\Generators</Filter>
    </ClInclude>
    <ClInclude Include="..\..\include\etl\generators\message_router_generator.h">
      <Filter>ETL\Frameworks\Generators</Filter>
    </ClInclude>
    <ClInclude Include="..\..\include\etl\generators\variant_pool_generator.h">
      <Filter>ETL\Containers\Generators</Filter>
    </ClInclude>
    <ClInclude Include="..\..\include\etl\parameter_pack.h">
      <Filter>ETL\Utilities</Filter>
    </ClInclude>
    <ClInclude Include="..\..\include\etl\string_stream.h">
      <Filter>ETL\Strings</Filter>
    </ClInclude>
    <ClInclude Include="..\..\include\etl\wstring_stream.h">
      <Filter>ETL\Strings</Filter>
    </ClInclude>
    <ClInclude Include="..\..\include\etl\u16string_stream.h">
      <Filter>ETL\Strings</Filter>
    </ClInclude>
    <ClInclude Include="..\..\include\etl\u32string_stream.h">
      <Filter>ETL\Strings</Filter>
    </ClInclude>
    <ClInclude Include="..\..\include\etl\basic_string_stream.h">
      <Filter>ETL\Strings</Filter>
    </ClInclude>
    <ClInclude Include="..\..\include\etl\string_utilities.h">
      <Filter>ETL\Strings</Filter>
    </ClInclude>
    <ClInclude Include="..\..\include\etl\bresenham_line.h">
      <Filter>ETL\Pseudo Containers</Filter>
    </ClInclude>
    <ClInclude Include="..\..\include\etl\string.h">
      <Filter>ETL\Strings</Filter>
    </ClInclude>
    <ClInclude Include="..\..\include\etl\circular_buffer.h">
      <Filter>ETL\Containers</Filter>
    </ClInclude>
    <ClInclude Include="..\..\include\etl\flags.h">
      <Filter>ETL\Utilities</Filter>
    </ClInclude>
<<<<<<< HEAD
    <ClInclude Include="..\..\include\etl\atomic\atomic_llvm_sync.h">
      <Filter>ETL\Utilities\Atomic</Filter>
=======
    <ClInclude Include="..\..\include\etl\buffer_descriptors.h">
      <Filter>ETL\Utilities</Filter>
>>>>>>> 9e389e28
    </ClInclude>
  </ItemGroup>
  <ItemGroup>
    <ClCompile Include="..\main.cpp">
      <Filter>Source Files</Filter>
    </ClCompile>
    <ClCompile Include="..\test_array.cpp">
      <Filter>Source Files</Filter>
    </ClCompile>
    <ClCompile Include="..\test_enum_type.cpp">
      <Filter>Source Files</Filter>
    </ClCompile>
    <ClCompile Include="..\test_exception.cpp">
      <Filter>Source Files</Filter>
    </ClCompile>
    <ClCompile Include="..\test_function.cpp">
      <Filter>Source Files</Filter>
    </ClCompile>
    <ClCompile Include="..\test_queue.cpp">
      <Filter>Source Files</Filter>
    </ClCompile>
    <ClCompile Include="..\test_stack.cpp">
      <Filter>Source Files</Filter>
    </ClCompile>
    <ClCompile Include="..\test_vector.cpp">
      <Filter>Source Files</Filter>
    </ClCompile>
    <ClCompile Include="..\test_largest.cpp">
      <Filter>Source Files</Filter>
    </ClCompile>
    <ClCompile Include="..\test_numeric.cpp">
      <Filter>Source Files</Filter>
    </ClCompile>
    <ClCompile Include="..\test_container.cpp">
      <Filter>Source Files</Filter>
    </ClCompile>
    <ClCompile Include="..\test_cyclic_value.cpp">
      <Filter>Source Files</Filter>
    </ClCompile>
    <ClCompile Include="..\test_visitor.cpp">
      <Filter>Source Files</Filter>
    </ClCompile>
    <ClCompile Include="..\test_list.cpp">
      <Filter>Source Files</Filter>
    </ClCompile>
    <ClCompile Include="..\test_crc.cpp">
      <Filter>Source Files</Filter>
    </ClCompile>
    <ClCompile Include="..\test_deque.cpp">
      <Filter>Source Files</Filter>
    </ClCompile>
    <ClCompile Include="..\test_integral_limits.cpp">
      <Filter>Source Files</Filter>
    </ClCompile>
    <ClCompile Include="..\test_bitset.cpp">
      <Filter>Source Files</Filter>
    </ClCompile>
    <ClCompile Include="..\test_variant.cpp">
      <Filter>Source Files</Filter>
    </ClCompile>
    <ClCompile Include="..\test_smallest.cpp">
      <Filter>Source Files</Filter>
    </ClCompile>
    <ClCompile Include="..\test_maths.cpp">
      <Filter>Source Files</Filter>
    </ClCompile>
    <ClCompile Include="..\test_alignment.cpp">
      <Filter>Source Files</Filter>
    </ClCompile>
    <ClCompile Include="..\test_pool.cpp">
      <Filter>Source Files</Filter>
    </ClCompile>
    <ClCompile Include="..\test_algorithm.cpp">
      <Filter>Source Files</Filter>
    </ClCompile>
    <ClCompile Include="..\test_error_handler.cpp">
      <Filter>Source Files</Filter>
    </ClCompile>
    <ClCompile Include="..\test_functional.cpp">
      <Filter>Source Files</Filter>
    </ClCompile>
    <ClCompile Include="..\test_instance_count.cpp">
      <Filter>Source Files</Filter>
    </ClCompile>
    <ClCompile Include="..\test_checksum.cpp">
      <Filter>Source Files</Filter>
    </ClCompile>
    <ClCompile Include="..\test_fnv_1.cpp">
      <Filter>Source Files</Filter>
    </ClCompile>
    <ClCompile Include="..\test_hash.cpp">
      <Filter>Source Files</Filter>
    </ClCompile>
    <ClCompile Include="..\test_endian.cpp">
      <Filter>Source Files</Filter>
    </ClCompile>
    <ClCompile Include="..\test_bloom_filter.cpp">
      <Filter>Source Files</Filter>
    </ClCompile>
    <ClCompile Include="..\test_forward_list.cpp">
      <Filter>Source Files</Filter>
    </ClCompile>
    <ClCompile Include="..\test_fixed_iterator.cpp">
      <Filter>Source Files</Filter>
    </ClCompile>
    <ClCompile Include="..\test_binary.cpp">
      <Filter>Source Files</Filter>
    </ClCompile>
    <ClCompile Include="..\test_flat_map.cpp">
      <Filter>Source Files</Filter>
    </ClCompile>
    <ClCompile Include="..\test_flat_set.cpp">
      <Filter>Source Files</Filter>
    </ClCompile>
    <ClCompile Include="..\test_observer.cpp">
      <Filter>Source Files</Filter>
    </ClCompile>
    <ClCompile Include="..\test_io_port.cpp">
      <Filter>Source Files</Filter>
    </ClCompile>
    <ClCompile Include="..\test_optional.cpp">
      <Filter>Source Files</Filter>
    </ClCompile>
    <ClCompile Include="..\test_priority_queue.cpp">
      <Filter>Source Files</Filter>
    </ClCompile>
    <ClCompile Include="..\test_flat_multimap.cpp">
      <Filter>Source Files</Filter>
    </ClCompile>
    <ClCompile Include="..\test_jenkins.cpp">
      <Filter>Source Files</Filter>
    </ClCompile>
    <ClCompile Include="..\test_murmur3.cpp">
      <Filter>Source Files</Filter>
    </ClCompile>
    <ClCompile Include="..\murmurhash3.cpp">
      <Filter>Source Files</Filter>
    </ClCompile>
    <ClCompile Include="..\test_flat_multiset.cpp">
      <Filter>Source Files</Filter>
    </ClCompile>
    <ClCompile Include="..\test_pearson.cpp">
      <Filter>Source Files</Filter>
    </ClCompile>
    <ClCompile Include="..\test_bsd_checksum.cpp">
      <Filter>Source Files</Filter>
    </ClCompile>
    <ClCompile Include="..\test_intrusive_forward_list.cpp">
      <Filter>Source Files</Filter>
    </ClCompile>
    <ClCompile Include="..\test_unordered_map.cpp">
      <Filter>Source Files</Filter>
    </ClCompile>
    <ClCompile Include="..\test_intrusive_links.cpp">
      <Filter>Source Files</Filter>
    </ClCompile>
    <ClCompile Include="..\test_intrusive_list.cpp">
      <Filter>Source Files</Filter>
    </ClCompile>
    <ClCompile Include="..\test_xor_checksum.cpp">
      <Filter>Source Files</Filter>
    </ClCompile>
    <ClCompile Include="..\test_unordered_set.cpp">
      <Filter>Source Files</Filter>
    </ClCompile>
    <ClCompile Include="..\test_unordered_multimap.cpp">
      <Filter>Source Files</Filter>
    </ClCompile>
    <ClCompile Include="..\test_unordered_multiset.cpp">
      <Filter>Source Files</Filter>
    </ClCompile>
    <ClCompile Include="..\test_debounce.cpp">
      <Filter>Source Files</Filter>
    </ClCompile>
    <ClCompile Include="..\test_string_char.cpp">
      <Filter>Source Files</Filter>
    </ClCompile>
    <ClCompile Include="..\test_string_u32.cpp">
      <Filter>Source Files</Filter>
    </ClCompile>
    <ClCompile Include="..\test_string_u16.cpp">
      <Filter>Source Files</Filter>
    </ClCompile>
    <ClCompile Include="..\test_string_wchar_t.cpp">
      <Filter>Source Files</Filter>
    </ClCompile>
    <ClCompile Include="..\test_vector_pointer.cpp">
      <Filter>Source Files</Filter>
    </ClCompile>
    <ClCompile Include="..\test_type_def.cpp">
      <Filter>Source Files</Filter>
    </ClCompile>
    <ClCompile Include="..\test_intrusive_stack.cpp">
      <Filter>Source Files</Filter>
    </ClCompile>
    <ClCompile Include="..\test_utility.cpp">
      <Filter>Source Files</Filter>
    </ClCompile>
    <ClCompile Include="..\test_intrusive_queue.cpp">
      <Filter>Source Files</Filter>
    </ClCompile>
    <ClCompile Include="..\test_random.cpp">
      <Filter>Source Files</Filter>
    </ClCompile>
    <ClCompile Include="..\test_map.cpp">
      <Filter>Source Files</Filter>
    </ClCompile>
    <ClCompile Include="..\test_multimap.cpp">
      <Filter>Source Files</Filter>
    </ClCompile>
    <ClCompile Include="..\test_multiset.cpp">
      <Filter>Source Files</Filter>
    </ClCompile>
    <ClCompile Include="..\test_set.cpp">
      <Filter>Source Files</Filter>
    </ClCompile>
    <ClCompile Include="..\test_iterator.cpp">
      <Filter>Source Files</Filter>
    </ClCompile>
    <ClCompile Include="..\test_memory.cpp">
      <Filter>Source Files</Filter>
    </ClCompile>
    <ClCompile Include="..\test_vector_non_trivial.cpp">
      <Filter>Source Files</Filter>
    </ClCompile>
    <ClCompile Include="..\test_reference_flat_map.cpp">
      <Filter>Source Files</Filter>
    </ClCompile>
    <ClCompile Include="..\test_reference_flat_multimap.cpp">
      <Filter>Source Files</Filter>
    </ClCompile>
    <ClCompile Include="..\test_reference_flat_multiset.cpp">
      <Filter>Source Files</Filter>
    </ClCompile>
    <ClCompile Include="..\test_reference_flat_set.cpp">
      <Filter>Source Files</Filter>
    </ClCompile>
    <ClCompile Include="..\test_fsm.cpp">
      <Filter>Source Files</Filter>
    </ClCompile>
    <ClCompile Include="..\test_message_router.cpp">
      <Filter>Source Files</Filter>
    </ClCompile>
    <ClCompile Include="..\test_packet.cpp">
      <Filter>Source Files</Filter>
    </ClCompile>
    <ClCompile Include="..\test_task_scheduler.cpp">
      <Filter>Source Files</Filter>
    </ClCompile>
    <ClCompile Include="..\test_message_bus.cpp">
      <Filter>Source Files</Filter>
    </ClCompile>
    <ClCompile Include="..\test_user_type.cpp">
      <Filter>Source Files</Filter>
    </ClCompile>
    <ClCompile Include="..\test_constant.cpp">
      <Filter>Source Files</Filter>
    </ClCompile>
    <ClCompile Include="..\test_parameter_type.cpp">
      <Filter>Source Files</Filter>
    </ClCompile>
    <ClCompile Include="..\test_type_lookup.cpp">
      <Filter>Source Files</Filter>
    </ClCompile>
    <ClCompile Include="..\test_compare.cpp">
      <Filter>Source Files</Filter>
    </ClCompile>
    <ClCompile Include="..\test_message_timer.cpp">
      <Filter>Source Files</Filter>
    </ClCompile>
    <ClCompile Include="..\test_callback_timer.cpp">
      <Filter>Source Files</Filter>
    </ClCompile>
    <ClCompile Include="..\test_compare.cpp">
      <Filter>Source Files</Filter>
    </ClCompile>
    <ClCompile Include="..\test_variant_pool.cpp">
      <Filter>Source Files</Filter>
    </ClCompile>
    <ClCompile Include="..\test_array_view.cpp">
      <Filter>Source Files</Filter>
    </ClCompile>
    <ClCompile Include="..\test_string_view.cpp">
      <Filter>Source Files</Filter>
    </ClCompile>
    <ClCompile Include="..\test_array_wrapper.cpp">
      <Filter>Source Files</Filter>
    </ClCompile>
    <ClCompile Include="..\test_xor_rotate_checksum.cpp">
      <Filter>Source Files</Filter>
    </ClCompile>
    <ClCompile Include="..\test_atomic_std.cpp">
      <Filter>Source Files</Filter>
    </ClCompile>
    <ClCompile Include="..\test_queue_mpmc_mutex.cpp">
      <Filter>Source Files</Filter>
    </ClCompile>
    <ClCompile Include="..\test_queue_spsc_atomic.cpp">
      <Filter>Source Files</Filter>
    </ClCompile>
    <ClCompile Include="..\test_queue_spsc_isr.cpp">
      <Filter>Source Files</Filter>
    </ClCompile>
    <ClCompile Include="..\test_type_select.cpp">
      <Filter>Source Files</Filter>
    </ClCompile>
    <ClCompile Include="..\..\..\unittest-cpp\UnitTest++\AssertException.cpp">
      <Filter>UnitTest++</Filter>
    </ClCompile>
    <ClCompile Include="..\..\..\unittest-cpp\UnitTest++\Checks.cpp">
      <Filter>UnitTest++</Filter>
    </ClCompile>
    <ClCompile Include="..\..\..\unittest-cpp\UnitTest++\CompositeTestReporter.cpp">
      <Filter>UnitTest++</Filter>
    </ClCompile>
    <ClCompile Include="..\..\..\unittest-cpp\UnitTest++\CurrentTest.cpp">
      <Filter>UnitTest++</Filter>
    </ClCompile>
    <ClCompile Include="..\..\..\unittest-cpp\UnitTest++\DeferredTestReporter.cpp">
      <Filter>UnitTest++</Filter>
    </ClCompile>
    <ClCompile Include="..\..\..\unittest-cpp\UnitTest++\DeferredTestResult.cpp">
      <Filter>UnitTest++</Filter>
    </ClCompile>
    <ClCompile Include="..\..\..\unittest-cpp\UnitTest++\MemoryOutStream.cpp">
      <Filter>UnitTest++</Filter>
    </ClCompile>
    <ClCompile Include="..\..\..\unittest-cpp\UnitTest++\ReportAssert.cpp">
      <Filter>UnitTest++</Filter>
    </ClCompile>
    <ClCompile Include="..\..\..\unittest-cpp\UnitTest++\RequiredCheckException.cpp">
      <Filter>UnitTest++</Filter>
    </ClCompile>
    <ClCompile Include="..\..\..\unittest-cpp\UnitTest++\RequiredCheckTestReporter.cpp">
      <Filter>UnitTest++</Filter>
    </ClCompile>
    <ClCompile Include="..\..\..\unittest-cpp\UnitTest++\Test.cpp">
      <Filter>UnitTest++</Filter>
    </ClCompile>
    <ClCompile Include="..\..\..\unittest-cpp\UnitTest++\TestDetails.cpp">
      <Filter>UnitTest++</Filter>
    </ClCompile>
    <ClCompile Include="..\..\..\unittest-cpp\UnitTest++\TestList.cpp">
      <Filter>UnitTest++</Filter>
    </ClCompile>
    <ClCompile Include="..\..\..\unittest-cpp\UnitTest++\TestReporter.cpp">
      <Filter>UnitTest++</Filter>
    </ClCompile>
    <ClCompile Include="..\..\..\unittest-cpp\UnitTest++\TestReporterStdout.cpp">
      <Filter>UnitTest++</Filter>
    </ClCompile>
    <ClCompile Include="..\..\..\unittest-cpp\UnitTest++\TestResults.cpp">
      <Filter>UnitTest++</Filter>
    </ClCompile>
    <ClCompile Include="..\..\..\unittest-cpp\UnitTest++\TestRunner.cpp">
      <Filter>UnitTest++</Filter>
    </ClCompile>
    <ClCompile Include="..\..\..\unittest-cpp\UnitTest++\ThrowingTestReporter.cpp">
      <Filter>UnitTest++</Filter>
    </ClCompile>
    <ClCompile Include="..\..\..\unittest-cpp\UnitTest++\TimeConstraint.cpp">
      <Filter>UnitTest++</Filter>
    </ClCompile>
    <ClCompile Include="..\..\..\unittest-cpp\UnitTest++\XmlTestReporter.cpp">
      <Filter>UnitTest++</Filter>
    </ClCompile>
    <ClCompile Include="..\..\..\unittest-cpp\UnitTest++\Win32\TimeHelpers.cpp">
      <Filter>UnitTest++\Win32</Filter>
    </ClCompile>
    <ClCompile Include="..\test_queue_memory_model_small.cpp">
      <Filter>Source Files</Filter>
    </ClCompile>
    <ClCompile Include="..\test_queue_mpmc_mutex_small.cpp">
      <Filter>Source Files</Filter>
    </ClCompile>
    <ClCompile Include="..\test_queue_spsc_atomic_small.cpp">
      <Filter>Source Files</Filter>
    </ClCompile>
    <ClCompile Include="..\test_queue_spsc_isr_small.cpp">
      <Filter>Source Files</Filter>
    </ClCompile>
    <ClCompile Include="..\test_list_shared_pool.cpp">
      <Filter>Source Files</Filter>
    </ClCompile>
    <ClCompile Include="..\test_forward_list_shared_pool.cpp">
      <Filter>Source Files</Filter>
    </ClCompile>
    <ClCompile Include="..\test_bit_stream.cpp">
      <Filter>Source Files</Filter>
    </ClCompile>
    <ClCompile Include="..\test_state_chart.cpp">
      <Filter>Source Files</Filter>
    </ClCompile>
    <ClCompile Include="..\test_scaled_rounding.cpp">
      <Filter>Source Files</Filter>
    </ClCompile>
    <ClCompile Include="..\test_cumulative_moving_average.cpp">
      <Filter>Source Files</Filter>
    </ClCompile>
    <ClCompile Include="..\test_callback_service.cpp">
      <Filter>Source Files</Filter>
    </ClCompile>
    <ClCompile Include="..\test_queue_spsc_locked.cpp">
      <Filter>Source Files</Filter>
    </ClCompile>
    <ClCompile Include="..\test_queue_spsc_locked_small.cpp">
      <Filter>Source Files</Filter>
    </ClCompile>
    <ClCompile Include="..\test_to_string.cpp">
      <Filter>Source Files</Filter>
    </ClCompile>
    <ClCompile Include="..\test_vector_external_buffer.cpp">
      <Filter>Source Files</Filter>
    </ClCompile>
    <ClCompile Include="..\test_vector_pointer_external_buffer.cpp">
      <Filter>Source Files</Filter>
    </ClCompile>
    <ClCompile Include="..\test_to_wstring.cpp">
      <Filter>Source Files</Filter>
    </ClCompile>
    <ClCompile Include="..\test_to_u16string.cpp">
      <Filter>Source Files</Filter>
    </ClCompile>
    <ClCompile Include="..\test_to_u32string.cpp">
      <Filter>Source Files</Filter>
    </ClCompile>
    <ClCompile Include="..\test_multi_array.cpp">
      <Filter>Source Files</Filter>
    </ClCompile>
    <ClCompile Include="..\test_delegate.cpp">
      <Filter>Source Files</Filter>
    </ClCompile>
    <ClCompile Include="..\test_delegate_service.cpp">
      <Filter>Source Files</Filter>
    </ClCompile>
    <ClCompile Include="..\test_compiler_settings.cpp">
      <Filter>Source Files</Filter>
    </ClCompile>
    <ClCompile Include="..\test_indirect_vector.cpp">
      <Filter>Source Files</Filter>
    </ClCompile>
    <ClCompile Include="..\test_indirect_vector_external_buffer.cpp">
      <Filter>Source Files</Filter>
    </ClCompile>
    <ClCompile Include="..\test_make_string.cpp">
      <Filter>Source Files</Filter>
    </ClCompile>
    <ClCompile Include="..\test_type_traits.cpp">
      <Filter>Source Files</Filter>
    </ClCompile>
    <ClCompile Include="..\test_limits.cpp">
      <Filter>Source Files</Filter>
    </ClCompile>
    <ClCompile Include="..\test_parity_checksum.cpp">
      <Filter>Source Files</Filter>
    </ClCompile>
    <ClCompile Include="..\test_message_packet.cpp">
      <Filter>Source Files</Filter>
    </ClCompile>
    <ClCompile Include="..\test_span.cpp">
      <Filter>Source Files</Filter>
    </ClCompile>
    <ClCompile Include="..\test_string_char_external_buffer.cpp">
      <Filter>Source Files</Filter>
    </ClCompile>
    <ClCompile Include="..\test_string_wchar_t_external_buffer.cpp">
      <Filter>Source Files</Filter>
    </ClCompile>
    <ClCompile Include="..\test_string_u16_external_buffer.cpp">
      <Filter>Source Files</Filter>
    </ClCompile>
    <ClCompile Include="..\test_string_u32_external_buffer.cpp">
      <Filter>Source Files</Filter>
    </ClCompile>
    <ClCompile Include="..\test_parameter_pack.cpp">
      <Filter>Source Files</Filter>
    </ClCompile>
    <ClCompile Include="..\test_string_stream.cpp">
      <Filter>Source Files</Filter>
    </ClCompile>
    <ClCompile Include="..\test_string_stream_u16.cpp">
      <Filter>Source Files</Filter>
    </ClCompile>
    <ClCompile Include="..\test_string_stream_u32.cpp">
      <Filter>Source Files</Filter>
    </ClCompile>
    <ClCompile Include="..\test_string_stream_wchar_t.cpp">
      <Filter>Source Files</Filter>
    </ClCompile>
    <ClCompile Include="..\test_string_utilities.cpp">
      <Filter>Source Files</Filter>
    </ClCompile>
    <ClCompile Include="..\test_string_utilities_wchar_t.cpp">
      <Filter>Source Files</Filter>
    </ClCompile>
    <ClCompile Include="..\test_string_utilities_u16.cpp">
      <Filter>Source Files</Filter>
    </ClCompile>
    <ClCompile Include="..\test_string_utilities_u32.cpp">
      <Filter>Source Files</Filter>
    </ClCompile>
    <ClCompile Include="..\test_string_utilities_std.cpp">
      <Filter>Source Files</Filter>
    </ClCompile>
    <ClCompile Include="..\test_string_utilities_std_wchar_t.cpp">
      <Filter>Source Files</Filter>
    </ClCompile>
    <ClCompile Include="..\test_string_utilities_std_u16.cpp">
      <Filter>Source Files</Filter>
    </ClCompile>
    <ClCompile Include="..\test_string_utilities_std_u32.cpp">
      <Filter>Source Files</Filter>
    </ClCompile>
    <ClCompile Include="..\test_bresenham_line.cpp">
      <Filter>Source Files</Filter>
    </ClCompile>
    <ClCompile Include="..\test_circular_buffer.cpp">
      <Filter>Source Files</Filter>
    </ClCompile>
    <ClCompile Include="..\test_circular_buffer_external_buffer.cpp">
      <Filter>Source Files</Filter>
    </ClCompile>
    <ClCompile Include="..\test_flags.cpp">
      <Filter>Source Files</Filter>
    </ClCompile>
    <ClCompile Include="..\test_buffer_descriptors.cpp">
      <Filter>Source Files</Filter>
    </ClCompile>
  </ItemGroup>
  <ItemGroup>
    <None Include="..\..\library.properties">
      <Filter>Resource Files</Filter>
    </None>
    <None Include="..\..\etl.pspimage">
      <Filter>Resource Files\Images</Filter>
    </None>
    <None Include="..\..\etl.xar">
      <Filter>Resource Files\Images</Filter>
    </None>
    <None Include="..\..\library.json">
      <Filter>Resource Files</Filter>
    </None>
    <None Include="..\..\README.md">
      <Filter>Resource Files</Filter>
    </None>
    <None Include="cpp.hint">
      <Filter>Resource Files</Filter>
    </None>
    <None Include="..\..\include\etl\generators\generate_variant_pool.bat">
      <Filter>Resource Files\Generators</Filter>
    </None>
    <None Include="..\..\include\etl\generators\generate_type_traits.bat">
      <Filter>Resource Files\Generators</Filter>
    </None>
    <None Include="..\..\include\etl\generators\generate_type_select.bat">
      <Filter>Resource Files\Generators</Filter>
    </None>
    <None Include="..\..\include\etl\generators\generate_type_lookup.bat">
      <Filter>Resource Files\Generators</Filter>
    </None>
    <None Include="..\..\include\etl\generators\generate_smallest.bat">
      <Filter>Resource Files\Generators</Filter>
    </None>
    <None Include="..\..\include\etl\generators\generate_message_router.bat">
      <Filter>Resource Files\Generators</Filter>
    </None>
    <None Include="..\..\include\etl\generators\generate_message_packet.bat">
      <Filter>Resource Files\Generators</Filter>
    </None>
    <None Include="..\..\include\etl\generators\generate_largest.bat">
      <Filter>Resource Files\Generators</Filter>
    </None>
    <None Include="..\..\include\etl\generators\generate_fsm.bat">
      <Filter>Resource Files\Generators</Filter>
    </None>
    <None Include="..\..\include\etl\generators\generate.bat">
      <Filter>Resource Files\Generators</Filter>
    </None>
    <None Include="..\..\.circleci\config.yml">
      <Filter>Resource Files\CI\CircleCI</Filter>
    </None>
    <None Include="..\cmake\unit-test_external_project.cmake">
      <Filter>Resource Files\Make</Filter>
    </None>
    <None Include="..\..\appveyor.yml">
      <Filter>Resource Files\CI\Appveyor</Filter>
    </None>
    <None Include="..\..\.github\workflows\clang.yml">
      <Filter>Resource Files\CI\Github</Filter>
    </None>
    <None Include="..\..\.github\workflows\gcc.yml">
      <Filter>Resource Files\CI\Github</Filter>
    </None>
    <None Include="..\..\.github\workflows\vs2019.yml">
      <Filter>Resource Files\CI\Github</Filter>
    </None>
  </ItemGroup>
  <ItemGroup>
    <Text Include="..\..\include\etl\file_error_numbers.txt">
      <Filter>Resource Files</Filter>
    </Text>
    <Text Include="..\..\support\Release notes.txt">
      <Filter>Resource Files</Filter>
    </Text>
    <Text Include="..\CMakeLists.txt">
      <Filter>Source Files</Filter>
    </Text>
    <Text Include="..\..\todo.txt">
      <Filter>Resource Files</Filter>
    </Text>
    <Text Include="..\..\CMakeLists.txt">
      <Filter>Resource Files\Make</Filter>
    </Text>
  </ItemGroup>
  <ItemGroup>
    <Image Include="..\..\etl.ico">
      <Filter>Resource Files\Images</Filter>
    </Image>
    <Image Include="..\..\etl.png">
      <Filter>Resource Files\Images</Filter>
    </Image>
    <Image Include="..\..\etl16.png">
      <Filter>Resource Files\Images</Filter>
    </Image>
    <Image Include="..\..\etl32.png">
      <Filter>Resource Files\Images</Filter>
    </Image>
    <Image Include="..\..\etl48.png">
      <Filter>Resource Files\Images</Filter>
    </Image>
    <Image Include="..\..\favicon.ico">
      <Filter>Resource Files\Images</Filter>
    </Image>
  </ItemGroup>
</Project><|MERGE_RESOLUTION|>--- conflicted
+++ resolved
@@ -888,13 +888,11 @@
     <ClInclude Include="..\..\include\etl\flags.h">
       <Filter>ETL\Utilities</Filter>
     </ClInclude>
-<<<<<<< HEAD
-    <ClInclude Include="..\..\include\etl\atomic\atomic_llvm_sync.h">
+    <ClInclude Include="..\..\include\etl\buffer_descriptors.h">
+      <Filter>ETL\Utilities</Filter>
+    </ClInclude>
+    <ClInclude Include="..\..\include\etl\atomic\atomic_clang_sync.h">
       <Filter>ETL\Utilities\Atomic</Filter>
-=======
-    <ClInclude Include="..\..\include\etl\buffer_descriptors.h">
-      <Filter>ETL\Utilities</Filter>
->>>>>>> 9e389e28
     </ClInclude>
   </ItemGroup>
   <ItemGroup>
