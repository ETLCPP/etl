--- conflicted
+++ resolved
@@ -118,12 +118,6 @@
     <Filter Include="ETL\Arduino\Examples\Vector_Examples\Example_Vector_1_simple_use">
       <UniqueIdentifier>{0e4d2126-b9b7-4eef-b5ca-18363b1e01ce}</UniqueIdentifier>
     </Filter>
-<<<<<<< HEAD
-=======
-    <Filter Include="ETL\Experimental">
-      <UniqueIdentifier>{79c578f6-5400-4b4d-b2a4-9a8c589f7c81}</UniqueIdentifier>
-    </Filter>
->>>>>>> e9f68222
   </ItemGroup>
   <ItemGroup>
     <ClInclude Include="..\..\include\etl\enum_type.h">
