﻿<?xml version="1.0" encoding="utf-8"?>
<Project ToolsVersion="4.0" xmlns="http://schemas.microsoft.com/developer/msbuild/2003">
  <ItemGroup>
    <Filter Include="Source Files">
      <UniqueIdentifier>{4FC737F1-C7A5-4376-A066-2A32D752A2FF}</UniqueIdentifier>
      <Extensions>cpp;c;cc;cxx;def;odl;idl;hpj;bat;asm;asmx</Extensions>
    </Filter>
    <Filter Include="Header Files">
      <UniqueIdentifier>{93995380-89BD-4b04-88EB-625FBE52EBFB}</UniqueIdentifier>
      <Extensions>h;hh;hpp;hxx;hm;inl;inc;xsd</Extensions>
    </Filter>
    <Filter Include="Resource Files">
      <UniqueIdentifier>{67DA6AB6-F800-4c08-8B7A-83BB121AAD01}</UniqueIdentifier>
      <Extensions>rc;ico;cur;bmp;dlg;rc2;rct;bin;rgs;gif;jpg;jpeg;jpe;resx;tiff;tif;png;wav;mfcribbon-ms</Extensions>
    </Filter>
    <Filter Include="UnitTest++">
      <UniqueIdentifier>{ecfaf316-dc6d-4dc1-9838-24061047ad63}</UniqueIdentifier>
    </Filter>
    <Filter Include="ETL">
      <UniqueIdentifier>{53c3a373-0496-4db0-a981-86bf14a1fac9}</UniqueIdentifier>
    </Filter>
    <Filter Include="UnitTest++\Win32">
      <UniqueIdentifier>{107d7e33-580f-4dc5-be11-a4b2076c2c10}</UniqueIdentifier>
    </Filter>
    <Filter Include="ETL\Containers">
      <UniqueIdentifier>{dc39d09c-75c9-453f-8feb-9631a200c0f4}</UniqueIdentifier>
    </Filter>
    <Filter Include="ETL\Utilities">
      <UniqueIdentifier>{ab41d19f-82fe-4974-a73b-16aebfa1d03f}</UniqueIdentifier>
    </Filter>
    <Filter Include="ETL\Patterns">
      <UniqueIdentifier>{d56ca96b-66e1-46cb-83fd-1cd72c51d962}</UniqueIdentifier>
    </Filter>
    <Filter Include="ETL\Maths">
      <UniqueIdentifier>{1c55dd7d-c04b-428c-810b-dd3a08fc4c65}</UniqueIdentifier>
    </Filter>
    <Filter Include="ETL\Private">
      <UniqueIdentifier>{7028012c-30c4-4993-b2d9-3b1521a610ae}</UniqueIdentifier>
    </Filter>
    <Filter Include="ETL\Frameworks">
      <UniqueIdentifier>{6be3bc76-e17c-4be0-8b0b-d1053e1a1761}</UniqueIdentifier>
    </Filter>
    <Filter Include="ETL\Frameworks\Generators">
      <UniqueIdentifier>{c1264f38-22fa-4fcb-8cab-f254b1290eab}</UniqueIdentifier>
    </Filter>
    <Filter Include="ETL\Utilities\Generators">
      <UniqueIdentifier>{39015d44-a7cb-47f0-a7dd-27714f852363}</UniqueIdentifier>
    </Filter>
    <Filter Include="ETL\Utilities\Atomic">
      <UniqueIdentifier>{1c95b9c1-96c0-4c1e-8e5a-e6680d88276c}</UniqueIdentifier>
    </Filter>
    <Filter Include="ETL\Profiles">
      <UniqueIdentifier>{0a77d88b-f9f0-456a-be4b-c0a0ce6b437b}</UniqueIdentifier>
    </Filter>
    <Filter Include="ETL\Containers\Generators">
      <UniqueIdentifier>{e4a699ae-e7f3-418e-bf9f-211c21f7f4b2}</UniqueIdentifier>
    </Filter>
    <Filter Include="Resource Files\Generators">
      <UniqueIdentifier>{7371282e-fddc-4269-891b-e909f74ff8e9}</UniqueIdentifier>
    </Filter>
    <Filter Include="Resource Files\Make">
      <UniqueIdentifier>{3353062c-e8dc-4095-b7cf-d11fc952263e}</UniqueIdentifier>
    </Filter>
    <Filter Include="Resource Files\Images">
      <UniqueIdentifier>{4d08353c-b393-47c7-a9eb-c9f2f8c25887}</UniqueIdentifier>
    </Filter>
    <Filter Include="ETL\Utilities\Mutex">
      <UniqueIdentifier>{0bcdf7f9-8e2b-4f70-932b-bde56404f421}</UniqueIdentifier>
    </Filter>
    <Filter Include="ETL\Strings">
      <UniqueIdentifier>{da88d71d-e5ea-4c26-9807-94616d31addb}</UniqueIdentifier>
    </Filter>
    <Filter Include="Resource Files\CI">
      <UniqueIdentifier>{0eaad66f-3ce3-4952-8ae8-c935e6aa7c1d}</UniqueIdentifier>
    </Filter>
    <Filter Include="Resource Files\CI\CircleCI">
      <UniqueIdentifier>{0d5824b1-3ef9-43e0-b2d5-15d6246b843e}</UniqueIdentifier>
    </Filter>
    <Filter Include="Resource Files\CI\Github">
      <UniqueIdentifier>{c25471f3-451a-4279-925d-cbdcec912ef8}</UniqueIdentifier>
    </Filter>
    <Filter Include="ETL\Pseudo Containers">
      <UniqueIdentifier>{586d2c92-e504-4dea-9b1f-42d725a5272c}</UniqueIdentifier>
    </Filter>
    <Filter Include="Resource Files\CI\Appveyor">
      <UniqueIdentifier>{74399f00-a7a3-47e3-9b27-d01fb2b5ce87}</UniqueIdentifier>
    </Filter>
    <Filter Include="ETL\Arduino">
      <UniqueIdentifier>{afc65d0e-d846-4e30-8723-06c8cefa3a36}</UniqueIdentifier>
    </Filter>
  </ItemGroup>
  <ItemGroup>
    <ClInclude Include="..\..\include\etl\enum_type.h">
      <Filter>ETL\Utilities</Filter>
    </ClInclude>
    <ClInclude Include="..\..\include\etl\exception.h">
      <Filter>ETL\Utilities</Filter>
    </ClInclude>
    <ClInclude Include="..\..\include\etl\function.h">
      <Filter>ETL\Utilities</Filter>
    </ClInclude>
    <ClInclude Include="..\..\include\etl\array.h">
      <Filter>ETL\Containers</Filter>
    </ClInclude>
    <ClInclude Include="..\..\include\etl\container.h">
      <Filter>ETL\Containers</Filter>
    </ClInclude>
    <ClInclude Include="..\..\include\etl\queue.h">
      <Filter>ETL\Containers</Filter>
    </ClInclude>
    <ClInclude Include="..\..\include\etl\stack.h">
      <Filter>ETL\Containers</Filter>
    </ClInclude>
    <ClInclude Include="..\..\include\etl\vector.h">
      <Filter>ETL\Containers</Filter>
    </ClInclude>
    <ClInclude Include="..\..\include\etl\largest.h">
      <Filter>ETL\Utilities</Filter>
    </ClInclude>
    <ClInclude Include="..\..\include\etl\nullptr.h">
      <Filter>ETL\Utilities</Filter>
    </ClInclude>
    <ClInclude Include="..\..\include\etl\numeric.h">
      <Filter>ETL\Utilities</Filter>
    </ClInclude>
    <ClInclude Include="..\..\include\etl\cyclic_value.h">
      <Filter>ETL\Utilities</Filter>
    </ClInclude>
    <ClInclude Include="..\..\include\etl\static_assert.h">
      <Filter>ETL\Utilities</Filter>
    </ClInclude>
    <ClInclude Include="..\..\include\etl\type_traits.h">
      <Filter>ETL\Utilities</Filter>
    </ClInclude>
    <ClInclude Include="..\..\include\etl\visitor.h">
      <Filter>ETL\Patterns</Filter>
    </ClInclude>
    <ClInclude Include="..\..\include\etl\observer.h">
      <Filter>ETL\Patterns</Filter>
    </ClInclude>
    <ClInclude Include="..\..\include\etl\functional.h">
      <Filter>ETL\Utilities</Filter>
    </ClInclude>
    <ClInclude Include="..\..\include\etl\list.h">
      <Filter>ETL\Containers</Filter>
    </ClInclude>
    <ClInclude Include="..\..\include\etl\map.h">
      <Filter>ETL\Containers</Filter>
    </ClInclude>
    <ClInclude Include="..\..\include\etl\crc16.h">
      <Filter>ETL\Maths</Filter>
    </ClInclude>
    <ClInclude Include="..\..\include\etl\crc16_ccitt.h">
      <Filter>ETL\Maths</Filter>
    </ClInclude>
    <ClInclude Include="..\..\include\etl\crc32.h">
      <Filter>ETL\Maths</Filter>
    </ClInclude>
    <ClInclude Include="..\..\include\etl\crc64_ecma.h">
      <Filter>ETL\Maths</Filter>
    </ClInclude>
    <ClInclude Include="..\..\include\etl\crc8_ccitt.h">
      <Filter>ETL\Maths</Filter>
    </ClInclude>
    <ClInclude Include="..\..\include\etl\log.h">
      <Filter>ETL\Maths</Filter>
    </ClInclude>
    <ClInclude Include="..\..\include\etl\deque.h">
      <Filter>ETL\Containers</Filter>
    </ClInclude>
    <ClInclude Include="..\..\include\etl\forward_list.h">
      <Filter>ETL\Containers</Filter>
    </ClInclude>
    <ClInclude Include="..\..\include\etl\bitset.h">
      <Filter>ETL\Containers</Filter>
    </ClInclude>
    <ClInclude Include="..\..\include\etl\smallest.h">
      <Filter>ETL\Utilities</Filter>
    </ClInclude>
    <ClInclude Include="..\..\include\etl\integral_limits.h">
      <Filter>ETL\Utilities</Filter>
    </ClInclude>
    <ClInclude Include="..\..\include\etl\variant.h">
      <Filter>ETL\Containers</Filter>
    </ClInclude>
    <ClInclude Include="..\..\include\etl\crc16_kermit.h">
      <Filter>ETL\Maths</Filter>
    </ClInclude>
    <ClInclude Include="..\..\include\etl\parameter_type.h">
      <Filter>ETL\Utilities</Filter>
    </ClInclude>
    <ClInclude Include="..\..\include\etl\alignment.h">
      <Filter>ETL\Utilities</Filter>
    </ClInclude>
    <ClInclude Include="..\..\include\etl\pool.h">
      <Filter>ETL\Containers</Filter>
    </ClInclude>
    <ClInclude Include="..\..\include\etl\power.h">
      <Filter>ETL\Maths</Filter>
    </ClInclude>
    <ClInclude Include="..\..\include\etl\fibonacci.h">
      <Filter>ETL\Maths</Filter>
    </ClInclude>
    <ClInclude Include="..\..\include\etl\factorial.h">
      <Filter>ETL\Maths</Filter>
    </ClInclude>
    <ClInclude Include="..\..\include\etl\algorithm.h">
      <Filter>ETL\Utilities</Filter>
    </ClInclude>
    <ClInclude Include="..\..\include\etl\error_handler.h">
      <Filter>ETL\Utilities</Filter>
    </ClInclude>
    <ClInclude Include="..\..\include\etl\instance_count.h">
      <Filter>ETL\Utilities</Filter>
    </ClInclude>
    <ClInclude Include="..\..\include\etl\checksum.h">
      <Filter>ETL\Maths</Filter>
    </ClInclude>
    <ClInclude Include="..\..\include\etl\fnv_1.h">
      <Filter>ETL\Maths</Filter>
    </ClInclude>
    <ClInclude Include="..\..\include\etl\hash.h">
      <Filter>ETL\Maths</Filter>
    </ClInclude>
    <ClInclude Include="..\..\include\etl\radix.h">
      <Filter>ETL\Maths</Filter>
    </ClInclude>
    <ClInclude Include="..\..\include\etl\bloom_filter.h">
      <Filter>ETL\Containers</Filter>
    </ClInclude>
    <ClInclude Include="..\..\include\etl\fixed_iterator.h">
      <Filter>ETL\Utilities</Filter>
    </ClInclude>
    <ClInclude Include="..\..\include\etl\binary.h">
      <Filter>ETL\Utilities</Filter>
    </ClInclude>
    <ClInclude Include="..\..\include\etl\flat_map.h">
      <Filter>ETL\Containers</Filter>
    </ClInclude>
    <ClInclude Include="..\..\include\etl\ihash.h">
      <Filter>ETL\Maths</Filter>
    </ClInclude>
    <ClInclude Include="..\..\include\etl\flat_set.h">
      <Filter>ETL\Containers</Filter>
    </ClInclude>
    <ClInclude Include="..\..\include\etl\unordered_map.h">
      <Filter>ETL\Containers</Filter>
    </ClInclude>
    <ClInclude Include="..\..\include\etl\io_port.h">
      <Filter>ETL\Utilities</Filter>
    </ClInclude>
    <ClInclude Include="..\..\include\etl\optional.h">
      <Filter>ETL\Containers</Filter>
    </ClInclude>
    <ClInclude Include="..\..\include\etl\set.h">
      <Filter>ETL\Containers</Filter>
    </ClInclude>
    <ClInclude Include="..\..\include\etl\multimap.h">
      <Filter>ETL\Containers</Filter>
    </ClInclude>
    <ClInclude Include="..\..\include\etl\multiset.h">
      <Filter>ETL\Containers</Filter>
    </ClInclude>
    <ClInclude Include="..\..\include\etl\priority_queue.h">
      <Filter>ETL\Containers</Filter>
    </ClInclude>
    <ClInclude Include="..\..\include\etl\jenkins.h">
      <Filter>ETL\Maths</Filter>
    </ClInclude>
    <ClInclude Include="..\..\include\etl\murmur3.h">
      <Filter>ETL\Maths</Filter>
    </ClInclude>
    <ClInclude Include="..\murmurhash3.h">
      <Filter>Source Files</Filter>
    </ClInclude>
    <ClInclude Include="..\..\include\etl\pearson.h">
      <Filter>ETL\Maths</Filter>
    </ClInclude>
    <ClInclude Include="..\..\include\etl\flat_multimap.h">
      <Filter>ETL\Containers</Filter>
    </ClInclude>
    <ClInclude Include="..\..\include\etl\flat_multiset.h">
      <Filter>ETL\Containers</Filter>
    </ClInclude>
    <ClInclude Include="..\..\include\etl\intrusive_forward_list.h">
      <Filter>ETL\Containers</Filter>
    </ClInclude>
    <ClInclude Include="..\..\include\etl\char_traits.h">
      <Filter>ETL\Utilities</Filter>
    </ClInclude>
    <ClInclude Include="..\..\include\etl\intrusive_links.h">
      <Filter>ETL\Containers</Filter>
    </ClInclude>
    <ClInclude Include="..\..\include\etl\intrusive_list.h">
      <Filter>ETL\Containers</Filter>
    </ClInclude>
    <ClInclude Include="..\..\include\etl\unordered_set.h">
      <Filter>ETL\Containers</Filter>
    </ClInclude>
    <ClInclude Include="..\..\include\etl\unordered_multiset.h">
      <Filter>ETL\Containers</Filter>
    </ClInclude>
    <ClInclude Include="..\..\include\etl\debounce.h">
      <Filter>ETL\Utilities</Filter>
    </ClInclude>
    <ClInclude Include="..\..\include\etl\platform.h">
      <Filter>ETL\Utilities</Filter>
    </ClInclude>
    <ClInclude Include="..\..\include\etl\private\pvoidvector.h">
      <Filter>ETL\Private</Filter>
    </ClInclude>
    <ClInclude Include="..\..\include\etl\type_def.h">
      <Filter>ETL\Utilities</Filter>
    </ClInclude>
    <ClInclude Include="..\..\include\etl\intrusive_stack.h">
      <Filter>ETL\Containers</Filter>
    </ClInclude>
    <ClInclude Include="..\..\include\etl\utility.h">
      <Filter>ETL\Utilities</Filter>
    </ClInclude>
    <ClInclude Include="..\..\include\etl\intrusive_queue.h">
      <Filter>ETL\Containers</Filter>
    </ClInclude>
    <ClInclude Include="..\..\include\etl\unordered_multimap.h">
      <Filter>ETL\Containers</Filter>
    </ClInclude>
    <ClInclude Include="..\..\include\etl\user_type.h">
      <Filter>ETL\Utilities</Filter>
    </ClInclude>
    <ClInclude Include="..\..\include\etl\debug_count.h">
      <Filter>ETL\Utilities</Filter>
    </ClInclude>
    <ClInclude Include="..\..\include\etl\iterator.h">
      <Filter>ETL\Utilities</Filter>
    </ClInclude>
    <ClInclude Include="..\..\include\etl\memory.h">
      <Filter>ETL\Utilities</Filter>
    </ClInclude>
    <ClInclude Include="..\..\include\etl\reference_flat_map.h">
      <Filter>ETL\Containers</Filter>
    </ClInclude>
    <ClInclude Include="..\..\include\etl\reference_flat_multimap.h">
      <Filter>ETL\Containers</Filter>
    </ClInclude>
    <ClInclude Include="..\..\include\etl\reference_flat_multiset.h">
      <Filter>ETL\Containers</Filter>
    </ClInclude>
    <ClInclude Include="..\..\include\etl\reference_flat_set.h">
      <Filter>ETL\Containers</Filter>
    </ClInclude>
    <ClInclude Include="..\..\include\etl\fsm.h">
      <Filter>ETL\Frameworks</Filter>
    </ClInclude>
    <ClInclude Include="..\..\include\etl\message_router.h">
      <Filter>ETL\Frameworks</Filter>
    </ClInclude>
    <ClInclude Include="..\..\include\etl\packet.h">
      <Filter>ETL\Containers</Filter>
    </ClInclude>
    <ClInclude Include="..\..\include\etl\message.h">
      <Filter>ETL\Frameworks</Filter>
    </ClInclude>
    <ClInclude Include="..\..\include\etl\message_bus.h">
      <Filter>ETL\Frameworks</Filter>
    </ClInclude>
    <ClInclude Include="..\..\include\etl\message_types.h">
      <Filter>ETL\Frameworks</Filter>
    </ClInclude>
    <ClInclude Include="..\..\include\etl\scheduler.h">
      <Filter>ETL\Frameworks</Filter>
    </ClInclude>
    <ClInclude Include="..\..\include\etl\task.h">
      <Filter>ETL\Frameworks</Filter>
    </ClInclude>
    <ClInclude Include="..\..\include\etl\random.h">
      <Filter>ETL\Maths</Filter>
    </ClInclude>
    <ClInclude Include="..\..\include\etl\endianness.h">
      <Filter>ETL\Utilities</Filter>
    </ClInclude>
    <ClInclude Include="..\..\include\etl\constant.h">
      <Filter>ETL\Utilities</Filter>
    </ClInclude>
    <ClInclude Include="..\..\include\etl\sqrt.h">
      <Filter>ETL\Maths</Filter>
    </ClInclude>
    <ClInclude Include="..\..\include\etl\type_lookup.h">
      <Filter>ETL\Utilities</Filter>
    </ClInclude>
    <ClInclude Include="..\..\include\etl\compare.h">
      <Filter>ETL\Utilities</Filter>
    </ClInclude>
    <ClInclude Include="..\..\include\etl\message_timer.h">
      <Filter>ETL\Frameworks</Filter>
    </ClInclude>
    <ClInclude Include="..\..\include\etl\callback_timer.h">
      <Filter>ETL\Frameworks</Filter>
    </ClInclude>
    <ClInclude Include="..\..\include\etl\timer.h">
      <Filter>ETL\Frameworks</Filter>
    </ClInclude>
    <ClInclude Include="..\..\include\etl\atomic.h">
      <Filter>ETL\Utilities</Filter>
    </ClInclude>
    <ClInclude Include="..\..\include\etl\profiles\cpp03.h">
      <Filter>ETL\Profiles</Filter>
    </ClInclude>
    <ClInclude Include="..\..\include\etl\profiles\cpp11.h">
      <Filter>ETL\Profiles</Filter>
    </ClInclude>
    <ClInclude Include="..\..\include\etl\profiles\cpp14.h">
      <Filter>ETL\Profiles</Filter>
    </ClInclude>
    <ClInclude Include="..\..\include\etl\profiles\armv5.h">
      <Filter>ETL\Profiles</Filter>
    </ClInclude>
    <ClInclude Include="..\..\include\etl\profiles\armv6.h">
      <Filter>ETL\Profiles</Filter>
    </ClInclude>
    <ClInclude Include="..\..\include\etl\profiles\ticc.h">
      <Filter>ETL\Profiles</Filter>
    </ClInclude>
    <ClInclude Include="..\etl_profile.h">
      <Filter>Source Files</Filter>
    </ClInclude>
    <ClInclude Include="..\..\include\etl\profiles\gcc_generic.h">
      <Filter>ETL\Profiles</Filter>
    </ClInclude>
    <ClInclude Include="..\..\include\etl\profiles\gcc_linux_x86.h">
      <Filter>ETL\Profiles</Filter>
    </ClInclude>
    <ClInclude Include="..\..\include\etl\profiles\gcc_windows_x86.h">
      <Filter>ETL\Profiles</Filter>
    </ClInclude>
    <ClInclude Include="..\..\include\etl\profiles\arduino_arm.h">
      <Filter>ETL\Profiles</Filter>
    </ClInclude>
    <ClInclude Include="..\..\include\etl\profiles\msvc_x86.h">
      <Filter>ETL\Profiles</Filter>
    </ClInclude>
    <ClInclude Include="..\..\include\etl\atomic\atomic_arm.h">
      <Filter>ETL\Utilities\Atomic</Filter>
    </ClInclude>
    <ClInclude Include="..\..\include\etl\variant_pool.h">
      <Filter>ETL\Containers</Filter>
    </ClInclude>
    <ClInclude Include="..\..\include\etl\array_view.h">
      <Filter>ETL\Containers</Filter>
    </ClInclude>
    <ClInclude Include="..\..\include\etl\array_wrapper.h">
      <Filter>ETL\Containers</Filter>
    </ClInclude>
    <ClInclude Include="..\..\include\etl\version.h">
      <Filter>ETL\Utilities</Filter>
    </ClInclude>
    <ClInclude Include="..\..\include\etl\atomic\atomic_std.h">
      <Filter>ETL\Utilities\Atomic</Filter>
    </ClInclude>
    <ClInclude Include="..\..\include\etl\atomic\atomic_gcc_sync.h">
      <Filter>ETL\Utilities\Atomic</Filter>
    </ClInclude>
    <ClInclude Include="..\..\include\etl\queue_mpmc_mutex.h">
      <Filter>ETL\Containers</Filter>
    </ClInclude>
    <ClInclude Include="..\..\include\etl\queue_spsc_isr.h">
      <Filter>ETL\Containers</Filter>
    </ClInclude>
    <ClInclude Include="..\..\include\etl\queue_spsc_atomic.h">
      <Filter>ETL\Containers</Filter>
    </ClInclude>
    <ClInclude Include="..\..\include\etl\mutex\mutex_gcc_sync.h">
      <Filter>ETL\Utilities\Mutex</Filter>
    </ClInclude>
    <ClInclude Include="..\..\include\etl\mutex\mutex_std.h">
      <Filter>ETL\Utilities\Mutex</Filter>
    </ClInclude>
    <ClInclude Include="..\..\include\etl\mutex\mutex_arm.h">
      <Filter>ETL\Utilities\Mutex</Filter>
    </ClInclude>
    <ClInclude Include="..\..\include\etl\mutex.h">
      <Filter>ETL\Utilities</Filter>
    </ClInclude>
    <ClInclude Include="..\..\include\etl\combinations.h">
      <Filter>ETL\Maths</Filter>
    </ClInclude>
    <ClInclude Include="..\..\include\etl\permutations.h">
      <Filter>ETL\Maths</Filter>
    </ClInclude>
    <ClInclude Include="..\..\include\etl\type_select.h">
      <Filter>ETL\Utilities</Filter>
    </ClInclude>
    <ClInclude Include="..\..\include\etl\memory_model.h">
      <Filter>ETL\Utilities</Filter>
    </ClInclude>
    <ClInclude Include="..\..\include\etl\crc32_c.h">
      <Filter>ETL\Maths</Filter>
    </ClInclude>
    <ClInclude Include="..\..\..\unittest-cpp\UnitTest++\XmlTestReporter.h">
      <Filter>Header Files</Filter>
    </ClInclude>
    <ClInclude Include="..\..\..\unittest-cpp\UnitTest++\UnitTestPP.h">
      <Filter>Header Files</Filter>
    </ClInclude>
    <ClInclude Include="..\..\..\unittest-cpp\UnitTest++\UnitTest++.h">
      <Filter>Header Files</Filter>
    </ClInclude>
    <ClInclude Include="..\..\..\unittest-cpp\UnitTest++\TimeHelpers.h">
      <Filter>Header Files</Filter>
    </ClInclude>
    <ClInclude Include="..\..\..\unittest-cpp\UnitTest++\TimeConstraint.h">
      <Filter>Header Files</Filter>
    </ClInclude>
    <ClInclude Include="..\..\..\unittest-cpp\UnitTest++\ThrowingTestReporter.h">
      <Filter>Header Files</Filter>
    </ClInclude>
    <ClInclude Include="..\..\..\unittest-cpp\UnitTest++\TestSuite.h">
      <Filter>Header Files</Filter>
    </ClInclude>
    <ClInclude Include="..\..\..\unittest-cpp\UnitTest++\TestRunner.h">
      <Filter>Header Files</Filter>
    </ClInclude>
    <ClInclude Include="..\..\..\unittest-cpp\UnitTest++\TestResults.h">
      <Filter>Header Files</Filter>
    </ClInclude>
    <ClInclude Include="..\..\..\unittest-cpp\UnitTest++\TestReporterStdout.h">
      <Filter>Header Files</Filter>
    </ClInclude>
    <ClInclude Include="..\..\..\unittest-cpp\UnitTest++\TestReporter.h">
      <Filter>Header Files</Filter>
    </ClInclude>
    <ClInclude Include="..\..\..\unittest-cpp\UnitTest++\TestMacros.h">
      <Filter>Header Files</Filter>
    </ClInclude>
    <ClInclude Include="..\..\..\unittest-cpp\UnitTest++\TestList.h">
      <Filter>Header Files</Filter>
    </ClInclude>
    <ClInclude Include="..\..\..\unittest-cpp\UnitTest++\TestDetails.h">
      <Filter>Header Files</Filter>
    </ClInclude>
    <ClInclude Include="..\..\..\unittest-cpp\UnitTest++\Test.h">
      <Filter>Header Files</Filter>
    </ClInclude>
    <ClInclude Include="..\..\..\unittest-cpp\UnitTest++\RequireMacros.h">
      <Filter>Header Files</Filter>
    </ClInclude>
    <ClInclude Include="..\..\..\unittest-cpp\UnitTest++\RequiredCheckTestReporter.h">
      <Filter>Header Files</Filter>
    </ClInclude>
    <ClInclude Include="..\..\..\unittest-cpp\UnitTest++\RequiredCheckException.h">
      <Filter>Header Files</Filter>
    </ClInclude>
    <ClInclude Include="..\..\..\unittest-cpp\UnitTest++\ReportAssertImpl.h">
      <Filter>Header Files</Filter>
    </ClInclude>
    <ClInclude Include="..\..\..\unittest-cpp\UnitTest++\ReportAssert.h">
      <Filter>Header Files</Filter>
    </ClInclude>
    <ClInclude Include="..\..\..\unittest-cpp\UnitTest++\MemoryOutStream.h">
      <Filter>Header Files</Filter>
    </ClInclude>
    <ClInclude Include="..\..\..\unittest-cpp\UnitTest++\HelperMacros.h">
      <Filter>Header Files</Filter>
    </ClInclude>
    <ClInclude Include="..\..\..\unittest-cpp\UnitTest++\ExecuteTest.h">
      <Filter>Header Files</Filter>
    </ClInclude>
    <ClInclude Include="..\..\..\unittest-cpp\UnitTest++\ExceptionMacros.h">
      <Filter>Header Files</Filter>
    </ClInclude>
    <ClInclude Include="..\..\..\unittest-cpp\UnitTest++\DeferredTestResult.h">
      <Filter>Header Files</Filter>
    </ClInclude>
    <ClInclude Include="..\..\..\unittest-cpp\UnitTest++\DeferredTestReporter.h">
      <Filter>Header Files</Filter>
    </ClInclude>
    <ClInclude Include="..\..\..\unittest-cpp\UnitTest++\CurrentTest.h">
      <Filter>Header Files</Filter>
    </ClInclude>
    <ClInclude Include="..\..\..\unittest-cpp\UnitTest++\Config.h">
      <Filter>Header Files</Filter>
    </ClInclude>
    <ClInclude Include="..\..\..\unittest-cpp\UnitTest++\CompositeTestReporter.h">
      <Filter>Header Files</Filter>
    </ClInclude>
    <ClInclude Include="..\..\..\unittest-cpp\UnitTest++\Checks.h">
      <Filter>Header Files</Filter>
    </ClInclude>
    <ClInclude Include="..\..\..\unittest-cpp\UnitTest++\CheckMacros.h">
      <Filter>Header Files</Filter>
    </ClInclude>
    <ClInclude Include="..\..\..\unittest-cpp\UnitTest++\AssertException.h">
      <Filter>Header Files</Filter>
    </ClInclude>
    <ClInclude Include="..\..\include\etl\ratio.h">
      <Filter>ETL\Maths</Filter>
    </ClInclude>
    <ClInclude Include="..\..\include\etl\profiles\segger_gcc_stlport.h">
      <Filter>ETL\Profiles</Filter>
    </ClInclude>
    <ClInclude Include="..\..\include\etl\private\vector_base.h">
      <Filter>ETL\Private</Filter>
    </ClInclude>
    <ClInclude Include="..\..\include\etl\profiles\armv5_no_stl.h">
      <Filter>ETL\Profiles</Filter>
    </ClInclude>
    <ClInclude Include="..\..\include\etl\profiles\armv6_no_stl.h">
      <Filter>ETL\Profiles</Filter>
    </ClInclude>
    <ClInclude Include="..\..\include\etl\profiles\cpp03_no_stl.h">
      <Filter>ETL\Profiles</Filter>
    </ClInclude>
    <ClInclude Include="..\..\include\etl\profiles\cpp11_no_stl.h">
      <Filter>ETL\Profiles</Filter>
    </ClInclude>
    <ClInclude Include="..\..\include\etl\profiles\cpp14_no_stl.h">
      <Filter>ETL\Profiles</Filter>
    </ClInclude>
    <ClInclude Include="..\..\include\etl\math_constants.h">
      <Filter>ETL\Maths</Filter>
    </ClInclude>
    <ClInclude Include="..\..\include\etl\bit_stream.h">
      <Filter>ETL\Utilities</Filter>
    </ClInclude>
    <ClInclude Include="..\..\include\etl\private\ivectorpointer.h">
      <Filter>ETL\Private</Filter>
    </ClInclude>
    <ClInclude Include="..\..\include\etl\private\minmax_pop.h">
      <Filter>ETL\Private</Filter>
    </ClInclude>
    <ClInclude Include="..\..\include\etl\private\minmax_push.h">
      <Filter>ETL\Private</Filter>
    </ClInclude>
    <ClInclude Include="..\..\include\etl\state_chart.h">
      <Filter>ETL\Frameworks</Filter>
    </ClInclude>
    <ClInclude Include="..\..\include\etl\crc16_modbus.h">
      <Filter>ETL\Maths</Filter>
    </ClInclude>
    <ClInclude Include="..\..\include\etl\cumulative_moving_average.h">
      <Filter>ETL\Maths</Filter>
    </ClInclude>
    <ClInclude Include="..\..\include\etl\scaled_rounding.h">
      <Filter>ETL\Maths</Filter>
    </ClInclude>
    <ClInclude Include="..\..\include\etl\absolute.h">
      <Filter>ETL\Maths</Filter>
    </ClInclude>
    <ClInclude Include="..\data.h">
      <Filter>Source Files</Filter>
    </ClInclude>
    <ClInclude Include="..\..\include\etl\callback_service.h">
      <Filter>ETL\Frameworks</Filter>
    </ClInclude>
    <ClInclude Include="..\..\include\etl\frame_check_sequence.h">
      <Filter>ETL\Maths</Filter>
    </ClInclude>
    <ClInclude Include="..\..\include\etl\queue_spsc_locked.h">
      <Filter>ETL\Containers</Filter>
    </ClInclude>
    <ClInclude Include="..\..\include\etl\negative.h">
      <Filter>ETL\Utilities</Filter>
    </ClInclude>
    <ClInclude Include="..\..\include\etl\private\to_string_helper.h">
      <Filter>ETL\Private</Filter>
    </ClInclude>
    <ClInclude Include="..\..\include\etl\multi_array.h">
      <Filter>ETL\Containers</Filter>
    </ClInclude>
    <ClInclude Include="..\..\include\etl\delegate.h">
      <Filter>ETL\Utilities</Filter>
    </ClInclude>
    <ClInclude Include="..\..\include\etl\delegate_service.h">
      <Filter>ETL\Frameworks</Filter>
    </ClInclude>
    <ClInclude Include="..\..\include\etl\string_view.h">
      <Filter>ETL\Strings</Filter>
    </ClInclude>
    <ClInclude Include="..\..\include\etl\u16string.h">
      <Filter>ETL\Strings</Filter>
    </ClInclude>
    <ClInclude Include="..\..\include\etl\u32string.h">
      <Filter>ETL\Strings</Filter>
    </ClInclude>
    <ClInclude Include="..\..\include\etl\wstring.h">
      <Filter>ETL\Strings</Filter>
    </ClInclude>
    <ClInclude Include="..\..\include\etl\to_string.h">
      <Filter>ETL\Strings</Filter>
    </ClInclude>
    <ClInclude Include="..\..\include\etl\to_u16string.h">
      <Filter>ETL\Strings</Filter>
    </ClInclude>
    <ClInclude Include="..\..\include\etl\to_u32string.h">
      <Filter>ETL\Strings</Filter>
    </ClInclude>
    <ClInclude Include="..\..\include\etl\to_wstring.h">
      <Filter>ETL\Strings</Filter>
    </ClInclude>
    <ClInclude Include="..\..\include\etl\wformat_spec.h">
      <Filter>ETL\Strings</Filter>
    </ClInclude>
    <ClInclude Include="..\..\include\etl\u32format_spec.h">
      <Filter>ETL\Strings</Filter>
    </ClInclude>
    <ClInclude Include="..\..\include\etl\u16format_spec.h">
      <Filter>ETL\Strings</Filter>
    </ClInclude>
    <ClInclude Include="..\..\include\etl\format_spec.h">
      <Filter>ETL\Strings</Filter>
    </ClInclude>
    <ClInclude Include="..\..\include\etl\basic_format_spec.h">
      <Filter>ETL\Strings</Filter>
    </ClInclude>
    <ClInclude Include="..\..\include\etl\basic_string.h">
      <Filter>ETL\Strings</Filter>
    </ClInclude>
    <ClInclude Include="..\..\include\etl\macros.h">
      <Filter>ETL\Utilities</Filter>
    </ClInclude>
    <ClInclude Include="..\..\include\etl\profiles\armv7.h">
      <Filter>ETL\Profiles</Filter>
    </ClInclude>
    <ClInclude Include="..\..\include\etl\profiles\armv7_no_stl.h">
      <Filter>ETL\Profiles</Filter>
    </ClInclude>
    <ClInclude Include="..\..\include\etl\profiles\clang_generic.h">
      <Filter>ETL\Profiles</Filter>
    </ClInclude>
    <ClInclude Include="..\..\include\etl\profiles\cpp17.h">
      <Filter>ETL\Profiles</Filter>
    </ClInclude>
    <ClInclude Include="..\..\include\etl\profiles\cpp17_no_stl.h">
      <Filter>ETL\Profiles</Filter>
    </ClInclude>
    <ClInclude Include="..\..\include\etl\indirect_vector.h">
      <Filter>ETL\Containers</Filter>
    </ClInclude>
    <ClInclude Include="..\..\include\etl\private\crc8_poly_0x07.h">
      <Filter>ETL\Private</Filter>
    </ClInclude>
    <ClInclude Include="..\..\include\etl\private\crc16_poly_0x1021_.h">
      <Filter>ETL\Private</Filter>
    </ClInclude>
    <ClInclude Include="..\..\include\etl\private\crc16_poly_0x8005.h">
      <Filter>ETL\Private</Filter>
    </ClInclude>
    <ClInclude Include="..\..\include\etl\private\crc32_poly_0x1edc6f41.h">
      <Filter>ETL\Private</Filter>
    </ClInclude>
    <ClInclude Include="..\..\include\etl\private\crc32_poly_0x04c11db7.h">
      <Filter>ETL\Private</Filter>
    </ClInclude>
    <ClInclude Include="..\..\include\etl\private\crc64_poly_0x42f0e1eba9ea3693.h">
      <Filter>ETL\Private</Filter>
    </ClInclude>
    <ClInclude Include="..\..\include\etl\crc8_rohc.h">
      <Filter>ETL\Maths</Filter>
    </ClInclude>
    <ClInclude Include="..\..\include\etl\crc16_aug_ccitt.h">
      <Filter>ETL\Maths</Filter>
    </ClInclude>
    <ClInclude Include="..\..\include\etl\crc16_genibus.h">
      <Filter>ETL\Maths</Filter>
    </ClInclude>
    <ClInclude Include="..\..\include\etl\crc16_usb.h">
      <Filter>ETL\Maths</Filter>
    </ClInclude>
    <ClInclude Include="..\..\include\etl\crc16_x25.h">
      <Filter>ETL\Maths</Filter>
    </ClInclude>
    <ClInclude Include="..\..\include\etl\crc16_xmodem.h">
      <Filter>ETL\Maths</Filter>
    </ClInclude>
    <ClInclude Include="..\..\include\etl\crc32_bzip2.h">
      <Filter>ETL\Maths</Filter>
    </ClInclude>
    <ClInclude Include="..\..\include\etl\crc32_mpeg2.h">
      <Filter>ETL\Maths</Filter>
    </ClInclude>
    <ClInclude Include="..\..\include\etl\crc32_posix.h">
      <Filter>ETL\Maths</Filter>
    </ClInclude>
    <ClInclude Include="..\..\include\etl\profiles\determine_compiler_version.h">
      <Filter>ETL\Profiles</Filter>
    </ClInclude>
    <ClInclude Include="..\..\include\etl\profiles\determine_compiler.h">
      <Filter>ETL\Profiles</Filter>
    </ClInclude>
    <ClInclude Include="..\..\include\etl\profiles\determine_compiler_language_support.h">
      <Filter>ETL\Profiles</Filter>
    </ClInclude>
    <ClInclude Include="..\..\include\etl\private\choose_namespace.h">
      <Filter>ETL\Private</Filter>
    </ClInclude>
    <ClInclude Include="..\..\include\etl\limits.h">
      <Filter>ETL\Utilities</Filter>
    </ClInclude>
    <ClInclude Include="..\iterators_for_unit_tests.h">
      <Filter>Source Files</Filter>
    </ClInclude>
    <ClInclude Include="..\..\include\etl\mutex\mutex_freertos.h">
      <Filter>ETL\Utilities\Mutex</Filter>
    </ClInclude>
    <ClInclude Include="..\..\include\etl\message_packet.h">
      <Filter>ETL\Frameworks</Filter>
    </ClInclude>
    <ClInclude Include="..\..\include\etl\null_type.h">
      <Filter>ETL\Utilities</Filter>
    </ClInclude>
    <ClInclude Include="..\..\include\etl\span.h">
      <Filter>ETL\Containers</Filter>
    </ClInclude>
    <ClInclude Include="..\..\include\etl\profiles\determine_development_os.h">
      <Filter>ETL\Profiles</Filter>
    </ClInclude>
    <ClInclude Include="..\..\include\etl\profiles\msvc_x86_no_stl.h">
      <Filter>ETL\Profiles</Filter>
    </ClInclude>
    <ClInclude Include="..\..\include\etl\profiles\ticc_no_stl.h">
      <Filter>ETL\Profiles</Filter>
    </ClInclude>
    <ClInclude Include="..\..\include\etl\profiles\gcc_windows_x86_no_stl.h">
      <Filter>ETL\Profiles</Filter>
    </ClInclude>
    <ClInclude Include="..\..\include\etl\profiles\gcc_linux_x86_no_stl.h">
      <Filter>ETL\Profiles</Filter>
    </ClInclude>
    <ClInclude Include="..\..\include\etl\profiles\gcc_generic_no_stl.h">
      <Filter>ETL\Profiles</Filter>
    </ClInclude>
    <ClInclude Include="..\..\include\etl\profiles\clang_generic_no_stl.h">
      <Filter>ETL\Profiles</Filter>
    </ClInclude>
    <ClInclude Include="..\..\include\etl\generators\largest_generator.h">
      <Filter>ETL\Utilities\Generators</Filter>
    </ClInclude>
    <ClInclude Include="..\..\include\etl\generators\smallest_generator.h">
      <Filter>ETL\Utilities\Generators</Filter>
    </ClInclude>
    <ClInclude Include="..\..\include\etl\generators\type_lookup_generator.h">
      <Filter>ETL\Utilities\Generators</Filter>
    </ClInclude>
    <ClInclude Include="..\..\include\etl\generators\type_select_generator.h">
      <Filter>ETL\Utilities\Generators</Filter>
    </ClInclude>
    <ClInclude Include="..\..\include\etl\generators\type_traits_generator.h">
      <Filter>ETL\Utilities\Generators</Filter>
    </ClInclude>
    <ClInclude Include="..\..\include\etl\generators\fsm_generator.h">
      <Filter>ETL\Frameworks\Generators</Filter>
    </ClInclude>
    <ClInclude Include="..\..\include\etl\generators\message_packet_generator.h">
      <Filter>ETL\Frameworks\Generators</Filter>
    </ClInclude>
    <ClInclude Include="..\..\include\etl\generators\message_router_generator.h">
      <Filter>ETL\Frameworks\Generators</Filter>
    </ClInclude>
    <ClInclude Include="..\..\include\etl\generators\variant_pool_generator.h">
      <Filter>ETL\Containers\Generators</Filter>
    </ClInclude>
<<<<<<< HEAD
    <ClInclude Include="..\..\include\etl\parameter_pack.h">
      <Filter>ETL\Utilities</Filter>
    </ClInclude>
    <ClInclude Include="..\..\include\etl\string_stream.h">
      <Filter>ETL\Strings</Filter>
    </ClInclude>
    <ClInclude Include="..\..\include\etl\wstring_stream.h">
      <Filter>ETL\Strings</Filter>
    </ClInclude>
    <ClInclude Include="..\..\include\etl\u16string_stream.h">
      <Filter>ETL\Strings</Filter>
    </ClInclude>
    <ClInclude Include="..\..\include\etl\u32string_stream.h">
      <Filter>ETL\Strings</Filter>
    </ClInclude>
    <ClInclude Include="..\..\include\etl\basic_string_stream.h">
      <Filter>ETL\Strings</Filter>
    </ClInclude>
    <ClInclude Include="..\..\include\etl\string_utilities.h">
      <Filter>ETL\Strings</Filter>
    </ClInclude>
    <ClInclude Include="..\..\include\etl\bresenham_line.h">
      <Filter>ETL\Pseudo Containers</Filter>
    </ClInclude>
    <ClInclude Include="..\..\include\etl\string.h">
      <Filter>ETL\Strings</Filter>
    </ClInclude>
    <ClInclude Include="..\..\include\etl\circular_buffer.h">
      <Filter>ETL\Containers</Filter>
    </ClInclude>
    <ClInclude Include="..\..\include\etl\flags.h">
      <Filter>ETL\Utilities</Filter>
    </ClInclude>
    <ClInclude Include="..\..\include\etl\atomic\atomic_clang_sync.h">
      <Filter>ETL\Utilities\Atomic</Filter>
    </ClInclude>
    <ClInclude Include="..\..\include\etl\buffer_descriptors.h">
      <Filter>ETL\Containers</Filter>
    </ClInclude>
    <ClInclude Include="..\..\include\etl\placement_new.h">
      <Filter>ETL\Utilities</Filter>
    </ClInclude>
    <ClInclude Include="..\..\include\etl\mutex\mutex_clang_sync.h">
      <Filter>ETL\Utilities\Mutex</Filter>
    </ClInclude>
    <ClInclude Include="..\..\arduino\Embedded_Template_Library.h">
      <Filter>ETL\Arduino</Filter>
    </ClInclude>
    <ClInclude Include="..\..\include\etl\multi_range.h">
=======
    <ClInclude Include="..\..\include\etl\generic_pool.h">
      <Filter>ETL\Containers</Filter>
    </ClInclude>
    <ClInclude Include="..\..\include\etl\ipool.h">
      <Filter>ETL\Containers</Filter>
    </ClInclude>
    <ClInclude Include="..\..\include\etl\shared_message.h">
      <Filter>ETL\Frameworks</Filter>
    </ClInclude>
    <ClInclude Include="..\..\include\etl\message_pool.h">
      <Filter>ETL\Frameworks</Filter>
    </ClInclude>
    <ClInclude Include="..\..\include\etl\shared_message_processor.h">
      <Filter>ETL\Frameworks</Filter>
    </ClInclude>
    <ClInclude Include="..\..\include\etl\fixed_sized_memory_block_pool.h">
>>>>>>> 5a274578
      <Filter>ETL\Utilities</Filter>
    </ClInclude>
  </ItemGroup>
  <ItemGroup>
    <ClCompile Include="..\main.cpp">
      <Filter>Source Files</Filter>
    </ClCompile>
    <ClCompile Include="..\test_array.cpp">
      <Filter>Source Files</Filter>
    </ClCompile>
    <ClCompile Include="..\test_enum_type.cpp">
      <Filter>Source Files</Filter>
    </ClCompile>
    <ClCompile Include="..\test_exception.cpp">
      <Filter>Source Files</Filter>
    </ClCompile>
    <ClCompile Include="..\test_function.cpp">
      <Filter>Source Files</Filter>
    </ClCompile>
    <ClCompile Include="..\test_queue.cpp">
      <Filter>Source Files</Filter>
    </ClCompile>
    <ClCompile Include="..\test_stack.cpp">
      <Filter>Source Files</Filter>
    </ClCompile>
    <ClCompile Include="..\test_vector.cpp">
      <Filter>Source Files</Filter>
    </ClCompile>
    <ClCompile Include="..\test_largest.cpp">
      <Filter>Source Files</Filter>
    </ClCompile>
    <ClCompile Include="..\test_numeric.cpp">
      <Filter>Source Files</Filter>
    </ClCompile>
    <ClCompile Include="..\test_container.cpp">
      <Filter>Source Files</Filter>
    </ClCompile>
    <ClCompile Include="..\test_cyclic_value.cpp">
      <Filter>Source Files</Filter>
    </ClCompile>
    <ClCompile Include="..\test_visitor.cpp">
      <Filter>Source Files</Filter>
    </ClCompile>
    <ClCompile Include="..\test_list.cpp">
      <Filter>Source Files</Filter>
    </ClCompile>
    <ClCompile Include="..\test_crc.cpp">
      <Filter>Source Files</Filter>
    </ClCompile>
    <ClCompile Include="..\test_deque.cpp">
      <Filter>Source Files</Filter>
    </ClCompile>
    <ClCompile Include="..\test_integral_limits.cpp">
      <Filter>Source Files</Filter>
    </ClCompile>
    <ClCompile Include="..\test_bitset.cpp">
      <Filter>Source Files</Filter>
    </ClCompile>
    <ClCompile Include="..\test_variant.cpp">
      <Filter>Source Files</Filter>
    </ClCompile>
    <ClCompile Include="..\test_smallest.cpp">
      <Filter>Source Files</Filter>
    </ClCompile>
    <ClCompile Include="..\test_maths.cpp">
      <Filter>Source Files</Filter>
    </ClCompile>
    <ClCompile Include="..\test_alignment.cpp">
      <Filter>Source Files</Filter>
    </ClCompile>
    <ClCompile Include="..\test_pool.cpp">
      <Filter>Source Files</Filter>
    </ClCompile>
    <ClCompile Include="..\test_algorithm.cpp">
      <Filter>Source Files</Filter>
    </ClCompile>
    <ClCompile Include="..\test_error_handler.cpp">
      <Filter>Source Files</Filter>
    </ClCompile>
    <ClCompile Include="..\test_functional.cpp">
      <Filter>Source Files</Filter>
    </ClCompile>
    <ClCompile Include="..\test_instance_count.cpp">
      <Filter>Source Files</Filter>
    </ClCompile>
    <ClCompile Include="..\test_checksum.cpp">
      <Filter>Source Files</Filter>
    </ClCompile>
    <ClCompile Include="..\test_fnv_1.cpp">
      <Filter>Source Files</Filter>
    </ClCompile>
    <ClCompile Include="..\test_hash.cpp">
      <Filter>Source Files</Filter>
    </ClCompile>
    <ClCompile Include="..\test_endian.cpp">
      <Filter>Source Files</Filter>
    </ClCompile>
    <ClCompile Include="..\test_bloom_filter.cpp">
      <Filter>Source Files</Filter>
    </ClCompile>
    <ClCompile Include="..\test_forward_list.cpp">
      <Filter>Source Files</Filter>
    </ClCompile>
    <ClCompile Include="..\test_fixed_iterator.cpp">
      <Filter>Source Files</Filter>
    </ClCompile>
    <ClCompile Include="..\test_binary.cpp">
      <Filter>Source Files</Filter>
    </ClCompile>
    <ClCompile Include="..\test_flat_map.cpp">
      <Filter>Source Files</Filter>
    </ClCompile>
    <ClCompile Include="..\test_flat_set.cpp">
      <Filter>Source Files</Filter>
    </ClCompile>
    <ClCompile Include="..\test_observer.cpp">
      <Filter>Source Files</Filter>
    </ClCompile>
    <ClCompile Include="..\test_io_port.cpp">
      <Filter>Source Files</Filter>
    </ClCompile>
    <ClCompile Include="..\test_optional.cpp">
      <Filter>Source Files</Filter>
    </ClCompile>
    <ClCompile Include="..\test_priority_queue.cpp">
      <Filter>Source Files</Filter>
    </ClCompile>
    <ClCompile Include="..\test_flat_multimap.cpp">
      <Filter>Source Files</Filter>
    </ClCompile>
    <ClCompile Include="..\test_jenkins.cpp">
      <Filter>Source Files</Filter>
    </ClCompile>
    <ClCompile Include="..\test_murmur3.cpp">
      <Filter>Source Files</Filter>
    </ClCompile>
    <ClCompile Include="..\murmurhash3.cpp">
      <Filter>Source Files</Filter>
    </ClCompile>
    <ClCompile Include="..\test_flat_multiset.cpp">
      <Filter>Source Files</Filter>
    </ClCompile>
    <ClCompile Include="..\test_pearson.cpp">
      <Filter>Source Files</Filter>
    </ClCompile>
    <ClCompile Include="..\test_bsd_checksum.cpp">
      <Filter>Source Files</Filter>
    </ClCompile>
    <ClCompile Include="..\test_intrusive_forward_list.cpp">
      <Filter>Source Files</Filter>
    </ClCompile>
    <ClCompile Include="..\test_unordered_map.cpp">
      <Filter>Source Files</Filter>
    </ClCompile>
    <ClCompile Include="..\test_intrusive_links.cpp">
      <Filter>Source Files</Filter>
    </ClCompile>
    <ClCompile Include="..\test_intrusive_list.cpp">
      <Filter>Source Files</Filter>
    </ClCompile>
    <ClCompile Include="..\test_xor_checksum.cpp">
      <Filter>Source Files</Filter>
    </ClCompile>
    <ClCompile Include="..\test_unordered_set.cpp">
      <Filter>Source Files</Filter>
    </ClCompile>
    <ClCompile Include="..\test_unordered_multimap.cpp">
      <Filter>Source Files</Filter>
    </ClCompile>
    <ClCompile Include="..\test_unordered_multiset.cpp">
      <Filter>Source Files</Filter>
    </ClCompile>
    <ClCompile Include="..\test_debounce.cpp">
      <Filter>Source Files</Filter>
    </ClCompile>
    <ClCompile Include="..\test_string_char.cpp">
      <Filter>Source Files</Filter>
    </ClCompile>
    <ClCompile Include="..\test_string_u32.cpp">
      <Filter>Source Files</Filter>
    </ClCompile>
    <ClCompile Include="..\test_string_u16.cpp">
      <Filter>Source Files</Filter>
    </ClCompile>
    <ClCompile Include="..\test_string_wchar_t.cpp">
      <Filter>Source Files</Filter>
    </ClCompile>
    <ClCompile Include="..\test_vector_pointer.cpp">
      <Filter>Source Files</Filter>
    </ClCompile>
    <ClCompile Include="..\test_type_def.cpp">
      <Filter>Source Files</Filter>
    </ClCompile>
    <ClCompile Include="..\test_intrusive_stack.cpp">
      <Filter>Source Files</Filter>
    </ClCompile>
    <ClCompile Include="..\test_utility.cpp">
      <Filter>Source Files</Filter>
    </ClCompile>
    <ClCompile Include="..\test_intrusive_queue.cpp">
      <Filter>Source Files</Filter>
    </ClCompile>
    <ClCompile Include="..\test_random.cpp">
      <Filter>Source Files</Filter>
    </ClCompile>
    <ClCompile Include="..\test_map.cpp">
      <Filter>Source Files</Filter>
    </ClCompile>
    <ClCompile Include="..\test_multimap.cpp">
      <Filter>Source Files</Filter>
    </ClCompile>
    <ClCompile Include="..\test_multiset.cpp">
      <Filter>Source Files</Filter>
    </ClCompile>
    <ClCompile Include="..\test_set.cpp">
      <Filter>Source Files</Filter>
    </ClCompile>
    <ClCompile Include="..\test_iterator.cpp">
      <Filter>Source Files</Filter>
    </ClCompile>
    <ClCompile Include="..\test_memory.cpp">
      <Filter>Source Files</Filter>
    </ClCompile>
    <ClCompile Include="..\test_vector_non_trivial.cpp">
      <Filter>Source Files</Filter>
    </ClCompile>
    <ClCompile Include="..\test_reference_flat_map.cpp">
      <Filter>Source Files</Filter>
    </ClCompile>
    <ClCompile Include="..\test_reference_flat_multimap.cpp">
      <Filter>Source Files</Filter>
    </ClCompile>
    <ClCompile Include="..\test_reference_flat_multiset.cpp">
      <Filter>Source Files</Filter>
    </ClCompile>
    <ClCompile Include="..\test_reference_flat_set.cpp">
      <Filter>Source Files</Filter>
    </ClCompile>
    <ClCompile Include="..\test_fsm.cpp">
      <Filter>Source Files</Filter>
    </ClCompile>
    <ClCompile Include="..\test_message_router.cpp">
      <Filter>Source Files</Filter>
    </ClCompile>
    <ClCompile Include="..\test_packet.cpp">
      <Filter>Source Files</Filter>
    </ClCompile>
    <ClCompile Include="..\test_task_scheduler.cpp">
      <Filter>Source Files</Filter>
    </ClCompile>
    <ClCompile Include="..\test_message_bus.cpp">
      <Filter>Source Files</Filter>
    </ClCompile>
    <ClCompile Include="..\test_user_type.cpp">
      <Filter>Source Files</Filter>
    </ClCompile>
    <ClCompile Include="..\test_constant.cpp">
      <Filter>Source Files</Filter>
    </ClCompile>
    <ClCompile Include="..\test_parameter_type.cpp">
      <Filter>Source Files</Filter>
    </ClCompile>
    <ClCompile Include="..\test_type_lookup.cpp">
      <Filter>Source Files</Filter>
    </ClCompile>
    <ClCompile Include="..\test_compare.cpp">
      <Filter>Source Files</Filter>
    </ClCompile>
    <ClCompile Include="..\test_message_timer.cpp">
      <Filter>Source Files</Filter>
    </ClCompile>
    <ClCompile Include="..\test_callback_timer.cpp">
      <Filter>Source Files</Filter>
    </ClCompile>
    <ClCompile Include="..\test_compare.cpp">
      <Filter>Source Files</Filter>
    </ClCompile>
    <ClCompile Include="..\test_variant_pool.cpp">
      <Filter>Source Files</Filter>
    </ClCompile>
    <ClCompile Include="..\test_array_view.cpp">
      <Filter>Source Files</Filter>
    </ClCompile>
    <ClCompile Include="..\test_string_view.cpp">
      <Filter>Source Files</Filter>
    </ClCompile>
    <ClCompile Include="..\test_array_wrapper.cpp">
      <Filter>Source Files</Filter>
    </ClCompile>
    <ClCompile Include="..\test_xor_rotate_checksum.cpp">
      <Filter>Source Files</Filter>
    </ClCompile>
    <ClCompile Include="..\test_atomic_std.cpp">
      <Filter>Source Files</Filter>
    </ClCompile>
    <ClCompile Include="..\test_queue_mpmc_mutex.cpp">
      <Filter>Source Files</Filter>
    </ClCompile>
    <ClCompile Include="..\test_queue_spsc_atomic.cpp">
      <Filter>Source Files</Filter>
    </ClCompile>
    <ClCompile Include="..\test_queue_spsc_isr.cpp">
      <Filter>Source Files</Filter>
    </ClCompile>
    <ClCompile Include="..\test_type_select.cpp">
      <Filter>Source Files</Filter>
    </ClCompile>
    <ClCompile Include="..\..\..\unittest-cpp\UnitTest++\AssertException.cpp">
      <Filter>UnitTest++</Filter>
    </ClCompile>
    <ClCompile Include="..\..\..\unittest-cpp\UnitTest++\Checks.cpp">
      <Filter>UnitTest++</Filter>
    </ClCompile>
    <ClCompile Include="..\..\..\unittest-cpp\UnitTest++\CompositeTestReporter.cpp">
      <Filter>UnitTest++</Filter>
    </ClCompile>
    <ClCompile Include="..\..\..\unittest-cpp\UnitTest++\CurrentTest.cpp">
      <Filter>UnitTest++</Filter>
    </ClCompile>
    <ClCompile Include="..\..\..\unittest-cpp\UnitTest++\DeferredTestReporter.cpp">
      <Filter>UnitTest++</Filter>
    </ClCompile>
    <ClCompile Include="..\..\..\unittest-cpp\UnitTest++\DeferredTestResult.cpp">
      <Filter>UnitTest++</Filter>
    </ClCompile>
    <ClCompile Include="..\..\..\unittest-cpp\UnitTest++\MemoryOutStream.cpp">
      <Filter>UnitTest++</Filter>
    </ClCompile>
    <ClCompile Include="..\..\..\unittest-cpp\UnitTest++\ReportAssert.cpp">
      <Filter>UnitTest++</Filter>
    </ClCompile>
    <ClCompile Include="..\..\..\unittest-cpp\UnitTest++\RequiredCheckException.cpp">
      <Filter>UnitTest++</Filter>
    </ClCompile>
    <ClCompile Include="..\..\..\unittest-cpp\UnitTest++\RequiredCheckTestReporter.cpp">
      <Filter>UnitTest++</Filter>
    </ClCompile>
    <ClCompile Include="..\..\..\unittest-cpp\UnitTest++\Test.cpp">
      <Filter>UnitTest++</Filter>
    </ClCompile>
    <ClCompile Include="..\..\..\unittest-cpp\UnitTest++\TestDetails.cpp">
      <Filter>UnitTest++</Filter>
    </ClCompile>
    <ClCompile Include="..\..\..\unittest-cpp\UnitTest++\TestList.cpp">
      <Filter>UnitTest++</Filter>
    </ClCompile>
    <ClCompile Include="..\..\..\unittest-cpp\UnitTest++\TestReporter.cpp">
      <Filter>UnitTest++</Filter>
    </ClCompile>
    <ClCompile Include="..\..\..\unittest-cpp\UnitTest++\TestReporterStdout.cpp">
      <Filter>UnitTest++</Filter>
    </ClCompile>
    <ClCompile Include="..\..\..\unittest-cpp\UnitTest++\TestResults.cpp">
      <Filter>UnitTest++</Filter>
    </ClCompile>
    <ClCompile Include="..\..\..\unittest-cpp\UnitTest++\TestRunner.cpp">
      <Filter>UnitTest++</Filter>
    </ClCompile>
    <ClCompile Include="..\..\..\unittest-cpp\UnitTest++\ThrowingTestReporter.cpp">
      <Filter>UnitTest++</Filter>
    </ClCompile>
    <ClCompile Include="..\..\..\unittest-cpp\UnitTest++\TimeConstraint.cpp">
      <Filter>UnitTest++</Filter>
    </ClCompile>
    <ClCompile Include="..\..\..\unittest-cpp\UnitTest++\XmlTestReporter.cpp">
      <Filter>UnitTest++</Filter>
    </ClCompile>
    <ClCompile Include="..\..\..\unittest-cpp\UnitTest++\Win32\TimeHelpers.cpp">
      <Filter>UnitTest++\Win32</Filter>
    </ClCompile>
    <ClCompile Include="..\test_queue_memory_model_small.cpp">
      <Filter>Source Files</Filter>
    </ClCompile>
    <ClCompile Include="..\test_queue_mpmc_mutex_small.cpp">
      <Filter>Source Files</Filter>
    </ClCompile>
    <ClCompile Include="..\test_queue_spsc_atomic_small.cpp">
      <Filter>Source Files</Filter>
    </ClCompile>
    <ClCompile Include="..\test_queue_spsc_isr_small.cpp">
      <Filter>Source Files</Filter>
    </ClCompile>
    <ClCompile Include="..\test_list_shared_pool.cpp">
      <Filter>Source Files</Filter>
    </ClCompile>
    <ClCompile Include="..\test_forward_list_shared_pool.cpp">
      <Filter>Source Files</Filter>
    </ClCompile>
    <ClCompile Include="..\test_bit_stream.cpp">
      <Filter>Source Files</Filter>
    </ClCompile>
    <ClCompile Include="..\test_state_chart.cpp">
      <Filter>Source Files</Filter>
    </ClCompile>
    <ClCompile Include="..\test_scaled_rounding.cpp">
      <Filter>Source Files</Filter>
    </ClCompile>
    <ClCompile Include="..\test_cumulative_moving_average.cpp">
      <Filter>Source Files</Filter>
    </ClCompile>
    <ClCompile Include="..\test_callback_service.cpp">
      <Filter>Source Files</Filter>
    </ClCompile>
    <ClCompile Include="..\test_queue_spsc_locked.cpp">
      <Filter>Source Files</Filter>
    </ClCompile>
    <ClCompile Include="..\test_queue_spsc_locked_small.cpp">
      <Filter>Source Files</Filter>
    </ClCompile>
    <ClCompile Include="..\test_to_string.cpp">
      <Filter>Source Files</Filter>
    </ClCompile>
    <ClCompile Include="..\test_vector_external_buffer.cpp">
      <Filter>Source Files</Filter>
    </ClCompile>
    <ClCompile Include="..\test_vector_pointer_external_buffer.cpp">
      <Filter>Source Files</Filter>
    </ClCompile>
    <ClCompile Include="..\test_to_wstring.cpp">
      <Filter>Source Files</Filter>
    </ClCompile>
    <ClCompile Include="..\test_to_u16string.cpp">
      <Filter>Source Files</Filter>
    </ClCompile>
    <ClCompile Include="..\test_to_u32string.cpp">
      <Filter>Source Files</Filter>
    </ClCompile>
    <ClCompile Include="..\test_multi_array.cpp">
      <Filter>Source Files</Filter>
    </ClCompile>
    <ClCompile Include="..\test_delegate.cpp">
      <Filter>Source Files</Filter>
    </ClCompile>
    <ClCompile Include="..\test_delegate_service.cpp">
      <Filter>Source Files</Filter>
    </ClCompile>
    <ClCompile Include="..\test_compiler_settings.cpp">
      <Filter>Source Files</Filter>
    </ClCompile>
    <ClCompile Include="..\test_indirect_vector.cpp">
      <Filter>Source Files</Filter>
    </ClCompile>
    <ClCompile Include="..\test_indirect_vector_external_buffer.cpp">
      <Filter>Source Files</Filter>
    </ClCompile>
    <ClCompile Include="..\test_make_string.cpp">
      <Filter>Source Files</Filter>
    </ClCompile>
    <ClCompile Include="..\test_type_traits.cpp">
      <Filter>Source Files</Filter>
    </ClCompile>
    <ClCompile Include="..\test_limits.cpp">
      <Filter>Source Files</Filter>
    </ClCompile>
    <ClCompile Include="..\test_parity_checksum.cpp">
      <Filter>Source Files</Filter>
    </ClCompile>
    <ClCompile Include="..\test_message_packet.cpp">
      <Filter>Source Files</Filter>
    </ClCompile>
    <ClCompile Include="..\test_span.cpp">
      <Filter>Source Files</Filter>
    </ClCompile>
    <ClCompile Include="..\test_string_char_external_buffer.cpp">
      <Filter>Source Files</Filter>
    </ClCompile>
    <ClCompile Include="..\test_string_wchar_t_external_buffer.cpp">
      <Filter>Source Files</Filter>
    </ClCompile>
    <ClCompile Include="..\test_string_u16_external_buffer.cpp">
      <Filter>Source Files</Filter>
    </ClCompile>
    <ClCompile Include="..\test_string_u32_external_buffer.cpp">
      <Filter>Source Files</Filter>
    </ClCompile>
    <ClCompile Include="..\test_parameter_pack.cpp">
      <Filter>Source Files</Filter>
    </ClCompile>
    <ClCompile Include="..\test_string_stream.cpp">
      <Filter>Source Files</Filter>
    </ClCompile>
    <ClCompile Include="..\test_string_stream_u16.cpp">
      <Filter>Source Files</Filter>
    </ClCompile>
    <ClCompile Include="..\test_string_stream_u32.cpp">
      <Filter>Source Files</Filter>
    </ClCompile>
    <ClCompile Include="..\test_string_stream_wchar_t.cpp">
      <Filter>Source Files</Filter>
    </ClCompile>
    <ClCompile Include="..\test_string_utilities.cpp">
      <Filter>Source Files</Filter>
    </ClCompile>
    <ClCompile Include="..\test_string_utilities_wchar_t.cpp">
      <Filter>Source Files</Filter>
    </ClCompile>
    <ClCompile Include="..\test_string_utilities_u16.cpp">
      <Filter>Source Files</Filter>
    </ClCompile>
    <ClCompile Include="..\test_string_utilities_u32.cpp">
      <Filter>Source Files</Filter>
    </ClCompile>
    <ClCompile Include="..\test_string_utilities_std.cpp">
      <Filter>Source Files</Filter>
    </ClCompile>
    <ClCompile Include="..\test_string_utilities_std_wchar_t.cpp">
      <Filter>Source Files</Filter>
    </ClCompile>
    <ClCompile Include="..\test_string_utilities_std_u16.cpp">
      <Filter>Source Files</Filter>
    </ClCompile>
    <ClCompile Include="..\test_string_utilities_std_u32.cpp">
      <Filter>Source Files</Filter>
    </ClCompile>
    <ClCompile Include="..\test_bresenham_line.cpp">
      <Filter>Source Files</Filter>
    </ClCompile>
    <ClCompile Include="..\test_circular_buffer.cpp">
      <Filter>Source Files</Filter>
    </ClCompile>
    <ClCompile Include="..\test_circular_buffer_external_buffer.cpp">
      <Filter>Source Files</Filter>
    </ClCompile>
    <ClCompile Include="..\test_flags.cpp">
      <Filter>Source Files</Filter>
    </ClCompile>
    <ClCompile Include="..\test_buffer_descriptors.cpp">
      <Filter>Source Files</Filter>
    </ClCompile>
    <ClCompile Include="..\test_atomic_clang_sync.cpp">
      <Filter>Source Files</Filter>
    </ClCompile>
    <ClCompile Include="..\test_format_spec.cpp">
      <Filter>Source Files</Filter>
    </ClCompile>
    <ClCompile Include="..\test_multi_range.cpp">
      <Filter>Source Files</Filter>
    </ClCompile>
  </ItemGroup>
  <ItemGroup>
    <None Include="..\..\library.properties">
      <Filter>Resource Files</Filter>
    </None>
    <None Include="..\..\etl.pspimage">
      <Filter>Resource Files\Images</Filter>
    </None>
    <None Include="..\..\etl.xar">
      <Filter>Resource Files\Images</Filter>
    </None>
    <None Include="..\..\library.json">
      <Filter>Resource Files</Filter>
    </None>
    <None Include="..\..\README.md">
      <Filter>Resource Files</Filter>
    </None>
    <None Include="cpp.hint">
      <Filter>Resource Files</Filter>
    </None>
    <None Include="..\..\include\etl\generators\generate_variant_pool.bat">
      <Filter>Resource Files\Generators</Filter>
    </None>
    <None Include="..\..\include\etl\generators\generate_type_traits.bat">
      <Filter>Resource Files\Generators</Filter>
    </None>
    <None Include="..\..\include\etl\generators\generate_type_select.bat">
      <Filter>Resource Files\Generators</Filter>
    </None>
    <None Include="..\..\include\etl\generators\generate_type_lookup.bat">
      <Filter>Resource Files\Generators</Filter>
    </None>
    <None Include="..\..\include\etl\generators\generate_smallest.bat">
      <Filter>Resource Files\Generators</Filter>
    </None>
    <None Include="..\..\include\etl\generators\generate_message_router.bat">
      <Filter>Resource Files\Generators</Filter>
    </None>
    <None Include="..\..\include\etl\generators\generate_message_packet.bat">
      <Filter>Resource Files\Generators</Filter>
    </None>
    <None Include="..\..\include\etl\generators\generate_largest.bat">
      <Filter>Resource Files\Generators</Filter>
    </None>
    <None Include="..\..\include\etl\generators\generate_fsm.bat">
      <Filter>Resource Files\Generators</Filter>
    </None>
    <None Include="..\..\include\etl\generators\generate.bat">
      <Filter>Resource Files\Generators</Filter>
    </None>
    <None Include="..\..\.circleci\config.yml">
      <Filter>Resource Files\CI\CircleCI</Filter>
    </None>
    <None Include="..\cmake\unit-test_external_project.cmake">
      <Filter>Resource Files\Make</Filter>
    </None>
    <None Include="..\..\appveyor.yml">
      <Filter>Resource Files\CI\Appveyor</Filter>
    </None>
    <None Include="..\..\.github\workflows\clang.yml">
      <Filter>Resource Files\CI\Github</Filter>
    </None>
    <None Include="..\..\.github\workflows\gcc.yml">
      <Filter>Resource Files\CI\Github</Filter>
    </None>
    <None Include="..\..\.github\workflows\vs2019.yml">
      <Filter>Resource Files\CI\Github</Filter>
    </None>
    <None Include="..\..\meson.build">
      <Filter>Resource Files</Filter>
    </None>
    <None Include="..\runtests.sh">
      <Filter>Source Files</Filter>
    </None>
    <None Include="..\..\conanfile.py">
      <Filter>Resource Files</Filter>
    </None>
    <None Include="..\..\arduino\create_arduino_library.py">
      <Filter>ETL\Arduino</Filter>
    </None>
  </ItemGroup>
  <ItemGroup>
    <Text Include="..\..\include\etl\file_error_numbers.txt">
      <Filter>Resource Files</Filter>
    </Text>
    <Text Include="..\..\support\Release notes.txt">
      <Filter>Resource Files</Filter>
    </Text>
    <Text Include="..\CMakeLists.txt">
      <Filter>Source Files</Filter>
    </Text>
    <Text Include="..\..\todo.txt">
      <Filter>Resource Files</Filter>
    </Text>
    <Text Include="..\..\CMakeLists.txt">
      <Filter>Resource Files\Make</Filter>
    </Text>
  </ItemGroup>
  <ItemGroup>
    <Image Include="..\..\etl.ico">
      <Filter>Resource Files\Images</Filter>
    </Image>
    <Image Include="..\..\etl.png">
      <Filter>Resource Files\Images</Filter>
    </Image>
    <Image Include="..\..\etl16.png">
      <Filter>Resource Files\Images</Filter>
    </Image>
    <Image Include="..\..\etl32.png">
      <Filter>Resource Files\Images</Filter>
    </Image>
    <Image Include="..\..\etl48.png">
      <Filter>Resource Files\Images</Filter>
    </Image>
    <Image Include="..\..\favicon.ico">
      <Filter>Resource Files\Images</Filter>
    </Image>
  </ItemGroup>
</Project><|MERGE_RESOLUTION|>--- conflicted
+++ resolved
@@ -858,7 +858,6 @@
     <ClInclude Include="..\..\include\etl\generators\variant_pool_generator.h">
       <Filter>ETL\Containers\Generators</Filter>
     </ClInclude>
-<<<<<<< HEAD
     <ClInclude Include="..\..\include\etl\parameter_pack.h">
       <Filter>ETL\Utilities</Filter>
     </ClInclude>
@@ -908,25 +907,37 @@
       <Filter>ETL\Arduino</Filter>
     </ClInclude>
     <ClInclude Include="..\..\include\etl\multi_range.h">
-=======
+      <Filter>ETL\Utilities</Filter>
+    </ClInclude>
+    <ClInclude Include="..\..\include\etl\ipool.h">
+      <Filter>Header Files</Filter>
+    </ClInclude>
+    <ClInclude Include="..\..\include\etl\message_pool.h">
+      <Filter>Header Files</Filter>
+    </ClInclude>
+    <ClInclude Include="..\..\include\etl\shared_message.h">
+      <Filter>Header Files</Filter>
+    </ClInclude>
+    <ClInclude Include="..\..\include\etl\shared_message_processor.h">
+      <Filter>Header Files</Filter>
+    </ClInclude>
+    <ClInclude Include="..\..\include\etl\ireference_counted_message_pool.h">
+      <Filter>ETL\Frameworks</Filter>
+    </ClInclude>
+    <ClInclude Include="..\..\include\etl\reference_counted_message.h">
+      <Filter>ETL\Frameworks</Filter>
+    </ClInclude>
+    <ClInclude Include="..\..\include\etl\reference_counted_message_pool.h">
+      <Filter>ETL\Frameworks</Filter>
+    </ClInclude>
+    <ClInclude Include="..\..\include\etl\reference_counted_object.h">
+      <Filter>ETL\Frameworks</Filter>
+    </ClInclude>
+    <ClInclude Include="..\..\include\etl\fixed_sized_memory_block_pool.h">
+      <Filter>ETL\Containers</Filter>
+    </ClInclude>
     <ClInclude Include="..\..\include\etl\generic_pool.h">
       <Filter>ETL\Containers</Filter>
-    </ClInclude>
-    <ClInclude Include="..\..\include\etl\ipool.h">
-      <Filter>ETL\Containers</Filter>
-    </ClInclude>
-    <ClInclude Include="..\..\include\etl\shared_message.h">
-      <Filter>ETL\Frameworks</Filter>
-    </ClInclude>
-    <ClInclude Include="..\..\include\etl\message_pool.h">
-      <Filter>ETL\Frameworks</Filter>
-    </ClInclude>
-    <ClInclude Include="..\..\include\etl\shared_message_processor.h">
-      <Filter>ETL\Frameworks</Filter>
-    </ClInclude>
-    <ClInclude Include="..\..\include\etl\fixed_sized_memory_block_pool.h">
->>>>>>> 5a274578
-      <Filter>ETL\Utilities</Filter>
     </ClInclude>
   </ItemGroup>
   <ItemGroup>
@@ -1462,6 +1473,9 @@
       <Filter>Source Files</Filter>
     </ClCompile>
     <ClCompile Include="..\test_multi_range.cpp">
+      <Filter>Source Files</Filter>
+    </ClCompile>
+    <ClCompile Include="..\test_pool_message.cpp">
       <Filter>Source Files</Filter>
     </ClCompile>
   </ItemGroup>
