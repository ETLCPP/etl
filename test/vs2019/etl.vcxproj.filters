--- conflicted
+++ resolved
@@ -3245,12 +3245,9 @@
     <ClCompile Include="..\test_bit_stream_writer.cpp">
       <Filter>Tests\Binary</Filter>
     </ClCompile>
-<<<<<<< HEAD
     <ClCompile Include="..\test_variant_legacy.cpp">
       <Filter>Tests\Containers</Filter>
     </ClCompile>
-=======
->>>>>>> 259efe1e
     <ClCompile Include="..\test_atomic.cpp">
       <Filter>Tests\Atomic</Filter>
     </ClCompile>
