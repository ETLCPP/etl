﻿<?xml version="1.0" encoding="utf-8"?>
<Project ToolsVersion="4.0" xmlns="http://schemas.microsoft.com/developer/msbuild/2003">
  <ItemGroup>
    <Filter Include="Source Files">
      <UniqueIdentifier>{4FC737F1-C7A5-4376-A066-2A32D752A2FF}</UniqueIdentifier>
      <Extensions>cpp;c;cc;cxx;def;odl;idl;hpj;bat;asm;asmx</Extensions>
    </Filter>
    <Filter Include="Header Files">
      <UniqueIdentifier>{93995380-89BD-4b04-88EB-625FBE52EBFB}</UniqueIdentifier>
      <Extensions>h;hh;hpp;hxx;hm;inl;inc;xsd</Extensions>
    </Filter>
    <Filter Include="Resource Files">
      <UniqueIdentifier>{67DA6AB6-F800-4c08-8B7A-83BB121AAD01}</UniqueIdentifier>
      <Extensions>rc;ico;cur;bmp;dlg;rc2;rct;bin;rgs;gif;jpg;jpeg;jpe;resx;tiff;tif;png;wav;mfcribbon-ms</Extensions>
    </Filter>
    <Filter Include="UnitTest++">
      <UniqueIdentifier>{ecfaf316-dc6d-4dc1-9838-24061047ad63}</UniqueIdentifier>
    </Filter>
    <Filter Include="ETL">
      <UniqueIdentifier>{53c3a373-0496-4db0-a981-86bf14a1fac9}</UniqueIdentifier>
    </Filter>
    <Filter Include="UnitTest++\Win32">
      <UniqueIdentifier>{107d7e33-580f-4dc5-be11-a4b2076c2c10}</UniqueIdentifier>
    </Filter>
    <Filter Include="ETL\Containers">
      <UniqueIdentifier>{dc39d09c-75c9-453f-8feb-9631a200c0f4}</UniqueIdentifier>
    </Filter>
    <Filter Include="ETL\Utilities">
      <UniqueIdentifier>{ab41d19f-82fe-4974-a73b-16aebfa1d03f}</UniqueIdentifier>
    </Filter>
    <Filter Include="ETL\Patterns">
      <UniqueIdentifier>{d56ca96b-66e1-46cb-83fd-1cd72c51d962}</UniqueIdentifier>
    </Filter>
    <Filter Include="ETL\Maths">
      <UniqueIdentifier>{1c55dd7d-c04b-428c-810b-dd3a08fc4c65}</UniqueIdentifier>
    </Filter>
    <Filter Include="ETL\Private">
      <UniqueIdentifier>{7028012c-30c4-4993-b2d9-3b1521a610ae}</UniqueIdentifier>
    </Filter>
    <Filter Include="ETL\Frameworks">
      <UniqueIdentifier>{6be3bc76-e17c-4be0-8b0b-d1053e1a1761}</UniqueIdentifier>
    </Filter>
    <Filter Include="ETL\Frameworks\Generators">
      <UniqueIdentifier>{c1264f38-22fa-4fcb-8cab-f254b1290eab}</UniqueIdentifier>
    </Filter>
    <Filter Include="ETL\Utilities\Generators">
      <UniqueIdentifier>{39015d44-a7cb-47f0-a7dd-27714f852363}</UniqueIdentifier>
    </Filter>
    <Filter Include="ETL\Utilities\Atomic">
      <UniqueIdentifier>{1c95b9c1-96c0-4c1e-8e5a-e6680d88276c}</UniqueIdentifier>
    </Filter>
    <Filter Include="ETL\Profiles">
      <UniqueIdentifier>{0a77d88b-f9f0-456a-be4b-c0a0ce6b437b}</UniqueIdentifier>
    </Filter>
    <Filter Include="ETL\Containers\Generators">
      <UniqueIdentifier>{e4a699ae-e7f3-418e-bf9f-211c21f7f4b2}</UniqueIdentifier>
    </Filter>
    <Filter Include="Resource Files\Generators">
      <UniqueIdentifier>{7371282e-fddc-4269-891b-e909f74ff8e9}</UniqueIdentifier>
    </Filter>
    <Filter Include="Resource Files\Images">
      <UniqueIdentifier>{4d08353c-b393-47c7-a9eb-c9f2f8c25887}</UniqueIdentifier>
    </Filter>
    <Filter Include="ETL\Utilities\Mutex">
      <UniqueIdentifier>{0bcdf7f9-8e2b-4f70-932b-bde56404f421}</UniqueIdentifier>
    </Filter>
    <Filter Include="ETL\Strings">
      <UniqueIdentifier>{da88d71d-e5ea-4c26-9807-94616d31addb}</UniqueIdentifier>
    </Filter>
    <Filter Include="Resource Files\CI">
      <UniqueIdentifier>{0eaad66f-3ce3-4952-8ae8-c935e6aa7c1d}</UniqueIdentifier>
    </Filter>
    <Filter Include="Resource Files\CI\CircleCI">
      <UniqueIdentifier>{0d5824b1-3ef9-43e0-b2d5-15d6246b843e}</UniqueIdentifier>
    </Filter>
    <Filter Include="Resource Files\CI\Github">
      <UniqueIdentifier>{c25471f3-451a-4279-925d-cbdcec912ef8}</UniqueIdentifier>
    </Filter>
    <Filter Include="ETL\Pseudo Containers">
      <UniqueIdentifier>{586d2c92-e504-4dea-9b1f-42d725a5272c}</UniqueIdentifier>
    </Filter>
    <Filter Include="Resource Files\CI\Appveyor">
      <UniqueIdentifier>{74399f00-a7a3-47e3-9b27-d01fb2b5ce87}</UniqueIdentifier>
    </Filter>
    <Filter Include="ETL\Arduino">
      <UniqueIdentifier>{afc65d0e-d846-4e30-8723-06c8cefa3a36}</UniqueIdentifier>
    </Filter>
    <Filter Include="Source Files\Sanity Checks">
      <UniqueIdentifier>{8a3300fa-c2cd-44dd-8582-692f97ec4dc0}</UniqueIdentifier>
    </Filter>
    <Filter Include="Source Files\Sanity Checks\C++03">
      <UniqueIdentifier>{ca522a34-8cf0-4f64-8ca1-33f52f65a9a7}</UniqueIdentifier>
    </Filter>
    <Filter Include="Source Files\Sanity Checks\C++11">
      <UniqueIdentifier>{ba2bf848-6023-4906-a0d4-14a4c8fba0e5}</UniqueIdentifier>
    </Filter>
    <Filter Include="Source Files\Sanity Checks\C++14">
      <UniqueIdentifier>{527f4d9a-8968-4352-8cdf-f6ccc391dcf9}</UniqueIdentifier>
    </Filter>
    <Filter Include="Source Files\Sanity Checks\C++17">
      <UniqueIdentifier>{57b110fa-b3d8-4cc4-9619-ca510a29c213}</UniqueIdentifier>
    </Filter>
    <Filter Include="Source Files\Scripts">
      <UniqueIdentifier>{562466b5-677d-4448-9e9e-f70805cd71ad}</UniqueIdentifier>
    </Filter>
    <Filter Include="Source Files\Sanity Checks\Logs">
      <UniqueIdentifier>{5b76fd56-eb83-489f-b9a6-798c07c5fa76}</UniqueIdentifier>
    </Filter>
    <Filter Include="Resource Files\Git">
      <UniqueIdentifier>{ffb65df4-d5c7-44ab-a9c7-1150ddce2d6f}</UniqueIdentifier>
    </Filter>
    <Filter Include="Resource Files\CMake">
      <UniqueIdentifier>{3353062c-e8dc-4095-b7cf-d11fc952263e}</UniqueIdentifier>
    </Filter>
    <Filter Include="Resource Files\Conan">
      <UniqueIdentifier>{49e974a8-2dcc-40e6-b4ca-bad29f0cde52}</UniqueIdentifier>
    </Filter>
  </ItemGroup>
  <ItemGroup>
    <ClInclude Include="..\..\include\etl\enum_type.h">
      <Filter>ETL\Utilities</Filter>
    </ClInclude>
    <ClInclude Include="..\..\include\etl\exception.h">
      <Filter>ETL\Utilities</Filter>
    </ClInclude>
    <ClInclude Include="..\..\include\etl\function.h">
      <Filter>ETL\Utilities</Filter>
    </ClInclude>
    <ClInclude Include="..\..\include\etl\array.h">
      <Filter>ETL\Containers</Filter>
    </ClInclude>
    <ClInclude Include="..\..\include\etl\container.h">
      <Filter>ETL\Containers</Filter>
    </ClInclude>
    <ClInclude Include="..\..\include\etl\queue.h">
      <Filter>ETL\Containers</Filter>
    </ClInclude>
    <ClInclude Include="..\..\include\etl\stack.h">
      <Filter>ETL\Containers</Filter>
    </ClInclude>
    <ClInclude Include="..\..\include\etl\vector.h">
      <Filter>ETL\Containers</Filter>
    </ClInclude>
    <ClInclude Include="..\..\include\etl\largest.h">
      <Filter>ETL\Utilities</Filter>
    </ClInclude>
    <ClInclude Include="..\..\include\etl\nullptr.h">
      <Filter>ETL\Utilities</Filter>
    </ClInclude>
    <ClInclude Include="..\..\include\etl\numeric.h">
      <Filter>ETL\Utilities</Filter>
    </ClInclude>
    <ClInclude Include="..\..\include\etl\cyclic_value.h">
      <Filter>ETL\Utilities</Filter>
    </ClInclude>
    <ClInclude Include="..\..\include\etl\static_assert.h">
      <Filter>ETL\Utilities</Filter>
    </ClInclude>
    <ClInclude Include="..\..\include\etl\type_traits.h">
      <Filter>ETL\Utilities</Filter>
    </ClInclude>
    <ClInclude Include="..\..\include\etl\visitor.h">
      <Filter>ETL\Patterns</Filter>
    </ClInclude>
    <ClInclude Include="..\..\include\etl\observer.h">
      <Filter>ETL\Patterns</Filter>
    </ClInclude>
    <ClInclude Include="..\..\include\etl\functional.h">
      <Filter>ETL\Utilities</Filter>
    </ClInclude>
    <ClInclude Include="..\..\include\etl\list.h">
      <Filter>ETL\Containers</Filter>
    </ClInclude>
    <ClInclude Include="..\..\include\etl\map.h">
      <Filter>ETL\Containers</Filter>
    </ClInclude>
    <ClInclude Include="..\..\include\etl\log.h">
      <Filter>ETL\Maths</Filter>
    </ClInclude>
    <ClInclude Include="..\..\include\etl\deque.h">
      <Filter>ETL\Containers</Filter>
    </ClInclude>
    <ClInclude Include="..\..\include\etl\forward_list.h">
      <Filter>ETL\Containers</Filter>
    </ClInclude>
    <ClInclude Include="..\..\include\etl\bitset.h">
      <Filter>ETL\Containers</Filter>
    </ClInclude>
    <ClInclude Include="..\..\include\etl\smallest.h">
      <Filter>ETL\Utilities</Filter>
    </ClInclude>
    <ClInclude Include="..\..\include\etl\integral_limits.h">
      <Filter>ETL\Utilities</Filter>
    </ClInclude>
    <ClInclude Include="..\..\include\etl\variant.h">
      <Filter>ETL\Containers</Filter>
    </ClInclude>
    <ClInclude Include="..\..\include\etl\parameter_type.h">
      <Filter>ETL\Utilities</Filter>
    </ClInclude>
    <ClInclude Include="..\..\include\etl\alignment.h">
      <Filter>ETL\Utilities</Filter>
    </ClInclude>
    <ClInclude Include="..\..\include\etl\pool.h">
      <Filter>ETL\Containers</Filter>
    </ClInclude>
    <ClInclude Include="..\..\include\etl\power.h">
      <Filter>ETL\Maths</Filter>
    </ClInclude>
    <ClInclude Include="..\..\include\etl\fibonacci.h">
      <Filter>ETL\Maths</Filter>
    </ClInclude>
    <ClInclude Include="..\..\include\etl\factorial.h">
      <Filter>ETL\Maths</Filter>
    </ClInclude>
    <ClInclude Include="..\..\include\etl\algorithm.h">
      <Filter>ETL\Utilities</Filter>
    </ClInclude>
    <ClInclude Include="..\..\include\etl\error_handler.h">
      <Filter>ETL\Utilities</Filter>
    </ClInclude>
    <ClInclude Include="..\..\include\etl\instance_count.h">
      <Filter>ETL\Utilities</Filter>
    </ClInclude>
    <ClInclude Include="..\..\include\etl\checksum.h">
      <Filter>ETL\Maths</Filter>
    </ClInclude>
    <ClInclude Include="..\..\include\etl\fnv_1.h">
      <Filter>ETL\Maths</Filter>
    </ClInclude>
    <ClInclude Include="..\..\include\etl\hash.h">
      <Filter>ETL\Maths</Filter>
    </ClInclude>
    <ClInclude Include="..\..\include\etl\radix.h">
      <Filter>ETL\Maths</Filter>
    </ClInclude>
    <ClInclude Include="..\..\include\etl\bloom_filter.h">
      <Filter>ETL\Containers</Filter>
    </ClInclude>
    <ClInclude Include="..\..\include\etl\fixed_iterator.h">
      <Filter>ETL\Utilities</Filter>
    </ClInclude>
    <ClInclude Include="..\..\include\etl\binary.h">
      <Filter>ETL\Utilities</Filter>
    </ClInclude>
    <ClInclude Include="..\..\include\etl\flat_map.h">
      <Filter>ETL\Containers</Filter>
    </ClInclude>
    <ClInclude Include="..\..\include\etl\ihash.h">
      <Filter>ETL\Maths</Filter>
    </ClInclude>
    <ClInclude Include="..\..\include\etl\flat_set.h">
      <Filter>ETL\Containers</Filter>
    </ClInclude>
    <ClInclude Include="..\..\include\etl\unordered_map.h">
      <Filter>ETL\Containers</Filter>
    </ClInclude>
    <ClInclude Include="..\..\include\etl\io_port.h">
      <Filter>ETL\Utilities</Filter>
    </ClInclude>
    <ClInclude Include="..\..\include\etl\optional.h">
      <Filter>ETL\Containers</Filter>
    </ClInclude>
    <ClInclude Include="..\..\include\etl\set.h">
      <Filter>ETL\Containers</Filter>
    </ClInclude>
    <ClInclude Include="..\..\include\etl\multimap.h">
      <Filter>ETL\Containers</Filter>
    </ClInclude>
    <ClInclude Include="..\..\include\etl\multiset.h">
      <Filter>ETL\Containers</Filter>
    </ClInclude>
    <ClInclude Include="..\..\include\etl\priority_queue.h">
      <Filter>ETL\Containers</Filter>
    </ClInclude>
    <ClInclude Include="..\..\include\etl\jenkins.h">
      <Filter>ETL\Maths</Filter>
    </ClInclude>
    <ClInclude Include="..\..\include\etl\murmur3.h">
      <Filter>ETL\Maths</Filter>
    </ClInclude>
    <ClInclude Include="..\murmurhash3.h">
      <Filter>Source Files</Filter>
    </ClInclude>
    <ClInclude Include="..\..\include\etl\pearson.h">
      <Filter>ETL\Maths</Filter>
    </ClInclude>
    <ClInclude Include="..\..\include\etl\flat_multimap.h">
      <Filter>ETL\Containers</Filter>
    </ClInclude>
    <ClInclude Include="..\..\include\etl\flat_multiset.h">
      <Filter>ETL\Containers</Filter>
    </ClInclude>
    <ClInclude Include="..\..\include\etl\intrusive_forward_list.h">
      <Filter>ETL\Containers</Filter>
    </ClInclude>
    <ClInclude Include="..\..\include\etl\char_traits.h">
      <Filter>ETL\Utilities</Filter>
    </ClInclude>
    <ClInclude Include="..\..\include\etl\intrusive_links.h">
      <Filter>ETL\Containers</Filter>
    </ClInclude>
    <ClInclude Include="..\..\include\etl\intrusive_list.h">
      <Filter>ETL\Containers</Filter>
    </ClInclude>
    <ClInclude Include="..\..\include\etl\unordered_set.h">
      <Filter>ETL\Containers</Filter>
    </ClInclude>
    <ClInclude Include="..\..\include\etl\unordered_multiset.h">
      <Filter>ETL\Containers</Filter>
    </ClInclude>
    <ClInclude Include="..\..\include\etl\debounce.h">
      <Filter>ETL\Utilities</Filter>
    </ClInclude>
    <ClInclude Include="..\..\include\etl\platform.h">
      <Filter>ETL\Utilities</Filter>
    </ClInclude>
    <ClInclude Include="..\..\include\etl\private\pvoidvector.h">
      <Filter>ETL\Private</Filter>
    </ClInclude>
    <ClInclude Include="..\..\include\etl\type_def.h">
      <Filter>ETL\Utilities</Filter>
    </ClInclude>
    <ClInclude Include="..\..\include\etl\intrusive_stack.h">
      <Filter>ETL\Containers</Filter>
    </ClInclude>
    <ClInclude Include="..\..\include\etl\utility.h">
      <Filter>ETL\Utilities</Filter>
    </ClInclude>
    <ClInclude Include="..\..\include\etl\intrusive_queue.h">
      <Filter>ETL\Containers</Filter>
    </ClInclude>
    <ClInclude Include="..\..\include\etl\unordered_multimap.h">
      <Filter>ETL\Containers</Filter>
    </ClInclude>
    <ClInclude Include="..\..\include\etl\user_type.h">
      <Filter>ETL\Utilities</Filter>
    </ClInclude>
    <ClInclude Include="..\..\include\etl\debug_count.h">
      <Filter>ETL\Utilities</Filter>
    </ClInclude>
    <ClInclude Include="..\..\include\etl\iterator.h">
      <Filter>ETL\Utilities</Filter>
    </ClInclude>
    <ClInclude Include="..\..\include\etl\memory.h">
      <Filter>ETL\Utilities</Filter>
    </ClInclude>
    <ClInclude Include="..\..\include\etl\reference_flat_map.h">
      <Filter>ETL\Containers</Filter>
    </ClInclude>
    <ClInclude Include="..\..\include\etl\reference_flat_multimap.h">
      <Filter>ETL\Containers</Filter>
    </ClInclude>
    <ClInclude Include="..\..\include\etl\reference_flat_multiset.h">
      <Filter>ETL\Containers</Filter>
    </ClInclude>
    <ClInclude Include="..\..\include\etl\reference_flat_set.h">
      <Filter>ETL\Containers</Filter>
    </ClInclude>
    <ClInclude Include="..\..\include\etl\fsm.h">
      <Filter>ETL\Frameworks</Filter>
    </ClInclude>
    <ClInclude Include="..\..\include\etl\message_router.h">
      <Filter>ETL\Frameworks</Filter>
    </ClInclude>
    <ClInclude Include="..\..\include\etl\packet.h">
      <Filter>ETL\Containers</Filter>
    </ClInclude>
    <ClInclude Include="..\..\include\etl\message.h">
      <Filter>ETL\Frameworks</Filter>
    </ClInclude>
    <ClInclude Include="..\..\include\etl\message_bus.h">
      <Filter>ETL\Frameworks</Filter>
    </ClInclude>
    <ClInclude Include="..\..\include\etl\message_types.h">
      <Filter>ETL\Frameworks</Filter>
    </ClInclude>
    <ClInclude Include="..\..\include\etl\scheduler.h">
      <Filter>ETL\Frameworks</Filter>
    </ClInclude>
    <ClInclude Include="..\..\include\etl\task.h">
      <Filter>ETL\Frameworks</Filter>
    </ClInclude>
    <ClInclude Include="..\..\include\etl\random.h">
      <Filter>ETL\Maths</Filter>
    </ClInclude>
    <ClInclude Include="..\..\include\etl\endianness.h">
      <Filter>ETL\Utilities</Filter>
    </ClInclude>
    <ClInclude Include="..\..\include\etl\constant.h">
      <Filter>ETL\Utilities</Filter>
    </ClInclude>
    <ClInclude Include="..\..\include\etl\sqrt.h">
      <Filter>ETL\Maths</Filter>
    </ClInclude>
    <ClInclude Include="..\..\include\etl\type_lookup.h">
      <Filter>ETL\Utilities</Filter>
    </ClInclude>
    <ClInclude Include="..\..\include\etl\compare.h">
      <Filter>ETL\Utilities</Filter>
    </ClInclude>
    <ClInclude Include="..\..\include\etl\message_timer.h">
      <Filter>ETL\Frameworks</Filter>
    </ClInclude>
    <ClInclude Include="..\..\include\etl\callback_timer.h">
      <Filter>ETL\Frameworks</Filter>
    </ClInclude>
    <ClInclude Include="..\..\include\etl\timer.h">
      <Filter>ETL\Frameworks</Filter>
    </ClInclude>
    <ClInclude Include="..\..\include\etl\atomic.h">
      <Filter>ETL\Utilities</Filter>
    </ClInclude>
    <ClInclude Include="..\..\include\etl\profiles\cpp03.h">
      <Filter>ETL\Profiles</Filter>
    </ClInclude>
    <ClInclude Include="..\..\include\etl\profiles\cpp11.h">
      <Filter>ETL\Profiles</Filter>
    </ClInclude>
    <ClInclude Include="..\..\include\etl\profiles\cpp14.h">
      <Filter>ETL\Profiles</Filter>
    </ClInclude>
    <ClInclude Include="..\..\include\etl\profiles\armv5.h">
      <Filter>ETL\Profiles</Filter>
    </ClInclude>
    <ClInclude Include="..\..\include\etl\profiles\armv6.h">
      <Filter>ETL\Profiles</Filter>
    </ClInclude>
    <ClInclude Include="..\..\include\etl\profiles\ticc.h">
      <Filter>ETL\Profiles</Filter>
    </ClInclude>
    <ClInclude Include="..\etl_profile.h">
      <Filter>Source Files</Filter>
    </ClInclude>
    <ClInclude Include="..\..\include\etl\profiles\gcc_generic.h">
      <Filter>ETL\Profiles</Filter>
    </ClInclude>
    <ClInclude Include="..\..\include\etl\profiles\gcc_linux_x86.h">
      <Filter>ETL\Profiles</Filter>
    </ClInclude>
    <ClInclude Include="..\..\include\etl\profiles\gcc_windows_x86.h">
      <Filter>ETL\Profiles</Filter>
    </ClInclude>
    <ClInclude Include="..\..\include\etl\profiles\arduino_arm.h">
      <Filter>ETL\Profiles</Filter>
    </ClInclude>
    <ClInclude Include="..\..\include\etl\profiles\msvc_x86.h">
      <Filter>ETL\Profiles</Filter>
    </ClInclude>
    <ClInclude Include="..\..\include\etl\atomic\atomic_arm.h">
      <Filter>ETL\Utilities\Atomic</Filter>
    </ClInclude>
    <ClInclude Include="..\..\include\etl\variant_pool.h">
      <Filter>ETL\Containers</Filter>
    </ClInclude>
    <ClInclude Include="..\..\include\etl\array_view.h">
      <Filter>ETL\Containers</Filter>
    </ClInclude>
    <ClInclude Include="..\..\include\etl\array_wrapper.h">
      <Filter>ETL\Containers</Filter>
    </ClInclude>
    <ClInclude Include="..\..\include\etl\version.h">
      <Filter>ETL\Utilities</Filter>
    </ClInclude>
    <ClInclude Include="..\..\include\etl\atomic\atomic_std.h">
      <Filter>ETL\Utilities\Atomic</Filter>
    </ClInclude>
    <ClInclude Include="..\..\include\etl\atomic\atomic_gcc_sync.h">
      <Filter>ETL\Utilities\Atomic</Filter>
    </ClInclude>
    <ClInclude Include="..\..\include\etl\queue_mpmc_mutex.h">
      <Filter>ETL\Containers</Filter>
    </ClInclude>
    <ClInclude Include="..\..\include\etl\queue_spsc_isr.h">
      <Filter>ETL\Containers</Filter>
    </ClInclude>
    <ClInclude Include="..\..\include\etl\queue_spsc_atomic.h">
      <Filter>ETL\Containers</Filter>
    </ClInclude>
    <ClInclude Include="..\..\include\etl\mutex\mutex_gcc_sync.h">
      <Filter>ETL\Utilities\Mutex</Filter>
    </ClInclude>
    <ClInclude Include="..\..\include\etl\mutex\mutex_std.h">
      <Filter>ETL\Utilities\Mutex</Filter>
    </ClInclude>
    <ClInclude Include="..\..\include\etl\mutex\mutex_arm.h">
      <Filter>ETL\Utilities\Mutex</Filter>
    </ClInclude>
    <ClInclude Include="..\..\include\etl\mutex.h">
      <Filter>ETL\Utilities</Filter>
    </ClInclude>
    <ClInclude Include="..\..\include\etl\combinations.h">
      <Filter>ETL\Maths</Filter>
    </ClInclude>
    <ClInclude Include="..\..\include\etl\permutations.h">
      <Filter>ETL\Maths</Filter>
    </ClInclude>
    <ClInclude Include="..\..\include\etl\type_select.h">
      <Filter>ETL\Utilities</Filter>
    </ClInclude>
    <ClInclude Include="..\..\include\etl\memory_model.h">
      <Filter>ETL\Utilities</Filter>
    </ClInclude>
    <ClInclude Include="..\..\..\unittest-cpp\UnitTest++\XmlTestReporter.h">
      <Filter>Header Files</Filter>
    </ClInclude>
    <ClInclude Include="..\..\..\unittest-cpp\UnitTest++\UnitTestPP.h">
      <Filter>Header Files</Filter>
    </ClInclude>
    <ClInclude Include="..\..\..\unittest-cpp\UnitTest++\UnitTest++.h">
      <Filter>Header Files</Filter>
    </ClInclude>
    <ClInclude Include="..\..\..\unittest-cpp\UnitTest++\TimeHelpers.h">
      <Filter>Header Files</Filter>
    </ClInclude>
    <ClInclude Include="..\..\..\unittest-cpp\UnitTest++\TimeConstraint.h">
      <Filter>Header Files</Filter>
    </ClInclude>
    <ClInclude Include="..\..\..\unittest-cpp\UnitTest++\ThrowingTestReporter.h">
      <Filter>Header Files</Filter>
    </ClInclude>
    <ClInclude Include="..\..\..\unittest-cpp\UnitTest++\TestSuite.h">
      <Filter>Header Files</Filter>
    </ClInclude>
    <ClInclude Include="..\..\..\unittest-cpp\UnitTest++\TestRunner.h">
      <Filter>Header Files</Filter>
    </ClInclude>
    <ClInclude Include="..\..\..\unittest-cpp\UnitTest++\TestResults.h">
      <Filter>Header Files</Filter>
    </ClInclude>
    <ClInclude Include="..\..\..\unittest-cpp\UnitTest++\TestReporterStdout.h">
      <Filter>Header Files</Filter>
    </ClInclude>
    <ClInclude Include="..\..\..\unittest-cpp\UnitTest++\TestReporter.h">
      <Filter>Header Files</Filter>
    </ClInclude>
    <ClInclude Include="..\..\..\unittest-cpp\UnitTest++\TestMacros.h">
      <Filter>Header Files</Filter>
    </ClInclude>
    <ClInclude Include="..\..\..\unittest-cpp\UnitTest++\TestList.h">
      <Filter>Header Files</Filter>
    </ClInclude>
    <ClInclude Include="..\..\..\unittest-cpp\UnitTest++\TestDetails.h">
      <Filter>Header Files</Filter>
    </ClInclude>
    <ClInclude Include="..\..\..\unittest-cpp\UnitTest++\Test.h">
      <Filter>Header Files</Filter>
    </ClInclude>
    <ClInclude Include="..\..\..\unittest-cpp\UnitTest++\RequireMacros.h">
      <Filter>Header Files</Filter>
    </ClInclude>
    <ClInclude Include="..\..\..\unittest-cpp\UnitTest++\RequiredCheckTestReporter.h">
      <Filter>Header Files</Filter>
    </ClInclude>
    <ClInclude Include="..\..\..\unittest-cpp\UnitTest++\RequiredCheckException.h">
      <Filter>Header Files</Filter>
    </ClInclude>
    <ClInclude Include="..\..\..\unittest-cpp\UnitTest++\ReportAssertImpl.h">
      <Filter>Header Files</Filter>
    </ClInclude>
    <ClInclude Include="..\..\..\unittest-cpp\UnitTest++\ReportAssert.h">
      <Filter>Header Files</Filter>
    </ClInclude>
    <ClInclude Include="..\..\..\unittest-cpp\UnitTest++\MemoryOutStream.h">
      <Filter>Header Files</Filter>
    </ClInclude>
    <ClInclude Include="..\..\..\unittest-cpp\UnitTest++\HelperMacros.h">
      <Filter>Header Files</Filter>
    </ClInclude>
    <ClInclude Include="..\..\..\unittest-cpp\UnitTest++\ExecuteTest.h">
      <Filter>Header Files</Filter>
    </ClInclude>
    <ClInclude Include="..\..\..\unittest-cpp\UnitTest++\ExceptionMacros.h">
      <Filter>Header Files</Filter>
    </ClInclude>
    <ClInclude Include="..\..\..\unittest-cpp\UnitTest++\DeferredTestResult.h">
      <Filter>Header Files</Filter>
    </ClInclude>
    <ClInclude Include="..\..\..\unittest-cpp\UnitTest++\DeferredTestReporter.h">
      <Filter>Header Files</Filter>
    </ClInclude>
    <ClInclude Include="..\..\..\unittest-cpp\UnitTest++\CurrentTest.h">
      <Filter>Header Files</Filter>
    </ClInclude>
    <ClInclude Include="..\..\..\unittest-cpp\UnitTest++\Config.h">
      <Filter>Header Files</Filter>
    </ClInclude>
    <ClInclude Include="..\..\..\unittest-cpp\UnitTest++\CompositeTestReporter.h">
      <Filter>Header Files</Filter>
    </ClInclude>
    <ClInclude Include="..\..\..\unittest-cpp\UnitTest++\Checks.h">
      <Filter>Header Files</Filter>
    </ClInclude>
    <ClInclude Include="..\..\..\unittest-cpp\UnitTest++\CheckMacros.h">
      <Filter>Header Files</Filter>
    </ClInclude>
    <ClInclude Include="..\..\..\unittest-cpp\UnitTest++\AssertException.h">
      <Filter>Header Files</Filter>
    </ClInclude>
    <ClInclude Include="..\..\include\etl\ratio.h">
      <Filter>ETL\Maths</Filter>
    </ClInclude>
    <ClInclude Include="..\..\include\etl\profiles\segger_gcc_stlport.h">
      <Filter>ETL\Profiles</Filter>
    </ClInclude>
    <ClInclude Include="..\..\include\etl\private\vector_base.h">
      <Filter>ETL\Private</Filter>
    </ClInclude>
    <ClInclude Include="..\..\include\etl\profiles\armv5_no_stl.h">
      <Filter>ETL\Profiles</Filter>
    </ClInclude>
    <ClInclude Include="..\..\include\etl\profiles\armv6_no_stl.h">
      <Filter>ETL\Profiles</Filter>
    </ClInclude>
    <ClInclude Include="..\..\include\etl\profiles\cpp03_no_stl.h">
      <Filter>ETL\Profiles</Filter>
    </ClInclude>
    <ClInclude Include="..\..\include\etl\profiles\cpp11_no_stl.h">
      <Filter>ETL\Profiles</Filter>
    </ClInclude>
    <ClInclude Include="..\..\include\etl\profiles\cpp14_no_stl.h">
      <Filter>ETL\Profiles</Filter>
    </ClInclude>
    <ClInclude Include="..\..\include\etl\math_constants.h">
      <Filter>ETL\Maths</Filter>
    </ClInclude>
    <ClInclude Include="..\..\include\etl\bit_stream.h">
      <Filter>ETL\Utilities</Filter>
    </ClInclude>
    <ClInclude Include="..\..\include\etl\private\ivectorpointer.h">
      <Filter>ETL\Private</Filter>
    </ClInclude>
    <ClInclude Include="..\..\include\etl\private\minmax_pop.h">
      <Filter>ETL\Private</Filter>
    </ClInclude>
    <ClInclude Include="..\..\include\etl\private\minmax_push.h">
      <Filter>ETL\Private</Filter>
    </ClInclude>
    <ClInclude Include="..\..\include\etl\state_chart.h">
      <Filter>ETL\Frameworks</Filter>
    </ClInclude>
    <ClInclude Include="..\..\include\etl\cumulative_moving_average.h">
      <Filter>ETL\Maths</Filter>
    </ClInclude>
    <ClInclude Include="..\..\include\etl\scaled_rounding.h">
      <Filter>ETL\Maths</Filter>
    </ClInclude>
    <ClInclude Include="..\..\include\etl\absolute.h">
      <Filter>ETL\Maths</Filter>
    </ClInclude>
    <ClInclude Include="..\data.h">
      <Filter>Source Files</Filter>
    </ClInclude>
    <ClInclude Include="..\..\include\etl\callback_service.h">
      <Filter>ETL\Frameworks</Filter>
    </ClInclude>
    <ClInclude Include="..\..\include\etl\frame_check_sequence.h">
      <Filter>ETL\Maths</Filter>
    </ClInclude>
    <ClInclude Include="..\..\include\etl\queue_spsc_locked.h">
      <Filter>ETL\Containers</Filter>
    </ClInclude>
    <ClInclude Include="..\..\include\etl\negative.h">
      <Filter>ETL\Utilities</Filter>
    </ClInclude>
    <ClInclude Include="..\..\include\etl\private\to_string_helper.h">
      <Filter>ETL\Private</Filter>
    </ClInclude>
    <ClInclude Include="..\..\include\etl\multi_array.h">
      <Filter>ETL\Containers</Filter>
    </ClInclude>
    <ClInclude Include="..\..\include\etl\delegate.h">
      <Filter>ETL\Utilities</Filter>
    </ClInclude>
    <ClInclude Include="..\..\include\etl\delegate_service.h">
      <Filter>ETL\Frameworks</Filter>
    </ClInclude>
    <ClInclude Include="..\..\include\etl\string_view.h">
      <Filter>ETL\Strings</Filter>
    </ClInclude>
    <ClInclude Include="..\..\include\etl\u16string.h">
      <Filter>ETL\Strings</Filter>
    </ClInclude>
    <ClInclude Include="..\..\include\etl\u32string.h">
      <Filter>ETL\Strings</Filter>
    </ClInclude>
    <ClInclude Include="..\..\include\etl\wstring.h">
      <Filter>ETL\Strings</Filter>
    </ClInclude>
    <ClInclude Include="..\..\include\etl\to_string.h">
      <Filter>ETL\Strings</Filter>
    </ClInclude>
    <ClInclude Include="..\..\include\etl\to_u16string.h">
      <Filter>ETL\Strings</Filter>
    </ClInclude>
    <ClInclude Include="..\..\include\etl\to_u32string.h">
      <Filter>ETL\Strings</Filter>
    </ClInclude>
    <ClInclude Include="..\..\include\etl\to_wstring.h">
      <Filter>ETL\Strings</Filter>
    </ClInclude>
    <ClInclude Include="..\..\include\etl\wformat_spec.h">
      <Filter>ETL\Strings</Filter>
    </ClInclude>
    <ClInclude Include="..\..\include\etl\u32format_spec.h">
      <Filter>ETL\Strings</Filter>
    </ClInclude>
    <ClInclude Include="..\..\include\etl\u16format_spec.h">
      <Filter>ETL\Strings</Filter>
    </ClInclude>
    <ClInclude Include="..\..\include\etl\format_spec.h">
      <Filter>ETL\Strings</Filter>
    </ClInclude>
    <ClInclude Include="..\..\include\etl\basic_format_spec.h">
      <Filter>ETL\Strings</Filter>
    </ClInclude>
    <ClInclude Include="..\..\include\etl\basic_string.h">
      <Filter>ETL\Strings</Filter>
    </ClInclude>
    <ClInclude Include="..\..\include\etl\macros.h">
      <Filter>ETL\Utilities</Filter>
    </ClInclude>
    <ClInclude Include="..\..\include\etl\profiles\armv7.h">
      <Filter>ETL\Profiles</Filter>
    </ClInclude>
    <ClInclude Include="..\..\include\etl\profiles\armv7_no_stl.h">
      <Filter>ETL\Profiles</Filter>
    </ClInclude>
    <ClInclude Include="..\..\include\etl\profiles\clang_generic.h">
      <Filter>ETL\Profiles</Filter>
    </ClInclude>
    <ClInclude Include="..\..\include\etl\profiles\cpp17.h">
      <Filter>ETL\Profiles</Filter>
    </ClInclude>
    <ClInclude Include="..\..\include\etl\profiles\cpp17_no_stl.h">
      <Filter>ETL\Profiles</Filter>
    </ClInclude>
    <ClInclude Include="..\..\include\etl\indirect_vector.h">
      <Filter>ETL\Containers</Filter>
    </ClInclude>
    <ClInclude Include="..\..\include\etl\profiles\determine_compiler_version.h">
      <Filter>ETL\Profiles</Filter>
    </ClInclude>
    <ClInclude Include="..\..\include\etl\profiles\determine_compiler.h">
      <Filter>ETL\Profiles</Filter>
    </ClInclude>
    <ClInclude Include="..\..\include\etl\profiles\determine_compiler_language_support.h">
      <Filter>ETL\Profiles</Filter>
    </ClInclude>
    <ClInclude Include="..\..\include\etl\private\choose_namespace.h">
      <Filter>ETL\Private</Filter>
    </ClInclude>
    <ClInclude Include="..\..\include\etl\limits.h">
      <Filter>ETL\Utilities</Filter>
    </ClInclude>
    <ClInclude Include="..\iterators_for_unit_tests.h">
      <Filter>Source Files</Filter>
    </ClInclude>
    <ClInclude Include="..\..\include\etl\mutex\mutex_freertos.h">
      <Filter>ETL\Utilities\Mutex</Filter>
    </ClInclude>
    <ClInclude Include="..\..\include\etl\message_packet.h">
      <Filter>ETL\Frameworks</Filter>
    </ClInclude>
    <ClInclude Include="..\..\include\etl\null_type.h">
      <Filter>ETL\Utilities</Filter>
    </ClInclude>
    <ClInclude Include="..\..\include\etl\span.h">
      <Filter>ETL\Containers</Filter>
    </ClInclude>
    <ClInclude Include="..\..\include\etl\profiles\determine_development_os.h">
      <Filter>ETL\Profiles</Filter>
    </ClInclude>
    <ClInclude Include="..\..\include\etl\profiles\msvc_x86_no_stl.h">
      <Filter>ETL\Profiles</Filter>
    </ClInclude>
    <ClInclude Include="..\..\include\etl\profiles\ticc_no_stl.h">
      <Filter>ETL\Profiles</Filter>
    </ClInclude>
    <ClInclude Include="..\..\include\etl\profiles\gcc_windows_x86_no_stl.h">
      <Filter>ETL\Profiles</Filter>
    </ClInclude>
    <ClInclude Include="..\..\include\etl\profiles\gcc_linux_x86_no_stl.h">
      <Filter>ETL\Profiles</Filter>
    </ClInclude>
    <ClInclude Include="..\..\include\etl\profiles\gcc_generic_no_stl.h">
      <Filter>ETL\Profiles</Filter>
    </ClInclude>
    <ClInclude Include="..\..\include\etl\profiles\clang_generic_no_stl.h">
      <Filter>ETL\Profiles</Filter>
    </ClInclude>
    <ClInclude Include="..\..\include\etl\generators\largest_generator.h">
      <Filter>ETL\Utilities\Generators</Filter>
    </ClInclude>
    <ClInclude Include="..\..\include\etl\generators\smallest_generator.h">
      <Filter>ETL\Utilities\Generators</Filter>
    </ClInclude>
    <ClInclude Include="..\..\include\etl\generators\type_lookup_generator.h">
      <Filter>ETL\Utilities\Generators</Filter>
    </ClInclude>
    <ClInclude Include="..\..\include\etl\generators\type_select_generator.h">
      <Filter>ETL\Utilities\Generators</Filter>
    </ClInclude>
    <ClInclude Include="..\..\include\etl\generators\type_traits_generator.h">
      <Filter>ETL\Utilities\Generators</Filter>
    </ClInclude>
    <ClInclude Include="..\..\include\etl\generators\fsm_generator.h">
      <Filter>ETL\Frameworks\Generators</Filter>
    </ClInclude>
    <ClInclude Include="..\..\include\etl\generators\message_packet_generator.h">
      <Filter>ETL\Frameworks\Generators</Filter>
    </ClInclude>
    <ClInclude Include="..\..\include\etl\generators\message_router_generator.h">
      <Filter>ETL\Frameworks\Generators</Filter>
    </ClInclude>
    <ClInclude Include="..\..\include\etl\generators\variant_pool_generator.h">
      <Filter>ETL\Containers\Generators</Filter>
    </ClInclude>
    <ClInclude Include="..\..\include\etl\parameter_pack.h">
      <Filter>ETL\Utilities</Filter>
    </ClInclude>
    <ClInclude Include="..\..\include\etl\string_stream.h">
      <Filter>ETL\Strings</Filter>
    </ClInclude>
    <ClInclude Include="..\..\include\etl\wstring_stream.h">
      <Filter>ETL\Strings</Filter>
    </ClInclude>
    <ClInclude Include="..\..\include\etl\u16string_stream.h">
      <Filter>ETL\Strings</Filter>
    </ClInclude>
    <ClInclude Include="..\..\include\etl\u32string_stream.h">
      <Filter>ETL\Strings</Filter>
    </ClInclude>
    <ClInclude Include="..\..\include\etl\basic_string_stream.h">
      <Filter>ETL\Strings</Filter>
    </ClInclude>
    <ClInclude Include="..\..\include\etl\string_utilities.h">
      <Filter>ETL\Strings</Filter>
    </ClInclude>
    <ClInclude Include="..\..\include\etl\bresenham_line.h">
      <Filter>ETL\Pseudo Containers</Filter>
    </ClInclude>
    <ClInclude Include="..\..\include\etl\string.h">
      <Filter>ETL\Strings</Filter>
    </ClInclude>
    <ClInclude Include="..\..\include\etl\circular_buffer.h">
      <Filter>ETL\Containers</Filter>
    </ClInclude>
    <ClInclude Include="..\..\include\etl\flags.h">
      <Filter>ETL\Utilities</Filter>
    </ClInclude>
    <ClInclude Include="..\..\include\etl\atomic\atomic_clang_sync.h">
      <Filter>ETL\Utilities\Atomic</Filter>
    </ClInclude>
    <ClInclude Include="..\..\include\etl\buffer_descriptors.h">
      <Filter>ETL\Containers</Filter>
    </ClInclude>
    <ClInclude Include="..\..\include\etl\placement_new.h">
      <Filter>ETL\Utilities</Filter>
    </ClInclude>
    <ClInclude Include="..\..\include\etl\mutex\mutex_clang_sync.h">
      <Filter>ETL\Utilities\Mutex</Filter>
    </ClInclude>
    <ClInclude Include="..\..\arduino\Embedded_Template_Library.h">
      <Filter>ETL\Arduino</Filter>
    </ClInclude>
    <ClInclude Include="..\..\include\etl\multi_range.h">
      <Filter>ETL\Utilities</Filter>
    </ClInclude>
    <ClInclude Include="..\..\include\etl\message_pool.h">
      <Filter>Header Files</Filter>
    </ClInclude>
    <ClInclude Include="..\..\include\etl\ireference_counted_message_pool.h">
      <Filter>ETL\Frameworks</Filter>
    </ClInclude>
    <ClInclude Include="..\..\include\etl\reference_counted_message.h">
      <Filter>ETL\Frameworks</Filter>
    </ClInclude>
    <ClInclude Include="..\..\include\etl\reference_counted_message_pool.h">
      <Filter>ETL\Frameworks</Filter>
    </ClInclude>
    <ClInclude Include="..\..\include\etl\generic_pool.h">
      <Filter>ETL\Containers</Filter>
    </ClInclude>
    <ClInclude Include="..\..\include\etl\ipool.h">
      <Filter>ETL\Containers</Filter>
    </ClInclude>
    <ClInclude Include="..\..\include\etl\file_error_numbers.h">
      <Filter>ETL\Utilities</Filter>
    </ClInclude>
    <ClInclude Include="..\..\include\etl\shared_message.h">
      <Filter>ETL\Frameworks</Filter>
    </ClInclude>
    <ClInclude Include="..\..\include\etl\reference_counted_object.h">
      <Filter>ETL\Utilities</Filter>
    </ClInclude>
    <ClInclude Include="..\..\include\etl\fixed_sized_memory_block_allocator.h">
      <Filter>ETL\Containers</Filter>
    </ClInclude>
    <ClInclude Include="..\..\include\etl\queue_lockable.h">
      <Filter>ETL\Containers</Filter>
    </ClInclude>
    <ClInclude Include="..\..\include\etl\successor.h">
      <Filter>ETL\Patterns</Filter>
    </ClInclude>
    <ClInclude Include="..\..\include\etl\imemory_block_allocator.h">
      <Filter>ETL\Containers</Filter>
    </ClInclude>
    <ClInclude Include="..\..\include\etl\message_router_registry.h">
      <Filter>ETL\Frameworks</Filter>
    </ClInclude>
    <ClInclude Include="..\unit_test_framework.h">
      <Filter>Source Files</Filter>
    </ClInclude>
    <ClInclude Include="..\sanity-check\c++03\etl_profile.h">
      <Filter>Source Files\Sanity Checks\C++03</Filter>
    </ClInclude>
    <ClInclude Include="..\sanity-check\c++11\etl_profile.h">
      <Filter>Source Files\Sanity Checks\C++11</Filter>
    </ClInclude>
    <ClInclude Include="..\sanity-check\c++14\etl_profile.h">
      <Filter>Source Files\Sanity Checks\C++14</Filter>
    </ClInclude>
    <ClInclude Include="..\sanity-check\c++17\etl_profile.h">
      <Filter>Source Files\Sanity Checks\C++17</Filter>
    </ClInclude>
    <ClInclude Include="..\..\include\etl\crc8_ccitt.h">
      <Filter>ETL\Maths</Filter>
    </ClInclude>
    <ClInclude Include="..\..\include\etl\crc8_rohc.h">
      <Filter>ETL\Maths</Filter>
    </ClInclude>
    <ClInclude Include="..\..\include\etl\crc16.h">
      <Filter>ETL\Maths</Filter>
    </ClInclude>
    <ClInclude Include="..\..\include\etl\crc16_aug_ccitt.h">
      <Filter>ETL\Maths</Filter>
    </ClInclude>
    <ClInclude Include="..\..\include\etl\crc16_ccitt.h">
      <Filter>ETL\Maths</Filter>
    </ClInclude>
    <ClInclude Include="..\..\include\etl\crc16_genibus.h">
      <Filter>ETL\Maths</Filter>
    </ClInclude>
    <ClInclude Include="..\..\include\etl\crc16_kermit.h">
      <Filter>ETL\Maths</Filter>
    </ClInclude>
    <ClInclude Include="..\..\include\etl\crc16_modbus.h">
      <Filter>ETL\Maths</Filter>
    </ClInclude>
    <ClInclude Include="..\..\include\etl\crc16_usb.h">
      <Filter>ETL\Maths</Filter>
    </ClInclude>
    <ClInclude Include="..\..\include\etl\crc16_x25.h">
      <Filter>ETL\Maths</Filter>
    </ClInclude>
    <ClInclude Include="..\..\include\etl\crc16_xmodem.h">
      <Filter>ETL\Maths</Filter>
    </ClInclude>
    <ClInclude Include="..\..\include\etl\crc32.h">
      <Filter>ETL\Maths</Filter>
    </ClInclude>
    <ClInclude Include="..\..\include\etl\crc32_bzip2.h">
      <Filter>ETL\Maths</Filter>
    </ClInclude>
    <ClInclude Include="..\..\include\etl\crc32_c.h">
      <Filter>ETL\Maths</Filter>
    </ClInclude>
    <ClInclude Include="..\..\include\etl\crc32_mpeg2.h">
      <Filter>ETL\Maths</Filter>
    </ClInclude>
    <ClInclude Include="..\..\include\etl\crc32_posix.h">
      <Filter>ETL\Maths</Filter>
    </ClInclude>
    <ClInclude Include="..\..\include\etl\crc64_ecma.h">
      <Filter>ETL\Maths</Filter>
    </ClInclude>
    <ClInclude Include="..\..\include\etl\private\crc_implementation.h">
      <Filter>ETL\Private</Filter>
    </ClInclude>
    <ClInclude Include="..\..\include\etl\private\crc_parameters.h">
      <Filter>ETL\Private</Filter>
    </ClInclude>
    <ClInclude Include="..\..\include\etl\crc8_cdma2000.h">
      <Filter>ETL\Maths</Filter>
    </ClInclude>
    <ClInclude Include="..\..\include\etl\crc8_darc.h">
      <Filter>ETL\Maths</Filter>
    </ClInclude>
    <ClInclude Include="..\..\include\etl\crc8_dvbs2.h">
      <Filter>ETL\Maths</Filter>
    </ClInclude>
    <ClInclude Include="..\..\include\etl\crc8_icode.h">
      <Filter>ETL\Maths</Filter>
    </ClInclude>
    <ClInclude Include="..\..\include\etl\crc8_itu.h">
      <Filter>ETL\Maths</Filter>
    </ClInclude>
    <ClInclude Include="..\..\include\etl\crc8_maxim.h">
      <Filter>ETL\Maths</Filter>
    </ClInclude>
    <ClInclude Include="..\..\include\etl\crc8_wcdma.h">
      <Filter>ETL\Maths</Filter>
    </ClInclude>
    <ClInclude Include="..\..\include\etl\crc16_buypass.h">
      <Filter>ETL\Maths</Filter>
    </ClInclude>
    <ClInclude Include="..\..\include\etl\crc16_dectr.h">
      <Filter>ETL\Maths</Filter>
    </ClInclude>
    <ClInclude Include="..\..\include\etl\crc16_dectx.h">
      <Filter>ETL\Maths</Filter>
    </ClInclude>
    <ClInclude Include="..\..\include\etl\crc16_teledisk.h">
      <Filter>ETL\Maths</Filter>
    </ClInclude>
    <ClInclude Include="..\..\include\etl\crc32_d.h">
      <Filter>ETL\Maths</Filter>
    </ClInclude>
    <ClInclude Include="..\..\include\etl\crc32_jamcrc.h">
      <Filter>ETL\Maths</Filter>
    </ClInclude>
    <ClInclude Include="..\..\include\etl\crc32_q.h">
      <Filter>ETL\Maths</Filter>
    </ClInclude>
    <ClInclude Include="..\..\include\etl\crc32_xfer.h">
      <Filter>ETL\Maths</Filter>
    </ClInclude>
    <ClInclude Include="..\..\include\etl\crc8_ebu.h">
      <Filter>ETL\Maths</Filter>
    </ClInclude>
    <ClInclude Include="..\..\include\etl\crc16_a.h">
      <Filter>ETL\Maths</Filter>
    </ClInclude>
    <ClInclude Include="..\..\include\etl\crc16_arc.h">
      <Filter>ETL\Maths</Filter>
    </ClInclude>
    <ClInclude Include="..\..\include\etl\crc16_cdma2000.h">
      <Filter>ETL\Maths</Filter>
    </ClInclude>
    <ClInclude Include="..\..\include\etl\crc16_dds110.h">
      <Filter>ETL\Maths</Filter>
    </ClInclude>
    <ClInclude Include="..\..\include\etl\crc16_dnp.h">
      <Filter>ETL\Maths</Filter>
    </ClInclude>
    <ClInclude Include="..\..\include\etl\crc16_en13757.h">
      <Filter>ETL\Maths</Filter>
    </ClInclude>
    <ClInclude Include="..\..\include\etl\crc16_maxim.h">
      <Filter>ETL\Maths</Filter>
    </ClInclude>
    <ClInclude Include="..\..\include\etl\crc16_mcrf4xx.h">
      <Filter>ETL\Maths</Filter>
    </ClInclude>
    <ClInclude Include="..\..\include\etl\crc16_profibus.h">
      <Filter>ETL\Maths</Filter>
    </ClInclude>
    <ClInclude Include="..\..\include\etl\crc16_riello.h">
      <Filter>ETL\Maths</Filter>
    </ClInclude>
    <ClInclude Include="..\..\include\etl\crc16_t10dif.h">
      <Filter>ETL\Maths</Filter>
    </ClInclude>
    <ClInclude Include="..\..\include\etl\crc16_tms37157.h">
      <Filter>ETL\Maths</Filter>
    </ClInclude>
    <ClInclude Include="..\..\include\etl\crc.h">
      <Filter>ETL\Maths</Filter>
    </ClInclude>
    <ClInclude Include="..\..\include\etl\correlation.h">
      <Filter>ETL\Maths</Filter>
    </ClInclude>
    <ClInclude Include="..\..\include\etl\covariance.h">
      <Filter>ETL\Maths</Filter>
    </ClInclude>
    <ClInclude Include="..\..\include\etl\histogram.h">
      <Filter>ETL\Maths</Filter>
    </ClInclude>
    <ClInclude Include="..\..\include\etl\standard_deviation.h">
      <Filter>ETL\Maths</Filter>
    </ClInclude>
    <ClInclude Include="..\..\include\etl\variance.h">
      <Filter>ETL\Maths</Filter>
    </ClInclude>
    <ClInclude Include="..\..\include\etl\gamma.h">
      <Filter>ETL\Maths</Filter>
    </ClInclude>
    <ClInclude Include="..\..\include\etl\rms.h">
      <Filter>ETL\Maths</Filter>
    </ClInclude>
    <ClInclude Include="..\..\include\etl\threshold.h">
      <Filter>ETL\Maths</Filter>
    </ClInclude>
    <ClInclude Include="..\..\include\etl\quantize.h">
      <Filter>ETL\Maths</Filter>
    </ClInclude>
    <ClInclude Include="..\..\include\etl\invert.h">
      <Filter>ETL\Maths</Filter>
    </ClInclude>
    <ClInclude Include="..\..\include\etl\mean.h">
      <Filter>ETL\Maths</Filter>
    </ClInclude>
    <ClInclude Include="..\..\include\etl\limiter.h">
      <Filter>ETL\Maths</Filter>
    </ClInclude>
    <ClInclude Include="..\..\include\etl\rescale.h">
      <Filter>ETL\Maths</Filter>
    </ClInclude>
    <ClInclude Include="..\..\include\etl\hfsm.h">
      <Filter>ETL\Frameworks</Filter>
    </ClInclude>
    <ClInclude Include="..\..\include\etl\private\variant_legacy.h">
      <Filter>ETL\Private</Filter>
    </ClInclude>
    <ClInclude Include="..\..\include\etl\private\variant_variadic.h">
      <Filter>ETL\Private</Filter>
    </ClInclude>
    <ClInclude Include="..\..\include\etl\mem_cast.h">
      <Filter>ETL\Utilities</Filter>
    </ClInclude>
    <ClInclude Include="..\..\include\etl\bip_buffer_spsc_atomic.h">
      <Filter>ETL\Containers</Filter>
    </ClInclude>
    <ClInclude Include="..\..\include\etl\private\variant_legacy.h">
      <Filter>ETL\Private</Filter>
    </ClInclude>
    <ClInclude Include="..\..\include\etl\overload.h">
      <Filter>ETL\Patterns</Filter>
    </ClInclude>
    <ClInclude Include="..\..\include\etl\overload.h">
      <Filter>ETL\Patterns</Filter>
    </ClInclude>
    <ClInclude Include="..\..\include\etl\experimental\mem_cast.h">
      <Filter>Header Files</Filter>
    </ClInclude>
    <ClInclude Include="..\..\include\etl\byte_stream.h">
      <Filter>ETL\Utilities</Filter>
    </ClInclude>
    <ClInclude Include="..\..\include\etl\result.h">
      <Filter>ETL\Utilities</Filter>
    </ClInclude>
    <ClInclude Include="..\..\include\etl\multi_vector.h">
      <Filter>ETL\Containers</Filter>
    </ClInclude>
    <ClInclude Include="..\..\include\etl\mutex\mutex_cmsis_os2.h">
      <Filter>ETL\Utilities\Mutex</Filter>
    </ClInclude>
    <ClInclude Include="..\..\include\etl\multi_span.h">
      <Filter>ETL\Containers</Filter>
    </ClInclude>
<<<<<<< HEAD
    <ClInclude Include="..\..\include\etl\profiles\determine_builtin_support.h">
      <Filter>ETL\Profiles</Filter>
    </ClInclude>
    <ClInclude Include="..\..\include\etl\nth_type.h">
      <Filter>ETL\Utilities</Filter>
    </ClInclude>
    <ClInclude Include="..\..\include\etl\profiles\determine_builtin_support.h">
      <Filter>ETL\Profiles</Filter>
    </ClInclude>
=======
    <ClInclude Include="..\..\include\etl\nth_type.h">
      <Filter>ETL\Utilities</Filter>
    </ClInclude>
>>>>>>> bb2ef1b2
  </ItemGroup>
  <ItemGroup>
    <ClCompile Include="..\main.cpp">
      <Filter>Source Files</Filter>
    </ClCompile>
    <ClCompile Include="..\test_array.cpp">
      <Filter>Source Files</Filter>
    </ClCompile>
    <ClCompile Include="..\test_enum_type.cpp">
      <Filter>Source Files</Filter>
    </ClCompile>
    <ClCompile Include="..\test_exception.cpp">
      <Filter>Source Files</Filter>
    </ClCompile>
    <ClCompile Include="..\test_function.cpp">
      <Filter>Source Files</Filter>
    </ClCompile>
    <ClCompile Include="..\test_queue.cpp">
      <Filter>Source Files</Filter>
    </ClCompile>
    <ClCompile Include="..\test_stack.cpp">
      <Filter>Source Files</Filter>
    </ClCompile>
    <ClCompile Include="..\test_vector.cpp">
      <Filter>Source Files</Filter>
    </ClCompile>
    <ClCompile Include="..\test_largest.cpp">
      <Filter>Source Files</Filter>
    </ClCompile>
    <ClCompile Include="..\test_numeric.cpp">
      <Filter>Source Files</Filter>
    </ClCompile>
    <ClCompile Include="..\test_container.cpp">
      <Filter>Source Files</Filter>
    </ClCompile>
    <ClCompile Include="..\test_cyclic_value.cpp">
      <Filter>Source Files</Filter>
    </ClCompile>
    <ClCompile Include="..\test_visitor.cpp">
      <Filter>Source Files</Filter>
    </ClCompile>
    <ClCompile Include="..\test_list.cpp">
      <Filter>Source Files</Filter>
    </ClCompile>
    <ClCompile Include="..\test_deque.cpp">
      <Filter>Source Files</Filter>
    </ClCompile>
    <ClCompile Include="..\test_integral_limits.cpp">
      <Filter>Source Files</Filter>
    </ClCompile>
    <ClCompile Include="..\test_bitset.cpp">
      <Filter>Source Files</Filter>
    </ClCompile>
    <ClCompile Include="..\test_variant_legacy.cpp">
      <Filter>Source Files</Filter>
    </ClCompile>
    <ClCompile Include="..\test_smallest.cpp">
      <Filter>Source Files</Filter>
    </ClCompile>
    <ClCompile Include="..\test_maths.cpp">
      <Filter>Source Files</Filter>
    </ClCompile>
    <ClCompile Include="..\test_alignment.cpp">
      <Filter>Source Files</Filter>
    </ClCompile>
    <ClCompile Include="..\test_pool.cpp">
      <Filter>Source Files</Filter>
    </ClCompile>
    <ClCompile Include="..\test_algorithm.cpp">
      <Filter>Source Files</Filter>
    </ClCompile>
    <ClCompile Include="..\test_error_handler.cpp">
      <Filter>Source Files</Filter>
    </ClCompile>
    <ClCompile Include="..\test_functional.cpp">
      <Filter>Source Files</Filter>
    </ClCompile>
    <ClCompile Include="..\test_instance_count.cpp">
      <Filter>Source Files</Filter>
    </ClCompile>
    <ClCompile Include="..\test_checksum.cpp">
      <Filter>Source Files</Filter>
    </ClCompile>
    <ClCompile Include="..\test_fnv_1.cpp">
      <Filter>Source Files</Filter>
    </ClCompile>
    <ClCompile Include="..\test_hash.cpp">
      <Filter>Source Files</Filter>
    </ClCompile>
    <ClCompile Include="..\test_endian.cpp">
      <Filter>Source Files</Filter>
    </ClCompile>
    <ClCompile Include="..\test_bloom_filter.cpp">
      <Filter>Source Files</Filter>
    </ClCompile>
    <ClCompile Include="..\test_forward_list.cpp">
      <Filter>Source Files</Filter>
    </ClCompile>
    <ClCompile Include="..\test_fixed_iterator.cpp">
      <Filter>Source Files</Filter>
    </ClCompile>
    <ClCompile Include="..\test_binary.cpp">
      <Filter>Source Files</Filter>
    </ClCompile>
    <ClCompile Include="..\test_flat_map.cpp">
      <Filter>Source Files</Filter>
    </ClCompile>
    <ClCompile Include="..\test_flat_set.cpp">
      <Filter>Source Files</Filter>
    </ClCompile>
    <ClCompile Include="..\test_observer.cpp">
      <Filter>Source Files</Filter>
    </ClCompile>
    <ClCompile Include="..\test_io_port.cpp">
      <Filter>Source Files</Filter>
    </ClCompile>
    <ClCompile Include="..\test_optional.cpp">
      <Filter>Source Files</Filter>
    </ClCompile>
    <ClCompile Include="..\test_priority_queue.cpp">
      <Filter>Source Files</Filter>
    </ClCompile>
    <ClCompile Include="..\test_flat_multimap.cpp">
      <Filter>Source Files</Filter>
    </ClCompile>
    <ClCompile Include="..\test_jenkins.cpp">
      <Filter>Source Files</Filter>
    </ClCompile>
    <ClCompile Include="..\test_murmur3.cpp">
      <Filter>Source Files</Filter>
    </ClCompile>
    <ClCompile Include="..\murmurhash3.cpp">
      <Filter>Source Files</Filter>
    </ClCompile>
    <ClCompile Include="..\test_flat_multiset.cpp">
      <Filter>Source Files</Filter>
    </ClCompile>
    <ClCompile Include="..\test_pearson.cpp">
      <Filter>Source Files</Filter>
    </ClCompile>
    <ClCompile Include="..\test_bsd_checksum.cpp">
      <Filter>Source Files</Filter>
    </ClCompile>
    <ClCompile Include="..\test_intrusive_forward_list.cpp">
      <Filter>Source Files</Filter>
    </ClCompile>
    <ClCompile Include="..\test_unordered_map.cpp">
      <Filter>Source Files</Filter>
    </ClCompile>
    <ClCompile Include="..\test_intrusive_links.cpp">
      <Filter>Source Files</Filter>
    </ClCompile>
    <ClCompile Include="..\test_intrusive_list.cpp">
      <Filter>Source Files</Filter>
    </ClCompile>
    <ClCompile Include="..\test_xor_checksum.cpp">
      <Filter>Source Files</Filter>
    </ClCompile>
    <ClCompile Include="..\test_unordered_set.cpp">
      <Filter>Source Files</Filter>
    </ClCompile>
    <ClCompile Include="..\test_unordered_multimap.cpp">
      <Filter>Source Files</Filter>
    </ClCompile>
    <ClCompile Include="..\test_unordered_multiset.cpp">
      <Filter>Source Files</Filter>
    </ClCompile>
    <ClCompile Include="..\test_debounce.cpp">
      <Filter>Source Files</Filter>
    </ClCompile>
    <ClCompile Include="..\test_string_char.cpp">
      <Filter>Source Files</Filter>
    </ClCompile>
    <ClCompile Include="..\test_string_u32.cpp">
      <Filter>Source Files</Filter>
    </ClCompile>
    <ClCompile Include="..\test_string_u16.cpp">
      <Filter>Source Files</Filter>
    </ClCompile>
    <ClCompile Include="..\test_string_wchar_t.cpp">
      <Filter>Source Files</Filter>
    </ClCompile>
    <ClCompile Include="..\test_vector_pointer.cpp">
      <Filter>Source Files</Filter>
    </ClCompile>
    <ClCompile Include="..\test_type_def.cpp">
      <Filter>Source Files</Filter>
    </ClCompile>
    <ClCompile Include="..\test_intrusive_stack.cpp">
      <Filter>Source Files</Filter>
    </ClCompile>
    <ClCompile Include="..\test_utility.cpp">
      <Filter>Source Files</Filter>
    </ClCompile>
    <ClCompile Include="..\test_intrusive_queue.cpp">
      <Filter>Source Files</Filter>
    </ClCompile>
    <ClCompile Include="..\test_random.cpp">
      <Filter>Source Files</Filter>
    </ClCompile>
    <ClCompile Include="..\test_map.cpp">
      <Filter>Source Files</Filter>
    </ClCompile>
    <ClCompile Include="..\test_multimap.cpp">
      <Filter>Source Files</Filter>
    </ClCompile>
    <ClCompile Include="..\test_multiset.cpp">
      <Filter>Source Files</Filter>
    </ClCompile>
    <ClCompile Include="..\test_set.cpp">
      <Filter>Source Files</Filter>
    </ClCompile>
    <ClCompile Include="..\test_iterator.cpp">
      <Filter>Source Files</Filter>
    </ClCompile>
    <ClCompile Include="..\test_memory.cpp">
      <Filter>Source Files</Filter>
    </ClCompile>
    <ClCompile Include="..\test_vector_non_trivial.cpp">
      <Filter>Source Files</Filter>
    </ClCompile>
    <ClCompile Include="..\test_reference_flat_map.cpp">
      <Filter>Source Files</Filter>
    </ClCompile>
    <ClCompile Include="..\test_reference_flat_multimap.cpp">
      <Filter>Source Files</Filter>
    </ClCompile>
    <ClCompile Include="..\test_reference_flat_multiset.cpp">
      <Filter>Source Files</Filter>
    </ClCompile>
    <ClCompile Include="..\test_reference_flat_set.cpp">
      <Filter>Source Files</Filter>
    </ClCompile>
    <ClCompile Include="..\test_fsm.cpp">
      <Filter>Source Files</Filter>
    </ClCompile>
    <ClCompile Include="..\test_message_router.cpp">
      <Filter>Source Files</Filter>
    </ClCompile>
    <ClCompile Include="..\test_packet.cpp">
      <Filter>Source Files</Filter>
    </ClCompile>
    <ClCompile Include="..\test_task_scheduler.cpp">
      <Filter>Source Files</Filter>
    </ClCompile>
    <ClCompile Include="..\test_message_bus.cpp">
      <Filter>Source Files</Filter>
    </ClCompile>
    <ClCompile Include="..\test_user_type.cpp">
      <Filter>Source Files</Filter>
    </ClCompile>
    <ClCompile Include="..\test_constant.cpp">
      <Filter>Source Files</Filter>
    </ClCompile>
    <ClCompile Include="..\test_parameter_type.cpp">
      <Filter>Source Files</Filter>
    </ClCompile>
    <ClCompile Include="..\test_type_lookup.cpp">
      <Filter>Source Files</Filter>
    </ClCompile>
    <ClCompile Include="..\test_compare.cpp">
      <Filter>Source Files</Filter>
    </ClCompile>
    <ClCompile Include="..\test_message_timer.cpp">
      <Filter>Source Files</Filter>
    </ClCompile>
    <ClCompile Include="..\test_callback_timer.cpp">
      <Filter>Source Files</Filter>
    </ClCompile>
    <ClCompile Include="..\test_compare.cpp">
      <Filter>Source Files</Filter>
    </ClCompile>
    <ClCompile Include="..\test_variant_pool.cpp">
      <Filter>Source Files</Filter>
    </ClCompile>
    <ClCompile Include="..\test_array_view.cpp">
      <Filter>Source Files</Filter>
    </ClCompile>
    <ClCompile Include="..\test_string_view.cpp">
      <Filter>Source Files</Filter>
    </ClCompile>
    <ClCompile Include="..\test_array_wrapper.cpp">
      <Filter>Source Files</Filter>
    </ClCompile>
    <ClCompile Include="..\test_xor_rotate_checksum.cpp">
      <Filter>Source Files</Filter>
    </ClCompile>
    <ClCompile Include="..\test_atomic_std.cpp">
      <Filter>Source Files</Filter>
    </ClCompile>
    <ClCompile Include="..\test_queue_mpmc_mutex.cpp">
      <Filter>Source Files</Filter>
    </ClCompile>
    <ClCompile Include="..\test_queue_spsc_atomic.cpp">
      <Filter>Source Files</Filter>
    </ClCompile>
    <ClCompile Include="..\test_queue_spsc_isr.cpp">
      <Filter>Source Files</Filter>
    </ClCompile>
    <ClCompile Include="..\test_type_select.cpp">
      <Filter>Source Files</Filter>
    </ClCompile>
    <ClCompile Include="..\..\..\unittest-cpp\UnitTest++\AssertException.cpp">
      <Filter>UnitTest++</Filter>
    </ClCompile>
    <ClCompile Include="..\..\..\unittest-cpp\UnitTest++\Checks.cpp">
      <Filter>UnitTest++</Filter>
    </ClCompile>
    <ClCompile Include="..\..\..\unittest-cpp\UnitTest++\CompositeTestReporter.cpp">
      <Filter>UnitTest++</Filter>
    </ClCompile>
    <ClCompile Include="..\..\..\unittest-cpp\UnitTest++\CurrentTest.cpp">
      <Filter>UnitTest++</Filter>
    </ClCompile>
    <ClCompile Include="..\..\..\unittest-cpp\UnitTest++\DeferredTestReporter.cpp">
      <Filter>UnitTest++</Filter>
    </ClCompile>
    <ClCompile Include="..\..\..\unittest-cpp\UnitTest++\DeferredTestResult.cpp">
      <Filter>UnitTest++</Filter>
    </ClCompile>
    <ClCompile Include="..\..\..\unittest-cpp\UnitTest++\MemoryOutStream.cpp">
      <Filter>UnitTest++</Filter>
    </ClCompile>
    <ClCompile Include="..\..\..\unittest-cpp\UnitTest++\ReportAssert.cpp">
      <Filter>UnitTest++</Filter>
    </ClCompile>
    <ClCompile Include="..\..\..\unittest-cpp\UnitTest++\RequiredCheckException.cpp">
      <Filter>UnitTest++</Filter>
    </ClCompile>
    <ClCompile Include="..\..\..\unittest-cpp\UnitTest++\RequiredCheckTestReporter.cpp">
      <Filter>UnitTest++</Filter>
    </ClCompile>
    <ClCompile Include="..\..\..\unittest-cpp\UnitTest++\Test.cpp">
      <Filter>UnitTest++</Filter>
    </ClCompile>
    <ClCompile Include="..\..\..\unittest-cpp\UnitTest++\TestDetails.cpp">
      <Filter>UnitTest++</Filter>
    </ClCompile>
    <ClCompile Include="..\..\..\unittest-cpp\UnitTest++\TestList.cpp">
      <Filter>UnitTest++</Filter>
    </ClCompile>
    <ClCompile Include="..\..\..\unittest-cpp\UnitTest++\TestReporter.cpp">
      <Filter>UnitTest++</Filter>
    </ClCompile>
    <ClCompile Include="..\..\..\unittest-cpp\UnitTest++\TestReporterStdout.cpp">
      <Filter>UnitTest++</Filter>
    </ClCompile>
    <ClCompile Include="..\..\..\unittest-cpp\UnitTest++\TestResults.cpp">
      <Filter>UnitTest++</Filter>
    </ClCompile>
    <ClCompile Include="..\..\..\unittest-cpp\UnitTest++\TestRunner.cpp">
      <Filter>UnitTest++</Filter>
    </ClCompile>
    <ClCompile Include="..\..\..\unittest-cpp\UnitTest++\ThrowingTestReporter.cpp">
      <Filter>UnitTest++</Filter>
    </ClCompile>
    <ClCompile Include="..\..\..\unittest-cpp\UnitTest++\TimeConstraint.cpp">
      <Filter>UnitTest++</Filter>
    </ClCompile>
    <ClCompile Include="..\..\..\unittest-cpp\UnitTest++\XmlTestReporter.cpp">
      <Filter>UnitTest++</Filter>
    </ClCompile>
    <ClCompile Include="..\..\..\unittest-cpp\UnitTest++\Win32\TimeHelpers.cpp">
      <Filter>UnitTest++\Win32</Filter>
    </ClCompile>
    <ClCompile Include="..\test_queue_memory_model_small.cpp">
      <Filter>Source Files</Filter>
    </ClCompile>
    <ClCompile Include="..\test_queue_mpmc_mutex_small.cpp">
      <Filter>Source Files</Filter>
    </ClCompile>
    <ClCompile Include="..\test_queue_spsc_atomic_small.cpp">
      <Filter>Source Files</Filter>
    </ClCompile>
    <ClCompile Include="..\test_queue_spsc_isr_small.cpp">
      <Filter>Source Files</Filter>
    </ClCompile>
    <ClCompile Include="..\test_list_shared_pool.cpp">
      <Filter>Source Files</Filter>
    </ClCompile>
    <ClCompile Include="..\test_forward_list_shared_pool.cpp">
      <Filter>Source Files</Filter>
    </ClCompile>
    <ClCompile Include="..\test_bit_stream.cpp">
      <Filter>Source Files</Filter>
    </ClCompile>
    <ClCompile Include="..\test_state_chart.cpp">
      <Filter>Source Files</Filter>
    </ClCompile>
    <ClCompile Include="..\test_scaled_rounding.cpp">
      <Filter>Source Files</Filter>
    </ClCompile>
    <ClCompile Include="..\test_cumulative_moving_average.cpp">
      <Filter>Source Files</Filter>
    </ClCompile>
    <ClCompile Include="..\test_callback_service.cpp">
      <Filter>Source Files</Filter>
    </ClCompile>
    <ClCompile Include="..\test_queue_spsc_locked.cpp">
      <Filter>Source Files</Filter>
    </ClCompile>
    <ClCompile Include="..\test_queue_spsc_locked_small.cpp">
      <Filter>Source Files</Filter>
    </ClCompile>
    <ClCompile Include="..\test_to_string.cpp">
      <Filter>Source Files</Filter>
    </ClCompile>
    <ClCompile Include="..\test_vector_external_buffer.cpp">
      <Filter>Source Files</Filter>
    </ClCompile>
    <ClCompile Include="..\test_vector_pointer_external_buffer.cpp">
      <Filter>Source Files</Filter>
    </ClCompile>
    <ClCompile Include="..\test_to_wstring.cpp">
      <Filter>Source Files</Filter>
    </ClCompile>
    <ClCompile Include="..\test_to_u16string.cpp">
      <Filter>Source Files</Filter>
    </ClCompile>
    <ClCompile Include="..\test_to_u32string.cpp">
      <Filter>Source Files</Filter>
    </ClCompile>
    <ClCompile Include="..\test_multi_array.cpp">
      <Filter>Source Files</Filter>
    </ClCompile>
    <ClCompile Include="..\test_delegate.cpp">
      <Filter>Source Files</Filter>
    </ClCompile>
    <ClCompile Include="..\test_delegate_service.cpp">
      <Filter>Source Files</Filter>
    </ClCompile>
    <ClCompile Include="..\test_compiler_settings.cpp">
      <Filter>Source Files</Filter>
    </ClCompile>
    <ClCompile Include="..\test_indirect_vector.cpp">
      <Filter>Source Files</Filter>
    </ClCompile>
    <ClCompile Include="..\test_indirect_vector_external_buffer.cpp">
      <Filter>Source Files</Filter>
    </ClCompile>
    <ClCompile Include="..\test_make_string.cpp">
      <Filter>Source Files</Filter>
    </ClCompile>
    <ClCompile Include="..\test_type_traits.cpp">
      <Filter>Source Files</Filter>
    </ClCompile>
    <ClCompile Include="..\test_limits.cpp">
      <Filter>Source Files</Filter>
    </ClCompile>
    <ClCompile Include="..\test_parity_checksum.cpp">
      <Filter>Source Files</Filter>
    </ClCompile>
    <ClCompile Include="..\test_message_packet.cpp">
      <Filter>Source Files</Filter>
    </ClCompile>
    <ClCompile Include="..\test_span.cpp">
      <Filter>Source Files</Filter>
    </ClCompile>
    <ClCompile Include="..\test_string_char_external_buffer.cpp">
      <Filter>Source Files</Filter>
    </ClCompile>
    <ClCompile Include="..\test_string_wchar_t_external_buffer.cpp">
      <Filter>Source Files</Filter>
    </ClCompile>
    <ClCompile Include="..\test_string_u16_external_buffer.cpp">
      <Filter>Source Files</Filter>
    </ClCompile>
    <ClCompile Include="..\test_string_u32_external_buffer.cpp">
      <Filter>Source Files</Filter>
    </ClCompile>
    <ClCompile Include="..\test_parameter_pack.cpp">
      <Filter>Source Files</Filter>
    </ClCompile>
    <ClCompile Include="..\test_string_stream.cpp">
      <Filter>Source Files</Filter>
    </ClCompile>
    <ClCompile Include="..\test_string_stream_u16.cpp">
      <Filter>Source Files</Filter>
    </ClCompile>
    <ClCompile Include="..\test_string_stream_u32.cpp">
      <Filter>Source Files</Filter>
    </ClCompile>
    <ClCompile Include="..\test_string_stream_wchar_t.cpp">
      <Filter>Source Files</Filter>
    </ClCompile>
    <ClCompile Include="..\test_string_utilities.cpp">
      <Filter>Source Files</Filter>
    </ClCompile>
    <ClCompile Include="..\test_string_utilities_wchar_t.cpp">
      <Filter>Source Files</Filter>
    </ClCompile>
    <ClCompile Include="..\test_string_utilities_u16.cpp">
      <Filter>Source Files</Filter>
    </ClCompile>
    <ClCompile Include="..\test_string_utilities_u32.cpp">
      <Filter>Source Files</Filter>
    </ClCompile>
    <ClCompile Include="..\test_string_utilities_std.cpp">
      <Filter>Source Files</Filter>
    </ClCompile>
    <ClCompile Include="..\test_string_utilities_std_wchar_t.cpp">
      <Filter>Source Files</Filter>
    </ClCompile>
    <ClCompile Include="..\test_string_utilities_std_u16.cpp">
      <Filter>Source Files</Filter>
    </ClCompile>
    <ClCompile Include="..\test_string_utilities_std_u32.cpp">
      <Filter>Source Files</Filter>
    </ClCompile>
    <ClCompile Include="..\test_bresenham_line.cpp">
      <Filter>Source Files</Filter>
    </ClCompile>
    <ClCompile Include="..\test_circular_buffer.cpp">
      <Filter>Source Files</Filter>
    </ClCompile>
    <ClCompile Include="..\test_circular_buffer_external_buffer.cpp">
      <Filter>Source Files</Filter>
    </ClCompile>
    <ClCompile Include="..\test_flags.cpp">
      <Filter>Source Files</Filter>
    </ClCompile>
    <ClCompile Include="..\test_buffer_descriptors.cpp">
      <Filter>Source Files</Filter>
    </ClCompile>
    <ClCompile Include="..\test_atomic_clang_sync.cpp">
      <Filter>Source Files</Filter>
    </ClCompile>
    <ClCompile Include="..\test_format_spec.cpp">
      <Filter>Source Files</Filter>
    </ClCompile>
    <ClCompile Include="..\test_multi_range.cpp">
      <Filter>Source Files</Filter>
    </ClCompile>
    <ClCompile Include="..\test_shared_message.cpp">
      <Filter>Source Files</Filter>
    </ClCompile>
    <ClCompile Include="..\test_fixed_sized_memory_block_allocator.cpp">
      <Filter>Source Files</Filter>
    </ClCompile>
    <ClCompile Include="..\test_queue_lockable.cpp">
      <Filter>Source Files</Filter>
    </ClCompile>
    <ClCompile Include="..\test_queue_lockable_small.cpp">
      <Filter>Source Files</Filter>
    </ClCompile>
    <ClCompile Include="..\test_state_chart_with_data_parameter.cpp">
      <Filter>Source Files</Filter>
    </ClCompile>
    <ClCompile Include="..\test_state_chart_with_rvalue_data_parameter.cpp">
      <Filter>Source Files</Filter>
    </ClCompile>
    <ClCompile Include="..\test_message_router_registry.cpp">
      <Filter>Source Files</Filter>
    </ClCompile>
    <ClCompile Include="..\test_crc8_ccitt.cpp">
      <Filter>Source Files</Filter>
    </ClCompile>
    <ClCompile Include="..\test_crc8_cdma2000.cpp">
      <Filter>Source Files</Filter>
    </ClCompile>
    <ClCompile Include="..\test_crc8_darc.cpp">
      <Filter>Source Files</Filter>
    </ClCompile>
    <ClCompile Include="..\test_crc8_dvbs2.cpp">
      <Filter>Source Files</Filter>
    </ClCompile>
    <ClCompile Include="..\test_crc8_ebu.cpp">
      <Filter>Source Files</Filter>
    </ClCompile>
    <ClCompile Include="..\test_crc8_icode.cpp">
      <Filter>Source Files</Filter>
    </ClCompile>
    <ClCompile Include="..\test_crc8_itu.cpp">
      <Filter>Source Files</Filter>
    </ClCompile>
    <ClCompile Include="..\test_crc8_maxim.cpp">
      <Filter>Source Files</Filter>
    </ClCompile>
    <ClCompile Include="..\test_crc8_rohc.cpp">
      <Filter>Source Files</Filter>
    </ClCompile>
    <ClCompile Include="..\test_crc8_wcdma.cpp">
      <Filter>Source Files</Filter>
    </ClCompile>
    <ClCompile Include="..\test_crc16.cpp">
      <Filter>Source Files</Filter>
    </ClCompile>
    <ClCompile Include="..\test_crc16_ccitt.cpp">
      <Filter>Source Files</Filter>
    </ClCompile>
    <ClCompile Include="..\test_crc16_kermit.cpp">
      <Filter>Source Files</Filter>
    </ClCompile>
    <ClCompile Include="..\test_crc16_modbus.cpp">
      <Filter>Source Files</Filter>
    </ClCompile>
    <ClCompile Include="..\test_crc16_usb.cpp">
      <Filter>Source Files</Filter>
    </ClCompile>
    <ClCompile Include="..\test_crc16_xmodem.cpp">
      <Filter>Source Files</Filter>
    </ClCompile>
    <ClCompile Include="..\test_crc16_aug_ccitt.cpp">
      <Filter>Source Files</Filter>
    </ClCompile>
    <ClCompile Include="..\test_crc16_genibus.cpp">
      <Filter>Source Files</Filter>
    </ClCompile>
    <ClCompile Include="..\test_crc16_x25.cpp">
      <Filter>Source Files</Filter>
    </ClCompile>
    <ClCompile Include="..\test_crc16_buypass.cpp">
      <Filter>Source Files</Filter>
    </ClCompile>
    <ClCompile Include="..\test_crc16_profibus.cpp">
      <Filter>Source Files</Filter>
    </ClCompile>
    <ClCompile Include="..\test_crc32.cpp">
      <Filter>Source Files</Filter>
    </ClCompile>
    <ClCompile Include="..\test_crc32_c.cpp">
      <Filter>Source Files</Filter>
    </ClCompile>
    <ClCompile Include="..\test_crc32_bzip2.cpp">
      <Filter>Source Files</Filter>
    </ClCompile>
    <ClCompile Include="..\test_crc32_posix.cpp">
      <Filter>Source Files</Filter>
    </ClCompile>
    <ClCompile Include="..\test_crc32_mpeg2.cpp">
      <Filter>Source Files</Filter>
    </ClCompile>
    <ClCompile Include="..\test_crc64_ecma.cpp">
      <Filter>Source Files</Filter>
    </ClCompile>
    <ClCompile Include="..\test_crc16_cdma2000.cpp">
      <Filter>Source Files</Filter>
    </ClCompile>
    <ClCompile Include="..\test_crc16_dds110.cpp">
      <Filter>Source Files</Filter>
    </ClCompile>
    <ClCompile Include="..\test_crc16_dectr.cpp">
      <Filter>Source Files</Filter>
    </ClCompile>
    <ClCompile Include="..\test_crc16_dectx.cpp">
      <Filter>Source Files</Filter>
    </ClCompile>
    <ClCompile Include="..\test_crc16_dnp.cpp">
      <Filter>Source Files</Filter>
    </ClCompile>
    <ClCompile Include="..\test_crc16_en13757.cpp">
      <Filter>Source Files</Filter>
    </ClCompile>
    <ClCompile Include="..\test_crc16_mcrf4xx.cpp">
      <Filter>Source Files</Filter>
    </ClCompile>
    <ClCompile Include="..\test_crc16_riello.cpp">
      <Filter>Source Files</Filter>
    </ClCompile>
    <ClCompile Include="..\test_crc16_t10dif.cpp">
      <Filter>Source Files</Filter>
    </ClCompile>
    <ClCompile Include="..\test_crc16_maxim.cpp">
      <Filter>Source Files</Filter>
    </ClCompile>
    <ClCompile Include="..\test_crc16_teledisk.cpp">
      <Filter>Source Files</Filter>
    </ClCompile>
    <ClCompile Include="..\test_crc16_tms37157.cpp">
      <Filter>Source Files</Filter>
    </ClCompile>
    <ClCompile Include="..\test_crc16_a.cpp">
      <Filter>Source Files</Filter>
    </ClCompile>
    <ClCompile Include="..\test_crc32_d.cpp">
      <Filter>Source Files</Filter>
    </ClCompile>
    <ClCompile Include="..\test_crc32_q.cpp">
      <Filter>Source Files</Filter>
    </ClCompile>
    <ClCompile Include="..\test_crc32_jamcrc.cpp">
      <Filter>Source Files</Filter>
    </ClCompile>
    <ClCompile Include="..\test_crc32_xfer.cpp">
      <Filter>Source Files</Filter>
    </ClCompile>
    <ClCompile Include="..\test_crc16_arc.cpp">
      <Filter>Source Files</Filter>
    </ClCompile>
    <ClCompile Include="..\test_histogram.cpp">
      <Filter>Source Files</Filter>
    </ClCompile>
    <ClCompile Include="..\test_correlation.cpp">
      <Filter>Source Files</Filter>
    </ClCompile>
    <ClCompile Include="..\test_covariance.cpp">
      <Filter>Source Files</Filter>
    </ClCompile>
    <ClCompile Include="..\test_standard_deviation.cpp">
      <Filter>Source Files</Filter>
    </ClCompile>
    <ClCompile Include="..\test_variance.cpp">
      <Filter>Source Files</Filter>
    </ClCompile>
    <ClCompile Include="..\test_threshold.cpp">
      <Filter>Source Files</Filter>
    </ClCompile>
    <ClCompile Include="..\test_invert.cpp">
      <Filter>Source Files</Filter>
    </ClCompile>
    <ClCompile Include="..\test_limiter.cpp">
      <Filter>Source Files</Filter>
    </ClCompile>
    <ClCompile Include="..\test_quantize.cpp">
      <Filter>Source Files</Filter>
    </ClCompile>
    <ClCompile Include="..\test_gamma.cpp">
      <Filter>Source Files</Filter>
    </ClCompile>
    <ClCompile Include="..\test_rescale.cpp">
      <Filter>Source Files</Filter>
    </ClCompile>
    <ClCompile Include="..\test_rms.cpp">
      <Filter>Source Files</Filter>
    </ClCompile>
    <ClCompile Include="..\test_mean.cpp">
      <Filter>Source Files</Filter>
    </ClCompile>
    <ClCompile Include="..\test_atomic_gcc_sync.cpp">
      <Filter>Source Files</Filter>
    </ClCompile>
    <ClCompile Include="..\test_hfsm.cpp">
      <Filter>Source Files</Filter>
    </ClCompile>
    <ClCompile Include="..\test_variant_variadic.cpp">
      <Filter>Source Files</Filter>
    </ClCompile>
    <ClCompile Include="..\test_mem_cast.cpp">
      <Filter>Source Files</Filter>
    </ClCompile>
    <ClCompile Include="..\test_mem_cast_ptr.cpp">
      <Filter>Source Files</Filter>
    </ClCompile>
    <ClCompile Include="..\test_mem_cast.cpp">
      <Filter>Source Files</Filter>
    </ClCompile>
    <ClCompile Include="..\test_mem_cast_ptr.cpp">
      <Filter>Source Files</Filter>
    </ClCompile>
    <ClCompile Include="..\test_overload.cpp">
      <Filter>Source Files</Filter>
    </ClCompile>
    <ClCompile Include="..\test_delegate_service_compile_time.cpp">
      <Filter>Source Files</Filter>
    </ClCompile>
    <ClCompile Include="..\sanity-check\absolute.h.t.cpp">
      <Filter>Source Files\Sanity Checks</Filter>
    </ClCompile>
    <ClCompile Include="..\sanity-check\algorithm.h.t.cpp">
      <Filter>Source Files\Sanity Checks</Filter>
    </ClCompile>
    <ClCompile Include="..\sanity-check\alignment.h.t.cpp">
      <Filter>Source Files\Sanity Checks</Filter>
    </ClCompile>
    <ClCompile Include="..\sanity-check\array.h.t.cpp">
      <Filter>Source Files\Sanity Checks</Filter>
    </ClCompile>
    <ClCompile Include="..\sanity-check\array_view.h.t.cpp">
      <Filter>Source Files\Sanity Checks</Filter>
    </ClCompile>
    <ClCompile Include="..\sanity-check\array_wrapper.h.t.cpp">
      <Filter>Source Files\Sanity Checks</Filter>
    </ClCompile>
    <ClCompile Include="..\sanity-check\atomic.h.t.cpp">
      <Filter>Source Files\Sanity Checks</Filter>
    </ClCompile>
    <ClCompile Include="..\sanity-check\basic_format_spec.h.t.cpp">
      <Filter>Source Files\Sanity Checks</Filter>
    </ClCompile>
    <ClCompile Include="..\sanity-check\basic_string.h.t.cpp">
      <Filter>Source Files\Sanity Checks</Filter>
    </ClCompile>
    <ClCompile Include="..\sanity-check\basic_string_stream.h.t.cpp">
      <Filter>Source Files\Sanity Checks</Filter>
    </ClCompile>
    <ClCompile Include="..\sanity-check\binary.h.t.cpp">
      <Filter>Source Files\Sanity Checks</Filter>
    </ClCompile>
    <ClCompile Include="..\sanity-check\bit_stream.h.t.cpp">
      <Filter>Source Files\Sanity Checks</Filter>
    </ClCompile>
    <ClCompile Include="..\sanity-check\bitset.h.t.cpp">
      <Filter>Source Files\Sanity Checks</Filter>
    </ClCompile>
    <ClCompile Include="..\sanity-check\bloom_filter.h.t.cpp">
      <Filter>Source Files\Sanity Checks</Filter>
    </ClCompile>
    <ClCompile Include="..\sanity-check\bresenham_line.h.t.cpp">
      <Filter>Source Files\Sanity Checks</Filter>
    </ClCompile>
    <ClCompile Include="..\sanity-check\buffer_descriptors.h.t.cpp">
      <Filter>Source Files\Sanity Checks</Filter>
    </ClCompile>
    <ClCompile Include="..\sanity-check\callback.h.t.cpp">
      <Filter>Source Files\Sanity Checks</Filter>
    </ClCompile>
    <ClCompile Include="..\sanity-check\callback_service.h.t.cpp">
      <Filter>Source Files\Sanity Checks</Filter>
    </ClCompile>
    <ClCompile Include="..\sanity-check\callback_timer.h.t.cpp">
      <Filter>Source Files\Sanity Checks</Filter>
    </ClCompile>
    <ClCompile Include="..\sanity-check\char_traits.h.t.cpp">
      <Filter>Source Files\Sanity Checks</Filter>
    </ClCompile>
    <ClCompile Include="..\sanity-check\checksum.h.t.cpp">
      <Filter>Source Files\Sanity Checks</Filter>
    </ClCompile>
    <ClCompile Include="..\sanity-check\circular_buffer.h.t.cpp">
      <Filter>Source Files\Sanity Checks</Filter>
    </ClCompile>
    <ClCompile Include="..\sanity-check\combinations.h.t.cpp">
      <Filter>Source Files\Sanity Checks</Filter>
    </ClCompile>
    <ClCompile Include="..\sanity-check\compare.h.t.cpp">
      <Filter>Source Files\Sanity Checks</Filter>
    </ClCompile>
    <ClCompile Include="..\sanity-check\constant.h.t.cpp">
      <Filter>Source Files\Sanity Checks</Filter>
    </ClCompile>
    <ClCompile Include="..\sanity-check\container.h.t.cpp">
      <Filter>Source Files\Sanity Checks</Filter>
    </ClCompile>
    <ClCompile Include="..\sanity-check\correlation.h.t.cpp">
      <Filter>Source Files\Sanity Checks</Filter>
    </ClCompile>
    <ClCompile Include="..\sanity-check\covariance.h.t.cpp">
      <Filter>Source Files\Sanity Checks</Filter>
    </ClCompile>
    <ClCompile Include="..\sanity-check\crc8_ccitt.h.t.cpp">
      <Filter>Source Files\Sanity Checks</Filter>
    </ClCompile>
    <ClCompile Include="..\sanity-check\crc8_cdma2000.h.t.cpp">
      <Filter>Source Files\Sanity Checks</Filter>
    </ClCompile>
    <ClCompile Include="..\sanity-check\crc8_darc.h.t.cpp">
      <Filter>Source Files\Sanity Checks</Filter>
    </ClCompile>
    <ClCompile Include="..\sanity-check\crc8_dvbs2.h.t.cpp">
      <Filter>Source Files\Sanity Checks</Filter>
    </ClCompile>
    <ClCompile Include="..\sanity-check\crc8_ebu.h.t.cpp">
      <Filter>Source Files\Sanity Checks</Filter>
    </ClCompile>
    <ClCompile Include="..\sanity-check\crc8_icode.h.t.cpp">
      <Filter>Source Files\Sanity Checks</Filter>
    </ClCompile>
    <ClCompile Include="..\sanity-check\crc8_itu.h.t.cpp">
      <Filter>Source Files\Sanity Checks</Filter>
    </ClCompile>
    <ClCompile Include="..\sanity-check\crc8_maxim.h.t.cpp">
      <Filter>Source Files\Sanity Checks</Filter>
    </ClCompile>
    <ClCompile Include="..\sanity-check\crc8_rohc.h.t.cpp">
      <Filter>Source Files\Sanity Checks</Filter>
    </ClCompile>
    <ClCompile Include="..\sanity-check\crc8_wcdma.h.t.cpp">
      <Filter>Source Files\Sanity Checks</Filter>
    </ClCompile>
    <ClCompile Include="..\sanity-check\crc16.h.t.cpp">
      <Filter>Source Files\Sanity Checks</Filter>
    </ClCompile>
    <ClCompile Include="..\sanity-check\crc16_a.h.t.cpp">
      <Filter>Source Files\Sanity Checks</Filter>
    </ClCompile>
    <ClCompile Include="..\sanity-check\crc16_arc.h.t.cpp">
      <Filter>Source Files\Sanity Checks</Filter>
    </ClCompile>
    <ClCompile Include="..\sanity-check\crc16_aug_ccitt.h.t.cpp">
      <Filter>Source Files\Sanity Checks</Filter>
    </ClCompile>
    <ClCompile Include="..\sanity-check\crc16_buypass.h.t.cpp">
      <Filter>Source Files\Sanity Checks</Filter>
    </ClCompile>
    <ClCompile Include="..\sanity-check\crc16_ccitt.h.t.cpp">
      <Filter>Source Files\Sanity Checks</Filter>
    </ClCompile>
    <ClCompile Include="..\sanity-check\crc16_cdma2000.h.t.cpp">
      <Filter>Source Files\Sanity Checks</Filter>
    </ClCompile>
    <ClCompile Include="..\sanity-check\crc16_dds110.h.t.cpp">
      <Filter>Source Files\Sanity Checks</Filter>
    </ClCompile>
    <ClCompile Include="..\sanity-check\crc16_dectr.h.t.cpp">
      <Filter>Source Files\Sanity Checks</Filter>
    </ClCompile>
    <ClCompile Include="..\sanity-check\crc16_dectx.h.t.cpp">
      <Filter>Source Files\Sanity Checks</Filter>
    </ClCompile>
    <ClCompile Include="..\sanity-check\crc16_dnp.h.t.cpp">
      <Filter>Source Files\Sanity Checks</Filter>
    </ClCompile>
    <ClCompile Include="..\sanity-check\crc16_en13757.h.t.cpp">
      <Filter>Source Files\Sanity Checks</Filter>
    </ClCompile>
    <ClCompile Include="..\sanity-check\crc16_genibus.h.t.cpp">
      <Filter>Source Files\Sanity Checks</Filter>
    </ClCompile>
    <ClCompile Include="..\sanity-check\crc8_ebu.h.t.cpp">
      <Filter>Source Files\Sanity Checks</Filter>
    </ClCompile>
    <ClCompile Include="..\sanity-check\crc16_maxim.h.t.cpp">
      <Filter>Source Files\Sanity Checks</Filter>
    </ClCompile>
    <ClCompile Include="..\sanity-check\crc16_mcrf4xx.h.t.cpp">
      <Filter>Source Files\Sanity Checks</Filter>
    </ClCompile>
    <ClCompile Include="..\sanity-check\crc16_modbus.h.t.cpp">
      <Filter>Source Files\Sanity Checks</Filter>
    </ClCompile>
    <ClCompile Include="..\sanity-check\crc16_profibus.h.t.cpp">
      <Filter>Source Files\Sanity Checks</Filter>
    </ClCompile>
    <ClCompile Include="..\sanity-check\crc16_riello.h.t.cpp">
      <Filter>Source Files\Sanity Checks</Filter>
    </ClCompile>
    <ClCompile Include="..\sanity-check\crc16_t10dif.h.t.cpp">
      <Filter>Source Files\Sanity Checks</Filter>
    </ClCompile>
    <ClCompile Include="..\sanity-check\crc16_teledisk.h.t.cpp">
      <Filter>Source Files\Sanity Checks</Filter>
    </ClCompile>
    <ClCompile Include="..\sanity-check\crc16_tms37157.h.t.cpp">
      <Filter>Source Files\Sanity Checks</Filter>
    </ClCompile>
    <ClCompile Include="..\sanity-check\crc16_usb.h.t.cpp">
      <Filter>Source Files\Sanity Checks</Filter>
    </ClCompile>
    <ClCompile Include="..\sanity-check\crc8_icode.h.t.cpp">
      <Filter>Source Files\Sanity Checks</Filter>
    </ClCompile>
    <ClCompile Include="..\sanity-check\crc8_itu.h.t.cpp">
      <Filter>Source Files\Sanity Checks</Filter>
    </ClCompile>
    <ClCompile Include="..\sanity-check\crc8_maxim.h.t.cpp">
      <Filter>Source Files\Sanity Checks</Filter>
    </ClCompile>
    <ClCompile Include="..\sanity-check\crc8_rohc.h.t.cpp">
      <Filter>Source Files\Sanity Checks</Filter>
    </ClCompile>
    <ClCompile Include="..\sanity-check\crc8_wcdma.h.t.cpp">
      <Filter>Source Files\Sanity Checks</Filter>
    </ClCompile>
    <ClCompile Include="..\sanity-check\crc16.h.t.cpp">
      <Filter>Source Files\Sanity Checks</Filter>
    </ClCompile>
    <ClCompile Include="..\sanity-check\crc16_a.h.t.cpp">
      <Filter>Source Files\Sanity Checks</Filter>
    </ClCompile>
    <ClCompile Include="..\sanity-check\crc32_d.h.t.cpp">
      <Filter>Source Files\Sanity Checks</Filter>
    </ClCompile>
    <ClCompile Include="..\sanity-check\crc32_jamcrc.h.t.cpp">
      <Filter>Source Files\Sanity Checks</Filter>
    </ClCompile>
    <ClCompile Include="..\sanity-check\crc32_mpeg2.h.t.cpp">
      <Filter>Source Files\Sanity Checks</Filter>
    </ClCompile>
    <ClCompile Include="..\sanity-check\crc16_arc.h.t.cpp">
      <Filter>Source Files\Sanity Checks</Filter>
    </ClCompile>
    <ClCompile Include="..\sanity-check\crc16_aug_ccitt.h.t.cpp">
      <Filter>Source Files\Sanity Checks</Filter>
    </ClCompile>
    <ClCompile Include="..\sanity-check\crc32_q.h.t.cpp">
      <Filter>Source Files\Sanity Checks</Filter>
    </ClCompile>
    <ClCompile Include="..\sanity-check\crc32_xfer.h.t.cpp">
      <Filter>Source Files\Sanity Checks</Filter>
    </ClCompile>
    <ClCompile Include="..\sanity-check\crc64_ecma.h.t.cpp">
      <Filter>Source Files\Sanity Checks</Filter>
    </ClCompile>
    <ClCompile Include="..\sanity-check\crc16_buypass.h.t.cpp">
      <Filter>Source Files\Sanity Checks</Filter>
    </ClCompile>
    <ClCompile Include="..\sanity-check\crc16_ccitt.h.t.cpp">
      <Filter>Source Files\Sanity Checks</Filter>
    </ClCompile>
    <ClCompile Include="..\sanity-check\crc16_cdma2000.h.t.cpp">
      <Filter>Source Files\Sanity Checks</Filter>
    </ClCompile>
    <ClCompile Include="..\sanity-check\crc16_dds110.h.t.cpp">
      <Filter>Source Files\Sanity Checks</Filter>
    </ClCompile>
    <ClCompile Include="..\sanity-check\crc16_dectr.h.t.cpp">
      <Filter>Source Files\Sanity Checks</Filter>
    </ClCompile>
    <ClCompile Include="..\sanity-check\crc16_dectx.h.t.cpp">
      <Filter>Source Files\Sanity Checks</Filter>
    </ClCompile>
    <ClCompile Include="..\sanity-check\crc16_dnp.h.t.cpp">
      <Filter>Source Files\Sanity Checks</Filter>
    </ClCompile>
    <ClCompile Include="..\sanity-check\crc16_en13757.h.t.cpp">
      <Filter>Source Files\Sanity Checks</Filter>
    </ClCompile>
    <ClCompile Include="..\sanity-check\crc16_genibus.h.t.cpp">
      <Filter>Source Files\Sanity Checks</Filter>
    </ClCompile>
    <ClCompile Include="..\sanity-check\crc16_kermit.h.t.cpp">
      <Filter>Source Files\Sanity Checks</Filter>
    </ClCompile>
    <ClCompile Include="..\sanity-check\crc16_maxim.h.t.cpp">
      <Filter>Source Files\Sanity Checks</Filter>
    </ClCompile>
    <ClCompile Include="..\sanity-check\crc16_mcrf4xx.h.t.cpp">
      <Filter>Source Files\Sanity Checks</Filter>
    </ClCompile>
    <ClCompile Include="..\sanity-check\crc16_modbus.h.t.cpp">
      <Filter>Source Files\Sanity Checks</Filter>
    </ClCompile>
    <ClCompile Include="..\sanity-check\crc16_profibus.h.t.cpp">
      <Filter>Source Files\Sanity Checks</Filter>
    </ClCompile>
    <ClCompile Include="..\sanity-check\crc16_riello.h.t.cpp">
      <Filter>Source Files\Sanity Checks</Filter>
    </ClCompile>
    <ClCompile Include="..\sanity-check\crc16_t10dif.h.t.cpp">
      <Filter>Source Files\Sanity Checks</Filter>
    </ClCompile>
    <ClCompile Include="..\sanity-check\crc16_teledisk.h.t.cpp">
      <Filter>Source Files\Sanity Checks</Filter>
    </ClCompile>
    <ClCompile Include="..\sanity-check\crc16_tms37157.h.t.cpp">
      <Filter>Source Files\Sanity Checks</Filter>
    </ClCompile>
    <ClCompile Include="..\sanity-check\crc16_usb.h.t.cpp">
      <Filter>Source Files\Sanity Checks</Filter>
    </ClCompile>
    <ClCompile Include="..\sanity-check\crc16_x25.h.t.cpp">
      <Filter>Source Files\Sanity Checks</Filter>
    </ClCompile>
    <ClCompile Include="..\sanity-check\crc16_xmodem.h.t.cpp">
      <Filter>Source Files\Sanity Checks</Filter>
    </ClCompile>
    <ClCompile Include="..\sanity-check\crc32.h.t.cpp">
      <Filter>Source Files\Sanity Checks</Filter>
    </ClCompile>
    <ClCompile Include="..\sanity-check\crc32_bzip2.h.t.cpp">
      <Filter>Source Files\Sanity Checks</Filter>
    </ClCompile>
    <ClCompile Include="..\sanity-check\crc32_c.h.t.cpp">
      <Filter>Source Files\Sanity Checks</Filter>
    </ClCompile>
    <ClCompile Include="..\sanity-check\crc32_d.h.t.cpp">
      <Filter>Source Files\Sanity Checks</Filter>
    </ClCompile>
    <ClCompile Include="..\sanity-check\crc32_jamcrc.h.t.cpp">
      <Filter>Source Files\Sanity Checks</Filter>
    </ClCompile>
    <ClCompile Include="..\sanity-check\crc32_mpeg2.h.t.cpp">
      <Filter>Source Files\Sanity Checks</Filter>
    </ClCompile>
    <ClCompile Include="..\sanity-check\crc32_posix.h.t.cpp">
      <Filter>Source Files\Sanity Checks</Filter>
    </ClCompile>
    <ClCompile Include="..\sanity-check\crc32_q.h.t.cpp">
      <Filter>Source Files\Sanity Checks</Filter>
    </ClCompile>
    <ClCompile Include="..\sanity-check\crc32_xfer.h.t.cpp">
      <Filter>Source Files\Sanity Checks</Filter>
    </ClCompile>
    <ClCompile Include="..\sanity-check\crc64_ecma.h.t.cpp">
      <Filter>Source Files\Sanity Checks</Filter>
    </ClCompile>
    <ClCompile Include="..\sanity-check\cumulative_moving_average.h.t.cpp">
      <Filter>Source Files\Sanity Checks</Filter>
    </ClCompile>
    <ClCompile Include="..\sanity-check\cyclic_value.h.t.cpp">
      <Filter>Source Files\Sanity Checks</Filter>
    </ClCompile>
    <ClCompile Include="..\sanity-check\debounce.h.t.cpp">
      <Filter>Source Files\Sanity Checks</Filter>
    </ClCompile>
    <ClCompile Include="..\sanity-check\debug_count.h.t.cpp">
      <Filter>Source Files\Sanity Checks</Filter>
    </ClCompile>
    <ClCompile Include="..\sanity-check\delegate.h.t.cpp">
      <Filter>Source Files\Sanity Checks</Filter>
    </ClCompile>
    <ClCompile Include="..\sanity-check\delegate_service.h.t.cpp">
      <Filter>Source Files\Sanity Checks</Filter>
    </ClCompile>
    <ClCompile Include="..\sanity-check\deque.h.t.cpp">
      <Filter>Source Files\Sanity Checks</Filter>
    </ClCompile>
    <ClCompile Include="..\sanity-check\endianness.h.t.cpp">
      <Filter>Source Files\Sanity Checks</Filter>
    </ClCompile>
    <ClCompile Include="..\sanity-check\enum_type.h.t.cpp">
      <Filter>Source Files\Sanity Checks</Filter>
    </ClCompile>
    <ClCompile Include="..\sanity-check\error_handler.h.t.cpp">
      <Filter>Source Files\Sanity Checks</Filter>
    </ClCompile>
    <ClCompile Include="..\sanity-check\exception.h.t.cpp">
      <Filter>Source Files\Sanity Checks</Filter>
    </ClCompile>
    <ClCompile Include="..\sanity-check\factorial.h.t.cpp">
      <Filter>Source Files\Sanity Checks</Filter>
    </ClCompile>
    <ClCompile Include="..\sanity-check\fibonacci.h.t.cpp">
      <Filter>Source Files\Sanity Checks</Filter>
    </ClCompile>
    <ClCompile Include="..\sanity-check\file_error_numbers.h.t.cpp">
      <Filter>Source Files\Sanity Checks</Filter>
    </ClCompile>
    <ClCompile Include="..\sanity-check\fixed_iterator.h.t.cpp">
      <Filter>Source Files\Sanity Checks</Filter>
    </ClCompile>
    <ClCompile Include="..\sanity-check\fixed_sized_memory_block_allocator.h.t.cpp">
      <Filter>Source Files\Sanity Checks</Filter>
    </ClCompile>
    <ClCompile Include="..\sanity-check\flags.h.t.cpp">
      <Filter>Source Files\Sanity Checks</Filter>
    </ClCompile>
    <ClCompile Include="..\sanity-check\flat_map.h.t.cpp">
      <Filter>Source Files\Sanity Checks</Filter>
    </ClCompile>
    <ClCompile Include="..\sanity-check\flat_multimap.h.t.cpp">
      <Filter>Source Files\Sanity Checks</Filter>
    </ClCompile>
    <ClCompile Include="..\sanity-check\flat_multiset.h.t.cpp">
      <Filter>Source Files\Sanity Checks</Filter>
    </ClCompile>
    <ClCompile Include="..\sanity-check\flat_set.h.t.cpp">
      <Filter>Source Files\Sanity Checks</Filter>
    </ClCompile>
    <ClCompile Include="..\sanity-check\fnv_1.h.t.cpp">
      <Filter>Source Files\Sanity Checks</Filter>
    </ClCompile>
    <ClCompile Include="..\sanity-check\format_spec.h.t.cpp">
      <Filter>Source Files\Sanity Checks</Filter>
    </ClCompile>
    <ClCompile Include="..\sanity-check\forward_list.h.t.cpp">
      <Filter>Source Files\Sanity Checks</Filter>
    </ClCompile>
    <ClCompile Include="..\sanity-check\frame_check_sequence.h.t.cpp">
      <Filter>Source Files\Sanity Checks</Filter>
    </ClCompile>
    <ClCompile Include="..\sanity-check\fsm.h.t.cpp">
      <Filter>Source Files\Sanity Checks</Filter>
    </ClCompile>
    <ClCompile Include="..\sanity-check\function.h.t.cpp">
      <Filter>Source Files\Sanity Checks</Filter>
    </ClCompile>
    <ClCompile Include="..\sanity-check\functional.h.t.cpp">
      <Filter>Source Files\Sanity Checks</Filter>
    </ClCompile>
    <ClCompile Include="..\sanity-check\gamma.h.t.cpp">
      <Filter>Source Files\Sanity Checks</Filter>
    </ClCompile>
    <ClCompile Include="..\sanity-check\generic_pool.h.t.cpp">
      <Filter>Source Files\Sanity Checks</Filter>
    </ClCompile>
    <ClCompile Include="..\sanity-check\hash.h.t.cpp">
      <Filter>Source Files\Sanity Checks</Filter>
    </ClCompile>
    <ClCompile Include="..\sanity-check\histogram.h.t.cpp">
      <Filter>Source Files\Sanity Checks</Filter>
    </ClCompile>
    <ClCompile Include="..\sanity-check\ihash.h.t.cpp">
      <Filter>Source Files\Sanity Checks</Filter>
    </ClCompile>
    <ClCompile Include="..\sanity-check\imemory_block_allocator.h.t.cpp">
      <Filter>Source Files\Sanity Checks</Filter>
    </ClCompile>
    <ClCompile Include="..\sanity-check\indirect_vector.h.t.cpp">
      <Filter>Source Files\Sanity Checks</Filter>
    </ClCompile>
    <ClCompile Include="..\sanity-check\instance_count.h.t.cpp">
      <Filter>Source Files\Sanity Checks</Filter>
    </ClCompile>
    <ClCompile Include="..\sanity-check\integral_limits.h.t.cpp">
      <Filter>Source Files\Sanity Checks</Filter>
    </ClCompile>
    <ClCompile Include="..\sanity-check\intrusive_forward_list.h.t.cpp">
      <Filter>Source Files\Sanity Checks</Filter>
    </ClCompile>
    <ClCompile Include="..\sanity-check\intrusive_links.h.t.cpp">
      <Filter>Source Files\Sanity Checks</Filter>
    </ClCompile>
    <ClCompile Include="..\sanity-check\intrusive_list.h.t.cpp">
      <Filter>Source Files\Sanity Checks</Filter>
    </ClCompile>
    <ClCompile Include="..\sanity-check\intrusive_queue.h.t.cpp">
      <Filter>Source Files\Sanity Checks</Filter>
    </ClCompile>
    <ClCompile Include="..\sanity-check\intrusive_stack.h.t.cpp">
      <Filter>Source Files\Sanity Checks</Filter>
    </ClCompile>
    <ClCompile Include="..\sanity-check\invert.h.t.cpp">
      <Filter>Source Files\Sanity Checks</Filter>
    </ClCompile>
    <ClCompile Include="..\sanity-check\io_port.h.t.cpp">
      <Filter>Source Files\Sanity Checks</Filter>
    </ClCompile>
    <ClCompile Include="..\sanity-check\ipool.h.t.cpp">
      <Filter>Source Files\Sanity Checks</Filter>
    </ClCompile>
    <ClCompile Include="..\sanity-check\ireference_counted_message_pool.h.t.cpp">
      <Filter>Source Files\Sanity Checks</Filter>
    </ClCompile>
    <ClCompile Include="..\sanity-check\iterator.h.t.cpp">
      <Filter>Source Files\Sanity Checks</Filter>
    </ClCompile>
    <ClCompile Include="..\sanity-check\jenkins.h.t.cpp">
      <Filter>Source Files\Sanity Checks</Filter>
    </ClCompile>
    <ClCompile Include="..\sanity-check\largest.h.t.cpp">
      <Filter>Source Files\Sanity Checks</Filter>
    </ClCompile>
    <ClCompile Include="..\sanity-check\limiter.h.t.cpp">
      <Filter>Source Files\Sanity Checks</Filter>
    </ClCompile>
    <ClCompile Include="..\sanity-check\limits.h.t.cpp">
      <Filter>Source Files\Sanity Checks</Filter>
    </ClCompile>
    <ClCompile Include="..\sanity-check\list.h.t.cpp">
      <Filter>Source Files\Sanity Checks</Filter>
    </ClCompile>
    <ClCompile Include="..\sanity-check\log.h.t.cpp">
      <Filter>Source Files\Sanity Checks</Filter>
    </ClCompile>
    <ClCompile Include="..\sanity-check\macros.h.t.cpp">
      <Filter>Source Files\Sanity Checks</Filter>
    </ClCompile>
    <ClCompile Include="..\sanity-check\map.h.t.cpp">
      <Filter>Source Files\Sanity Checks</Filter>
    </ClCompile>
    <ClCompile Include="..\sanity-check\math_constants.h.t.cpp">
      <Filter>Source Files\Sanity Checks</Filter>
    </ClCompile>
    <ClCompile Include="..\sanity-check\mean.h.t.cpp">
      <Filter>Source Files\Sanity Checks</Filter>
    </ClCompile>
    <ClCompile Include="..\sanity-check\mem_cast.h.t.cpp">
      <Filter>Source Files\Sanity Checks</Filter>
    </ClCompile>
    <ClCompile Include="..\sanity-check\memory.h.t.cpp">
      <Filter>Source Files\Sanity Checks</Filter>
    </ClCompile>
    <ClCompile Include="..\sanity-check\memory_model.h.t.cpp">
      <Filter>Source Files\Sanity Checks</Filter>
    </ClCompile>
    <ClCompile Include="..\sanity-check\message.h.t.cpp">
      <Filter>Source Files\Sanity Checks</Filter>
    </ClCompile>
    <ClCompile Include="..\sanity-check\message_bus.h.t.cpp">
      <Filter>Source Files\Sanity Checks</Filter>
    </ClCompile>
    <ClCompile Include="..\sanity-check\message_packet.h.t.cpp">
      <Filter>Source Files\Sanity Checks</Filter>
    </ClCompile>
    <ClCompile Include="..\sanity-check\message_router.h.t.cpp">
      <Filter>Source Files\Sanity Checks</Filter>
    </ClCompile>
    <ClCompile Include="..\sanity-check\message_router_registry.h.t.cpp">
      <Filter>Source Files\Sanity Checks</Filter>
    </ClCompile>
    <ClCompile Include="..\sanity-check\message_timer.h.t.cpp">
      <Filter>Source Files\Sanity Checks</Filter>
    </ClCompile>
    <ClCompile Include="..\sanity-check\message_types.h.t.cpp">
      <Filter>Source Files\Sanity Checks</Filter>
    </ClCompile>
    <ClCompile Include="..\sanity-check\multi_array.h.t.cpp">
      <Filter>Source Files\Sanity Checks</Filter>
    </ClCompile>
    <ClCompile Include="..\sanity-check\multi_range.h.t.cpp">
      <Filter>Source Files\Sanity Checks</Filter>
    </ClCompile>
    <ClCompile Include="..\sanity-check\multimap.h.t.cpp">
      <Filter>Source Files\Sanity Checks</Filter>
    </ClCompile>
    <ClCompile Include="..\sanity-check\multiset.h.t.cpp">
      <Filter>Source Files\Sanity Checks</Filter>
    </ClCompile>
    <ClCompile Include="..\sanity-check\murmur3.h.t.cpp">
      <Filter>Source Files\Sanity Checks</Filter>
    </ClCompile>
    <ClCompile Include="..\sanity-check\mutex.h.t.cpp">
      <Filter>Source Files\Sanity Checks</Filter>
    </ClCompile>
    <ClCompile Include="..\sanity-check\negative.h.t.cpp">
      <Filter>Source Files\Sanity Checks</Filter>
    </ClCompile>
    <ClCompile Include="..\sanity-check\null_type.h.t.cpp">
      <Filter>Source Files\Sanity Checks</Filter>
    </ClCompile>
    <ClCompile Include="..\sanity-check\nullptr.h.t.cpp">
      <Filter>Source Files\Sanity Checks</Filter>
    </ClCompile>
    <ClCompile Include="..\sanity-check\numeric.h.t.cpp">
      <Filter>Source Files\Sanity Checks</Filter>
    </ClCompile>
    <ClCompile Include="..\sanity-check\observer.h.t.cpp">
      <Filter>Source Files\Sanity Checks</Filter>
    </ClCompile>
    <ClCompile Include="..\sanity-check\optional.h.t.cpp">
      <Filter>Source Files\Sanity Checks</Filter>
    </ClCompile>
    <ClCompile Include="..\sanity-check\overload.h.t.cpp">
      <Filter>Source Files\Sanity Checks</Filter>
    </ClCompile>
    <ClCompile Include="..\sanity-check\packet.h.t.cpp">
      <Filter>Source Files\Sanity Checks</Filter>
    </ClCompile>
    <ClCompile Include="..\sanity-check\parameter_pack.h.t.cpp">
      <Filter>Source Files\Sanity Checks</Filter>
    </ClCompile>
    <ClCompile Include="..\sanity-check\parameter_type.h.t.cpp">
      <Filter>Source Files\Sanity Checks</Filter>
    </ClCompile>
    <ClCompile Include="..\sanity-check\pearson.h.t.cpp">
      <Filter>Source Files\Sanity Checks</Filter>
    </ClCompile>
    <ClCompile Include="..\sanity-check\permutations.h.t.cpp">
      <Filter>Source Files\Sanity Checks</Filter>
    </ClCompile>
    <ClCompile Include="..\sanity-check\placement_new.h.t.cpp">
      <Filter>Source Files\Sanity Checks</Filter>
    </ClCompile>
    <ClCompile Include="..\sanity-check\platform.h.t.cpp">
      <Filter>Source Files\Sanity Checks</Filter>
    </ClCompile>
    <ClCompile Include="..\sanity-check\pool.h.t.cpp">
      <Filter>Source Files\Sanity Checks</Filter>
    </ClCompile>
    <ClCompile Include="..\sanity-check\power.h.t.cpp">
      <Filter>Source Files\Sanity Checks</Filter>
    </ClCompile>
    <ClCompile Include="..\sanity-check\priority_queue.h.t.cpp">
      <Filter>Source Files\Sanity Checks</Filter>
    </ClCompile>
    <ClCompile Include="..\sanity-check\quantize.h.t.cpp">
      <Filter>Source Files\Sanity Checks</Filter>
    </ClCompile>
    <ClCompile Include="..\sanity-check\queue.h.t.cpp">
      <Filter>Source Files\Sanity Checks</Filter>
    </ClCompile>
    <ClCompile Include="..\sanity-check\queue_lockable.h.t.cpp">
      <Filter>Source Files\Sanity Checks</Filter>
    </ClCompile>
    <ClCompile Include="..\sanity-check\queue_mpmc_mutex.h.t.cpp">
      <Filter>Source Files\Sanity Checks</Filter>
    </ClCompile>
    <ClCompile Include="..\sanity-check\queue_spsc_atomic.h.t.cpp">
      <Filter>Source Files\Sanity Checks</Filter>
    </ClCompile>
    <ClCompile Include="..\sanity-check\queue_spsc_isr.h.t.cpp">
      <Filter>Source Files\Sanity Checks</Filter>
    </ClCompile>
    <ClCompile Include="..\sanity-check\queue_spsc_locked.h.t.cpp">
      <Filter>Source Files\Sanity Checks</Filter>
    </ClCompile>
    <ClCompile Include="..\sanity-check\radix.h.t.cpp">
      <Filter>Source Files\Sanity Checks</Filter>
    </ClCompile>
    <ClCompile Include="..\sanity-check\random.h.t.cpp">
      <Filter>Source Files\Sanity Checks</Filter>
    </ClCompile>
    <ClCompile Include="..\sanity-check\ratio.h.t.cpp">
      <Filter>Source Files\Sanity Checks</Filter>
    </ClCompile>
    <ClCompile Include="..\sanity-check\reference_counted_message.h.t.cpp">
      <Filter>Source Files\Sanity Checks</Filter>
    </ClCompile>
    <ClCompile Include="..\sanity-check\reference_counted_message_pool.h.t.cpp">
      <Filter>Source Files\Sanity Checks</Filter>
    </ClCompile>
    <ClCompile Include="..\sanity-check\reference_counted_object.h.t.cpp">
      <Filter>Source Files\Sanity Checks</Filter>
    </ClCompile>
    <ClCompile Include="..\sanity-check\reference_flat_map.h.t.cpp">
      <Filter>Source Files\Sanity Checks</Filter>
    </ClCompile>
    <ClCompile Include="..\sanity-check\reference_flat_multimap.h.t.cpp">
      <Filter>Source Files\Sanity Checks</Filter>
    </ClCompile>
    <ClCompile Include="..\sanity-check\reference_flat_multiset.h.t.cpp">
      <Filter>Source Files\Sanity Checks</Filter>
    </ClCompile>
    <ClCompile Include="..\sanity-check\reference_flat_set.h.t.cpp">
      <Filter>Source Files\Sanity Checks</Filter>
    </ClCompile>
    <ClCompile Include="..\sanity-check\rescale.h.t.cpp">
      <Filter>Source Files\Sanity Checks</Filter>
    </ClCompile>
    <ClCompile Include="..\sanity-check\rms.h.t.cpp">
      <Filter>Source Files\Sanity Checks</Filter>
    </ClCompile>
    <ClCompile Include="..\sanity-check\scaled_rounding.h.t.cpp">
      <Filter>Source Files\Sanity Checks</Filter>
    </ClCompile>
    <ClCompile Include="..\sanity-check\scheduler.h.t.cpp">
      <Filter>Source Files\Sanity Checks</Filter>
    </ClCompile>
    <ClCompile Include="..\sanity-check\set.h.t.cpp">
      <Filter>Source Files\Sanity Checks</Filter>
    </ClCompile>
    <ClCompile Include="..\sanity-check\shared_message.h.t.cpp">
      <Filter>Source Files\Sanity Checks</Filter>
    </ClCompile>
    <ClCompile Include="..\sanity-check\smallest.h.t.cpp">
      <Filter>Source Files\Sanity Checks</Filter>
    </ClCompile>
    <ClCompile Include="..\sanity-check\span.h.t.cpp">
      <Filter>Source Files\Sanity Checks</Filter>
    </ClCompile>
    <ClCompile Include="..\sanity-check\sqrt.h.t.cpp">
      <Filter>Source Files\Sanity Checks</Filter>
    </ClCompile>
    <ClCompile Include="..\sanity-check\stack.h.t.cpp">
      <Filter>Source Files\Sanity Checks</Filter>
    </ClCompile>
    <ClCompile Include="..\sanity-check\standard_deviation.h.t.cpp">
      <Filter>Source Files\Sanity Checks</Filter>
    </ClCompile>
    <ClCompile Include="..\sanity-check\state_chart.h.t.cpp">
      <Filter>Source Files\Sanity Checks</Filter>
    </ClCompile>
    <ClCompile Include="..\sanity-check\static_assert.h.t.cpp">
      <Filter>Source Files\Sanity Checks</Filter>
    </ClCompile>
    <ClCompile Include="..\sanity-check\string.h.t.cpp">
      <Filter>Source Files\Sanity Checks</Filter>
    </ClCompile>
    <ClCompile Include="..\sanity-check\string_stream.h.t.cpp">
      <Filter>Source Files\Sanity Checks</Filter>
    </ClCompile>
    <ClCompile Include="..\sanity-check\string_utilities.h.t.cpp">
      <Filter>Source Files\Sanity Checks</Filter>
    </ClCompile>
    <ClCompile Include="..\sanity-check\string_view.h.t.cpp">
      <Filter>Source Files\Sanity Checks</Filter>
    </ClCompile>
    <ClCompile Include="..\sanity-check\successor.h.t.cpp">
      <Filter>Source Files\Sanity Checks</Filter>
    </ClCompile>
    <ClCompile Include="..\sanity-check\task.h.t.cpp">
      <Filter>Source Files\Sanity Checks</Filter>
    </ClCompile>
    <ClCompile Include="..\sanity-check\threshold.h.t.cpp">
      <Filter>Source Files\Sanity Checks</Filter>
    </ClCompile>
    <ClCompile Include="..\sanity-check\timer.h.t.cpp">
      <Filter>Source Files\Sanity Checks</Filter>
    </ClCompile>
    <ClCompile Include="..\sanity-check\to_string.h.t.cpp">
      <Filter>Source Files\Sanity Checks</Filter>
    </ClCompile>
    <ClCompile Include="..\sanity-check\to_u16string.h.t.cpp">
      <Filter>Source Files\Sanity Checks</Filter>
    </ClCompile>
    <ClCompile Include="..\sanity-check\to_u32string.h.t.cpp">
      <Filter>Source Files\Sanity Checks</Filter>
    </ClCompile>
    <ClCompile Include="..\sanity-check\to_wstring.h.t.cpp">
      <Filter>Source Files\Sanity Checks</Filter>
    </ClCompile>
    <ClCompile Include="..\sanity-check\type_def.h.t.cpp">
      <Filter>Source Files\Sanity Checks</Filter>
    </ClCompile>
    <ClCompile Include="..\sanity-check\type_lookup.h.t.cpp">
      <Filter>Source Files\Sanity Checks</Filter>
    </ClCompile>
    <ClCompile Include="..\sanity-check\type_select.h.t.cpp">
      <Filter>Source Files\Sanity Checks</Filter>
    </ClCompile>
    <ClCompile Include="..\sanity-check\type_traits.h.t.cpp">
      <Filter>Source Files\Sanity Checks</Filter>
    </ClCompile>
    <ClCompile Include="..\sanity-check\u16format_spec.h.t.cpp">
      <Filter>Source Files\Sanity Checks</Filter>
    </ClCompile>
    <ClCompile Include="..\sanity-check\u16string.h.t.cpp">
      <Filter>Source Files\Sanity Checks</Filter>
    </ClCompile>
    <ClCompile Include="..\sanity-check\u16string_stream.h.t.cpp">
      <Filter>Source Files\Sanity Checks</Filter>
    </ClCompile>
    <ClCompile Include="..\sanity-check\u32format_spec.h.t.cpp">
      <Filter>Source Files\Sanity Checks</Filter>
    </ClCompile>
    <ClCompile Include="..\sanity-check\u32string.h.t.cpp">
      <Filter>Source Files\Sanity Checks</Filter>
    </ClCompile>
    <ClCompile Include="..\sanity-check\u32string_stream.h.t.cpp">
      <Filter>Source Files\Sanity Checks</Filter>
    </ClCompile>
    <ClCompile Include="..\sanity-check\unordered_map.h.t.cpp">
      <Filter>Source Files\Sanity Checks</Filter>
    </ClCompile>
    <ClCompile Include="..\sanity-check\unordered_multimap.h.t.cpp">
      <Filter>Source Files\Sanity Checks</Filter>
    </ClCompile>
    <ClCompile Include="..\sanity-check\unordered_multiset.h.t.cpp">
      <Filter>Source Files\Sanity Checks</Filter>
    </ClCompile>
    <ClCompile Include="..\sanity-check\unordered_set.h.t.cpp">
      <Filter>Source Files\Sanity Checks</Filter>
    </ClCompile>
    <ClCompile Include="..\sanity-check\user_type.h.t.cpp">
      <Filter>Source Files\Sanity Checks</Filter>
    </ClCompile>
    <ClCompile Include="..\sanity-check\utility.h.t.cpp">
      <Filter>Source Files\Sanity Checks</Filter>
    </ClCompile>
    <ClCompile Include="..\sanity-check\variant.h.t.cpp">
      <Filter>Source Files\Sanity Checks</Filter>
    </ClCompile>
    <ClCompile Include="..\sanity-check\variant_pool.h.t.cpp">
      <Filter>Source Files\Sanity Checks</Filter>
    </ClCompile>
    <ClCompile Include="..\sanity-check\vector.h.t.cpp">
      <Filter>Source Files\Sanity Checks</Filter>
    </ClCompile>
    <ClCompile Include="..\sanity-check\version.h.t.cpp">
      <Filter>Source Files\Sanity Checks</Filter>
    </ClCompile>
    <ClCompile Include="..\sanity-check\visitor.h.t.cpp">
      <Filter>Source Files\Sanity Checks</Filter>
    </ClCompile>
    <ClCompile Include="..\sanity-check\wformat_spec.h.t.cpp">
      <Filter>Source Files\Sanity Checks</Filter>
    </ClCompile>
    <ClCompile Include="..\sanity-check\wstring.h.t.cpp">
      <Filter>Source Files\Sanity Checks</Filter>
    </ClCompile>
    <ClCompile Include="..\sanity-check\wstring_stream.h.t.cpp">
      <Filter>Source Files\Sanity Checks</Filter>
    </ClCompile>
    <ClCompile Include="..\test_crc8_ccitt.cpp">
      <Filter>Source Files</Filter>
    </ClCompile>
    <ClCompile Include="..\test_crc8_cdma2000.cpp">
      <Filter>Source Files</Filter>
    </ClCompile>
    <ClCompile Include="..\test_crc8_darc.cpp">
      <Filter>Source Files</Filter>
    </ClCompile>
    <ClCompile Include="..\test_crc8_dvbs2.cpp">
      <Filter>Source Files</Filter>
    </ClCompile>
    <ClCompile Include="..\test_crc8_ebu.cpp">
      <Filter>Source Files</Filter>
    </ClCompile>
    <ClCompile Include="..\test_crc8_icode.cpp">
      <Filter>Source Files</Filter>
    </ClCompile>
    <ClCompile Include="..\test_crc8_itu.cpp">
      <Filter>Source Files</Filter>
    </ClCompile>
    <ClCompile Include="..\test_crc8_maxim.cpp">
      <Filter>Source Files</Filter>
    </ClCompile>
    <ClCompile Include="..\test_crc8_rohc.cpp">
      <Filter>Source Files</Filter>
    </ClCompile>
    <ClCompile Include="..\test_crc8_wcdma.cpp">
      <Filter>Source Files</Filter>
    </ClCompile>
    <ClCompile Include="..\test_crc16.cpp">
      <Filter>Source Files</Filter>
    </ClCompile>
    <ClCompile Include="..\test_crc16_ccitt.cpp">
      <Filter>Source Files</Filter>
    </ClCompile>
    <ClCompile Include="..\test_crc16_kermit.cpp">
      <Filter>Source Files</Filter>
    </ClCompile>
    <ClCompile Include="..\test_crc16_modbus.cpp">
      <Filter>Source Files</Filter>
    </ClCompile>
    <ClCompile Include="..\test_crc16_usb.cpp">
      <Filter>Source Files</Filter>
    </ClCompile>
    <ClCompile Include="..\test_crc16_xmodem.cpp">
      <Filter>Source Files</Filter>
    </ClCompile>
    <ClCompile Include="..\test_crc16_aug_ccitt.cpp">
      <Filter>Source Files</Filter>
    </ClCompile>
    <ClCompile Include="..\test_crc16_genibus.cpp">
      <Filter>Source Files</Filter>
    </ClCompile>
    <ClCompile Include="..\test_crc16_x25.cpp">
      <Filter>Source Files</Filter>
    </ClCompile>
    <ClCompile Include="..\test_crc16_buypass.cpp">
      <Filter>Source Files</Filter>
    </ClCompile>
    <ClCompile Include="..\test_crc16_profibus.cpp">
      <Filter>Source Files</Filter>
    </ClCompile>
    <ClCompile Include="..\test_crc32.cpp">
      <Filter>Source Files</Filter>
    </ClCompile>
    <ClCompile Include="..\test_crc32_c.cpp">
      <Filter>Source Files</Filter>
    </ClCompile>
    <ClCompile Include="..\test_crc32_bzip2.cpp">
      <Filter>Source Files</Filter>
    </ClCompile>
    <ClCompile Include="..\test_crc32_posix.cpp">
      <Filter>Source Files</Filter>
    </ClCompile>
    <ClCompile Include="..\test_crc32_mpeg2.cpp">
      <Filter>Source Files</Filter>
    </ClCompile>
    <ClCompile Include="..\test_crc64_ecma.cpp">
      <Filter>Source Files</Filter>
    </ClCompile>
    <ClCompile Include="..\test_crc16_cdma2000.cpp">
      <Filter>Source Files</Filter>
    </ClCompile>
    <ClCompile Include="..\test_crc16_dds110.cpp">
      <Filter>Source Files</Filter>
    </ClCompile>
    <ClCompile Include="..\test_crc16_dectr.cpp">
      <Filter>Source Files</Filter>
    </ClCompile>
    <ClCompile Include="..\test_crc16_dectx.cpp">
      <Filter>Source Files</Filter>
    </ClCompile>
    <ClCompile Include="..\test_crc16_dnp.cpp">
      <Filter>Source Files</Filter>
    </ClCompile>
    <ClCompile Include="..\test_crc16_en13757.cpp">
      <Filter>Source Files</Filter>
    </ClCompile>
    <ClCompile Include="..\test_crc16_mcrf4xx.cpp">
      <Filter>Source Files</Filter>
    </ClCompile>
    <ClCompile Include="..\test_crc16_riello.cpp">
      <Filter>Source Files</Filter>
    </ClCompile>
    <ClCompile Include="..\test_crc16_t10dif.cpp">
      <Filter>Source Files</Filter>
    </ClCompile>
    <ClCompile Include="..\test_crc16_maxim.cpp">
      <Filter>Source Files</Filter>
    </ClCompile>
    <ClCompile Include="..\test_crc16_teledisk.cpp">
      <Filter>Source Files</Filter>
    </ClCompile>
    <ClCompile Include="..\test_crc16_tms37157.cpp">
      <Filter>Source Files</Filter>
    </ClCompile>
    <ClCompile Include="..\test_crc16_a.cpp">
      <Filter>Source Files</Filter>
    </ClCompile>
    <ClCompile Include="..\test_crc32_d.cpp">
      <Filter>Source Files</Filter>
    </ClCompile>
    <ClCompile Include="..\test_crc32_q.cpp">
      <Filter>Source Files</Filter>
    </ClCompile>
    <ClCompile Include="..\test_crc32_jamcrc.cpp">
      <Filter>Source Files</Filter>
    </ClCompile>
    <ClCompile Include="..\test_crc32_xfer.cpp">
      <Filter>Source Files</Filter>
    </ClCompile>
    <ClCompile Include="..\sanity-check\crc8_cdma2000.h.t.cpp">
      <Filter>Source Files\Sanity Checks</Filter>
    </ClCompile>
    <ClCompile Include="..\sanity-check\crc8_darc.h.t.cpp">
      <Filter>Source Files\Sanity Checks</Filter>
    </ClCompile>
    <ClCompile Include="..\sanity-check\crc8_dvbs2.h.t.cpp">
      <Filter>Source Files\Sanity Checks</Filter>
    </ClCompile>
    <ClCompile Include="..\sanity-check\crc8_ebu.h.t.cpp">
      <Filter>Source Files\Sanity Checks</Filter>
    </ClCompile>
    <ClCompile Include="..\sanity-check\crc8_icode.h.t.cpp">
      <Filter>Source Files\Sanity Checks</Filter>
    </ClCompile>
    <ClCompile Include="..\sanity-check\crc8_itu.h.t.cpp">
      <Filter>Source Files\Sanity Checks</Filter>
    </ClCompile>
    <ClCompile Include="..\sanity-check\crc8_maxim.h.t.cpp">
      <Filter>Source Files\Sanity Checks</Filter>
    </ClCompile>
    <ClCompile Include="..\sanity-check\crc8_wcdma.h.t.cpp">
      <Filter>Source Files\Sanity Checks</Filter>
    </ClCompile>
    <ClCompile Include="..\sanity-check\crc16_a.h.t.cpp">
      <Filter>Source Files\Sanity Checks</Filter>
    </ClCompile>
    <ClCompile Include="..\sanity-check\crc16_arc.h.t.cpp">
      <Filter>Source Files\Sanity Checks</Filter>
    </ClCompile>
    <ClCompile Include="..\sanity-check\crc16_buypass.h.t.cpp">
      <Filter>Source Files\Sanity Checks</Filter>
    </ClCompile>
    <ClCompile Include="..\sanity-check\crc16_dds110.h.t.cpp">
      <Filter>Source Files\Sanity Checks</Filter>
    </ClCompile>
    <ClCompile Include="..\sanity-check\crc16_dectr.h.t.cpp">
      <Filter>Source Files\Sanity Checks</Filter>
    </ClCompile>
    <ClCompile Include="..\sanity-check\crc16_dectx.h.t.cpp">
      <Filter>Source Files\Sanity Checks</Filter>
    </ClCompile>
    <ClCompile Include="..\sanity-check\crc16_dnp.h.t.cpp">
      <Filter>Source Files\Sanity Checks</Filter>
    </ClCompile>
    <ClCompile Include="..\sanity-check\crc16_en13757.h.t.cpp">
      <Filter>Source Files\Sanity Checks</Filter>
    </ClCompile>
    <ClCompile Include="..\sanity-check\crc16_maxim.h.t.cpp">
      <Filter>Source Files\Sanity Checks</Filter>
    </ClCompile>
    <ClCompile Include="..\sanity-check\crc16_mcrf4xx.h.t.cpp">
      <Filter>Source Files\Sanity Checks</Filter>
    </ClCompile>
    <ClCompile Include="..\sanity-check\crc16_profibus.h.t.cpp">
      <Filter>Source Files\Sanity Checks</Filter>
    </ClCompile>
    <ClCompile Include="..\sanity-check\crc16_riello.h.t.cpp">
      <Filter>Source Files\Sanity Checks</Filter>
    </ClCompile>
    <ClCompile Include="..\sanity-check\crc16_t10dif.h.t.cpp">
      <Filter>Source Files\Sanity Checks</Filter>
    </ClCompile>
    <ClCompile Include="..\sanity-check\crc16_teledisk.h.t.cpp">
      <Filter>Source Files\Sanity Checks</Filter>
    </ClCompile>
    <ClCompile Include="..\sanity-check\crc16_tms37157.h.t.cpp">
      <Filter>Source Files\Sanity Checks</Filter>
    </ClCompile>
    <ClCompile Include="..\sanity-check\crc32_d.h.t.cpp">
      <Filter>Source Files\Sanity Checks</Filter>
    </ClCompile>
    <ClCompile Include="..\sanity-check\crc32_jamcrc.h.t.cpp">
      <Filter>Source Files\Sanity Checks</Filter>
    </ClCompile>
    <ClCompile Include="..\sanity-check\crc32_q.h.t.cpp">
      <Filter>Source Files\Sanity Checks</Filter>
    </ClCompile>
    <ClCompile Include="..\sanity-check\crc32_xfer.h.t.cpp">
      <Filter>Source Files\Sanity Checks</Filter>
    </ClCompile>
    <ClCompile Include="..\test_crc16_arc.cpp">
      <Filter>Source Files</Filter>
    </ClCompile>
    <ClCompile Include="..\test_histogram.cpp">
      <Filter>Source Files</Filter>
    </ClCompile>
    <ClCompile Include="..\test_correlation.cpp">
      <Filter>Source Files</Filter>
    </ClCompile>
    <ClCompile Include="..\test_covariance.cpp">
      <Filter>Source Files</Filter>
    </ClCompile>
    <ClCompile Include="..\test_standard_deviation.cpp">
      <Filter>Source Files</Filter>
    </ClCompile>
    <ClCompile Include="..\test_variance.cpp">
      <Filter>Source Files</Filter>
    </ClCompile>
    <ClCompile Include="..\test_threshold.cpp">
      <Filter>Source Files</Filter>
    </ClCompile>
    <ClCompile Include="..\test_invert.cpp">
      <Filter>Source Files</Filter>
    </ClCompile>
    <ClCompile Include="..\test_limiter.cpp">
      <Filter>Source Files</Filter>
    </ClCompile>
    <ClCompile Include="..\test_quantize.cpp">
      <Filter>Source Files</Filter>
    </ClCompile>
    <ClCompile Include="..\sanity-check\crc16_cdma2000.h.t.cpp">
      <Filter>Source Files\Sanity Checks</Filter>
    </ClCompile>
    <ClCompile Include="..\test_gamma.cpp">
      <Filter>Source Files</Filter>
    </ClCompile>
    <ClCompile Include="..\test_rescale.cpp">
      <Filter>Source Files</Filter>
    </ClCompile>
    <ClCompile Include="..\test_rms.cpp">
      <Filter>Source Files</Filter>
    </ClCompile>
    <ClCompile Include="..\test_mean.cpp">
      <Filter>Source Files</Filter>
    </ClCompile>
    <ClCompile Include="..\test_bip_buffer_spsc_atomic.cpp">
      <Filter>Source Files</Filter>
    </ClCompile>
    <ClCompile Include="..\sanity-check\correlation.h.t.cpp">
      <Filter>Source Files\Sanity Checks</Filter>
    </ClCompile>
    <ClCompile Include="..\sanity-check\covariance.h.t.cpp">
      <Filter>Source Files\Sanity Checks</Filter>
    </ClCompile>
    <ClCompile Include="..\sanity-check\gamma.h.t.cpp">
      <Filter>Source Files\Sanity Checks</Filter>
    </ClCompile>
    <ClCompile Include="..\sanity-check\variance.h.t.cpp">
      <Filter>Source Files\Sanity Checks</Filter>
    </ClCompile>
    <ClCompile Include="..\sanity-check\variant.h.t.cpp">
      <Filter>Source Files\Sanity Checks</Filter>
    </ClCompile>
    <ClCompile Include="..\sanity-check\variant_legacy.h.t.cpp">
      <Filter>Source Files\Sanity Checks</Filter>
    </ClCompile>
    <ClCompile Include="..\sanity-check\variant_variadic.h.t.cpp">
      <Filter>Source Files\Sanity Checks</Filter>
    </ClCompile>
    <ClCompile Include="..\sanity-check\variant_old.h.t.cpp">
      <Filter>Source Files\Sanity Checks</Filter>
    </ClCompile>
    <ClCompile Include="..\sanity-check\variant_pool.h.t.cpp">
      <Filter>Source Files\Sanity Checks</Filter>
    </ClCompile>
    <ClCompile Include="..\sanity-check\vector.h.t.cpp">
      <Filter>Source Files\Sanity Checks</Filter>
    </ClCompile>
    <ClCompile Include="..\sanity-check\version.h.t.cpp">
      <Filter>Source Files\Sanity Checks</Filter>
    </ClCompile>
    <ClCompile Include="..\sanity-check\visitor.h.t.cpp">
      <Filter>Source Files\Sanity Checks</Filter>
    </ClCompile>
    <ClCompile Include="..\sanity-check\wformat_spec.h.t.cpp">
      <Filter>Source Files\Sanity Checks</Filter>
    </ClCompile>
    <ClCompile Include="..\sanity-check\wstring.h.t.cpp">
      <Filter>Source Files\Sanity Checks</Filter>
    </ClCompile>
    <ClCompile Include="..\sanity-check\wstring_stream.h.t.cpp">
      <Filter>Source Files\Sanity Checks</Filter>
    </ClCompile>
    <ClCompile Include="..\test_bip_buffer_spsc_atomic.cpp">
      <Filter>Source Files</Filter>
    </ClCompile>
    <ClCompile Include="..\test_byte_stream.cpp">
      <Filter>Source Files</Filter>
    </ClCompile>
    <ClCompile Include="..\sanity-check\bip_buffer_spsc_atomic.h.t.cpp">
      <Filter>Source Files\Sanity Checks</Filter>
    </ClCompile>
    <ClCompile Include="..\sanity-check\byte_stream.h.t.cpp">
      <Filter>Source Files\Sanity Checks</Filter>
    </ClCompile>
    <ClCompile Include="..\test_result.cpp">
      <Filter>Source Files</Filter>
    </ClCompile>
    <ClCompile Include="..\test_multi_vector.cpp">
      <Filter>Source Files</Filter>
    </ClCompile>
    <ClCompile Include="..\test_pool_external_buffer.cpp">
      <Filter>Source Files</Filter>
    </ClCompile>
    <ClCompile Include="..\test_multi_span.cpp">
      <Filter>Source Files</Filter>
    </ClCompile>
    <ClCompile Include="..\test_variant_pool_external_buffer.cpp">
      <Filter>Source Files</Filter>
    </ClCompile>
    <ClCompile Include="..\sanity-check\multi_span.h.t.cpp">
      <Filter>Source Files\Sanity Checks</Filter>
    </ClCompile>
    <ClCompile Include="..\sanity-check\nth_type.h.t.cpp">
      <Filter>Source Files\Sanity Checks</Filter>
    </ClCompile>
  </ItemGroup>
  <ItemGroup>
    <None Include="..\..\library.properties">
      <Filter>Resource Files</Filter>
    </None>
    <None Include="..\..\etl.pspimage">
      <Filter>Resource Files\Images</Filter>
    </None>
    <None Include="..\..\etl.xar">
      <Filter>Resource Files\Images</Filter>
    </None>
    <None Include="..\..\library.json">
      <Filter>Resource Files</Filter>
    </None>
    <None Include="..\..\README.md">
      <Filter>Resource Files</Filter>
    </None>
    <None Include="cpp.hint">
      <Filter>Resource Files</Filter>
    </None>
    <None Include="..\..\include\etl\generators\generate_variant_pool.bat">
      <Filter>Resource Files\Generators</Filter>
    </None>
    <None Include="..\..\include\etl\generators\generate_type_traits.bat">
      <Filter>Resource Files\Generators</Filter>
    </None>
    <None Include="..\..\include\etl\generators\generate_type_select.bat">
      <Filter>Resource Files\Generators</Filter>
    </None>
    <None Include="..\..\include\etl\generators\generate_type_lookup.bat">
      <Filter>Resource Files\Generators</Filter>
    </None>
    <None Include="..\..\include\etl\generators\generate_smallest.bat">
      <Filter>Resource Files\Generators</Filter>
    </None>
    <None Include="..\..\include\etl\generators\generate_message_router.bat">
      <Filter>Resource Files\Generators</Filter>
    </None>
    <None Include="..\..\include\etl\generators\generate_message_packet.bat">
      <Filter>Resource Files\Generators</Filter>
    </None>
    <None Include="..\..\include\etl\generators\generate_largest.bat">
      <Filter>Resource Files\Generators</Filter>
    </None>
    <None Include="..\..\include\etl\generators\generate_fsm.bat">
      <Filter>Resource Files\Generators</Filter>
    </None>
    <None Include="..\..\include\etl\generators\generate.bat">
      <Filter>Resource Files\Generators</Filter>
    </None>
    <None Include="..\..\.circleci\config.yml">
      <Filter>Resource Files\CI\CircleCI</Filter>
    </None>
    <None Include="..\cmake\unit-test_external_project.cmake">
      <Filter>Resource Files\CMake</Filter>
    </None>
    <None Include="..\..\appveyor.yml">
      <Filter>Resource Files\CI\Appveyor</Filter>
    </None>
    <None Include="..\..\.github\workflows\clang.yml">
      <Filter>Resource Files\CI\Github</Filter>
    </None>
    <None Include="..\..\.github\workflows\gcc.yml">
      <Filter>Resource Files\CI\Github</Filter>
    </None>
    <None Include="..\..\.github\workflows\vs2019.yml">
      <Filter>Resource Files\CI\Github</Filter>
    </None>
    <None Include="..\..\arduino\create_arduino_library.py">
      <Filter>ETL\Arduino</Filter>
    </None>
    <None Include="..\runsanitychecks.sh">
      <Filter>Source Files\Scripts</Filter>
    </None>
    <None Include="..\runtests.sh">
      <Filter>Source Files\Scripts</Filter>
    </None>
    <None Include="..\..\.clang-format">
      <Filter>Resource Files</Filter>
    </None>
    <None Include="..\..\.gitattributes">
      <Filter>Resource Files\Git</Filter>
    </None>
    <None Include="..\..\.gitignore">
      <Filter>Resource Files\Git</Filter>
    </None>
    <None Include="..\..\.gitmodules">
      <Filter>Resource Files\Git</Filter>
    </None>
    <None Include="..\..\meson.build">
      <Filter>Resource Files</Filter>
    </None>
  </ItemGroup>
  <ItemGroup>
    <Text Include="..\..\support\Release notes.txt">
      <Filter>Resource Files</Filter>
    </Text>
    <Text Include="..\..\todo.txt">
      <Filter>Resource Files</Filter>
    </Text>
    <Text Include="..\..\CMakeLists.txt">
      <Filter>Resource Files\CMake</Filter>
    </Text>
    <Text Include="..\sanity-check\c++03\CMakeLists.txt">
      <Filter>Source Files\Sanity Checks\C++03</Filter>
    </Text>
    <Text Include="..\sanity-check\c++11\CMakeLists.txt">
      <Filter>Source Files\Sanity Checks\C++11</Filter>
    </Text>
    <Text Include="..\sanity-check\c++14\CMakeLists.txt">
      <Filter>Source Files\Sanity Checks\C++14</Filter>
    </Text>
    <Text Include="..\sanity-check\c++17\CMakeLists.txt">
      <Filter>Source Files\Sanity Checks\C++17</Filter>
    </Text>
    <Text Include="..\sanity-check\log.txt">
      <Filter>Source Files\Sanity Checks\Logs</Filter>
    </Text>
    <Text Include="..\CMakeLists.txt">
      <Filter>Resource Files\CMake</Filter>
    </Text>
  </ItemGroup>
  <ItemGroup>
    <Image Include="..\..\etl.ico">
      <Filter>Resource Files\Images</Filter>
    </Image>
    <Image Include="..\..\etl.png">
      <Filter>Resource Files\Images</Filter>
    </Image>
    <Image Include="..\..\etl16.png">
      <Filter>Resource Files\Images</Filter>
    </Image>
    <Image Include="..\..\etl32.png">
      <Filter>Resource Files\Images</Filter>
    </Image>
    <Image Include="..\..\etl48.png">
      <Filter>Resource Files\Images</Filter>
    </Image>
    <Image Include="..\..\favicon.ico">
      <Filter>Resource Files\Images</Filter>
    </Image>
  </ItemGroup>
  <ItemGroup>
    <Natvis Include="NatvisFile.natvis">
      <Filter>Resource Files</Filter>
    </Natvis>
  </ItemGroup>
</Project><|MERGE_RESOLUTION|>--- conflicted
+++ resolved
@@ -1149,21 +1149,15 @@
     <ClInclude Include="..\..\include\etl\multi_span.h">
       <Filter>ETL\Containers</Filter>
     </ClInclude>
-<<<<<<< HEAD
+    <ClInclude Include="..\..\include\etl\nth_type.h">
+      <Filter>ETL\Utilities</Filter>
+    </ClInclude>
     <ClInclude Include="..\..\include\etl\profiles\determine_builtin_support.h">
       <Filter>ETL\Profiles</Filter>
     </ClInclude>
     <ClInclude Include="..\..\include\etl\nth_type.h">
       <Filter>ETL\Utilities</Filter>
     </ClInclude>
-    <ClInclude Include="..\..\include\etl\profiles\determine_builtin_support.h">
-      <Filter>ETL\Profiles</Filter>
-    </ClInclude>
-=======
-    <ClInclude Include="..\..\include\etl\nth_type.h">
-      <Filter>ETL\Utilities</Filter>
-    </ClInclude>
->>>>>>> bb2ef1b2
   </ItemGroup>
   <ItemGroup>
     <ClCompile Include="..\main.cpp">
