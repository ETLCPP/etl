﻿<?xml version="1.0" encoding="utf-8"?>
<Project ToolsVersion="4.0" xmlns="http://schemas.microsoft.com/developer/msbuild/2003">
  <ItemGroup>
    <Filter Include="Source Files">
      <UniqueIdentifier>{4FC737F1-C7A5-4376-A066-2A32D752A2FF}</UniqueIdentifier>
      <Extensions>cpp;c;cc;cxx;def;odl;idl;hpj;bat;asm;asmx</Extensions>
    </Filter>
    <Filter Include="Header Files">
      <UniqueIdentifier>{93995380-89BD-4b04-88EB-625FBE52EBFB}</UniqueIdentifier>
      <Extensions>h;hh;hpp;hxx;hm;inl;inc;xsd</Extensions>
    </Filter>
    <Filter Include="Resource Files">
      <UniqueIdentifier>{67DA6AB6-F800-4c08-8B7A-83BB121AAD01}</UniqueIdentifier>
      <Extensions>rc;ico;cur;bmp;dlg;rc2;rct;bin;rgs;gif;jpg;jpeg;jpe;resx;tiff;tif;png;wav;mfcribbon-ms</Extensions>
    </Filter>
    <Filter Include="UnitTest++">
      <UniqueIdentifier>{ecfaf316-dc6d-4dc1-9838-24061047ad63}</UniqueIdentifier>
    </Filter>
    <Filter Include="ETL">
      <UniqueIdentifier>{53c3a373-0496-4db0-a981-86bf14a1fac9}</UniqueIdentifier>
    </Filter>
    <Filter Include="UnitTest++\Win32">
      <UniqueIdentifier>{107d7e33-580f-4dc5-be11-a4b2076c2c10}</UniqueIdentifier>
    </Filter>
    <Filter Include="ETL\Containers">
      <UniqueIdentifier>{dc39d09c-75c9-453f-8feb-9631a200c0f4}</UniqueIdentifier>
    </Filter>
    <Filter Include="ETL\Utilities">
      <UniqueIdentifier>{ab41d19f-82fe-4974-a73b-16aebfa1d03f}</UniqueIdentifier>
    </Filter>
    <Filter Include="ETL\Patterns">
      <UniqueIdentifier>{d56ca96b-66e1-46cb-83fd-1cd72c51d962}</UniqueIdentifier>
    </Filter>
    <Filter Include="ETL\Maths">
      <UniqueIdentifier>{1c55dd7d-c04b-428c-810b-dd3a08fc4c65}</UniqueIdentifier>
    </Filter>
    <Filter Include="ETL\Private">
      <UniqueIdentifier>{7028012c-30c4-4993-b2d9-3b1521a610ae}</UniqueIdentifier>
    </Filter>
    <Filter Include="ETL\Frameworks">
      <UniqueIdentifier>{6be3bc76-e17c-4be0-8b0b-d1053e1a1761}</UniqueIdentifier>
    </Filter>
    <Filter Include="ETL\Frameworks\Generators">
      <UniqueIdentifier>{c1264f38-22fa-4fcb-8cab-f254b1290eab}</UniqueIdentifier>
    </Filter>
    <Filter Include="ETL\Utilities\Generators">
      <UniqueIdentifier>{39015d44-a7cb-47f0-a7dd-27714f852363}</UniqueIdentifier>
    </Filter>
    <Filter Include="ETL\Utilities\Atomic">
      <UniqueIdentifier>{1c95b9c1-96c0-4c1e-8e5a-e6680d88276c}</UniqueIdentifier>
    </Filter>
    <Filter Include="ETL\Profiles">
      <UniqueIdentifier>{0a77d88b-f9f0-456a-be4b-c0a0ce6b437b}</UniqueIdentifier>
    </Filter>
    <Filter Include="ETL\Containers\Generators">
      <UniqueIdentifier>{e4a699ae-e7f3-418e-bf9f-211c21f7f4b2}</UniqueIdentifier>
    </Filter>
    <Filter Include="Resource Files\Generators">
      <UniqueIdentifier>{7371282e-fddc-4269-891b-e909f74ff8e9}</UniqueIdentifier>
    </Filter>
    <Filter Include="Resource Files\Make">
      <UniqueIdentifier>{3353062c-e8dc-4095-b7cf-d11fc952263e}</UniqueIdentifier>
    </Filter>
    <Filter Include="Resource Files\Images">
      <UniqueIdentifier>{4d08353c-b393-47c7-a9eb-c9f2f8c25887}</UniqueIdentifier>
    </Filter>
    <Filter Include="ETL\Utilities\Mutex">
      <UniqueIdentifier>{0bcdf7f9-8e2b-4f70-932b-bde56404f421}</UniqueIdentifier>
    </Filter>
    <Filter Include="ETL\Strings">
      <UniqueIdentifier>{da88d71d-e5ea-4c26-9807-94616d31addb}</UniqueIdentifier>
    </Filter>
    <Filter Include="Resource Files\CI">
      <UniqueIdentifier>{0eaad66f-3ce3-4952-8ae8-c935e6aa7c1d}</UniqueIdentifier>
    </Filter>
    <Filter Include="Resource Files\CI\CircleCI">
      <UniqueIdentifier>{0d5824b1-3ef9-43e0-b2d5-15d6246b843e}</UniqueIdentifier>
    </Filter>
    <Filter Include="Resource Files\CI\Github">
      <UniqueIdentifier>{c25471f3-451a-4279-925d-cbdcec912ef8}</UniqueIdentifier>
    </Filter>
    <Filter Include="ETL\Pseudo Containers">
      <UniqueIdentifier>{586d2c92-e504-4dea-9b1f-42d725a5272c}</UniqueIdentifier>
    </Filter>
    <Filter Include="Resource Files\CI\Appveyor">
      <UniqueIdentifier>{74399f00-a7a3-47e3-9b27-d01fb2b5ce87}</UniqueIdentifier>
    </Filter>
  </ItemGroup>
  <ItemGroup>
    <ClInclude Include="..\..\include\etl\enum_type.h">
      <Filter>ETL\Utilities</Filter>
    </ClInclude>
    <ClInclude Include="..\..\include\etl\exception.h">
      <Filter>ETL\Utilities</Filter>
    </ClInclude>
    <ClInclude Include="..\..\include\etl\function.h">
      <Filter>ETL\Utilities</Filter>
    </ClInclude>
    <ClInclude Include="..\..\include\etl\array.h">
      <Filter>ETL\Containers</Filter>
    </ClInclude>
    <ClInclude Include="..\..\include\etl\container.h">
      <Filter>ETL\Containers</Filter>
    </ClInclude>
    <ClInclude Include="..\..\include\etl\queue.h">
      <Filter>ETL\Containers</Filter>
    </ClInclude>
    <ClInclude Include="..\..\include\etl\stack.h">
      <Filter>ETL\Containers</Filter>
    </ClInclude>
    <ClInclude Include="..\..\include\etl\vector.h">
      <Filter>ETL\Containers</Filter>
    </ClInclude>
    <ClInclude Include="..\..\include\etl\largest.h">
      <Filter>ETL\Utilities</Filter>
    </ClInclude>
    <ClInclude Include="..\..\include\etl\nullptr.h">
      <Filter>ETL\Utilities</Filter>
    </ClInclude>
    <ClInclude Include="..\..\include\etl\numeric.h">
      <Filter>ETL\Utilities</Filter>
    </ClInclude>
    <ClInclude Include="..\..\include\etl\cyclic_value.h">
      <Filter>ETL\Utilities</Filter>
    </ClInclude>
    <ClInclude Include="..\..\include\etl\static_assert.h">
      <Filter>ETL\Utilities</Filter>
    </ClInclude>
    <ClInclude Include="..\..\include\etl\type_traits.h">
      <Filter>ETL\Utilities</Filter>
    </ClInclude>
    <ClInclude Include="..\..\include\etl\visitor.h">
      <Filter>ETL\Patterns</Filter>
    </ClInclude>
    <ClInclude Include="..\..\include\etl\observer.h">
      <Filter>ETL\Patterns</Filter>
    </ClInclude>
    <ClInclude Include="..\..\include\etl\functional.h">
      <Filter>ETL\Utilities</Filter>
    </ClInclude>
    <ClInclude Include="..\..\include\etl\list.h">
      <Filter>ETL\Containers</Filter>
    </ClInclude>
    <ClInclude Include="..\..\include\etl\map.h">
      <Filter>ETL\Containers</Filter>
    </ClInclude>
    <ClInclude Include="..\..\include\etl\crc16.h">
      <Filter>ETL\Maths</Filter>
    </ClInclude>
    <ClInclude Include="..\..\include\etl\crc16_ccitt.h">
      <Filter>ETL\Maths</Filter>
    </ClInclude>
    <ClInclude Include="..\..\include\etl\crc32.h">
      <Filter>ETL\Maths</Filter>
    </ClInclude>
    <ClInclude Include="..\..\include\etl\crc64_ecma.h">
      <Filter>ETL\Maths</Filter>
    </ClInclude>
    <ClInclude Include="..\..\include\etl\crc8_ccitt.h">
      <Filter>ETL\Maths</Filter>
    </ClInclude>
    <ClInclude Include="..\..\include\etl\log.h">
      <Filter>ETL\Maths</Filter>
    </ClInclude>
    <ClInclude Include="..\..\include\etl\deque.h">
      <Filter>ETL\Containers</Filter>
    </ClInclude>
    <ClInclude Include="..\..\include\etl\forward_list.h">
      <Filter>ETL\Containers</Filter>
    </ClInclude>
    <ClInclude Include="..\..\include\etl\bitset.h">
      <Filter>ETL\Containers</Filter>
    </ClInclude>
    <ClInclude Include="..\..\include\etl\smallest.h">
      <Filter>ETL\Utilities</Filter>
    </ClInclude>
    <ClInclude Include="..\..\include\etl\integral_limits.h">
      <Filter>ETL\Utilities</Filter>
    </ClInclude>
    <ClInclude Include="..\..\include\etl\variant.h">
      <Filter>ETL\Containers</Filter>
    </ClInclude>
    <ClInclude Include="..\..\include\etl\crc16_kermit.h">
      <Filter>ETL\Maths</Filter>
    </ClInclude>
    <ClInclude Include="..\..\include\etl\parameter_type.h">
      <Filter>ETL\Utilities</Filter>
    </ClInclude>
    <ClInclude Include="..\..\include\etl\alignment.h">
      <Filter>ETL\Utilities</Filter>
    </ClInclude>
    <ClInclude Include="..\..\include\etl\pool.h">
      <Filter>ETL\Containers</Filter>
    </ClInclude>
    <ClInclude Include="..\..\include\etl\power.h">
      <Filter>ETL\Maths</Filter>
    </ClInclude>
    <ClInclude Include="..\..\include\etl\fibonacci.h">
      <Filter>ETL\Maths</Filter>
    </ClInclude>
    <ClInclude Include="..\..\include\etl\factorial.h">
      <Filter>ETL\Maths</Filter>
    </ClInclude>
    <ClInclude Include="..\..\include\etl\algorithm.h">
      <Filter>ETL\Utilities</Filter>
    </ClInclude>
    <ClInclude Include="..\..\include\etl\error_handler.h">
      <Filter>ETL\Utilities</Filter>
    </ClInclude>
    <ClInclude Include="..\..\include\etl\instance_count.h">
      <Filter>ETL\Utilities</Filter>
    </ClInclude>
    <ClInclude Include="..\..\include\etl\checksum.h">
      <Filter>ETL\Maths</Filter>
    </ClInclude>
    <ClInclude Include="..\..\include\etl\fnv_1.h">
      <Filter>ETL\Maths</Filter>
    </ClInclude>
    <ClInclude Include="..\..\include\etl\hash.h">
      <Filter>ETL\Maths</Filter>
    </ClInclude>
    <ClInclude Include="..\..\include\etl\radix.h">
      <Filter>ETL\Maths</Filter>
    </ClInclude>
    <ClInclude Include="..\..\include\etl\bloom_filter.h">
      <Filter>ETL\Containers</Filter>
    </ClInclude>
    <ClInclude Include="..\..\include\etl\fixed_iterator.h">
      <Filter>ETL\Utilities</Filter>
    </ClInclude>
    <ClInclude Include="..\..\include\etl\binary.h">
      <Filter>ETL\Utilities</Filter>
    </ClInclude>
    <ClInclude Include="..\..\include\etl\flat_map.h">
      <Filter>ETL\Containers</Filter>
    </ClInclude>
    <ClInclude Include="..\..\include\etl\ihash.h">
      <Filter>ETL\Maths</Filter>
    </ClInclude>
    <ClInclude Include="..\..\include\etl\flat_set.h">
      <Filter>ETL\Containers</Filter>
    </ClInclude>
    <ClInclude Include="..\..\include\etl\unordered_map.h">
      <Filter>ETL\Containers</Filter>
    </ClInclude>
    <ClInclude Include="..\..\include\etl\io_port.h">
      <Filter>ETL\Utilities</Filter>
    </ClInclude>
    <ClInclude Include="..\..\include\etl\optional.h">
      <Filter>ETL\Containers</Filter>
    </ClInclude>
    <ClInclude Include="..\..\include\etl\set.h">
      <Filter>ETL\Containers</Filter>
    </ClInclude>
    <ClInclude Include="..\..\include\etl\multimap.h">
      <Filter>ETL\Containers</Filter>
    </ClInclude>
    <ClInclude Include="..\..\include\etl\multiset.h">
      <Filter>ETL\Containers</Filter>
    </ClInclude>
    <ClInclude Include="..\..\include\etl\priority_queue.h">
      <Filter>ETL\Containers</Filter>
    </ClInclude>
    <ClInclude Include="..\..\include\etl\jenkins.h">
      <Filter>ETL\Maths</Filter>
    </ClInclude>
    <ClInclude Include="..\..\include\etl\murmur3.h">
      <Filter>ETL\Maths</Filter>
    </ClInclude>
    <ClInclude Include="..\murmurhash3.h">
      <Filter>Source Files</Filter>
    </ClInclude>
    <ClInclude Include="..\..\include\etl\pearson.h">
      <Filter>ETL\Maths</Filter>
    </ClInclude>
    <ClInclude Include="..\..\include\etl\flat_multimap.h">
      <Filter>ETL\Containers</Filter>
    </ClInclude>
    <ClInclude Include="..\..\include\etl\flat_multiset.h">
      <Filter>ETL\Containers</Filter>
    </ClInclude>
    <ClInclude Include="..\..\include\etl\intrusive_forward_list.h">
      <Filter>ETL\Containers</Filter>
    </ClInclude>
    <ClInclude Include="..\..\include\etl\char_traits.h">
      <Filter>ETL\Utilities</Filter>
    </ClInclude>
    <ClInclude Include="..\..\include\etl\intrusive_links.h">
      <Filter>ETL\Containers</Filter>
    </ClInclude>
    <ClInclude Include="..\..\include\etl\intrusive_list.h">
      <Filter>ETL\Containers</Filter>
    </ClInclude>
    <ClInclude Include="..\..\include\etl\unordered_set.h">
      <Filter>ETL\Containers</Filter>
    </ClInclude>
    <ClInclude Include="..\..\include\etl\unordered_multiset.h">
      <Filter>ETL\Containers</Filter>
    </ClInclude>
    <ClInclude Include="..\..\include\etl\debounce.h">
      <Filter>ETL\Utilities</Filter>
    </ClInclude>
    <ClInclude Include="..\..\include\etl\platform.h">
      <Filter>ETL\Utilities</Filter>
    </ClInclude>
    <ClInclude Include="..\..\include\etl\private\pvoidvector.h">
      <Filter>ETL\Private</Filter>
    </ClInclude>
    <ClInclude Include="..\..\include\etl\type_def.h">
      <Filter>ETL\Utilities</Filter>
    </ClInclude>
    <ClInclude Include="..\..\include\etl\intrusive_stack.h">
      <Filter>ETL\Containers</Filter>
    </ClInclude>
    <ClInclude Include="..\..\include\etl\utility.h">
      <Filter>ETL\Utilities</Filter>
    </ClInclude>
    <ClInclude Include="..\..\include\etl\intrusive_queue.h">
      <Filter>ETL\Containers</Filter>
    </ClInclude>
    <ClInclude Include="..\..\include\etl\unordered_multimap.h">
      <Filter>ETL\Containers</Filter>
    </ClInclude>
    <ClInclude Include="..\..\include\etl\user_type.h">
      <Filter>ETL\Utilities</Filter>
    </ClInclude>
    <ClInclude Include="..\..\include\etl\debug_count.h">
      <Filter>ETL\Utilities</Filter>
    </ClInclude>
    <ClInclude Include="..\..\include\etl\iterator.h">
      <Filter>ETL\Utilities</Filter>
    </ClInclude>
    <ClInclude Include="..\..\include\etl\memory.h">
      <Filter>ETL\Utilities</Filter>
    </ClInclude>
    <ClInclude Include="..\..\include\etl\reference_flat_map.h">
      <Filter>ETL\Containers</Filter>
    </ClInclude>
    <ClInclude Include="..\..\include\etl\reference_flat_multimap.h">
      <Filter>ETL\Containers</Filter>
    </ClInclude>
    <ClInclude Include="..\..\include\etl\reference_flat_multiset.h">
      <Filter>ETL\Containers</Filter>
    </ClInclude>
    <ClInclude Include="..\..\include\etl\reference_flat_set.h">
      <Filter>ETL\Containers</Filter>
    </ClInclude>
    <ClInclude Include="..\..\include\etl\fsm.h">
      <Filter>ETL\Frameworks</Filter>
    </ClInclude>
    <ClInclude Include="..\..\include\etl\message_router.h">
      <Filter>ETL\Frameworks</Filter>
    </ClInclude>
    <ClInclude Include="..\..\include\etl\packet.h">
      <Filter>ETL\Containers</Filter>
    </ClInclude>
    <ClInclude Include="..\..\include\etl\message.h">
      <Filter>ETL\Frameworks</Filter>
    </ClInclude>
    <ClInclude Include="..\..\include\etl\message_bus.h">
      <Filter>ETL\Frameworks</Filter>
    </ClInclude>
    <ClInclude Include="..\..\include\etl\message_types.h">
      <Filter>ETL\Frameworks</Filter>
    </ClInclude>
    <ClInclude Include="..\..\include\etl\scheduler.h">
      <Filter>ETL\Frameworks</Filter>
    </ClInclude>
    <ClInclude Include="..\..\include\etl\task.h">
      <Filter>ETL\Frameworks</Filter>
    </ClInclude>
    <ClInclude Include="..\..\include\etl\random.h">
      <Filter>ETL\Maths</Filter>
    </ClInclude>
    <ClInclude Include="..\..\include\etl\endianness.h">
      <Filter>ETL\Utilities</Filter>
    </ClInclude>
    <ClInclude Include="..\..\include\etl\constant.h">
      <Filter>ETL\Utilities</Filter>
    </ClInclude>
    <ClInclude Include="..\..\include\etl\sqrt.h">
      <Filter>ETL\Maths</Filter>
    </ClInclude>
    <ClInclude Include="..\..\include\etl\type_lookup.h">
      <Filter>ETL\Utilities</Filter>
    </ClInclude>
    <ClInclude Include="..\..\include\etl\compare.h">
      <Filter>ETL\Utilities</Filter>
    </ClInclude>
    <ClInclude Include="..\..\include\etl\message_timer.h">
      <Filter>ETL\Frameworks</Filter>
    </ClInclude>
    <ClInclude Include="..\..\include\etl\callback_timer.h">
      <Filter>ETL\Frameworks</Filter>
    </ClInclude>
    <ClInclude Include="..\..\include\etl\timer.h">
      <Filter>ETL\Frameworks</Filter>
    </ClInclude>
    <ClInclude Include="..\..\include\etl\atomic.h">
      <Filter>ETL\Utilities</Filter>
    </ClInclude>
    <ClInclude Include="..\..\include\etl\profiles\cpp03.h">
      <Filter>ETL\Profiles</Filter>
    </ClInclude>
    <ClInclude Include="..\..\include\etl\profiles\cpp11.h">
      <Filter>ETL\Profiles</Filter>
    </ClInclude>
    <ClInclude Include="..\..\include\etl\profiles\cpp14.h">
      <Filter>ETL\Profiles</Filter>
    </ClInclude>
    <ClInclude Include="..\..\include\etl\profiles\armv5.h">
      <Filter>ETL\Profiles</Filter>
    </ClInclude>
    <ClInclude Include="..\..\include\etl\profiles\armv6.h">
      <Filter>ETL\Profiles</Filter>
    </ClInclude>
    <ClInclude Include="..\..\include\etl\profiles\ticc.h">
      <Filter>ETL\Profiles</Filter>
    </ClInclude>
    <ClInclude Include="..\etl_profile.h">
      <Filter>Source Files</Filter>
    </ClInclude>
    <ClInclude Include="..\..\include\etl\profiles\gcc_generic.h">
      <Filter>ETL\Profiles</Filter>
    </ClInclude>
    <ClInclude Include="..\..\include\etl\profiles\gcc_linux_x86.h">
      <Filter>ETL\Profiles</Filter>
    </ClInclude>
    <ClInclude Include="..\..\include\etl\profiles\gcc_windows_x86.h">
      <Filter>ETL\Profiles</Filter>
    </ClInclude>
    <ClInclude Include="..\..\include\etl\profiles\arduino_arm.h">
      <Filter>ETL\Profiles</Filter>
    </ClInclude>
    <ClInclude Include="..\..\include\etl\profiles\msvc_x86.h">
      <Filter>ETL\Profiles</Filter>
    </ClInclude>
    <ClInclude Include="..\..\include\etl\atomic\atomic_arm.h">
      <Filter>ETL\Utilities\Atomic</Filter>
    </ClInclude>
    <ClInclude Include="..\..\include\etl\variant_pool.h">
      <Filter>ETL\Containers</Filter>
    </ClInclude>
    <ClInclude Include="..\..\include\etl\array_view.h">
      <Filter>ETL\Containers</Filter>
    </ClInclude>
    <ClInclude Include="..\..\include\etl\array_wrapper.h">
      <Filter>ETL\Containers</Filter>
    </ClInclude>
    <ClInclude Include="..\..\include\etl\version.h">
      <Filter>ETL\Utilities</Filter>
    </ClInclude>
    <ClInclude Include="..\..\include\etl\atomic\atomic_std.h">
      <Filter>ETL\Utilities\Atomic</Filter>
    </ClInclude>
    <ClInclude Include="..\..\include\etl\atomic\atomic_gcc_sync.h">
      <Filter>ETL\Utilities\Atomic</Filter>
    </ClInclude>
    <ClInclude Include="..\..\include\etl\queue_mpmc_mutex.h">
      <Filter>ETL\Containers</Filter>
    </ClInclude>
    <ClInclude Include="..\..\include\etl\queue_spsc_isr.h">
      <Filter>ETL\Containers</Filter>
    </ClInclude>
    <ClInclude Include="..\..\include\etl\queue_spsc_atomic.h">
      <Filter>ETL\Containers</Filter>
    </ClInclude>
    <ClInclude Include="..\..\include\etl\mutex\mutex_gcc_sync.h">
      <Filter>ETL\Utilities\Mutex</Filter>
    </ClInclude>
    <ClInclude Include="..\..\include\etl\mutex\mutex_std.h">
      <Filter>ETL\Utilities\Mutex</Filter>
    </ClInclude>
    <ClInclude Include="..\..\include\etl\mutex\mutex_arm.h">
      <Filter>ETL\Utilities\Mutex</Filter>
    </ClInclude>
    <ClInclude Include="..\..\include\etl\mutex.h">
      <Filter>ETL\Utilities</Filter>
    </ClInclude>
    <ClInclude Include="..\..\include\etl\combinations.h">
      <Filter>ETL\Maths</Filter>
    </ClInclude>
    <ClInclude Include="..\..\include\etl\permutations.h">
      <Filter>ETL\Maths</Filter>
    </ClInclude>
    <ClInclude Include="..\..\include\etl\type_select.h">
      <Filter>ETL\Utilities</Filter>
    </ClInclude>
    <ClInclude Include="..\..\include\etl\memory_model.h">
      <Filter>ETL\Utilities</Filter>
    </ClInclude>
    <ClInclude Include="..\..\include\etl\crc32_c.h">
      <Filter>ETL\Maths</Filter>
    </ClInclude>
    <ClInclude Include="..\..\..\unittest-cpp\UnitTest++\XmlTestReporter.h">
      <Filter>Header Files</Filter>
    </ClInclude>
    <ClInclude Include="..\..\..\unittest-cpp\UnitTest++\UnitTestPP.h">
      <Filter>Header Files</Filter>
    </ClInclude>
    <ClInclude Include="..\..\..\unittest-cpp\UnitTest++\UnitTest++.h">
      <Filter>Header Files</Filter>
    </ClInclude>
    <ClInclude Include="..\..\..\unittest-cpp\UnitTest++\TimeHelpers.h">
      <Filter>Header Files</Filter>
    </ClInclude>
    <ClInclude Include="..\..\..\unittest-cpp\UnitTest++\TimeConstraint.h">
      <Filter>Header Files</Filter>
    </ClInclude>
    <ClInclude Include="..\..\..\unittest-cpp\UnitTest++\ThrowingTestReporter.h">
      <Filter>Header Files</Filter>
    </ClInclude>
    <ClInclude Include="..\..\..\unittest-cpp\UnitTest++\TestSuite.h">
      <Filter>Header Files</Filter>
    </ClInclude>
    <ClInclude Include="..\..\..\unittest-cpp\UnitTest++\TestRunner.h">
      <Filter>Header Files</Filter>
    </ClInclude>
    <ClInclude Include="..\..\..\unittest-cpp\UnitTest++\TestResults.h">
      <Filter>Header Files</Filter>
    </ClInclude>
    <ClInclude Include="..\..\..\unittest-cpp\UnitTest++\TestReporterStdout.h">
      <Filter>Header Files</Filter>
    </ClInclude>
    <ClInclude Include="..\..\..\unittest-cpp\UnitTest++\TestReporter.h">
      <Filter>Header Files</Filter>
    </ClInclude>
    <ClInclude Include="..\..\..\unittest-cpp\UnitTest++\TestMacros.h">
      <Filter>Header Files</Filter>
    </ClInclude>
    <ClInclude Include="..\..\..\unittest-cpp\UnitTest++\TestList.h">
      <Filter>Header Files</Filter>
    </ClInclude>
    <ClInclude Include="..\..\..\unittest-cpp\UnitTest++\TestDetails.h">
      <Filter>Header Files</Filter>
    </ClInclude>
    <ClInclude Include="..\..\..\unittest-cpp\UnitTest++\Test.h">
      <Filter>Header Files</Filter>
    </ClInclude>
    <ClInclude Include="..\..\..\unittest-cpp\UnitTest++\RequireMacros.h">
      <Filter>Header Files</Filter>
    </ClInclude>
    <ClInclude Include="..\..\..\unittest-cpp\UnitTest++\RequiredCheckTestReporter.h">
      <Filter>Header Files</Filter>
    </ClInclude>
    <ClInclude Include="..\..\..\unittest-cpp\UnitTest++\RequiredCheckException.h">
      <Filter>Header Files</Filter>
    </ClInclude>
    <ClInclude Include="..\..\..\unittest-cpp\UnitTest++\ReportAssertImpl.h">
      <Filter>Header Files</Filter>
    </ClInclude>
    <ClInclude Include="..\..\..\unittest-cpp\UnitTest++\ReportAssert.h">
      <Filter>Header Files</Filter>
    </ClInclude>
    <ClInclude Include="..\..\..\unittest-cpp\UnitTest++\MemoryOutStream.h">
      <Filter>Header Files</Filter>
    </ClInclude>
    <ClInclude Include="..\..\..\unittest-cpp\UnitTest++\HelperMacros.h">
      <Filter>Header Files</Filter>
    </ClInclude>
    <ClInclude Include="..\..\..\unittest-cpp\UnitTest++\ExecuteTest.h">
      <Filter>Header Files</Filter>
    </ClInclude>
    <ClInclude Include="..\..\..\unittest-cpp\UnitTest++\ExceptionMacros.h">
      <Filter>Header Files</Filter>
    </ClInclude>
    <ClInclude Include="..\..\..\unittest-cpp\UnitTest++\DeferredTestResult.h">
      <Filter>Header Files</Filter>
    </ClInclude>
    <ClInclude Include="..\..\..\unittest-cpp\UnitTest++\DeferredTestReporter.h">
      <Filter>Header Files</Filter>
    </ClInclude>
    <ClInclude Include="..\..\..\unittest-cpp\UnitTest++\CurrentTest.h">
      <Filter>Header Files</Filter>
    </ClInclude>
    <ClInclude Include="..\..\..\unittest-cpp\UnitTest++\Config.h">
      <Filter>Header Files</Filter>
    </ClInclude>
    <ClInclude Include="..\..\..\unittest-cpp\UnitTest++\CompositeTestReporter.h">
      <Filter>Header Files</Filter>
    </ClInclude>
    <ClInclude Include="..\..\..\unittest-cpp\UnitTest++\Checks.h">
      <Filter>Header Files</Filter>
    </ClInclude>
    <ClInclude Include="..\..\..\unittest-cpp\UnitTest++\CheckMacros.h">
      <Filter>Header Files</Filter>
    </ClInclude>
    <ClInclude Include="..\..\..\unittest-cpp\UnitTest++\AssertException.h">
      <Filter>Header Files</Filter>
    </ClInclude>
    <ClInclude Include="..\..\include\etl\ratio.h">
      <Filter>ETL\Maths</Filter>
    </ClInclude>
    <ClInclude Include="..\..\include\etl\profiles\segger_gcc_stlport.h">
      <Filter>ETL\Profiles</Filter>
    </ClInclude>
    <ClInclude Include="..\..\include\etl\private\vector_base.h">
      <Filter>ETL\Private</Filter>
    </ClInclude>
    <ClInclude Include="..\..\include\etl\profiles\armv5_no_stl.h">
      <Filter>ETL\Profiles</Filter>
    </ClInclude>
    <ClInclude Include="..\..\include\etl\profiles\armv6_no_stl.h">
      <Filter>ETL\Profiles</Filter>
    </ClInclude>
    <ClInclude Include="..\..\include\etl\profiles\cpp03_no_stl.h">
      <Filter>ETL\Profiles</Filter>
    </ClInclude>
    <ClInclude Include="..\..\include\etl\profiles\cpp11_no_stl.h">
      <Filter>ETL\Profiles</Filter>
    </ClInclude>
    <ClInclude Include="..\..\include\etl\profiles\cpp14_no_stl.h">
      <Filter>ETL\Profiles</Filter>
    </ClInclude>
    <ClInclude Include="..\..\include\etl\math_constants.h">
      <Filter>ETL\Maths</Filter>
    </ClInclude>
    <ClInclude Include="..\..\include\etl\atomic\atomic_llvm_sync.h">
      <Filter>ETL\Utilities\Atomic</Filter>
    </ClInclude>
    <ClInclude Include="..\..\include\etl\bit_stream.h">
      <Filter>ETL\Utilities</Filter>
    </ClInclude>
    <ClInclude Include="..\..\include\etl\private\ivectorpointer.h">
      <Filter>ETL\Private</Filter>
    </ClInclude>
    <ClInclude Include="..\..\include\etl\private\minmax_pop.h">
      <Filter>ETL\Private</Filter>
    </ClInclude>
    <ClInclude Include="..\..\include\etl\private\minmax_push.h">
      <Filter>ETL\Private</Filter>
    </ClInclude>
    <ClInclude Include="..\..\include\etl\state_chart.h">
      <Filter>ETL\Frameworks</Filter>
    </ClInclude>
    <ClInclude Include="..\..\include\etl\crc16_modbus.h">
      <Filter>ETL\Maths</Filter>
    </ClInclude>
    <ClInclude Include="..\..\include\etl\cumulative_moving_average.h">
      <Filter>ETL\Maths</Filter>
    </ClInclude>
    <ClInclude Include="..\..\include\etl\scaled_rounding.h">
      <Filter>ETL\Maths</Filter>
    </ClInclude>
    <ClInclude Include="..\..\include\etl\absolute.h">
      <Filter>ETL\Maths</Filter>
    </ClInclude>
    <ClInclude Include="..\data.h">
      <Filter>Source Files</Filter>
    </ClInclude>
    <ClInclude Include="..\..\include\etl\callback_service.h">
      <Filter>ETL\Frameworks</Filter>
    </ClInclude>
    <ClInclude Include="..\..\include\etl\frame_check_sequence.h">
      <Filter>ETL\Maths</Filter>
    </ClInclude>
    <ClInclude Include="..\..\include\etl\queue_spsc_locked.h">
      <Filter>ETL\Containers</Filter>
    </ClInclude>
    <ClInclude Include="..\..\include\etl\negative.h">
      <Filter>ETL\Utilities</Filter>
    </ClInclude>
    <ClInclude Include="..\..\include\etl\private\to_string_helper.h">
      <Filter>ETL\Private</Filter>
    </ClInclude>
    <ClInclude Include="..\..\include\etl\multi_array.h">
      <Filter>ETL\Containers</Filter>
    </ClInclude>
    <ClInclude Include="..\..\include\etl\delegate.h">
      <Filter>ETL\Utilities</Filter>
    </ClInclude>
    <ClInclude Include="..\..\include\etl\delegate_service.h">
      <Filter>ETL\Frameworks</Filter>
    </ClInclude>
    <ClInclude Include="..\..\include\etl\string_view.h">
      <Filter>ETL\Strings</Filter>
    </ClInclude>
    <ClInclude Include="..\..\include\etl\u16string.h">
      <Filter>ETL\Strings</Filter>
    </ClInclude>
    <ClInclude Include="..\..\include\etl\u32string.h">
      <Filter>ETL\Strings</Filter>
    </ClInclude>
    <ClInclude Include="..\..\include\etl\wstring.h">
      <Filter>ETL\Strings</Filter>
    </ClInclude>
    <ClInclude Include="..\..\include\etl\to_string.h">
      <Filter>ETL\Strings</Filter>
    </ClInclude>
    <ClInclude Include="..\..\include\etl\to_u16string.h">
      <Filter>ETL\Strings</Filter>
    </ClInclude>
    <ClInclude Include="..\..\include\etl\to_u32string.h">
      <Filter>ETL\Strings</Filter>
    </ClInclude>
    <ClInclude Include="..\..\include\etl\to_wstring.h">
      <Filter>ETL\Strings</Filter>
    </ClInclude>
    <ClInclude Include="..\..\include\etl\wformat_spec.h">
      <Filter>ETL\Strings</Filter>
    </ClInclude>
    <ClInclude Include="..\..\include\etl\u32format_spec.h">
      <Filter>ETL\Strings</Filter>
    </ClInclude>
    <ClInclude Include="..\..\include\etl\u16format_spec.h">
      <Filter>ETL\Strings</Filter>
    </ClInclude>
    <ClInclude Include="..\..\include\etl\format_spec.h">
      <Filter>ETL\Strings</Filter>
    </ClInclude>
    <ClInclude Include="..\..\include\etl\basic_format_spec.h">
      <Filter>ETL\Strings</Filter>
    </ClInclude>
    <ClInclude Include="..\..\include\etl\basic_string.h">
      <Filter>ETL\Strings</Filter>
    </ClInclude>
    <ClInclude Include="..\..\include\etl\macros.h">
      <Filter>ETL\Utilities</Filter>
    </ClInclude>
    <ClInclude Include="..\..\include\etl\profiles\armv7.h">
      <Filter>ETL\Profiles</Filter>
    </ClInclude>
    <ClInclude Include="..\..\include\etl\profiles\armv7_no_stl.h">
      <Filter>ETL\Profiles</Filter>
    </ClInclude>
    <ClInclude Include="..\..\include\etl\profiles\clang_generic.h">
      <Filter>ETL\Profiles</Filter>
    </ClInclude>
    <ClInclude Include="..\..\include\etl\profiles\cpp17.h">
      <Filter>ETL\Profiles</Filter>
    </ClInclude>
    <ClInclude Include="..\..\include\etl\profiles\cpp17_no_stl.h">
      <Filter>ETL\Profiles</Filter>
    </ClInclude>
    <ClInclude Include="..\..\include\etl\indirect_vector.h">
      <Filter>ETL\Containers</Filter>
    </ClInclude>
    <ClInclude Include="..\..\include\etl\private\crc8_poly_0x07.h">
      <Filter>ETL\Private</Filter>
    </ClInclude>
    <ClInclude Include="..\..\include\etl\private\crc16_poly_0x1021_.h">
      <Filter>ETL\Private</Filter>
    </ClInclude>
    <ClInclude Include="..\..\include\etl\private\crc16_poly_0x8005.h">
      <Filter>ETL\Private</Filter>
    </ClInclude>
    <ClInclude Include="..\..\include\etl\private\crc32_poly_0x1edc6f41.h">
      <Filter>ETL\Private</Filter>
    </ClInclude>
    <ClInclude Include="..\..\include\etl\private\crc32_poly_0x04c11db7.h">
      <Filter>ETL\Private</Filter>
    </ClInclude>
    <ClInclude Include="..\..\include\etl\private\crc64_poly_0x42f0e1eba9ea3693.h">
      <Filter>ETL\Private</Filter>
    </ClInclude>
    <ClInclude Include="..\..\include\etl\crc8_rohc.h">
      <Filter>ETL\Maths</Filter>
    </ClInclude>
    <ClInclude Include="..\..\include\etl\crc16_aug_ccitt.h">
      <Filter>ETL\Maths</Filter>
    </ClInclude>
    <ClInclude Include="..\..\include\etl\crc16_genibus.h">
      <Filter>ETL\Maths</Filter>
    </ClInclude>
    <ClInclude Include="..\..\include\etl\crc16_usb.h">
      <Filter>ETL\Maths</Filter>
    </ClInclude>
    <ClInclude Include="..\..\include\etl\crc16_x25.h">
      <Filter>ETL\Maths</Filter>
    </ClInclude>
    <ClInclude Include="..\..\include\etl\crc16_xmodem.h">
      <Filter>ETL\Maths</Filter>
    </ClInclude>
    <ClInclude Include="..\..\include\etl\crc32_bzip2.h">
      <Filter>ETL\Maths</Filter>
    </ClInclude>
    <ClInclude Include="..\..\include\etl\crc32_mpeg2.h">
      <Filter>ETL\Maths</Filter>
    </ClInclude>
    <ClInclude Include="..\..\include\etl\crc32_posix.h">
      <Filter>ETL\Maths</Filter>
    </ClInclude>
    <ClInclude Include="..\..\include\etl\profiles\determine_compiler_version.h">
      <Filter>ETL\Profiles</Filter>
    </ClInclude>
    <ClInclude Include="..\..\include\etl\profiles\determine_compiler.h">
      <Filter>ETL\Profiles</Filter>
    </ClInclude>
    <ClInclude Include="..\..\include\etl\profiles\determine_compiler_language_support.h">
      <Filter>ETL\Profiles</Filter>
    </ClInclude>
    <ClInclude Include="..\..\include\etl\private\choose_namespace.h">
      <Filter>ETL\Private</Filter>
    </ClInclude>
    <ClInclude Include="..\..\include\etl\limits.h">
      <Filter>ETL\Utilities</Filter>
    </ClInclude>
    <ClInclude Include="..\iterators_for_unit_tests.h">
      <Filter>Source Files</Filter>
    </ClInclude>
    <ClInclude Include="..\..\include\etl\mutex\mutex_freertos.h">
      <Filter>ETL\Utilities\Mutex</Filter>
    </ClInclude>
    <ClInclude Include="..\..\include\etl\message_packet.h">
      <Filter>ETL\Frameworks</Filter>
    </ClInclude>
    <ClInclude Include="..\..\include\etl\null_type.h">
      <Filter>ETL\Utilities</Filter>
    </ClInclude>
    <ClInclude Include="..\..\include\etl\span.h">
      <Filter>ETL\Containers</Filter>
    </ClInclude>
    <ClInclude Include="..\..\include\etl\profiles\determine_development_os.h">
      <Filter>ETL\Profiles</Filter>
    </ClInclude>
    <ClInclude Include="..\..\include\etl\profiles\msvc_x86_no_stl.h">
      <Filter>ETL\Profiles</Filter>
    </ClInclude>
    <ClInclude Include="..\..\include\etl\profiles\ticc_no_stl.h">
      <Filter>ETL\Profiles</Filter>
    </ClInclude>
    <ClInclude Include="..\..\include\etl\profiles\gcc_windows_x86_no_stl.h">
      <Filter>ETL\Profiles</Filter>
    </ClInclude>
    <ClInclude Include="..\..\include\etl\profiles\gcc_linux_x86_no_stl.h">
      <Filter>ETL\Profiles</Filter>
    </ClInclude>
    <ClInclude Include="..\..\include\etl\profiles\gcc_generic_no_stl.h">
      <Filter>ETL\Profiles</Filter>
    </ClInclude>
    <ClInclude Include="..\..\include\etl\profiles\clang_generic_no_stl.h">
      <Filter>ETL\Profiles</Filter>
    </ClInclude>
    <ClInclude Include="..\..\include\etl\generators\largest_generator.h">
      <Filter>ETL\Utilities\Generators</Filter>
    </ClInclude>
    <ClInclude Include="..\..\include\etl\generators\smallest_generator.h">
      <Filter>ETL\Utilities\Generators</Filter>
    </ClInclude>
    <ClInclude Include="..\..\include\etl\generators\type_lookup_generator.h">
      <Filter>ETL\Utilities\Generators</Filter>
    </ClInclude>
    <ClInclude Include="..\..\include\etl\generators\type_select_generator.h">
      <Filter>ETL\Utilities\Generators</Filter>
    </ClInclude>
    <ClInclude Include="..\..\include\etl\generators\type_traits_generator.h">
      <Filter>ETL\Utilities\Generators</Filter>
    </ClInclude>
    <ClInclude Include="..\..\include\etl\generators\fsm_generator.h">
      <Filter>ETL\Frameworks\Generators</Filter>
    </ClInclude>
    <ClInclude Include="..\..\include\etl\generators\message_packet_generator.h">
      <Filter>ETL\Frameworks\Generators</Filter>
    </ClInclude>
    <ClInclude Include="..\..\include\etl\generators\message_router_generator.h">
      <Filter>ETL\Frameworks\Generators</Filter>
    </ClInclude>
    <ClInclude Include="..\..\include\etl\generators\variant_pool_generator.h">
      <Filter>ETL\Containers\Generators</Filter>
    </ClInclude>
    <ClInclude Include="..\..\include\etl\parameter_pack.h">
      <Filter>ETL\Utilities</Filter>
    </ClInclude>
    <ClInclude Include="..\..\include\etl\string_stream.h">
      <Filter>ETL\Strings</Filter>
    </ClInclude>
    <ClInclude Include="..\..\include\etl\wstring_stream.h">
      <Filter>ETL\Strings</Filter>
    </ClInclude>
    <ClInclude Include="..\..\include\etl\u16string_stream.h">
      <Filter>ETL\Strings</Filter>
    </ClInclude>
    <ClInclude Include="..\..\include\etl\u32string_stream.h">
      <Filter>ETL\Strings</Filter>
    </ClInclude>
    <ClInclude Include="..\..\include\etl\basic_string_stream.h">
      <Filter>ETL\Strings</Filter>
    </ClInclude>
    <ClInclude Include="..\..\include\etl\string_utilities.h">
      <Filter>ETL\Strings</Filter>
    </ClInclude>
    <ClInclude Include="..\..\include\etl\bresenham_line.h">
      <Filter>ETL\Pseudo Containers</Filter>
    </ClInclude>
    <ClInclude Include="..\..\include\etl\string.h">
      <Filter>ETL\Strings</Filter>
    </ClInclude>
  </ItemGroup>
  <ItemGroup>
    <ClCompile Include="..\main.cpp">
      <Filter>Source Files</Filter>
    </ClCompile>
    <ClCompile Include="..\test_array.cpp">
      <Filter>Source Files</Filter>
    </ClCompile>
    <ClCompile Include="..\test_enum_type.cpp">
      <Filter>Source Files</Filter>
    </ClCompile>
    <ClCompile Include="..\test_exception.cpp">
      <Filter>Source Files</Filter>
    </ClCompile>
    <ClCompile Include="..\test_function.cpp">
      <Filter>Source Files</Filter>
    </ClCompile>
    <ClCompile Include="..\test_queue.cpp">
      <Filter>Source Files</Filter>
    </ClCompile>
    <ClCompile Include="..\test_stack.cpp">
      <Filter>Source Files</Filter>
    </ClCompile>
    <ClCompile Include="..\test_vector.cpp">
      <Filter>Source Files</Filter>
    </ClCompile>
    <ClCompile Include="..\test_largest.cpp">
      <Filter>Source Files</Filter>
    </ClCompile>
    <ClCompile Include="..\test_numeric.cpp">
      <Filter>Source Files</Filter>
    </ClCompile>
    <ClCompile Include="..\test_container.cpp">
      <Filter>Source Files</Filter>
    </ClCompile>
    <ClCompile Include="..\test_cyclic_value.cpp">
      <Filter>Source Files</Filter>
    </ClCompile>
    <ClCompile Include="..\test_visitor.cpp">
      <Filter>Source Files</Filter>
    </ClCompile>
    <ClCompile Include="..\test_list.cpp">
      <Filter>Source Files</Filter>
    </ClCompile>
    <ClCompile Include="..\test_crc.cpp">
      <Filter>Source Files</Filter>
    </ClCompile>
    <ClCompile Include="..\test_deque.cpp">
      <Filter>Source Files</Filter>
    </ClCompile>
    <ClCompile Include="..\test_integral_limits.cpp">
      <Filter>Source Files</Filter>
    </ClCompile>
    <ClCompile Include="..\test_bitset.cpp">
      <Filter>Source Files</Filter>
    </ClCompile>
    <ClCompile Include="..\test_variant.cpp">
      <Filter>Source Files</Filter>
    </ClCompile>
    <ClCompile Include="..\test_smallest.cpp">
      <Filter>Source Files</Filter>
    </ClCompile>
    <ClCompile Include="..\test_maths.cpp">
      <Filter>Source Files</Filter>
    </ClCompile>
    <ClCompile Include="..\test_alignment.cpp">
      <Filter>Source Files</Filter>
    </ClCompile>
    <ClCompile Include="..\test_pool.cpp">
      <Filter>Source Files</Filter>
    </ClCompile>
    <ClCompile Include="..\test_algorithm.cpp">
      <Filter>Source Files</Filter>
    </ClCompile>
    <ClCompile Include="..\test_error_handler.cpp">
      <Filter>Source Files</Filter>
    </ClCompile>
    <ClCompile Include="..\test_functional.cpp">
      <Filter>Source Files</Filter>
    </ClCompile>
    <ClCompile Include="..\test_instance_count.cpp">
      <Filter>Source Files</Filter>
    </ClCompile>
    <ClCompile Include="..\test_checksum.cpp">
      <Filter>Source Files</Filter>
    </ClCompile>
    <ClCompile Include="..\test_fnv_1.cpp">
      <Filter>Source Files</Filter>
    </ClCompile>
    <ClCompile Include="..\test_hash.cpp">
      <Filter>Source Files</Filter>
    </ClCompile>
    <ClCompile Include="..\test_endian.cpp">
      <Filter>Source Files</Filter>
    </ClCompile>
    <ClCompile Include="..\test_bloom_filter.cpp">
      <Filter>Source Files</Filter>
    </ClCompile>
    <ClCompile Include="..\test_forward_list.cpp">
      <Filter>Source Files</Filter>
    </ClCompile>
    <ClCompile Include="..\test_fixed_iterator.cpp">
      <Filter>Source Files</Filter>
    </ClCompile>
    <ClCompile Include="..\test_binary.cpp">
      <Filter>Source Files</Filter>
    </ClCompile>
    <ClCompile Include="..\test_flat_map.cpp">
      <Filter>Source Files</Filter>
    </ClCompile>
    <ClCompile Include="..\test_flat_set.cpp">
      <Filter>Source Files</Filter>
    </ClCompile>
    <ClCompile Include="..\test_observer.cpp">
      <Filter>Source Files</Filter>
    </ClCompile>
    <ClCompile Include="..\test_io_port.cpp">
      <Filter>Source Files</Filter>
    </ClCompile>
    <ClCompile Include="..\test_optional.cpp">
      <Filter>Source Files</Filter>
    </ClCompile>
    <ClCompile Include="..\test_priority_queue.cpp">
      <Filter>Source Files</Filter>
    </ClCompile>
    <ClCompile Include="..\test_flat_multimap.cpp">
      <Filter>Source Files</Filter>
    </ClCompile>
    <ClCompile Include="..\test_jenkins.cpp">
      <Filter>Source Files</Filter>
    </ClCompile>
    <ClCompile Include="..\test_murmur3.cpp">
      <Filter>Source Files</Filter>
    </ClCompile>
    <ClCompile Include="..\murmurhash3.cpp">
      <Filter>Source Files</Filter>
    </ClCompile>
    <ClCompile Include="..\test_flat_multiset.cpp">
      <Filter>Source Files</Filter>
    </ClCompile>
    <ClCompile Include="..\test_pearson.cpp">
      <Filter>Source Files</Filter>
    </ClCompile>
    <ClCompile Include="..\test_bsd_checksum.cpp">
      <Filter>Source Files</Filter>
    </ClCompile>
    <ClCompile Include="..\test_intrusive_forward_list.cpp">
      <Filter>Source Files</Filter>
    </ClCompile>
    <ClCompile Include="..\test_unordered_map.cpp">
      <Filter>Source Files</Filter>
    </ClCompile>
    <ClCompile Include="..\test_intrusive_links.cpp">
      <Filter>Source Files</Filter>
    </ClCompile>
    <ClCompile Include="..\test_intrusive_list.cpp">
      <Filter>Source Files</Filter>
    </ClCompile>
    <ClCompile Include="..\test_xor_checksum.cpp">
      <Filter>Source Files</Filter>
    </ClCompile>
    <ClCompile Include="..\test_unordered_set.cpp">
      <Filter>Source Files</Filter>
    </ClCompile>
    <ClCompile Include="..\test_unordered_multimap.cpp">
      <Filter>Source Files</Filter>
    </ClCompile>
    <ClCompile Include="..\test_unordered_multiset.cpp">
      <Filter>Source Files</Filter>
    </ClCompile>
    <ClCompile Include="..\test_debounce.cpp">
      <Filter>Source Files</Filter>
    </ClCompile>
    <ClCompile Include="..\test_string_char.cpp">
      <Filter>Source Files</Filter>
    </ClCompile>
    <ClCompile Include="..\test_string_u32.cpp">
      <Filter>Source Files</Filter>
    </ClCompile>
    <ClCompile Include="..\test_string_u16.cpp">
      <Filter>Source Files</Filter>
    </ClCompile>
    <ClCompile Include="..\test_string_wchar_t.cpp">
      <Filter>Source Files</Filter>
    </ClCompile>
    <ClCompile Include="..\test_vector_pointer.cpp">
      <Filter>Source Files</Filter>
    </ClCompile>
    <ClCompile Include="..\test_type_def.cpp">
      <Filter>Source Files</Filter>
    </ClCompile>
    <ClCompile Include="..\test_intrusive_stack.cpp">
      <Filter>Source Files</Filter>
    </ClCompile>
    <ClCompile Include="..\test_utility.cpp">
      <Filter>Source Files</Filter>
    </ClCompile>
    <ClCompile Include="..\test_intrusive_queue.cpp">
      <Filter>Source Files</Filter>
    </ClCompile>
    <ClCompile Include="..\test_random.cpp">
      <Filter>Source Files</Filter>
    </ClCompile>
    <ClCompile Include="..\test_map.cpp">
      <Filter>Source Files</Filter>
    </ClCompile>
    <ClCompile Include="..\test_multimap.cpp">
      <Filter>Source Files</Filter>
    </ClCompile>
    <ClCompile Include="..\test_multiset.cpp">
      <Filter>Source Files</Filter>
    </ClCompile>
    <ClCompile Include="..\test_set.cpp">
      <Filter>Source Files</Filter>
    </ClCompile>
    <ClCompile Include="..\test_iterator.cpp">
      <Filter>Source Files</Filter>
    </ClCompile>
    <ClCompile Include="..\test_memory.cpp">
      <Filter>Source Files</Filter>
    </ClCompile>
    <ClCompile Include="..\test_vector_non_trivial.cpp">
      <Filter>Source Files</Filter>
    </ClCompile>
    <ClCompile Include="..\test_reference_flat_map.cpp">
      <Filter>Source Files</Filter>
    </ClCompile>
    <ClCompile Include="..\test_reference_flat_multimap.cpp">
      <Filter>Source Files</Filter>
    </ClCompile>
    <ClCompile Include="..\test_reference_flat_multiset.cpp">
      <Filter>Source Files</Filter>
    </ClCompile>
    <ClCompile Include="..\test_reference_flat_set.cpp">
      <Filter>Source Files</Filter>
    </ClCompile>
    <ClCompile Include="..\test_fsm.cpp">
      <Filter>Source Files</Filter>
    </ClCompile>
    <ClCompile Include="..\test_message_router.cpp">
      <Filter>Source Files</Filter>
    </ClCompile>
    <ClCompile Include="..\test_packet.cpp">
      <Filter>Source Files</Filter>
    </ClCompile>
    <ClCompile Include="..\test_task_scheduler.cpp">
      <Filter>Source Files</Filter>
    </ClCompile>
    <ClCompile Include="..\test_message_bus.cpp">
      <Filter>Source Files</Filter>
    </ClCompile>
    <ClCompile Include="..\test_user_type.cpp">
      <Filter>Source Files</Filter>
    </ClCompile>
    <ClCompile Include="..\test_constant.cpp">
      <Filter>Source Files</Filter>
    </ClCompile>
    <ClCompile Include="..\test_parameter_type.cpp">
      <Filter>Source Files</Filter>
    </ClCompile>
    <ClCompile Include="..\test_type_lookup.cpp">
      <Filter>Source Files</Filter>
    </ClCompile>
    <ClCompile Include="..\test_compare.cpp">
      <Filter>Source Files</Filter>
    </ClCompile>
    <ClCompile Include="..\test_message_timer.cpp">
      <Filter>Source Files</Filter>
    </ClCompile>
    <ClCompile Include="..\test_callback_timer.cpp">
      <Filter>Source Files</Filter>
    </ClCompile>
    <ClCompile Include="..\test_compare.cpp">
      <Filter>Source Files</Filter>
    </ClCompile>
    <ClCompile Include="..\test_variant_pool.cpp">
      <Filter>Source Files</Filter>
    </ClCompile>
    <ClCompile Include="..\test_array_view.cpp">
      <Filter>Source Files</Filter>
    </ClCompile>
    <ClCompile Include="..\test_string_view.cpp">
      <Filter>Source Files</Filter>
    </ClCompile>
    <ClCompile Include="..\test_array_wrapper.cpp">
      <Filter>Source Files</Filter>
    </ClCompile>
    <ClCompile Include="..\test_xor_rotate_checksum.cpp">
      <Filter>Source Files</Filter>
    </ClCompile>
    <ClCompile Include="..\test_atomic_std.cpp">
      <Filter>Source Files</Filter>
    </ClCompile>
    <ClCompile Include="..\test_queue_mpmc_mutex.cpp">
      <Filter>Source Files</Filter>
    </ClCompile>
    <ClCompile Include="..\test_queue_spsc_atomic.cpp">
      <Filter>Source Files</Filter>
    </ClCompile>
    <ClCompile Include="..\test_queue_spsc_isr.cpp">
      <Filter>Source Files</Filter>
    </ClCompile>
    <ClCompile Include="..\test_type_select.cpp">
      <Filter>Source Files</Filter>
    </ClCompile>
    <ClCompile Include="..\..\..\unittest-cpp\UnitTest++\AssertException.cpp">
      <Filter>UnitTest++</Filter>
    </ClCompile>
    <ClCompile Include="..\..\..\unittest-cpp\UnitTest++\Checks.cpp">
      <Filter>UnitTest++</Filter>
    </ClCompile>
    <ClCompile Include="..\..\..\unittest-cpp\UnitTest++\CompositeTestReporter.cpp">
      <Filter>UnitTest++</Filter>
    </ClCompile>
    <ClCompile Include="..\..\..\unittest-cpp\UnitTest++\CurrentTest.cpp">
      <Filter>UnitTest++</Filter>
    </ClCompile>
    <ClCompile Include="..\..\..\unittest-cpp\UnitTest++\DeferredTestReporter.cpp">
      <Filter>UnitTest++</Filter>
    </ClCompile>
    <ClCompile Include="..\..\..\unittest-cpp\UnitTest++\DeferredTestResult.cpp">
      <Filter>UnitTest++</Filter>
    </ClCompile>
    <ClCompile Include="..\..\..\unittest-cpp\UnitTest++\MemoryOutStream.cpp">
      <Filter>UnitTest++</Filter>
    </ClCompile>
    <ClCompile Include="..\..\..\unittest-cpp\UnitTest++\ReportAssert.cpp">
      <Filter>UnitTest++</Filter>
    </ClCompile>
    <ClCompile Include="..\..\..\unittest-cpp\UnitTest++\RequiredCheckException.cpp">
      <Filter>UnitTest++</Filter>
    </ClCompile>
    <ClCompile Include="..\..\..\unittest-cpp\UnitTest++\RequiredCheckTestReporter.cpp">
      <Filter>UnitTest++</Filter>
    </ClCompile>
    <ClCompile Include="..\..\..\unittest-cpp\UnitTest++\Test.cpp">
      <Filter>UnitTest++</Filter>
    </ClCompile>
    <ClCompile Include="..\..\..\unittest-cpp\UnitTest++\TestDetails.cpp">
      <Filter>UnitTest++</Filter>
    </ClCompile>
    <ClCompile Include="..\..\..\unittest-cpp\UnitTest++\TestList.cpp">
      <Filter>UnitTest++</Filter>
    </ClCompile>
    <ClCompile Include="..\..\..\unittest-cpp\UnitTest++\TestReporter.cpp">
      <Filter>UnitTest++</Filter>
    </ClCompile>
    <ClCompile Include="..\..\..\unittest-cpp\UnitTest++\TestReporterStdout.cpp">
      <Filter>UnitTest++</Filter>
    </ClCompile>
    <ClCompile Include="..\..\..\unittest-cpp\UnitTest++\TestResults.cpp">
      <Filter>UnitTest++</Filter>
    </ClCompile>
    <ClCompile Include="..\..\..\unittest-cpp\UnitTest++\TestRunner.cpp">
      <Filter>UnitTest++</Filter>
    </ClCompile>
    <ClCompile Include="..\..\..\unittest-cpp\UnitTest++\ThrowingTestReporter.cpp">
      <Filter>UnitTest++</Filter>
    </ClCompile>
    <ClCompile Include="..\..\..\unittest-cpp\UnitTest++\TimeConstraint.cpp">
      <Filter>UnitTest++</Filter>
    </ClCompile>
    <ClCompile Include="..\..\..\unittest-cpp\UnitTest++\XmlTestReporter.cpp">
      <Filter>UnitTest++</Filter>
    </ClCompile>
    <ClCompile Include="..\..\..\unittest-cpp\UnitTest++\Win32\TimeHelpers.cpp">
      <Filter>UnitTest++\Win32</Filter>
    </ClCompile>
    <ClCompile Include="..\test_queue_memory_model_small.cpp">
      <Filter>Source Files</Filter>
    </ClCompile>
    <ClCompile Include="..\test_queue_mpmc_mutex_small.cpp">
      <Filter>Source Files</Filter>
    </ClCompile>
    <ClCompile Include="..\test_queue_spsc_atomic_small.cpp">
      <Filter>Source Files</Filter>
    </ClCompile>
    <ClCompile Include="..\test_queue_spsc_isr_small.cpp">
      <Filter>Source Files</Filter>
    </ClCompile>
    <ClCompile Include="..\test_list_shared_pool.cpp">
      <Filter>Source Files</Filter>
    </ClCompile>
    <ClCompile Include="..\test_forward_list_shared_pool.cpp">
      <Filter>Source Files</Filter>
    </ClCompile>
    <ClCompile Include="..\test_bit_stream.cpp">
      <Filter>Source Files</Filter>
    </ClCompile>
    <ClCompile Include="..\test_state_chart.cpp">
      <Filter>Source Files</Filter>
    </ClCompile>
    <ClCompile Include="..\test_scaled_rounding.cpp">
      <Filter>Source Files</Filter>
    </ClCompile>
    <ClCompile Include="..\test_cumulative_moving_average.cpp">
      <Filter>Source Files</Filter>
    </ClCompile>
    <ClCompile Include="..\test_callback_service.cpp">
      <Filter>Source Files</Filter>
    </ClCompile>
    <ClCompile Include="..\test_queue_spsc_locked.cpp">
      <Filter>Source Files</Filter>
    </ClCompile>
    <ClCompile Include="..\test_queue_spsc_locked_small.cpp">
      <Filter>Source Files</Filter>
    </ClCompile>
    <ClCompile Include="..\test_to_string.cpp">
      <Filter>Source Files</Filter>
    </ClCompile>
    <ClCompile Include="..\test_vector_external_buffer.cpp">
      <Filter>Source Files</Filter>
    </ClCompile>
    <ClCompile Include="..\test_vector_pointer_external_buffer.cpp">
      <Filter>Source Files</Filter>
    </ClCompile>
    <ClCompile Include="..\test_to_wstring.cpp">
      <Filter>Source Files</Filter>
    </ClCompile>
    <ClCompile Include="..\test_to_u16string.cpp">
      <Filter>Source Files</Filter>
    </ClCompile>
    <ClCompile Include="..\test_to_u32string.cpp">
      <Filter>Source Files</Filter>
    </ClCompile>
    <ClCompile Include="..\test_multi_array.cpp">
      <Filter>Source Files</Filter>
    </ClCompile>
    <ClCompile Include="..\test_delegate.cpp">
      <Filter>Source Files</Filter>
    </ClCompile>
    <ClCompile Include="..\test_delegate_service.cpp">
      <Filter>Source Files</Filter>
    </ClCompile>
    <ClCompile Include="..\test_compiler_settings.cpp">
      <Filter>Source Files</Filter>
    </ClCompile>
    <ClCompile Include="..\test_indirect_vector.cpp">
      <Filter>Source Files</Filter>
    </ClCompile>
    <ClCompile Include="..\test_indirect_vector_external_buffer.cpp">
      <Filter>Source Files</Filter>
    </ClCompile>
    <ClCompile Include="..\test_make_string.cpp">
      <Filter>Source Files</Filter>
    </ClCompile>
    <ClCompile Include="..\test_type_traits.cpp">
      <Filter>Source Files</Filter>
    </ClCompile>
    <ClCompile Include="..\test_limits.cpp">
      <Filter>Source Files</Filter>
    </ClCompile>
    <ClCompile Include="..\test_parity_checksum.cpp">
      <Filter>Source Files</Filter>
    </ClCompile>
    <ClCompile Include="..\test_message_packet.cpp">
      <Filter>Source Files</Filter>
    </ClCompile>
    <ClCompile Include="..\test_span.cpp">
      <Filter>Source Files</Filter>
    </ClCompile>
    <ClCompile Include="..\test_string_char_external_buffer.cpp">
      <Filter>Source Files</Filter>
    </ClCompile>
    <ClCompile Include="..\test_string_wchar_t_external_buffer.cpp">
      <Filter>Source Files</Filter>
    </ClCompile>
    <ClCompile Include="..\test_string_u16_external_buffer.cpp">
      <Filter>Source Files</Filter>
    </ClCompile>
    <ClCompile Include="..\test_string_u32_external_buffer.cpp">
      <Filter>Source Files</Filter>
    </ClCompile>
    <ClCompile Include="..\test_parameter_pack.cpp">
      <Filter>Source Files</Filter>
    </ClCompile>
    <ClCompile Include="..\test_string_stream.cpp">
      <Filter>Source Files</Filter>
    </ClCompile>
    <ClCompile Include="..\test_string_stream_u16.cpp">
      <Filter>Source Files</Filter>
    </ClCompile>
    <ClCompile Include="..\test_string_stream_u32.cpp">
      <Filter>Source Files</Filter>
    </ClCompile>
    <ClCompile Include="..\test_string_stream_wchar_t.cpp">
      <Filter>Source Files</Filter>
    </ClCompile>
    <ClCompile Include="..\test_string_utilities.cpp">
      <Filter>Source Files</Filter>
    </ClCompile>
    <ClCompile Include="..\test_string_utilities_wchar_t.cpp">
      <Filter>Source Files</Filter>
    </ClCompile>
    <ClCompile Include="..\test_string_utilities_u16.cpp">
      <Filter>Source Files</Filter>
    </ClCompile>
    <ClCompile Include="..\test_string_utilities_u32.cpp">
      <Filter>Source Files</Filter>
    </ClCompile>
    <ClCompile Include="..\test_string_utilities_std.cpp">
      <Filter>Source Files</Filter>
    </ClCompile>
    <ClCompile Include="..\test_string_utilities_std_wchar_t.cpp">
      <Filter>Source Files</Filter>
    </ClCompile>
    <ClCompile Include="..\test_string_utilities_std_u16.cpp">
      <Filter>Source Files</Filter>
    </ClCompile>
    <ClCompile Include="..\test_string_utilities_std_u32.cpp">
      <Filter>Source Files</Filter>
    </ClCompile>
    <ClCompile Include="..\test_bresenham_line.cpp">
      <Filter>Source Files</Filter>
    </ClCompile>
  </ItemGroup>
  <ItemGroup>
    <None Include="..\..\library.properties">
      <Filter>Resource Files</Filter>
    </None>
    <None Include="..\..\etl.pspimage">
      <Filter>Resource Files\Images</Filter>
    </None>
    <None Include="..\..\etl.xar">
      <Filter>Resource Files\Images</Filter>
    </None>
    <None Include="..\..\library.json">
      <Filter>Resource Files</Filter>
    </None>
    <None Include="..\..\README.md">
      <Filter>Resource Files</Filter>
    </None>
    <None Include="cpp.hint">
      <Filter>Resource Files</Filter>
    </None>
    <None Include="..\..\include\etl\generators\generate_variant_pool.bat">
      <Filter>Resource Files\Generators</Filter>
    </None>
    <None Include="..\..\include\etl\generators\generate_type_traits.bat">
      <Filter>Resource Files\Generators</Filter>
    </None>
    <None Include="..\..\include\etl\generators\generate_type_select.bat">
      <Filter>Resource Files\Generators</Filter>
    </None>
    <None Include="..\..\include\etl\generators\generate_type_lookup.bat">
      <Filter>Resource Files\Generators</Filter>
    </None>
    <None Include="..\..\include\etl\generators\generate_smallest.bat">
      <Filter>Resource Files\Generators</Filter>
    </None>
    <None Include="..\..\include\etl\generators\generate_message_router.bat">
      <Filter>Resource Files\Generators</Filter>
    </None>
    <None Include="..\..\include\etl\generators\generate_message_packet.bat">
      <Filter>Resource Files\Generators</Filter>
    </None>
    <None Include="..\..\include\etl\generators\generate_largest.bat">
      <Filter>Resource Files\Generators</Filter>
    </None>
    <None Include="..\..\include\etl\generators\generate_fsm.bat">
      <Filter>Resource Files\Generators</Filter>
    </None>
    <None Include="..\..\include\etl\generators\generate.bat">
      <Filter>Resource Files\Generators</Filter>
    </None>
    <None Include="..\..\.circleci\config.yml">
      <Filter>Resource Files\CI\CircleCI</Filter>
    </None>
    <None Include="..\..\.github\workflows\main.yml">
      <Filter>Resource Files\CI\Github</Filter>
    </None>
    <None Include="..\cmake\unit-test_external_project.cmake">
      <Filter>Resource Files\Make</Filter>
    </None>
<<<<<<< HEAD
=======
    <None Include="..\..\appveyor.yml">
      <Filter>Resource Files\CI\Appveyor</Filter>
    </None>
>>>>>>> e337689e
  </ItemGroup>
  <ItemGroup>
    <Text Include="..\..\include\etl\file_error_numbers.txt">
      <Filter>Resource Files</Filter>
    </Text>
    <Text Include="..\..\support\Release notes.txt">
      <Filter>Resource Files</Filter>
    </Text>
    <Text Include="..\CMakeLists.txt">
      <Filter>Source Files</Filter>
    </Text>
    <Text Include="..\..\todo.txt">
      <Filter>Resource Files</Filter>
    </Text>
    <Text Include="..\..\CMakeLists.txt">
      <Filter>Resource Files\Make</Filter>
    </Text>
  </ItemGroup>
  <ItemGroup>
    <Image Include="..\..\etl.ico">
      <Filter>Resource Files\Images</Filter>
    </Image>
    <Image Include="..\..\etl.png">
      <Filter>Resource Files\Images</Filter>
    </Image>
    <Image Include="..\..\etl16.png">
      <Filter>Resource Files\Images</Filter>
    </Image>
    <Image Include="..\..\etl32.png">
      <Filter>Resource Files\Images</Filter>
    </Image>
    <Image Include="..\..\etl48.png">
      <Filter>Resource Files\Images</Filter>
    </Image>
    <Image Include="..\..\favicon.ico">
      <Filter>Resource Files\Images</Filter>
    </Image>
  </ItemGroup>
</Project><|MERGE_RESOLUTION|>--- conflicted
+++ resolved
@@ -1459,12 +1459,9 @@
     <None Include="..\cmake\unit-test_external_project.cmake">
       <Filter>Resource Files\Make</Filter>
     </None>
-<<<<<<< HEAD
-=======
     <None Include="..\..\appveyor.yml">
       <Filter>Resource Files\CI\Appveyor</Filter>
     </None>
->>>>>>> e337689e
   </ItemGroup>
   <ItemGroup>
     <Text Include="..\..\include\etl\file_error_numbers.txt">
