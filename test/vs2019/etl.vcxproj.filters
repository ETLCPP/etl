--- conflicted
+++ resolved
@@ -1459,8 +1459,6 @@
     <None Include="..\..\appveyor.yml">
       <Filter>Resource Files\CI\Appveyor</Filter>
     </None>
-<<<<<<< HEAD
-=======
     <None Include="..\..\.github\workflows\clang.yml">
       <Filter>Resource Files\CI\Github</Filter>
     </None>
@@ -1470,7 +1468,6 @@
     <None Include="..\..\.github\workflows\vs2019.yml">
       <Filter>Resource Files\CI\Github</Filter>
     </None>
->>>>>>> 35cfa526
   </ItemGroup>
   <ItemGroup>
     <Text Include="..\..\include\etl\file_error_numbers.txt">
