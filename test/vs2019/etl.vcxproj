﻿<?xml version="1.0" encoding="utf-8"?>
<Project DefaultTargets="Build" ToolsVersion="15.0" xmlns="http://schemas.microsoft.com/developer/msbuild/2003">
  <ItemGroup Label="ProjectConfigurations">
    <ProjectConfiguration Include="Debug Clang|Win32">
      <Configuration>Debug Clang</Configuration>
      <Platform>Win32</Platform>
    </ProjectConfiguration>
    <ProjectConfiguration Include="Debug Clang|x64">
      <Configuration>Debug Clang</Configuration>
      <Platform>x64</Platform>
    </ProjectConfiguration>
    <ProjectConfiguration Include="Debug LLVM|Win32">
      <Configuration>Debug LLVM</Configuration>
      <Platform>Win32</Platform>
    </ProjectConfiguration>
    <ProjectConfiguration Include="Debug LLVM|x64">
      <Configuration>Debug LLVM</Configuration>
      <Platform>x64</Platform>
    </ProjectConfiguration>
    <ProjectConfiguration Include="Debug MSVC No Checks|Win32">
      <Configuration>Debug MSVC No Checks</Configuration>
      <Platform>Win32</Platform>
    </ProjectConfiguration>
    <ProjectConfiguration Include="Debug MSVC No Checks|x64">
      <Configuration>Debug MSVC No Checks</Configuration>
      <Platform>x64</Platform>
    </ProjectConfiguration>
    <ProjectConfiguration Include="Debug64|Win32">
      <Configuration>Debug64</Configuration>
      <Platform>Win32</Platform>
    </ProjectConfiguration>
    <ProjectConfiguration Include="Debug64|x64">
      <Configuration>Debug64</Configuration>
      <Platform>x64</Platform>
    </ProjectConfiguration>
    <ProjectConfiguration Include="Debug No Unit Tests|Win32">
      <Configuration>Debug No Unit Tests</Configuration>
      <Platform>Win32</Platform>
    </ProjectConfiguration>
    <ProjectConfiguration Include="Debug No Unit Tests|x64">
      <Configuration>Debug No Unit Tests</Configuration>
      <Platform>x64</Platform>
    </ProjectConfiguration>
    <ProjectConfiguration Include="DebugLLVMNoSTL|Win32">
      <Configuration>DebugLLVMNoSTL</Configuration>
      <Platform>Win32</Platform>
    </ProjectConfiguration>
    <ProjectConfiguration Include="DebugLLVMNoSTL|x64">
      <Configuration>DebugLLVMNoSTL</Configuration>
      <Platform>x64</Platform>
    </ProjectConfiguration>
    <ProjectConfiguration Include="DebugNoSTLForceNoAdvanced|Win32">
      <Configuration>DebugNoSTLForceNoAdvanced</Configuration>
      <Platform>Win32</Platform>
    </ProjectConfiguration>
    <ProjectConfiguration Include="DebugNoSTLForceNoAdvanced|x64">
      <Configuration>DebugNoSTLForceNoAdvanced</Configuration>
      <Platform>x64</Platform>
    </ProjectConfiguration>
    <ProjectConfiguration Include="DebugNoSTL|Win32">
      <Configuration>DebugNoSTL</Configuration>
      <Platform>Win32</Platform>
    </ProjectConfiguration>
    <ProjectConfiguration Include="DebugNoSTL|x64">
      <Configuration>DebugNoSTL</Configuration>
      <Platform>x64</Platform>
    </ProjectConfiguration>
    <ProjectConfiguration Include="DebugStringTruncationIsError|Win32">
      <Configuration>DebugStringTruncationIsError</Configuration>
      <Platform>Win32</Platform>
    </ProjectConfiguration>
    <ProjectConfiguration Include="DebugStringTruncationIsError|x64">
      <Configuration>DebugStringTruncationIsError</Configuration>
      <Platform>x64</Platform>
    </ProjectConfiguration>
    <ProjectConfiguration Include="Debug|Win32">
      <Configuration>Debug</Configuration>
      <Platform>Win32</Platform>
    </ProjectConfiguration>
    <ProjectConfiguration Include="Debug|x64">
      <Configuration>Debug</Configuration>
      <Platform>x64</Platform>
    </ProjectConfiguration>
    <ProjectConfiguration Include="LLVM New|Win32">
      <Configuration>LLVM New</Configuration>
      <Platform>Win32</Platform>
    </ProjectConfiguration>
    <ProjectConfiguration Include="LLVM New|x64">
      <Configuration>LLVM New</Configuration>
      <Platform>x64</Platform>
    </ProjectConfiguration>
    <ProjectConfiguration Include="MSVCDebugAppveyor|Win32">
      <Configuration>MSVCDebugAppveyor</Configuration>
      <Platform>Win32</Platform>
    </ProjectConfiguration>
    <ProjectConfiguration Include="MSVCDebugAppveyor|x64">
      <Configuration>MSVCDebugAppveyor</Configuration>
      <Platform>x64</Platform>
    </ProjectConfiguration>
    <ProjectConfiguration Include="MSVCDebugNoSTLAppveyor|Win32">
      <Configuration>MSVCDebugNoSTLAppveyor</Configuration>
      <Platform>Win32</Platform>
    </ProjectConfiguration>
    <ProjectConfiguration Include="MSVCDebugNoSTLAppveyor|x64">
      <Configuration>MSVCDebugNoSTLAppveyor</Configuration>
      <Platform>x64</Platform>
    </ProjectConfiguration>
    <ProjectConfiguration Include="Release|Win32">
      <Configuration>Release</Configuration>
      <Platform>Win32</Platform>
    </ProjectConfiguration>
    <ProjectConfiguration Include="Release|x64">
      <Configuration>Release</Configuration>
      <Platform>x64</Platform>
    </ProjectConfiguration>
  </ItemGroup>
  <PropertyGroup Label="Globals">
    <ProjectGuid>{C21DF78C-D8E0-46AB-9D6F-D38A3C1CB0FB}</ProjectGuid>
    <Keyword>Win32Proj</Keyword>
    <RootNamespace>unittest</RootNamespace>
    <ProjectName>etl</ProjectName>
    <WindowsTargetPlatformVersion>10.0</WindowsTargetPlatformVersion>
  </PropertyGroup>
  <Import Project="$(VCTargetsPath)\Microsoft.Cpp.Default.props" />
  <PropertyGroup Condition="'$(Configuration)|$(Platform)'=='Debug|Win32'" Label="Configuration">
    <ConfigurationType>Application</ConfigurationType>
    <UseDebugLibraries>true</UseDebugLibraries>
    <PlatformToolset>v142</PlatformToolset>
    <CharacterSet>Unicode</CharacterSet>
  </PropertyGroup>
  <PropertyGroup Condition="'$(Configuration)|$(Platform)'=='MSVCDebugAppveyor|Win32'" Label="Configuration">
    <ConfigurationType>Application</ConfigurationType>
    <UseDebugLibraries>true</UseDebugLibraries>
    <PlatformToolset>v142</PlatformToolset>
    <CharacterSet>Unicode</CharacterSet>
  </PropertyGroup>
  <PropertyGroup Condition="'$(Configuration)|$(Platform)'=='LLVM New|Win32'" Label="Configuration">
    <ConfigurationType>Application</ConfigurationType>
    <UseDebugLibraries>true</UseDebugLibraries>
    <PlatformToolset>v142</PlatformToolset>
    <CharacterSet>Unicode</CharacterSet>
  </PropertyGroup>
  <PropertyGroup Condition="'$(Configuration)|$(Platform)'=='Debug MSVC No Checks|Win32'" Label="Configuration">
    <ConfigurationType>Application</ConfigurationType>
    <UseDebugLibraries>true</UseDebugLibraries>
    <PlatformToolset>v142</PlatformToolset>
    <CharacterSet>Unicode</CharacterSet>
  </PropertyGroup>
  <PropertyGroup Condition="'$(Configuration)|$(Platform)'=='DebugStringTruncationIsError|Win32'" Label="Configuration">
    <ConfigurationType>Application</ConfigurationType>
    <UseDebugLibraries>true</UseDebugLibraries>
    <PlatformToolset>v142</PlatformToolset>
    <CharacterSet>Unicode</CharacterSet>
  </PropertyGroup>
  <PropertyGroup Condition="'$(Configuration)|$(Platform)'=='DebugNoSTL|Win32'" Label="Configuration">
    <ConfigurationType>Application</ConfigurationType>
    <UseDebugLibraries>true</UseDebugLibraries>
    <PlatformToolset>v142</PlatformToolset>
    <CharacterSet>Unicode</CharacterSet>
  </PropertyGroup>
  <PropertyGroup Condition="'$(Configuration)|$(Platform)'=='MSVCDebugNoSTLAppveyor|Win32'" Label="Configuration">
    <ConfigurationType>Application</ConfigurationType>
    <UseDebugLibraries>true</UseDebugLibraries>
    <PlatformToolset>v142</PlatformToolset>
    <CharacterSet>Unicode</CharacterSet>
  </PropertyGroup>
  <PropertyGroup Condition="'$(Configuration)|$(Platform)'=='DebugNoSTLForceNoAdvanced|Win32'" Label="Configuration">
    <ConfigurationType>Application</ConfigurationType>
    <UseDebugLibraries>true</UseDebugLibraries>
    <PlatformToolset>v142</PlatformToolset>
    <CharacterSet>Unicode</CharacterSet>
  </PropertyGroup>
  <PropertyGroup Condition="'$(Configuration)|$(Platform)'=='Debug LLVM|Win32'" Label="Configuration">
    <ConfigurationType>Application</ConfigurationType>
    <UseDebugLibraries>true</UseDebugLibraries>
    <PlatformToolset>ClangCL</PlatformToolset>
    <CharacterSet>Unicode</CharacterSet>
  </PropertyGroup>
  <PropertyGroup Condition="'$(Configuration)|$(Platform)'=='DebugLLVMNoSTL|Win32'" Label="Configuration">
    <ConfigurationType>Application</ConfigurationType>
    <UseDebugLibraries>true</UseDebugLibraries>
    <PlatformToolset>ClangCL</PlatformToolset>
    <CharacterSet>Unicode</CharacterSet>
  </PropertyGroup>
  <PropertyGroup Condition="'$(Configuration)|$(Platform)'=='Debug Clang|Win32'" Label="Configuration">
    <ConfigurationType>Application</ConfigurationType>
    <UseDebugLibraries>true</UseDebugLibraries>
    <PlatformToolset>ClangCL</PlatformToolset>
    <CharacterSet>Unicode</CharacterSet>
  </PropertyGroup>
  <PropertyGroup Condition="'$(Configuration)|$(Platform)'=='Debug|x64'" Label="Configuration">
    <ConfigurationType>Application</ConfigurationType>
    <UseDebugLibraries>true</UseDebugLibraries>
    <PlatformToolset>v142</PlatformToolset>
    <CharacterSet>Unicode</CharacterSet>
  </PropertyGroup>
  <PropertyGroup Condition="'$(Configuration)|$(Platform)'=='MSVCDebugAppveyor|x64'" Label="Configuration">
    <ConfigurationType>Application</ConfigurationType>
    <UseDebugLibraries>true</UseDebugLibraries>
    <PlatformToolset>v142</PlatformToolset>
    <CharacterSet>Unicode</CharacterSet>
  </PropertyGroup>
  <PropertyGroup Condition="'$(Configuration)|$(Platform)'=='LLVM New|x64'" Label="Configuration">
    <ConfigurationType>Application</ConfigurationType>
    <UseDebugLibraries>true</UseDebugLibraries>
    <PlatformToolset>v142</PlatformToolset>
    <CharacterSet>Unicode</CharacterSet>
  </PropertyGroup>
  <PropertyGroup Condition="'$(Configuration)|$(Platform)'=='Debug MSVC No Checks|x64'" Label="Configuration">
    <ConfigurationType>Application</ConfigurationType>
    <UseDebugLibraries>true</UseDebugLibraries>
    <PlatformToolset>v142</PlatformToolset>
    <CharacterSet>Unicode</CharacterSet>
  </PropertyGroup>
  <PropertyGroup Condition="'$(Configuration)|$(Platform)'=='DebugStringTruncationIsError|x64'" Label="Configuration">
    <ConfigurationType>Application</ConfigurationType>
    <UseDebugLibraries>true</UseDebugLibraries>
    <PlatformToolset>v142</PlatformToolset>
    <CharacterSet>Unicode</CharacterSet>
  </PropertyGroup>
  <PropertyGroup Condition="'$(Configuration)|$(Platform)'=='DebugNoSTL|x64'" Label="Configuration">
    <ConfigurationType>Application</ConfigurationType>
    <UseDebugLibraries>true</UseDebugLibraries>
    <PlatformToolset>v142</PlatformToolset>
    <CharacterSet>Unicode</CharacterSet>
  </PropertyGroup>
  <PropertyGroup Condition="'$(Configuration)|$(Platform)'=='MSVCDebugNoSTLAppveyor|x64'" Label="Configuration">
    <ConfigurationType>Application</ConfigurationType>
    <UseDebugLibraries>true</UseDebugLibraries>
    <PlatformToolset>v142</PlatformToolset>
    <CharacterSet>Unicode</CharacterSet>
  </PropertyGroup>
  <PropertyGroup Condition="'$(Configuration)|$(Platform)'=='DebugNoSTLForceNoAdvanced|x64'" Label="Configuration">
    <ConfigurationType>Application</ConfigurationType>
    <UseDebugLibraries>true</UseDebugLibraries>
    <PlatformToolset>v142</PlatformToolset>
    <CharacterSet>Unicode</CharacterSet>
  </PropertyGroup>
  <PropertyGroup Condition="'$(Configuration)|$(Platform)'=='Debug LLVM|x64'" Label="Configuration">
    <ConfigurationType>Application</ConfigurationType>
    <UseDebugLibraries>true</UseDebugLibraries>
    <PlatformToolset>v142</PlatformToolset>
    <CharacterSet>Unicode</CharacterSet>
  </PropertyGroup>
  <PropertyGroup Condition="'$(Configuration)|$(Platform)'=='DebugLLVMNoSTL|x64'" Label="Configuration">
    <ConfigurationType>Application</ConfigurationType>
    <UseDebugLibraries>true</UseDebugLibraries>
    <PlatformToolset>v142</PlatformToolset>
    <CharacterSet>Unicode</CharacterSet>
  </PropertyGroup>
  <PropertyGroup Condition="'$(Configuration)|$(Platform)'=='Debug Clang|x64'" Label="Configuration">
    <ConfigurationType>Application</ConfigurationType>
    <UseDebugLibraries>true</UseDebugLibraries>
    <PlatformToolset>v142</PlatformToolset>
    <CharacterSet>Unicode</CharacterSet>
  </PropertyGroup>
  <PropertyGroup Condition="'$(Configuration)|$(Platform)'=='Debug64|Win32'" Label="Configuration">
    <ConfigurationType>Application</ConfigurationType>
    <UseDebugLibraries>true</UseDebugLibraries>
    <PlatformToolset>v142</PlatformToolset>
    <CharacterSet>Unicode</CharacterSet>
  </PropertyGroup>
  <PropertyGroup Condition="'$(Configuration)|$(Platform)'=='Debug64|x64'" Label="Configuration">
    <ConfigurationType>Application</ConfigurationType>
    <UseDebugLibraries>true</UseDebugLibraries>
    <PlatformToolset>v142</PlatformToolset>
    <CharacterSet>Unicode</CharacterSet>
  </PropertyGroup>
  <PropertyGroup Condition="'$(Configuration)|$(Platform)'=='Debug No Unit Tests|Win32'" Label="Configuration">
    <ConfigurationType>Application</ConfigurationType>
    <UseDebugLibraries>true</UseDebugLibraries>
    <PlatformToolset>v142</PlatformToolset>
    <CharacterSet>Unicode</CharacterSet>
  </PropertyGroup>
  <PropertyGroup Condition="'$(Configuration)|$(Platform)'=='Debug No Unit Tests|x64'" Label="Configuration">
    <ConfigurationType>Application</ConfigurationType>
    <UseDebugLibraries>true</UseDebugLibraries>
    <PlatformToolset>v142</PlatformToolset>
    <CharacterSet>Unicode</CharacterSet>
  </PropertyGroup>
  <PropertyGroup Condition="'$(Configuration)|$(Platform)'=='Release|Win32'" Label="Configuration">
    <ConfigurationType>Application</ConfigurationType>
    <UseDebugLibraries>false</UseDebugLibraries>
    <PlatformToolset>v142</PlatformToolset>
    <WholeProgramOptimization>true</WholeProgramOptimization>
    <CharacterSet>Unicode</CharacterSet>
  </PropertyGroup>
  <PropertyGroup Condition="'$(Configuration)|$(Platform)'=='Release|x64'" Label="Configuration">
    <ConfigurationType>Application</ConfigurationType>
    <UseDebugLibraries>false</UseDebugLibraries>
    <PlatformToolset>v142</PlatformToolset>
    <WholeProgramOptimization>true</WholeProgramOptimization>
    <CharacterSet>Unicode</CharacterSet>
  </PropertyGroup>
  <Import Project="$(VCTargetsPath)\Microsoft.Cpp.props" />
  <ImportGroup Label="ExtensionSettings">
  </ImportGroup>
  <ImportGroup Label="PropertySheets" Condition="'$(Configuration)|$(Platform)'=='Debug|Win32'">
    <Import Project="$(UserRootDir)\Microsoft.Cpp.$(Platform).user.props" Condition="exists('$(UserRootDir)\Microsoft.Cpp.$(Platform).user.props')" Label="LocalAppDataPlatform" />
  </ImportGroup>
  <ImportGroup Condition="'$(Configuration)|$(Platform)'=='MSVCDebugAppveyor|Win32'" Label="PropertySheets">
    <Import Project="$(UserRootDir)\Microsoft.Cpp.$(Platform).user.props" Condition="exists('$(UserRootDir)\Microsoft.Cpp.$(Platform).user.props')" Label="LocalAppDataPlatform" />
  </ImportGroup>
  <ImportGroup Condition="'$(Configuration)|$(Platform)'=='LLVM New|Win32'" Label="PropertySheets">
    <Import Project="$(UserRootDir)\Microsoft.Cpp.$(Platform).user.props" Condition="exists('$(UserRootDir)\Microsoft.Cpp.$(Platform).user.props')" Label="LocalAppDataPlatform" />
  </ImportGroup>
  <ImportGroup Condition="'$(Configuration)|$(Platform)'=='Debug MSVC No Checks|Win32'" Label="PropertySheets">
    <Import Project="$(UserRootDir)\Microsoft.Cpp.$(Platform).user.props" Condition="exists('$(UserRootDir)\Microsoft.Cpp.$(Platform).user.props')" Label="LocalAppDataPlatform" />
  </ImportGroup>
  <ImportGroup Condition="'$(Configuration)|$(Platform)'=='DebugStringTruncationIsError|Win32'" Label="PropertySheets">
    <Import Project="$(UserRootDir)\Microsoft.Cpp.$(Platform).user.props" Condition="exists('$(UserRootDir)\Microsoft.Cpp.$(Platform).user.props')" Label="LocalAppDataPlatform" />
  </ImportGroup>
  <ImportGroup Condition="'$(Configuration)|$(Platform)'=='DebugNoSTL|Win32'" Label="PropertySheets">
    <Import Project="$(UserRootDir)\Microsoft.Cpp.$(Platform).user.props" Condition="exists('$(UserRootDir)\Microsoft.Cpp.$(Platform).user.props')" Label="LocalAppDataPlatform" />
  </ImportGroup>
  <ImportGroup Condition="'$(Configuration)|$(Platform)'=='MSVCDebugNoSTLAppveyor|Win32'" Label="PropertySheets">
    <Import Project="$(UserRootDir)\Microsoft.Cpp.$(Platform).user.props" Condition="exists('$(UserRootDir)\Microsoft.Cpp.$(Platform).user.props')" Label="LocalAppDataPlatform" />
  </ImportGroup>
  <ImportGroup Condition="'$(Configuration)|$(Platform)'=='DebugNoSTLForceNoAdvanced|Win32'" Label="PropertySheets">
    <Import Project="$(UserRootDir)\Microsoft.Cpp.$(Platform).user.props" Condition="exists('$(UserRootDir)\Microsoft.Cpp.$(Platform).user.props')" Label="LocalAppDataPlatform" />
  </ImportGroup>
  <ImportGroup Condition="'$(Configuration)|$(Platform)'=='Debug LLVM|Win32'" Label="PropertySheets">
    <Import Project="$(UserRootDir)\Microsoft.Cpp.$(Platform).user.props" Condition="exists('$(UserRootDir)\Microsoft.Cpp.$(Platform).user.props')" Label="LocalAppDataPlatform" />
  </ImportGroup>
  <ImportGroup Condition="'$(Configuration)|$(Platform)'=='DebugLLVMNoSTL|Win32'" Label="PropertySheets">
    <Import Project="$(UserRootDir)\Microsoft.Cpp.$(Platform).user.props" Condition="exists('$(UserRootDir)\Microsoft.Cpp.$(Platform).user.props')" Label="LocalAppDataPlatform" />
  </ImportGroup>
  <ImportGroup Condition="'$(Configuration)|$(Platform)'=='Debug Clang|Win32'" Label="PropertySheets">
    <Import Project="$(UserRootDir)\Microsoft.Cpp.$(Platform).user.props" Condition="exists('$(UserRootDir)\Microsoft.Cpp.$(Platform).user.props')" Label="LocalAppDataPlatform" />
  </ImportGroup>
  <ImportGroup Condition="'$(Configuration)|$(Platform)'=='Debug|x64'" Label="PropertySheets">
    <Import Project="$(UserRootDir)\Microsoft.Cpp.$(Platform).user.props" Condition="exists('$(UserRootDir)\Microsoft.Cpp.$(Platform).user.props')" Label="LocalAppDataPlatform" />
  </ImportGroup>
  <ImportGroup Condition="'$(Configuration)|$(Platform)'=='MSVCDebugAppveyor|x64'" Label="PropertySheets">
    <Import Project="$(UserRootDir)\Microsoft.Cpp.$(Platform).user.props" Condition="exists('$(UserRootDir)\Microsoft.Cpp.$(Platform).user.props')" Label="LocalAppDataPlatform" />
  </ImportGroup>
  <ImportGroup Condition="'$(Configuration)|$(Platform)'=='LLVM New|x64'" Label="PropertySheets">
    <Import Project="$(UserRootDir)\Microsoft.Cpp.$(Platform).user.props" Condition="exists('$(UserRootDir)\Microsoft.Cpp.$(Platform).user.props')" Label="LocalAppDataPlatform" />
  </ImportGroup>
  <ImportGroup Condition="'$(Configuration)|$(Platform)'=='Debug MSVC No Checks|x64'" Label="PropertySheets">
    <Import Project="$(UserRootDir)\Microsoft.Cpp.$(Platform).user.props" Condition="exists('$(UserRootDir)\Microsoft.Cpp.$(Platform).user.props')" Label="LocalAppDataPlatform" />
  </ImportGroup>
  <ImportGroup Condition="'$(Configuration)|$(Platform)'=='DebugStringTruncationIsError|x64'" Label="PropertySheets">
    <Import Project="$(UserRootDir)\Microsoft.Cpp.$(Platform).user.props" Condition="exists('$(UserRootDir)\Microsoft.Cpp.$(Platform).user.props')" Label="LocalAppDataPlatform" />
  </ImportGroup>
  <ImportGroup Condition="'$(Configuration)|$(Platform)'=='DebugNoSTL|x64'" Label="PropertySheets">
    <Import Project="$(UserRootDir)\Microsoft.Cpp.$(Platform).user.props" Condition="exists('$(UserRootDir)\Microsoft.Cpp.$(Platform).user.props')" Label="LocalAppDataPlatform" />
  </ImportGroup>
  <ImportGroup Condition="'$(Configuration)|$(Platform)'=='MSVCDebugNoSTLAppveyor|x64'" Label="PropertySheets">
    <Import Project="$(UserRootDir)\Microsoft.Cpp.$(Platform).user.props" Condition="exists('$(UserRootDir)\Microsoft.Cpp.$(Platform).user.props')" Label="LocalAppDataPlatform" />
  </ImportGroup>
  <ImportGroup Condition="'$(Configuration)|$(Platform)'=='DebugNoSTLForceNoAdvanced|x64'" Label="PropertySheets">
    <Import Project="$(UserRootDir)\Microsoft.Cpp.$(Platform).user.props" Condition="exists('$(UserRootDir)\Microsoft.Cpp.$(Platform).user.props')" Label="LocalAppDataPlatform" />
  </ImportGroup>
  <ImportGroup Condition="'$(Configuration)|$(Platform)'=='Debug LLVM|x64'" Label="PropertySheets">
    <Import Project="$(UserRootDir)\Microsoft.Cpp.$(Platform).user.props" Condition="exists('$(UserRootDir)\Microsoft.Cpp.$(Platform).user.props')" Label="LocalAppDataPlatform" />
  </ImportGroup>
  <ImportGroup Condition="'$(Configuration)|$(Platform)'=='DebugLLVMNoSTL|x64'" Label="PropertySheets">
    <Import Project="$(UserRootDir)\Microsoft.Cpp.$(Platform).user.props" Condition="exists('$(UserRootDir)\Microsoft.Cpp.$(Platform).user.props')" Label="LocalAppDataPlatform" />
  </ImportGroup>
  <ImportGroup Condition="'$(Configuration)|$(Platform)'=='Debug Clang|x64'" Label="PropertySheets">
    <Import Project="$(UserRootDir)\Microsoft.Cpp.$(Platform).user.props" Condition="exists('$(UserRootDir)\Microsoft.Cpp.$(Platform).user.props')" Label="LocalAppDataPlatform" />
  </ImportGroup>
  <ImportGroup Condition="'$(Configuration)|$(Platform)'=='Debug64|Win32'" Label="PropertySheets">
    <Import Project="$(UserRootDir)\Microsoft.Cpp.$(Platform).user.props" Condition="exists('$(UserRootDir)\Microsoft.Cpp.$(Platform).user.props')" Label="LocalAppDataPlatform" />
  </ImportGroup>
  <ImportGroup Condition="'$(Configuration)|$(Platform)'=='Debug64|x64'" Label="PropertySheets">
    <Import Project="$(UserRootDir)\Microsoft.Cpp.$(Platform).user.props" Condition="exists('$(UserRootDir)\Microsoft.Cpp.$(Platform).user.props')" Label="LocalAppDataPlatform" />
  </ImportGroup>
  <ImportGroup Condition="'$(Configuration)|$(Platform)'=='Debug No Unit Tests|Win32'" Label="PropertySheets">
    <Import Project="$(UserRootDir)\Microsoft.Cpp.$(Platform).user.props" Condition="exists('$(UserRootDir)\Microsoft.Cpp.$(Platform).user.props')" Label="LocalAppDataPlatform" />
  </ImportGroup>
  <ImportGroup Condition="'$(Configuration)|$(Platform)'=='Debug No Unit Tests|x64'" Label="PropertySheets">
    <Import Project="$(UserRootDir)\Microsoft.Cpp.$(Platform).user.props" Condition="exists('$(UserRootDir)\Microsoft.Cpp.$(Platform).user.props')" Label="LocalAppDataPlatform" />
  </ImportGroup>
  <ImportGroup Label="PropertySheets" Condition="'$(Configuration)|$(Platform)'=='Release|Win32'">
    <Import Project="$(UserRootDir)\Microsoft.Cpp.$(Platform).user.props" Condition="exists('$(UserRootDir)\Microsoft.Cpp.$(Platform).user.props')" Label="LocalAppDataPlatform" />
  </ImportGroup>
  <ImportGroup Condition="'$(Configuration)|$(Platform)'=='Release|x64'" Label="PropertySheets">
    <Import Project="$(UserRootDir)\Microsoft.Cpp.$(Platform).user.props" Condition="exists('$(UserRootDir)\Microsoft.Cpp.$(Platform).user.props')" Label="LocalAppDataPlatform" />
  </ImportGroup>
  <PropertyGroup Label="UserMacros" />
  <PropertyGroup Condition="'$(Configuration)|$(Platform)'=='Debug|Win32'">
    <LinkIncremental>true</LinkIncremental>
    <PostBuildEventUseInBuild>true</PostBuildEventUseInBuild>
    <IntDir>\$(IntDir)</IntDir>
  </PropertyGroup>
  <PropertyGroup Condition="'$(Configuration)|$(Platform)'=='MSVCDebugAppveyor|Win32'">
    <LinkIncremental>true</LinkIncremental>
    <PostBuildEventUseInBuild>true</PostBuildEventUseInBuild>
    <IntDir>\$(IntDir)</IntDir>
  </PropertyGroup>
  <PropertyGroup Condition="'$(Configuration)|$(Platform)'=='LLVM New|Win32'">
    <LinkIncremental>true</LinkIncremental>
    <PostBuildEventUseInBuild>true</PostBuildEventUseInBuild>
    <IntDir>\$(IntDir)</IntDir>
  </PropertyGroup>
  <PropertyGroup Condition="'$(Configuration)|$(Platform)'=='Debug MSVC No Checks|Win32'">
    <LinkIncremental>true</LinkIncremental>
    <PostBuildEventUseInBuild>false</PostBuildEventUseInBuild>
    <IntDir>\$(IntDir)</IntDir>
  </PropertyGroup>
  <PropertyGroup Condition="'$(Configuration)|$(Platform)'=='DebugStringTruncationIsError|Win32'">
    <LinkIncremental>true</LinkIncremental>
    <PostBuildEventUseInBuild>true</PostBuildEventUseInBuild>
    <IntDir>\$(IntDir)</IntDir>
  </PropertyGroup>
  <PropertyGroup Condition="'$(Configuration)|$(Platform)'=='DebugNoSTL|Win32'">
    <LinkIncremental>true</LinkIncremental>
    <PostBuildEventUseInBuild>true</PostBuildEventUseInBuild>
    <IntDir>\$(IntDir)</IntDir>
  </PropertyGroup>
  <PropertyGroup Condition="'$(Configuration)|$(Platform)'=='MSVCDebugNoSTLAppveyor|Win32'">
    <LinkIncremental>true</LinkIncremental>
    <PostBuildEventUseInBuild>true</PostBuildEventUseInBuild>
    <IntDir>\$(IntDir)</IntDir>
  </PropertyGroup>
  <PropertyGroup Condition="'$(Configuration)|$(Platform)'=='DebugNoSTLForceNoAdvanced|Win32'">
    <LinkIncremental>true</LinkIncremental>
    <PostBuildEventUseInBuild>true</PostBuildEventUseInBuild>
    <IntDir>\$(IntDir)</IntDir>
  </PropertyGroup>
  <PropertyGroup Condition="'$(Configuration)|$(Platform)'=='Debug LLVM|Win32'">
    <LinkIncremental>false</LinkIncremental>
    <PostBuildEventUseInBuild>true</PostBuildEventUseInBuild>
    <IntDir>\$(IntDir)</IntDir>
  </PropertyGroup>
  <PropertyGroup Condition="'$(Configuration)|$(Platform)'=='DebugLLVMNoSTL|Win32'">
    <LinkIncremental>false</LinkIncremental>
    <PostBuildEventUseInBuild>true</PostBuildEventUseInBuild>
    <IntDir>\$(IntDir)</IntDir>
  </PropertyGroup>
  <PropertyGroup Condition="'$(Configuration)|$(Platform)'=='Debug Clang|Win32'">
    <LinkIncremental>false</LinkIncremental>
    <PostBuildEventUseInBuild>true</PostBuildEventUseInBuild>
    <IntDir>\$(IntDir)</IntDir>
  </PropertyGroup>
  <PropertyGroup Condition="'$(Configuration)|$(Platform)'=='Debug|x64'">
    <LinkIncremental>true</LinkIncremental>
    <PostBuildEventUseInBuild>true</PostBuildEventUseInBuild>
  </PropertyGroup>
  <PropertyGroup Condition="'$(Configuration)|$(Platform)'=='MSVCDebugAppveyor|x64'">
    <LinkIncremental>true</LinkIncremental>
    <PostBuildEventUseInBuild>true</PostBuildEventUseInBuild>
  </PropertyGroup>
  <PropertyGroup Condition="'$(Configuration)|$(Platform)'=='LLVM New|x64'">
    <LinkIncremental>true</LinkIncremental>
    <PostBuildEventUseInBuild>true</PostBuildEventUseInBuild>
  </PropertyGroup>
  <PropertyGroup Condition="'$(Configuration)|$(Platform)'=='Debug MSVC No Checks|x64'">
    <LinkIncremental>true</LinkIncremental>
    <PostBuildEventUseInBuild>true</PostBuildEventUseInBuild>
  </PropertyGroup>
  <PropertyGroup Condition="'$(Configuration)|$(Platform)'=='DebugStringTruncationIsError|x64'">
    <LinkIncremental>true</LinkIncremental>
    <PostBuildEventUseInBuild>true</PostBuildEventUseInBuild>
  </PropertyGroup>
  <PropertyGroup Condition="'$(Configuration)|$(Platform)'=='DebugNoSTL|x64'">
    <LinkIncremental>true</LinkIncremental>
    <PostBuildEventUseInBuild>true</PostBuildEventUseInBuild>
  </PropertyGroup>
  <PropertyGroup Condition="'$(Configuration)|$(Platform)'=='MSVCDebugNoSTLAppveyor|x64'">
    <LinkIncremental>true</LinkIncremental>
    <PostBuildEventUseInBuild>true</PostBuildEventUseInBuild>
  </PropertyGroup>
  <PropertyGroup Condition="'$(Configuration)|$(Platform)'=='DebugNoSTLForceNoAdvanced|x64'">
    <LinkIncremental>true</LinkIncremental>
    <PostBuildEventUseInBuild>true</PostBuildEventUseInBuild>
  </PropertyGroup>
  <PropertyGroup Condition="'$(Configuration)|$(Platform)'=='Debug LLVM|x64'">
    <LinkIncremental>true</LinkIncremental>
    <PostBuildEventUseInBuild>true</PostBuildEventUseInBuild>
  </PropertyGroup>
  <PropertyGroup Condition="'$(Configuration)|$(Platform)'=='DebugLLVMNoSTL|x64'">
    <LinkIncremental>true</LinkIncremental>
    <PostBuildEventUseInBuild>true</PostBuildEventUseInBuild>
  </PropertyGroup>
  <PropertyGroup Condition="'$(Configuration)|$(Platform)'=='Debug Clang|x64'">
    <LinkIncremental>true</LinkIncremental>
    <PostBuildEventUseInBuild>true</PostBuildEventUseInBuild>
  </PropertyGroup>
  <PropertyGroup Condition="'$(Configuration)|$(Platform)'=='Debug64|Win32'">
    <LinkIncremental>true</LinkIncremental>
    <PostBuildEventUseInBuild>true</PostBuildEventUseInBuild>
    <IntDir>\$(IntDir)</IntDir>
  </PropertyGroup>
  <PropertyGroup Condition="'$(Configuration)|$(Platform)'=='Debug64|x64'">
    <LinkIncremental>true</LinkIncremental>
    <PostBuildEventUseInBuild>true</PostBuildEventUseInBuild>
  </PropertyGroup>
  <PropertyGroup Condition="'$(Configuration)|$(Platform)'=='Debug No Unit Tests|Win32'">
    <LinkIncremental>true</LinkIncremental>
    <PostBuildEventUseInBuild>true</PostBuildEventUseInBuild>
  </PropertyGroup>
  <PropertyGroup Condition="'$(Configuration)|$(Platform)'=='Debug No Unit Tests|x64'">
    <LinkIncremental>true</LinkIncremental>
    <PostBuildEventUseInBuild>true</PostBuildEventUseInBuild>
  </PropertyGroup>
  <PropertyGroup Condition="'$(Configuration)|$(Platform)'=='Release|Win32'">
    <LinkIncremental>false</LinkIncremental>
    <PostBuildEventUseInBuild>true</PostBuildEventUseInBuild>
  </PropertyGroup>
  <PropertyGroup Condition="'$(Configuration)|$(Platform)'=='Release|x64'">
    <LinkIncremental>false</LinkIncremental>
    <PostBuildEventUseInBuild>true</PostBuildEventUseInBuild>
  </PropertyGroup>
  <ItemDefinitionGroup Condition="'$(Configuration)|$(Platform)'=='Debug|Win32'">
    <ClCompile>
      <PrecompiledHeader>
      </PrecompiledHeader>
      <WarningLevel>Level3</WarningLevel>
      <Optimization>Disabled</Optimization>
      <PreprocessorDefinitions>WIN32;_DEBUG;_CONSOLE;_LIB;_CRT_SECURE_NO_WARNINGS;_SCL_SECURE_NO_WARNINGS;%(PreprocessorDefinitions)</PreprocessorDefinitions>
      <AdditionalIncludeDirectories>../../../unittest-cpp/;../../include;../../test</AdditionalIncludeDirectories>
      <UndefinePreprocessorDefinitions>
      </UndefinePreprocessorDefinitions>
      <MultiProcessorCompilation>false</MultiProcessorCompilation>
      <LanguageStandard>stdcpp17</LanguageStandard>
    </ClCompile>
    <Link>
      <SubSystem>Console</SubSystem>
      <GenerateDebugInformation>true</GenerateDebugInformation>
    </Link>
    <PostBuildEvent>
      <Command>$(OutDir)\etl.exe</Command>
    </PostBuildEvent>
  </ItemDefinitionGroup>
  <ItemDefinitionGroup Condition="'$(Configuration)|$(Platform)'=='MSVCDebugAppveyor|Win32'">
    <ClCompile>
      <PrecompiledHeader>
      </PrecompiledHeader>
      <WarningLevel>Level3</WarningLevel>
      <Optimization>Disabled</Optimization>
      <PreprocessorDefinitions>WIN32;_DEBUG;_CONSOLE;_LIB;_CRT_SECURE_NO_WARNINGS;_SCL_SECURE_NO_WARNINGS;ETL_TEMPLATE_DEDUCTION_GUIDE_TESTS_DISABLED;%(PreprocessorDefinitions)</PreprocessorDefinitions>
      <AdditionalIncludeDirectories>../../../unittest-cpp/;../../include;../../test</AdditionalIncludeDirectories>
      <UndefinePreprocessorDefinitions>
      </UndefinePreprocessorDefinitions>
      <MultiProcessorCompilation>false</MultiProcessorCompilation>
      <LanguageStandard>stdcpp17</LanguageStandard>
    </ClCompile>
    <Link>
      <SubSystem>Console</SubSystem>
      <GenerateDebugInformation>true</GenerateDebugInformation>
    </Link>
    <PostBuildEvent>
      <Command>$(OutDir)\etl.exe</Command>
    </PostBuildEvent>
  </ItemDefinitionGroup>
  <ItemDefinitionGroup Condition="'$(Configuration)|$(Platform)'=='LLVM New|Win32'">
    <ClCompile>
      <PrecompiledHeader>
      </PrecompiledHeader>
      <WarningLevel>Level3</WarningLevel>
      <Optimization>Disabled</Optimization>
      <PreprocessorDefinitions>WIN32;_DEBUG;_CONSOLE;_LIB;_CRT_SECURE_NO_WARNINGS;_SCL_SECURE_NO_WARNINGS;%(PreprocessorDefinitions)</PreprocessorDefinitions>
      <AdditionalIncludeDirectories>../../../unittest-cpp/;../../include;../../test</AdditionalIncludeDirectories>
      <UndefinePreprocessorDefinitions>
      </UndefinePreprocessorDefinitions>
      <MultiProcessorCompilation>false</MultiProcessorCompilation>
      <LanguageStandard>stdcpp17</LanguageStandard>
    </ClCompile>
    <Link>
      <SubSystem>Console</SubSystem>
      <GenerateDebugInformation>true</GenerateDebugInformation>
    </Link>
    <PostBuildEvent>
      <Command>$(OutDir)\etl.exe</Command>
    </PostBuildEvent>
  </ItemDefinitionGroup>
  <ItemDefinitionGroup Condition="'$(Configuration)|$(Platform)'=='Debug MSVC No Checks|Win32'">
    <ClCompile>
      <PrecompiledHeader>
      </PrecompiledHeader>
      <WarningLevel>Level3</WarningLevel>
      <Optimization>Disabled</Optimization>
      <PreprocessorDefinitions>WIN32;_DEBUG;_CONSOLE;_LIB;_CRT_SECURE_NO_WARNINGS;_SCL_SECURE_NO_WARNINGS;ETL_NO_CHECKS;%(PreprocessorDefinitions)</PreprocessorDefinitions>
      <AdditionalIncludeDirectories>../../../unittest-cpp/;../../include;../../test</AdditionalIncludeDirectories>
      <UndefinePreprocessorDefinitions>
      </UndefinePreprocessorDefinitions>
      <MultiProcessorCompilation>false</MultiProcessorCompilation>
      <LanguageStandard>stdcpp17</LanguageStandard>
    </ClCompile>
    <Link>
      <SubSystem>Console</SubSystem>
      <GenerateDebugInformation>true</GenerateDebugInformation>
    </Link>
    <PostBuildEvent>
      <Command>$(OutDir)\etl.exe</Command>
    </PostBuildEvent>
  </ItemDefinitionGroup>
  <ItemDefinitionGroup Condition="'$(Configuration)|$(Platform)'=='DebugStringTruncationIsError|Win32'">
    <ClCompile>
      <PrecompiledHeader>
      </PrecompiledHeader>
      <WarningLevel>Level3</WarningLevel>
      <Optimization>Disabled</Optimization>
      <PreprocessorDefinitions>WIN32;_DEBUG;_CONSOLE;_LIB;_CRT_SECURE_NO_WARNINGS;_SCL_SECURE_NO_WARNINGS;ETL_STRING_TRUNCATION_IS_ERROR;%(PreprocessorDefinitions)</PreprocessorDefinitions>
      <AdditionalIncludeDirectories>../../../unittest-cpp/;../../include;../../test</AdditionalIncludeDirectories>
      <UndefinePreprocessorDefinitions>
      </UndefinePreprocessorDefinitions>
      <MultiProcessorCompilation>false</MultiProcessorCompilation>
      <LanguageStandard>stdcpp17</LanguageStandard>
    </ClCompile>
    <Link>
      <SubSystem>Console</SubSystem>
      <GenerateDebugInformation>true</GenerateDebugInformation>
    </Link>
    <PostBuildEvent>
      <Command>$(OutDir)\etl.exe</Command>
    </PostBuildEvent>
  </ItemDefinitionGroup>
  <ItemDefinitionGroup Condition="'$(Configuration)|$(Platform)'=='DebugNoSTL|Win32'">
    <ClCompile>
      <PrecompiledHeader>
      </PrecompiledHeader>
      <WarningLevel>Level3</WarningLevel>
      <Optimization>Disabled</Optimization>
      <PreprocessorDefinitions>WIN32;_DEBUG;_CONSOLE;_LIB;_CRT_SECURE_NO_WARNINGS;_SCL_SECURE_NO_WARNINGS;_SILENCE_CXX17_ADAPTOR_TYPEDEFS_DEPRECATION_WARNING;ETL_NO_STL;%(PreprocessorDefinitions)</PreprocessorDefinitions>
      <AdditionalIncludeDirectories>./;../../../unittest-cpp/;../../include;../../test</AdditionalIncludeDirectories>
      <UndefinePreprocessorDefinitions>
      </UndefinePreprocessorDefinitions>
      <MultiProcessorCompilation>false</MultiProcessorCompilation>
      <LanguageStandard>stdcpp17</LanguageStandard>
    </ClCompile>
    <Link>
      <SubSystem>Console</SubSystem>
      <GenerateDebugInformation>true</GenerateDebugInformation>
    </Link>
    <PostBuildEvent>
      <Command>$(OutDir)\etl.exe</Command>
    </PostBuildEvent>
  </ItemDefinitionGroup>
  <ItemDefinitionGroup Condition="'$(Configuration)|$(Platform)'=='MSVCDebugNoSTLAppveyor|Win32'">
    <ClCompile>
      <PrecompiledHeader>
      </PrecompiledHeader>
      <WarningLevel>Level3</WarningLevel>
      <Optimization>Disabled</Optimization>
      <PreprocessorDefinitions>WIN32;_DEBUG;_CONSOLE;_LIB;_CRT_SECURE_NO_WARNINGS;_SCL_SECURE_NO_WARNINGS;_SILENCE_CXX17_ADAPTOR_TYPEDEFS_DEPRECATION_WARNING;ETL_NO_STL;ETL_TEMPLATE_DEDUCTION_GUIDE_TESTS_DISABLED;%(PreprocessorDefinitions)</PreprocessorDefinitions>
      <AdditionalIncludeDirectories>./;../../../unittest-cpp/;../../include;../../test</AdditionalIncludeDirectories>
      <UndefinePreprocessorDefinitions>
      </UndefinePreprocessorDefinitions>
      <MultiProcessorCompilation>false</MultiProcessorCompilation>
      <LanguageStandard>stdcpp17</LanguageStandard>
    </ClCompile>
    <Link>
      <SubSystem>Console</SubSystem>
      <GenerateDebugInformation>true</GenerateDebugInformation>
    </Link>
    <PostBuildEvent>
      <Command>$(OutDir)\etl.exe</Command>
    </PostBuildEvent>
  </ItemDefinitionGroup>
  <ItemDefinitionGroup Condition="'$(Configuration)|$(Platform)'=='DebugNoSTLForceNoAdvanced|Win32'">
    <ClCompile>
      <PrecompiledHeader>
      </PrecompiledHeader>
      <WarningLevel>Level3</WarningLevel>
      <Optimization>Disabled</Optimization>
      <PreprocessorDefinitions>WIN32;_DEBUG;_CONSOLE;_LIB;_CRT_SECURE_NO_WARNINGS;_SCL_SECURE_NO_WARNINGS;_SILENCE_CXX17_ADAPTOR_TYPEDEFS_DEPRECATION_WARNING;ETL_NO_STL;ETL_FORCE_NO_ADVANCED_CPP;%(PreprocessorDefinitions)</PreprocessorDefinitions>
      <AdditionalIncludeDirectories>../../../unittest-cpp/;../../include;../../test</AdditionalIncludeDirectories>
      <UndefinePreprocessorDefinitions>
      </UndefinePreprocessorDefinitions>
      <MultiProcessorCompilation>false</MultiProcessorCompilation>
      <LanguageStandard>stdcpp17</LanguageStandard>
    </ClCompile>
    <Link>
      <SubSystem>Console</SubSystem>
      <GenerateDebugInformation>true</GenerateDebugInformation>
    </Link>
    <PostBuildEvent>
      <Command>$(OutDir)\etl.exe</Command>
    </PostBuildEvent>
  </ItemDefinitionGroup>
  <ItemDefinitionGroup Condition="'$(Configuration)|$(Platform)'=='Debug LLVM|Win32'">
    <ClCompile>
      <PrecompiledHeader>
      </PrecompiledHeader>
      <WarningLevel>Level3</WarningLevel>
      <Optimization>Disabled</Optimization>
      <PreprocessorDefinitions>WIN32;_DEBUG;_CONSOLE;_LIB;_CRT_SECURE_NO_WARNINGS;_SCL_SECURE_NO_WARNINGS;__clang__;%(PreprocessorDefinitions)</PreprocessorDefinitions>
      <AdditionalIncludeDirectories>../../../unittest-cpp/;../../include;../../test</AdditionalIncludeDirectories>
      <UndefinePreprocessorDefinitions>
      </UndefinePreprocessorDefinitions>
      <MultiProcessorCompilation>false</MultiProcessorCompilation>
      <LanguageStandard>stdcpp17</LanguageStandard>
      <SupportJustMyCode>false</SupportJustMyCode>
      <DebugInformationFormat>ProgramDatabase</DebugInformationFormat>
      <AdditionalOptions>-Wno-self-assign /Zc:__cplusplus %(AdditionalOptions)</AdditionalOptions>
    </ClCompile>
    <Link>
      <SubSystem>Console</SubSystem>
      <GenerateDebugInformation>false</GenerateDebugInformation>
    </Link>
    <PostBuildEvent>
      <Command>"$(OutDir)etl.exe"</Command>
    </PostBuildEvent>
  </ItemDefinitionGroup>
  <ItemDefinitionGroup Condition="'$(Configuration)|$(Platform)'=='DebugLLVMNoSTL|Win32'">
    <ClCompile>
      <PrecompiledHeader>
      </PrecompiledHeader>
      <WarningLevel>Level3</WarningLevel>
      <Optimization>Disabled</Optimization>
      <PreprocessorDefinitions>WIN32;_DEBUG;_CONSOLE;_LIB;_CRT_SECURE_NO_WARNINGS;_SCL_SECURE_NO_WARNINGS;ETL_NO_STL;__clang__;%(PreprocessorDefinitions)</PreprocessorDefinitions>
      <AdditionalIncludeDirectories>../../../unittest-cpp/;../../include;../../test</AdditionalIncludeDirectories>
      <UndefinePreprocessorDefinitions>
      </UndefinePreprocessorDefinitions>
      <MultiProcessorCompilation>false</MultiProcessorCompilation>
      <LanguageStandard>stdcpp17</LanguageStandard>
      <SupportJustMyCode>false</SupportJustMyCode>
      <DebugInformationFormat>ProgramDatabase</DebugInformationFormat>
      <AdditionalOptions>-Wno-self-assign /Zc:__cplusplus %(AdditionalOptions)</AdditionalOptions>
    </ClCompile>
    <Link>
      <SubSystem>Console</SubSystem>
      <GenerateDebugInformation>false</GenerateDebugInformation>
    </Link>
    <PostBuildEvent>
      <Command>"$(OutDir)etl.exe"</Command>
    </PostBuildEvent>
  </ItemDefinitionGroup>
  <ItemDefinitionGroup Condition="'$(Configuration)|$(Platform)'=='Debug Clang|Win32'">
    <ClCompile>
      <PrecompiledHeader>
      </PrecompiledHeader>
      <WarningLevel>Level3</WarningLevel>
      <Optimization>Disabled</Optimization>
      <PreprocessorDefinitions>WIN32;_DEBUG;_CONSOLE;_LIB;_CRT_SECURE_NO_WARNINGS;_SCL_SECURE_NO_WARNINGS;%(PreprocessorDefinitions)</PreprocessorDefinitions>
      <AdditionalIncludeDirectories>../../../unittest-cpp/UnitTest++/;../../include;../../test</AdditionalIncludeDirectories>
      <UndefinePreprocessorDefinitions>
      </UndefinePreprocessorDefinitions>
      <MultiProcessorCompilation>false</MultiProcessorCompilation>
      <LanguageStandard>stdcpp17</LanguageStandard>
      <SupportJustMyCode>false</SupportJustMyCode>
      <DebugInformationFormat>FullDebug</DebugInformationFormat>
      <CppLanguageStandard>Default</CppLanguageStandard>
    </ClCompile>
    <Link>
      <SubSystem>Console</SubSystem>
      <GenerateDebugInformation>false</GenerateDebugInformation>
    </Link>
    <PostBuildEvent>
      <Command>"$(OutDir)etl.exe"</Command>
    </PostBuildEvent>
  </ItemDefinitionGroup>
  <ItemDefinitionGroup Condition="'$(Configuration)|$(Platform)'=='Debug Clang|Win32'">
    <ClCompile>
      <PrecompiledHeader>
      </PrecompiledHeader>
      <WarningLevel>Level3</WarningLevel>
      <Optimization>Disabled</Optimization>
      <PreprocessorDefinitions>WIN32;_DEBUG;_CONSOLE;_LIB;_CRT_SECURE_NO_WARNINGS;_SCL_SECURE_NO_WARNINGS;%(PreprocessorDefinitions)</PreprocessorDefinitions>
      <AdditionalIncludeDirectories>../../../unittest-cpp/;../../include;../../test</AdditionalIncludeDirectories>
      <UndefinePreprocessorDefinitions>
      </UndefinePreprocessorDefinitions>
      <MultiProcessorCompilation>false</MultiProcessorCompilation>
      <LanguageStandard>stdcpp17</LanguageStandard>
      <SupportJustMyCode>false</SupportJustMyCode>
      <DebugInformationFormat>FullDebug</DebugInformationFormat>
      <CppLanguageStandard>Default</CppLanguageStandard>
    </ClCompile>
    <Link>
      <SubSystem>Console</SubSystem>
      <GenerateDebugInformation>false</GenerateDebugInformation>
    </Link>
    <PostBuildEvent>
      <Command>"$(OutDir)etl.exe"</Command>
    </PostBuildEvent>
  </ItemDefinitionGroup>
  <ItemDefinitionGroup Condition="'$(Configuration)|$(Platform)'=='Debug|x64'">
    <ClCompile>
      <PrecompiledHeader>
      </PrecompiledHeader>
      <WarningLevel>Level3</WarningLevel>
      <Optimization>Disabled</Optimization>
      <PreprocessorDefinitions>WIN32;_DEBUG;_CONSOLE;_LIB;_CRT_SECURE_NO_WARNINGS;_SCL_SECURE_NO_WARNINGS;%(PreprocessorDefinitions)</PreprocessorDefinitions>
      <AdditionalIncludeDirectories>../../unittest-cpp/UnitTest++/;../../include/etl;../../test</AdditionalIncludeDirectories>
      <UndefinePreprocessorDefinitions>
      </UndefinePreprocessorDefinitions>
      <MultiProcessorCompilation>false</MultiProcessorCompilation>
      <LanguageStandard>stdcpp14</LanguageStandard>
    </ClCompile>
    <Link>
      <SubSystem>Console</SubSystem>
      <GenerateDebugInformation>true</GenerateDebugInformation>
    </Link>
    <PostBuildEvent>
      <Command>$(OutDir)\etl.exe</Command>
    </PostBuildEvent>
  </ItemDefinitionGroup>
  <ItemDefinitionGroup Condition="'$(Configuration)|$(Platform)'=='MSVCDebugAppveyor|x64'">
    <ClCompile>
      <PrecompiledHeader>
      </PrecompiledHeader>
      <WarningLevel>Level3</WarningLevel>
      <Optimization>Disabled</Optimization>
      <PreprocessorDefinitions>WIN32;_DEBUG;_CONSOLE;_LIB;_CRT_SECURE_NO_WARNINGS;_SCL_SECURE_NO_WARNINGS;%(PreprocessorDefinitions)</PreprocessorDefinitions>
      <AdditionalIncludeDirectories>../../unittest-cpp/UnitTest++/;../../include/etl;../../test</AdditionalIncludeDirectories>
      <UndefinePreprocessorDefinitions>
      </UndefinePreprocessorDefinitions>
      <MultiProcessorCompilation>false</MultiProcessorCompilation>
      <LanguageStandard>stdcpp14</LanguageStandard>
    </ClCompile>
    <Link>
      <SubSystem>Console</SubSystem>
      <GenerateDebugInformation>true</GenerateDebugInformation>
    </Link>
    <PostBuildEvent>
      <Command>$(OutDir)\etl.exe</Command>
    </PostBuildEvent>
  </ItemDefinitionGroup>
  <ItemDefinitionGroup Condition="'$(Configuration)|$(Platform)'=='LLVM New|x64'">
    <ClCompile>
      <PrecompiledHeader>
      </PrecompiledHeader>
      <WarningLevel>Level3</WarningLevel>
      <Optimization>Disabled</Optimization>
      <PreprocessorDefinitions>WIN32;_DEBUG;_CONSOLE;_LIB;_CRT_SECURE_NO_WARNINGS;_SCL_SECURE_NO_WARNINGS;%(PreprocessorDefinitions)</PreprocessorDefinitions>
      <AdditionalIncludeDirectories>../../unittest-cpp/UnitTest++/;../../include/etl;../../test</AdditionalIncludeDirectories>
      <UndefinePreprocessorDefinitions>
      </UndefinePreprocessorDefinitions>
      <MultiProcessorCompilation>false</MultiProcessorCompilation>
      <LanguageStandard>stdcpp14</LanguageStandard>
    </ClCompile>
    <Link>
      <SubSystem>Console</SubSystem>
      <GenerateDebugInformation>true</GenerateDebugInformation>
    </Link>
    <PostBuildEvent>
      <Command>$(OutDir)\etl.exe</Command>
    </PostBuildEvent>
  </ItemDefinitionGroup>
  <ItemDefinitionGroup Condition="'$(Configuration)|$(Platform)'=='Debug MSVC No Checks|x64'">
    <ClCompile>
      <PrecompiledHeader>
      </PrecompiledHeader>
      <WarningLevel>Level3</WarningLevel>
      <Optimization>Disabled</Optimization>
      <PreprocessorDefinitions>WIN32;_DEBUG;_CONSOLE;_LIB;_CRT_SECURE_NO_WARNINGS;_SCL_SECURE_NO_WARNINGS;%(PreprocessorDefinitions)</PreprocessorDefinitions>
      <AdditionalIncludeDirectories>../../unittest-cpp/UnitTest++/;../../include/etl;../../test</AdditionalIncludeDirectories>
      <UndefinePreprocessorDefinitions>
      </UndefinePreprocessorDefinitions>
      <MultiProcessorCompilation>false</MultiProcessorCompilation>
      <LanguageStandard>stdcpp14</LanguageStandard>
    </ClCompile>
    <Link>
      <SubSystem>Console</SubSystem>
      <GenerateDebugInformation>true</GenerateDebugInformation>
    </Link>
    <PostBuildEvent>
      <Command>$(OutDir)\etl.exe</Command>
    </PostBuildEvent>
  </ItemDefinitionGroup>
  <ItemDefinitionGroup Condition="'$(Configuration)|$(Platform)'=='DebugStringTruncationIsError|x64'">
    <ClCompile>
      <PrecompiledHeader>
      </PrecompiledHeader>
      <WarningLevel>Level3</WarningLevel>
      <Optimization>Disabled</Optimization>
      <PreprocessorDefinitions>WIN32;_DEBUG;_CONSOLE;_LIB;_CRT_SECURE_NO_WARNINGS;_SCL_SECURE_NO_WARNINGS;%(PreprocessorDefinitions)</PreprocessorDefinitions>
      <AdditionalIncludeDirectories>../../unittest-cpp/UnitTest++/;../../include/etl;../../test</AdditionalIncludeDirectories>
      <UndefinePreprocessorDefinitions>
      </UndefinePreprocessorDefinitions>
      <MultiProcessorCompilation>false</MultiProcessorCompilation>
      <LanguageStandard>stdcpp14</LanguageStandard>
    </ClCompile>
    <Link>
      <SubSystem>Console</SubSystem>
      <GenerateDebugInformation>true</GenerateDebugInformation>
    </Link>
    <PostBuildEvent>
      <Command>$(OutDir)\etl.exe</Command>
    </PostBuildEvent>
  </ItemDefinitionGroup>
  <ItemDefinitionGroup Condition="'$(Configuration)|$(Platform)'=='DebugNoSTL|x64'">
    <ClCompile>
      <PrecompiledHeader>
      </PrecompiledHeader>
      <WarningLevel>Level3</WarningLevel>
      <Optimization>Disabled</Optimization>
      <PreprocessorDefinitions>WIN32;_DEBUG;_CONSOLE;_LIB;_CRT_SECURE_NO_WARNINGS;_SCL_SECURE_NO_WARNINGS;%(PreprocessorDefinitions)</PreprocessorDefinitions>
      <AdditionalIncludeDirectories>../../unittest-cpp/UnitTest++/;../../include/etl;../../test</AdditionalIncludeDirectories>
      <UndefinePreprocessorDefinitions>
      </UndefinePreprocessorDefinitions>
      <MultiProcessorCompilation>false</MultiProcessorCompilation>
      <LanguageStandard>stdcpp14</LanguageStandard>
    </ClCompile>
    <Link>
      <SubSystem>Console</SubSystem>
      <GenerateDebugInformation>true</GenerateDebugInformation>
    </Link>
    <PostBuildEvent>
      <Command>$(OutDir)\etl.exe</Command>
    </PostBuildEvent>
  </ItemDefinitionGroup>
  <ItemDefinitionGroup Condition="'$(Configuration)|$(Platform)'=='MSVCDebugNoSTLAppveyor|x64'">
    <ClCompile>
      <PrecompiledHeader>
      </PrecompiledHeader>
      <WarningLevel>Level3</WarningLevel>
      <Optimization>Disabled</Optimization>
      <PreprocessorDefinitions>WIN32;_DEBUG;_CONSOLE;_LIB;_CRT_SECURE_NO_WARNINGS;_SCL_SECURE_NO_WARNINGS;%(PreprocessorDefinitions)</PreprocessorDefinitions>
      <AdditionalIncludeDirectories>../../unittest-cpp/UnitTest++/;../../include/etl;../../test</AdditionalIncludeDirectories>
      <UndefinePreprocessorDefinitions>
      </UndefinePreprocessorDefinitions>
      <MultiProcessorCompilation>false</MultiProcessorCompilation>
      <LanguageStandard>stdcpp14</LanguageStandard>
    </ClCompile>
    <Link>
      <SubSystem>Console</SubSystem>
      <GenerateDebugInformation>true</GenerateDebugInformation>
    </Link>
    <PostBuildEvent>
      <Command>$(OutDir)\etl.exe</Command>
    </PostBuildEvent>
  </ItemDefinitionGroup>
  <ItemDefinitionGroup Condition="'$(Configuration)|$(Platform)'=='DebugNoSTLForceNoAdvanced|x64'">
    <ClCompile>
      <PrecompiledHeader>
      </PrecompiledHeader>
      <WarningLevel>Level3</WarningLevel>
      <Optimization>Disabled</Optimization>
      <PreprocessorDefinitions>WIN32;_DEBUG;_CONSOLE;_LIB;_CRT_SECURE_NO_WARNINGS;_SCL_SECURE_NO_WARNINGS;%(PreprocessorDefinitions)</PreprocessorDefinitions>
      <AdditionalIncludeDirectories>../../unittest-cpp/UnitTest++/;../../include/etl;../../test</AdditionalIncludeDirectories>
      <UndefinePreprocessorDefinitions>
      </UndefinePreprocessorDefinitions>
      <MultiProcessorCompilation>false</MultiProcessorCompilation>
      <LanguageStandard>stdcpp14</LanguageStandard>
    </ClCompile>
    <Link>
      <SubSystem>Console</SubSystem>
      <GenerateDebugInformation>true</GenerateDebugInformation>
    </Link>
    <PostBuildEvent>
      <Command>$(OutDir)\etl.exe</Command>
    </PostBuildEvent>
  </ItemDefinitionGroup>
  <ItemDefinitionGroup Condition="'$(Configuration)|$(Platform)'=='Debug LLVM|x64'">
    <ClCompile>
      <PrecompiledHeader>
      </PrecompiledHeader>
      <WarningLevel>Level3</WarningLevel>
      <Optimization>Disabled</Optimization>
      <PreprocessorDefinitions>WIN32;_DEBUG;_CONSOLE;_LIB;_CRT_SECURE_NO_WARNINGS;_SCL_SECURE_NO_WARNINGS;%(PreprocessorDefinitions)</PreprocessorDefinitions>
      <AdditionalIncludeDirectories>../../unittest-cpp/UnitTest++/;../../include/etl;../../test</AdditionalIncludeDirectories>
      <UndefinePreprocessorDefinitions>
      </UndefinePreprocessorDefinitions>
      <MultiProcessorCompilation>false</MultiProcessorCompilation>
      <LanguageStandard>stdcpp14</LanguageStandard>
    </ClCompile>
    <Link>
      <SubSystem>Console</SubSystem>
      <GenerateDebugInformation>true</GenerateDebugInformation>
    </Link>
    <PostBuildEvent>
      <Command>$(OutDir)\etl.exe</Command>
    </PostBuildEvent>
  </ItemDefinitionGroup>
  <ItemDefinitionGroup Condition="'$(Configuration)|$(Platform)'=='DebugLLVMNoSTL|x64'">
    <ClCompile>
      <PrecompiledHeader>
      </PrecompiledHeader>
      <WarningLevel>Level3</WarningLevel>
      <Optimization>Disabled</Optimization>
      <PreprocessorDefinitions>WIN32;_DEBUG;_CONSOLE;_LIB;_CRT_SECURE_NO_WARNINGS;_SCL_SECURE_NO_WARNINGS;%(PreprocessorDefinitions)</PreprocessorDefinitions>
      <AdditionalIncludeDirectories>../../unittest-cpp/UnitTest++/;../../include/etl;../../test</AdditionalIncludeDirectories>
      <UndefinePreprocessorDefinitions>
      </UndefinePreprocessorDefinitions>
      <MultiProcessorCompilation>false</MultiProcessorCompilation>
      <LanguageStandard>stdcpp14</LanguageStandard>
    </ClCompile>
    <Link>
      <SubSystem>Console</SubSystem>
      <GenerateDebugInformation>true</GenerateDebugInformation>
    </Link>
    <PostBuildEvent>
      <Command>$(OutDir)\etl.exe</Command>
    </PostBuildEvent>
  </ItemDefinitionGroup>
  <ItemDefinitionGroup Condition="'$(Configuration)|$(Platform)'=='Debug Clang|x64'">
    <ClCompile>
      <PrecompiledHeader>
      </PrecompiledHeader>
      <WarningLevel>Level3</WarningLevel>
      <Optimization>Disabled</Optimization>
      <PreprocessorDefinitions>WIN32;_DEBUG;_CONSOLE;_LIB;_CRT_SECURE_NO_WARNINGS;_SCL_SECURE_NO_WARNINGS;%(PreprocessorDefinitions)</PreprocessorDefinitions>
      <AdditionalIncludeDirectories>../../unittest-cpp/UnitTest++/;../../include/etl;../../test</AdditionalIncludeDirectories>
      <UndefinePreprocessorDefinitions>
      </UndefinePreprocessorDefinitions>
      <MultiProcessorCompilation>false</MultiProcessorCompilation>
      <LanguageStandard>stdcpp14</LanguageStandard>
    </ClCompile>
    <Link>
      <SubSystem>Console</SubSystem>
      <GenerateDebugInformation>true</GenerateDebugInformation>
    </Link>
    <PostBuildEvent>
      <Command>$(OutDir)\etl.exe</Command>
    </PostBuildEvent>
  </ItemDefinitionGroup>
  <ItemDefinitionGroup Condition="'$(Configuration)|$(Platform)'=='Debug64|Win32'">
    <ClCompile>
      <PrecompiledHeader>
      </PrecompiledHeader>
      <WarningLevel>Level3</WarningLevel>
      <Optimization>Disabled</Optimization>
      <PreprocessorDefinitions>WIN32;_DEBUG;_CONSOLE;_LIB;_CRT_SECURE_NO_WARNINGS;_SCL_SECURE_NO_WARNINGS;%(PreprocessorDefinitions)</PreprocessorDefinitions>
      <AdditionalIncludeDirectories>../../../unittest-cpp/;../../include;../../test</AdditionalIncludeDirectories>
      <UndefinePreprocessorDefinitions>
      </UndefinePreprocessorDefinitions>
      <MultiProcessorCompilation>false</MultiProcessorCompilation>
      <LanguageStandard>stdcpp14</LanguageStandard>
    </ClCompile>
    <Link>
      <SubSystem>Console</SubSystem>
      <GenerateDebugInformation>true</GenerateDebugInformation>
    </Link>
    <PostBuildEvent>
      <Command>$(OutDir)\etl.exe</Command>
    </PostBuildEvent>
  </ItemDefinitionGroup>
  <ItemDefinitionGroup Condition="'$(Configuration)|$(Platform)'=='Debug64|x64'">
    <ClCompile>
      <PrecompiledHeader>
      </PrecompiledHeader>
      <WarningLevel>Level3</WarningLevel>
      <Optimization>Disabled</Optimization>
      <PreprocessorDefinitions>WIN32;_DEBUG;_CONSOLE;_LIB;_CRT_SECURE_NO_WARNINGS;_SCL_SECURE_NO_WARNINGS;%(PreprocessorDefinitions)</PreprocessorDefinitions>
      <AdditionalIncludeDirectories>../../unittest-cpp/UnitTest++/;../../include/etl;../../test</AdditionalIncludeDirectories>
      <UndefinePreprocessorDefinitions>
      </UndefinePreprocessorDefinitions>
      <MultiProcessorCompilation>false</MultiProcessorCompilation>
      <LanguageStandard>stdcpp14</LanguageStandard>
    </ClCompile>
    <Link>
      <SubSystem>Console</SubSystem>
      <GenerateDebugInformation>true</GenerateDebugInformation>
    </Link>
    <PostBuildEvent>
      <Command>$(OutDir)\etl.exe</Command>
    </PostBuildEvent>
  </ItemDefinitionGroup>
  <ItemDefinitionGroup Condition="'$(Configuration)|$(Platform)'=='Debug No Unit Tests|Win32'">
    <ClCompile>
      <PrecompiledHeader>
      </PrecompiledHeader>
      <WarningLevel>Level3</WarningLevel>
      <Optimization>Disabled</Optimization>
      <PreprocessorDefinitions>WIN32;_DEBUG;_CONSOLE;_LIB;_CRT_SECURE_NO_WARNINGS;_SCL_SECURE_NO_WARNINGS;%(PreprocessorDefinitions)</PreprocessorDefinitions>
      <AdditionalIncludeDirectories>../../../unittest-cpp/;../../include;../../test</AdditionalIncludeDirectories>
      <UndefinePreprocessorDefinitions>
      </UndefinePreprocessorDefinitions>
      <LanguageStandard>stdcpp17</LanguageStandard>
    </ClCompile>
    <Link>
      <SubSystem>Console</SubSystem>
      <GenerateDebugInformation>true</GenerateDebugInformation>
    </Link>
    <PostBuildEvent>
      <Command>
      </Command>
    </PostBuildEvent>
  </ItemDefinitionGroup>
  <ItemDefinitionGroup Condition="'$(Configuration)|$(Platform)'=='Debug No Unit Tests|x64'">
    <ClCompile>
      <PrecompiledHeader>
      </PrecompiledHeader>
      <WarningLevel>Level3</WarningLevel>
      <Optimization>Disabled</Optimization>
      <PreprocessorDefinitions>WIN32;_DEBUG;_CONSOLE;_LIB;_CRT_SECURE_NO_WARNINGS;_SCL_SECURE_NO_WARNINGS;%(PreprocessorDefinitions)</PreprocessorDefinitions>
      <AdditionalIncludeDirectories>../../unittest-cpp/UnitTest++/;../../src;../../src/c;../../test</AdditionalIncludeDirectories>
      <UndefinePreprocessorDefinitions>
      </UndefinePreprocessorDefinitions>
    </ClCompile>
    <Link>
      <SubSystem>Console</SubSystem>
      <GenerateDebugInformation>true</GenerateDebugInformation>
    </Link>
    <PostBuildEvent>
      <Command>
      </Command>
    </PostBuildEvent>
  </ItemDefinitionGroup>
  <ItemDefinitionGroup Condition="'$(Configuration)|$(Platform)'=='Release|Win32'">
    <ClCompile>
      <WarningLevel>Level3</WarningLevel>
      <PrecompiledHeader>
      </PrecompiledHeader>
      <Optimization>MaxSpeed</Optimization>
      <FunctionLevelLinking>true</FunctionLevelLinking>
      <IntrinsicFunctions>true</IntrinsicFunctions>
      <PreprocessorDefinitions>WIN32;NDEBUG;_CONSOLE;_LIB;_CRT_SECURE_NO_WARNINGS;_SCL_SECURE_NO_WARNINGS;%(PreprocessorDefinitions)</PreprocessorDefinitions>
      <AdditionalIncludeDirectories>../../unittest-cpp/;../../src</AdditionalIncludeDirectories>
      <BufferSecurityCheck>false</BufferSecurityCheck>
    </ClCompile>
    <Link>
      <SubSystem>Console</SubSystem>
      <GenerateDebugInformation>true</GenerateDebugInformation>
      <EnableCOMDATFolding>true</EnableCOMDATFolding>
      <OptimizeReferences>true</OptimizeReferences>
    </Link>
    <PostBuildEvent>
      <Command>$(OutDir)\etl.exe</Command>
    </PostBuildEvent>
  </ItemDefinitionGroup>
  <ItemDefinitionGroup Condition="'$(Configuration)|$(Platform)'=='Release|x64'">
    <ClCompile>
      <WarningLevel>Level3</WarningLevel>
      <PrecompiledHeader>
      </PrecompiledHeader>
      <Optimization>MaxSpeed</Optimization>
      <FunctionLevelLinking>true</FunctionLevelLinking>
      <IntrinsicFunctions>true</IntrinsicFunctions>
      <PreprocessorDefinitions>WIN32;NDEBUG;_CONSOLE;_LIB;_CRT_SECURE_NO_WARNINGS;_SCL_SECURE_NO_WARNINGS;%(PreprocessorDefinitions)</PreprocessorDefinitions>
      <AdditionalIncludeDirectories>../../unittest-cpp/UnitTest++/;../../src</AdditionalIncludeDirectories>
      <BufferSecurityCheck>false</BufferSecurityCheck>
    </ClCompile>
    <Link>
      <SubSystem>Console</SubSystem>
      <GenerateDebugInformation>true</GenerateDebugInformation>
      <EnableCOMDATFolding>true</EnableCOMDATFolding>
      <OptimizeReferences>true</OptimizeReferences>
    </Link>
    <PostBuildEvent>
      <Command>$(OutDir)\etl.exe</Command>
    </PostBuildEvent>
  </ItemDefinitionGroup>
  <ItemGroup>
    <ClInclude Include="..\..\..\unittest-cpp\UnitTest++\AssertException.h" />
    <ClInclude Include="..\..\..\unittest-cpp\UnitTest++\CheckMacros.h" />
    <ClInclude Include="..\..\..\unittest-cpp\UnitTest++\Checks.h" />
    <ClInclude Include="..\..\..\unittest-cpp\UnitTest++\CompositeTestReporter.h" />
    <ClInclude Include="..\..\..\unittest-cpp\UnitTest++\Config.h" />
    <ClInclude Include="..\..\..\unittest-cpp\UnitTest++\CurrentTest.h" />
    <ClInclude Include="..\..\..\unittest-cpp\UnitTest++\DeferredTestReporter.h" />
    <ClInclude Include="..\..\..\unittest-cpp\UnitTest++\DeferredTestResult.h" />
    <ClInclude Include="..\..\..\unittest-cpp\UnitTest++\ExceptionMacros.h" />
    <ClInclude Include="..\..\..\unittest-cpp\UnitTest++\ExecuteTest.h" />
    <ClInclude Include="..\..\..\unittest-cpp\UnitTest++\HelperMacros.h" />
    <ClInclude Include="..\..\..\unittest-cpp\UnitTest++\MemoryOutStream.h" />
    <ClInclude Include="..\..\..\unittest-cpp\UnitTest++\ReportAssert.h" />
    <ClInclude Include="..\..\..\unittest-cpp\UnitTest++\ReportAssertImpl.h" />
    <ClInclude Include="..\..\..\unittest-cpp\UnitTest++\RequiredCheckException.h" />
    <ClInclude Include="..\..\..\unittest-cpp\UnitTest++\RequiredCheckTestReporter.h" />
    <ClInclude Include="..\..\..\unittest-cpp\UnitTest++\RequireMacros.h" />
    <ClInclude Include="..\..\..\unittest-cpp\UnitTest++\Test.h" />
    <ClInclude Include="..\..\..\unittest-cpp\UnitTest++\TestDetails.h" />
    <ClInclude Include="..\..\..\unittest-cpp\UnitTest++\TestList.h" />
    <ClInclude Include="..\..\..\unittest-cpp\UnitTest++\TestMacros.h" />
    <ClInclude Include="..\..\..\unittest-cpp\UnitTest++\TestReporter.h" />
    <ClInclude Include="..\..\..\unittest-cpp\UnitTest++\TestReporterStdout.h" />
    <ClInclude Include="..\..\..\unittest-cpp\UnitTest++\TestResults.h" />
    <ClInclude Include="..\..\..\unittest-cpp\UnitTest++\TestRunner.h" />
    <ClInclude Include="..\..\..\unittest-cpp\UnitTest++\TestSuite.h" />
    <ClInclude Include="..\..\..\unittest-cpp\UnitTest++\ThrowingTestReporter.h" />
    <ClInclude Include="..\..\..\unittest-cpp\UnitTest++\TimeConstraint.h" />
    <ClInclude Include="..\..\..\unittest-cpp\UnitTest++\TimeHelpers.h" />
    <ClInclude Include="..\..\..\unittest-cpp\UnitTest++\UnitTest++.h" />
    <ClInclude Include="..\..\..\unittest-cpp\UnitTest++\UnitTestPP.h" />
    <ClInclude Include="..\..\..\unittest-cpp\UnitTest++\XmlTestReporter.h" />
    <ClInclude Include="..\..\include\etl\array_view.h" />
    <ClInclude Include="..\..\include\etl\array_wrapper.h" />
    <ClInclude Include="..\..\include\etl\atomic.h" />
    <ClInclude Include="..\..\include\etl\atomic\atomic_arm.h" />
    <ClInclude Include="..\..\include\etl\atomic\atomic_gcc_sync.h" />
    <ClInclude Include="..\..\include\etl\atomic\atomic_llvm_sync.h" />
    <ClInclude Include="..\..\include\etl\atomic\atomic_std.h" />
    <ClInclude Include="..\..\include\etl\basic_format_spec.h" />
    <ClInclude Include="..\..\include\etl\basic_string_stream.h" />
    <ClInclude Include="..\..\include\etl\bit_stream.h" />
    <ClInclude Include="..\..\include\etl\bresenham_line.h" />
    <ClInclude Include="..\..\include\etl\callback_timer.h" />
    <ClInclude Include="..\..\include\etl\combinations.h" />
    <ClInclude Include="..\..\include\etl\compare.h" />
    <ClInclude Include="..\..\include\etl\constant.h" />
    <ClInclude Include="..\..\include\etl\crc16_aug_ccitt.h" />
    <ClInclude Include="..\..\include\etl\crc16_genibus.h" />
    <ClInclude Include="..\..\include\etl\crc16_modbus.h" />
    <ClInclude Include="..\..\include\etl\crc16_usb.h" />
    <ClInclude Include="..\..\include\etl\crc16_x25.h" />
    <ClInclude Include="..\..\include\etl\crc16_xmodem.h" />
    <ClInclude Include="..\..\include\etl\crc32_bzip2.h" />
    <ClInclude Include="..\..\include\etl\crc32_c.h" />
    <ClInclude Include="..\..\include\etl\crc32_mpeg2.h" />
    <ClInclude Include="..\..\include\etl\crc32_posix.h" />
    <ClInclude Include="..\..\include\etl\crc8_rohc.h" />
    <ClInclude Include="..\..\include\etl\cumulative_moving_average.h" />
    <ClInclude Include="..\..\include\etl\delegate.h" />
    <ClInclude Include="..\..\include\etl\delegate_service.h" />
    <ClInclude Include="..\..\include\etl\format_spec.h" />
    <ClInclude Include="..\..\include\etl\frame_check_sequence.h" />
    <ClInclude Include="..\..\include\etl\fsm.h" />
    <ClInclude Include="..\..\include\etl\callback_service.h" />
    <ClInclude Include="..\..\include\etl\generators\fsm_generator.h" />
    <ClInclude Include="..\..\include\etl\generators\largest_generator.h" />
    <ClInclude Include="..\..\include\etl\generators\message_packet_generator.h" />
    <ClInclude Include="..\..\include\etl\generators\message_router_generator.h" />
    <ClInclude Include="..\..\include\etl\generators\smallest_generator.h" />
    <ClInclude Include="..\..\include\etl\generators\type_lookup_generator.h" />
    <ClInclude Include="..\..\include\etl\generators\type_select_generator.h" />
    <ClInclude Include="..\..\include\etl\generators\type_traits_generator.h" />
    <ClInclude Include="..\..\include\etl\generators\variant_pool_generator.h" />
    <ClInclude Include="..\..\include\etl\indirect_vector.h" />
    <ClInclude Include="..\..\include\etl\absolute.h" />
    <ClInclude Include="..\..\include\etl\limits.h" />
    <ClInclude Include="..\..\include\etl\macros.h" />
    <ClInclude Include="..\..\include\etl\message_packet.h" />
    <ClInclude Include="..\..\include\etl\multi_array.h" />
    <ClInclude Include="..\..\include\etl\mutex\mutex_freertos.h" />
    <ClInclude Include="..\..\include\etl\negative.h" />
    <ClInclude Include="..\..\include\etl\null_type.h" />
    <ClInclude Include="..\..\include\etl\parameter_pack.h" />
    <ClInclude Include="..\..\include\etl\private\choose_namespace.h" />
    <ClInclude Include="..\..\include\etl\private\crc16_poly_0x1021_.h" />
    <ClInclude Include="..\..\include\etl\private\crc16_poly_0x8005.h" />
    <ClInclude Include="..\..\include\etl\private\crc32_poly_0x04c11db7.h" />
    <ClInclude Include="..\..\include\etl\private\crc32_poly_0x1edc6f41.h" />
    <ClInclude Include="..\..\include\etl\private\crc64_poly_0x42f0e1eba9ea3693.h" />
    <ClInclude Include="..\..\include\etl\private\crc8_poly_0x07.h" />
    <ClInclude Include="..\..\include\etl\private\to_string_helper.h" />
    <ClInclude Include="..\..\include\etl\profiles\armv7.h" />
    <ClInclude Include="..\..\include\etl\profiles\armv7_no_stl.h" />
    <ClInclude Include="..\..\include\etl\profiles\clang_generic.h" />
    <ClInclude Include="..\..\include\etl\profiles\clang_generic_no_stl.h" />
    <ClInclude Include="..\..\include\etl\profiles\cpp17.h" />
    <ClInclude Include="..\..\include\etl\profiles\cpp17_no_stl.h" />
    <ClInclude Include="..\..\include\etl\profiles\determine_compiler.h" />
    <ClInclude Include="..\..\include\etl\profiles\determine_compiler_language_support.h" />
    <ClInclude Include="..\..\include\etl\profiles\determine_compiler_version.h" />
    <ClInclude Include="..\..\include\etl\profiles\determine_development_os.h" />
    <ClInclude Include="..\..\include\etl\profiles\gcc_generic_no_stl.h" />
    <ClInclude Include="..\..\include\etl\profiles\gcc_linux_x86_no_stl.h" />
    <ClInclude Include="..\..\include\etl\profiles\gcc_windows_x86_no_stl.h" />
    <ClInclude Include="..\..\include\etl\profiles\msvc_x86_no_stl.h" />
    <ClInclude Include="..\..\include\etl\profiles\ticc_no_stl.h" />
    <ClInclude Include="..\..\include\etl\queue_spsc_locked.h" />
    <ClInclude Include="..\..\include\etl\scaled_rounding.h" />
    <ClInclude Include="..\..\include\etl\span.h" />
    <ClInclude Include="..\..\include\etl\state_chart.h" />
    <ClInclude Include="..\..\include\etl\math_constants.h" />
    <ClInclude Include="..\..\include\etl\memory_model.h" />
    <ClInclude Include="..\..\include\etl\message.h" />
    <ClInclude Include="..\..\include\etl\message_bus.h" />
    <ClInclude Include="..\..\include\etl\message_timer.h" />
    <ClInclude Include="..\..\include\etl\message_types.h" />
    <ClInclude Include="..\..\include\etl\message_router.h" />
    <ClInclude Include="..\..\include\etl\mutex.h" />
    <ClInclude Include="..\..\include\etl\mutex\mutex_arm.h" />
    <ClInclude Include="..\..\include\etl\mutex\mutex_gcc_sync.h" />
    <ClInclude Include="..\..\include\etl\mutex\mutex_std.h" />
    <ClInclude Include="..\..\include\etl\packet.h" />
    <ClInclude Include="..\..\include\etl\permutations.h" />
    <ClInclude Include="..\..\include\etl\private\ivectorpointer.h" />
    <ClInclude Include="..\..\include\etl\private\minmax_pop.h" />
    <ClInclude Include="..\..\include\etl\private\minmax_push.h" />
    <ClInclude Include="..\..\include\etl\profiles\arduino_arm.h" />
    <ClInclude Include="..\..\include\etl\profiles\armv5.h" />
    <ClInclude Include="..\..\include\etl\profiles\armv5_no_stl.h" />
    <ClInclude Include="..\..\include\etl\profiles\armv6.h" />
    <ClInclude Include="..\..\include\etl\profiles\armv6_no_stl.h" />
    <ClInclude Include="..\..\include\etl\profiles\cpp03.h" />
    <ClInclude Include="..\..\include\etl\profiles\cpp03_no_stl.h" />
    <ClInclude Include="..\..\include\etl\profiles\cpp11.h" />
    <ClInclude Include="..\..\include\etl\profiles\cpp11_no_stl.h" />
    <ClInclude Include="..\..\include\etl\profiles\cpp14.h" />
    <ClInclude Include="..\..\include\etl\profiles\cpp14_no_stl.h" />
    <ClInclude Include="..\..\include\etl\profiles\gcc_generic.h" />
    <ClInclude Include="..\..\include\etl\profiles\gcc_linux_x86.h" />
    <ClInclude Include="..\..\include\etl\profiles\gcc_windows_x86.h" />
    <ClInclude Include="..\..\include\etl\profiles\msvc_x86.h" />
    <ClInclude Include="..\..\include\etl\profiles\segger_gcc_stlport.h" />
    <ClInclude Include="..\..\include\etl\profiles\ticc.h" />
    <ClInclude Include="..\..\include\etl\ratio.h" />
    <ClInclude Include="..\..\include\etl\scheduler.h" />
    <ClInclude Include="..\..\include\etl\queue_spsc_atomic.h" />
    <ClInclude Include="..\..\include\etl\queue_spsc_isr.h" />
    <ClInclude Include="..\..\include\etl\queue_mpmc_mutex.h" />
    <ClInclude Include="..\..\include\etl\sqrt.h" />
    <ClInclude Include="..\..\include\etl\string.h" />
    <ClInclude Include="..\..\include\etl\string_stream.h" />
    <ClInclude Include="..\..\include\etl\string_utilities.h" />
    <ClInclude Include="..\..\include\etl\string_view.h" />
    <ClInclude Include="..\..\include\etl\task.h" />
    <ClInclude Include="..\..\include\etl\timer.h" />
    <ClInclude Include="..\..\include\etl\to_string.h" />
    <ClInclude Include="..\..\include\etl\to_u16string.h" />
    <ClInclude Include="..\..\include\etl\to_u32string.h" />
    <ClInclude Include="..\..\include\etl\to_wstring.h" />
    <ClInclude Include="..\..\include\etl\type_lookup.h" />
    <ClInclude Include="..\..\include\etl\type_select.h" />
    <ClInclude Include="..\..\include\etl\u16format_spec.h" />
    <ClInclude Include="..\..\include\etl\u16string_stream.h" />
    <ClInclude Include="..\..\include\etl\u32format_spec.h" />
    <ClInclude Include="..\..\include\etl\u32string_stream.h" />
    <ClInclude Include="..\..\include\etl\variant_pool.h" />
    <ClInclude Include="..\..\include\etl\version.h" />
    <ClInclude Include="..\..\include\etl\algorithm.h" />
    <ClInclude Include="..\..\include\etl\alignment.h" />
    <ClInclude Include="..\..\include\etl\array.h" />
    <ClInclude Include="..\..\include\etl\basic_string.h" />
    <ClInclude Include="..\..\include\etl\binary.h" />
    <ClInclude Include="..\..\include\etl\bitset.h" />
    <ClInclude Include="..\..\include\etl\bloom_filter.h" />
    <ClInclude Include="..\..\include\etl\char_traits.h" />
    <ClInclude Include="..\..\include\etl\checksum.h" />
    <ClInclude Include="..\..\include\etl\crc16.h" />
    <ClInclude Include="..\..\include\etl\crc16_ccitt.h" />
    <ClInclude Include="..\..\include\etl\crc16_kermit.h" />
    <ClInclude Include="..\..\include\etl\crc32.h" />
    <ClInclude Include="..\..\include\etl\crc64_ecma.h" />
    <ClInclude Include="..\..\include\etl\crc8_ccitt.h" />
    <ClInclude Include="..\..\include\etl\cyclic_value.h" />
    <ClInclude Include="..\..\include\etl\debounce.h" />
    <ClInclude Include="..\..\include\etl\debug_count.h" />
    <ClInclude Include="..\..\include\etl\deque.h" />
    <ClInclude Include="..\..\include\etl\endianness.h" />
    <ClInclude Include="..\..\include\etl\enum_type.h" />
    <ClInclude Include="..\..\include\etl\error_handler.h" />
    <ClInclude Include="..\..\include\etl\exception.h" />
    <ClInclude Include="..\..\include\etl\factorial.h" />
    <ClInclude Include="..\..\include\etl\fibonacci.h" />
    <ClInclude Include="..\..\include\etl\fixed_iterator.h" />
    <ClInclude Include="..\..\include\etl\flat_multimap.h" />
    <ClInclude Include="..\..\include\etl\flat_multiset.h" />
    <ClInclude Include="..\..\include\etl\flat_set.h" />
    <ClInclude Include="..\..\include\etl\fnv_1.h" />
    <ClInclude Include="..\..\include\etl\forward_list.h" />
    <ClInclude Include="..\..\include\etl\function.h" />
    <ClInclude Include="..\..\include\etl\functional.h" />
    <ClInclude Include="..\..\include\etl\hash.h" />
    <ClInclude Include="..\..\include\etl\ihash.h" />
    <ClInclude Include="..\..\include\etl\instance_count.h" />
    <ClInclude Include="..\..\include\etl\integral_limits.h" />
    <ClInclude Include="..\..\include\etl\intrusive_forward_list.h" />
    <ClInclude Include="..\..\include\etl\intrusive_links.h" />
    <ClInclude Include="..\..\include\etl\intrusive_list.h" />
    <ClInclude Include="..\..\include\etl\intrusive_queue.h" />
    <ClInclude Include="..\..\include\etl\intrusive_stack.h" />
    <ClInclude Include="..\..\include\etl\io_port.h" />
    <ClInclude Include="..\..\include\etl\container.h" />
    <ClInclude Include="..\..\include\etl\iterator.h" />
    <ClInclude Include="..\..\include\etl\jenkins.h" />
    <ClInclude Include="..\..\include\etl\largest.h" />
    <ClInclude Include="..\..\include\etl\list.h" />
    <ClInclude Include="..\..\include\etl\log.h" />
    <ClInclude Include="..\..\include\etl\flat_map.h" />
    <ClInclude Include="..\..\include\etl\map.h" />
    <ClInclude Include="..\..\include\etl\memory.h" />
    <ClInclude Include="..\..\include\etl\multimap.h" />
    <ClInclude Include="..\..\include\etl\multiset.h" />
    <ClInclude Include="..\..\include\etl\murmur3.h" />
    <ClInclude Include="..\..\include\etl\nullptr.h" />
    <ClInclude Include="..\..\include\etl\numeric.h" />
    <ClInclude Include="..\..\include\etl\observer.h" />
    <ClInclude Include="..\..\include\etl\optional.h" />
    <ClInclude Include="..\..\include\etl\parameter_type.h" />
    <ClInclude Include="..\..\include\etl\pearson.h" />
    <ClInclude Include="..\..\include\etl\platform.h" />
    <ClInclude Include="..\..\include\etl\pool.h" />
    <ClInclude Include="..\..\include\etl\power.h" />
    <ClInclude Include="..\..\include\etl\priority_queue.h" />
    <ClInclude Include="..\..\include\etl\private\pvoidvector.h" />
    <ClInclude Include="..\..\include\etl\private\vector_base.h" />
    <ClInclude Include="..\..\include\etl\queue.h" />
    <ClInclude Include="..\..\include\etl\radix.h" />
    <ClInclude Include="..\..\include\etl\random.h" />
    <ClInclude Include="..\..\include\etl\reference_flat_map.h" />
    <ClInclude Include="..\..\include\etl\reference_flat_multimap.h" />
    <ClInclude Include="..\..\include\etl\reference_flat_multiset.h" />
    <ClInclude Include="..\..\include\etl\reference_flat_set.h" />
    <ClInclude Include="..\..\include\etl\set.h" />
    <ClInclude Include="..\..\include\etl\smallest.h" />
    <ClInclude Include="..\..\include\etl\stack.h" />
    <ClInclude Include="..\..\include\etl\static_assert.h" />
    <ClInclude Include="..\..\include\etl\type_def.h" />
    <ClInclude Include="..\..\include\etl\type_traits.h" />
    <ClInclude Include="..\..\include\etl\u16string.h" />
    <ClInclude Include="..\..\include\etl\u32string.h" />
    <ClInclude Include="..\..\include\etl\unordered_map.h" />
    <ClInclude Include="..\..\include\etl\unordered_multimap.h" />
    <ClInclude Include="..\..\include\etl\unordered_multiset.h" />
    <ClInclude Include="..\..\include\etl\unordered_set.h" />
    <ClInclude Include="..\..\include\etl\user_type.h" />
    <ClInclude Include="..\..\include\etl\utility.h" />
    <ClInclude Include="..\..\include\etl\variant.h" />
    <ClInclude Include="..\..\include\etl\vector.h" />
    <ClInclude Include="..\..\include\etl\visitor.h" />
    <ClInclude Include="..\..\include\etl\wformat_spec.h" />
    <ClInclude Include="..\..\include\etl\wstring.h" />
    <ClInclude Include="..\..\include\etl\wstring_stream.h" />
    <ClInclude Include="..\data.h" />
    <ClInclude Include="..\etl_profile.h" />
    <ClInclude Include="..\murmurhash3.h" />
    <ClInclude Include="..\iterators_for_unit_tests.h" />
  </ItemGroup>
  <ItemGroup>
    <ClCompile Include="..\..\..\unittest-cpp\UnitTest++\AssertException.cpp" />
    <ClCompile Include="..\..\..\unittest-cpp\UnitTest++\Checks.cpp" />
    <ClCompile Include="..\..\..\unittest-cpp\UnitTest++\CompositeTestReporter.cpp" />
    <ClCompile Include="..\..\..\unittest-cpp\UnitTest++\CurrentTest.cpp" />
    <ClCompile Include="..\..\..\unittest-cpp\UnitTest++\DeferredTestReporter.cpp" />
    <ClCompile Include="..\..\..\unittest-cpp\UnitTest++\DeferredTestResult.cpp" />
    <ClCompile Include="..\..\..\unittest-cpp\UnitTest++\MemoryOutStream.cpp" />
    <ClCompile Include="..\..\..\unittest-cpp\UnitTest++\ReportAssert.cpp" />
    <ClCompile Include="..\..\..\unittest-cpp\UnitTest++\RequiredCheckException.cpp" />
    <ClCompile Include="..\..\..\unittest-cpp\UnitTest++\RequiredCheckTestReporter.cpp" />
    <ClCompile Include="..\..\..\unittest-cpp\UnitTest++\Test.cpp" />
    <ClCompile Include="..\..\..\unittest-cpp\UnitTest++\TestDetails.cpp" />
    <ClCompile Include="..\..\..\unittest-cpp\UnitTest++\TestList.cpp" />
    <ClCompile Include="..\..\..\unittest-cpp\UnitTest++\TestReporter.cpp" />
    <ClCompile Include="..\..\..\unittest-cpp\UnitTest++\TestReporterStdout.cpp" />
    <ClCompile Include="..\..\..\unittest-cpp\UnitTest++\TestResults.cpp" />
    <ClCompile Include="..\..\..\unittest-cpp\UnitTest++\TestRunner.cpp" />
    <ClCompile Include="..\..\..\unittest-cpp\UnitTest++\ThrowingTestReporter.cpp" />
    <ClCompile Include="..\..\..\unittest-cpp\UnitTest++\TimeConstraint.cpp" />
    <ClCompile Include="..\..\..\unittest-cpp\UnitTest++\Win32\TimeHelpers.cpp" />
    <ClCompile Include="..\..\..\unittest-cpp\UnitTest++\XmlTestReporter.cpp" />
    <ClCompile Include="..\main.cpp" />
    <ClCompile Include="..\murmurhash3.cpp" />
    <ClCompile Include="..\test_algorithm.cpp" />
    <ClCompile Include="..\test_alignment.cpp" />
    <ClCompile Include="..\test_bresenham_line.cpp" />
    <ClCompile Include="..\test_callback_service.cpp" />
    <ClCompile Include="..\test_compiler_settings.cpp" />
    <ClCompile Include="..\test_cumulative_moving_average.cpp" />
    <ClCompile Include="..\test_delegate.cpp" />
    <ClCompile Include="..\test_delegate_service.cpp" />
    <ClCompile Include="..\test_forward_list_shared_pool.cpp" />
    <ClCompile Include="..\test_bit_stream.cpp" />
    <ClCompile Include="..\test_indirect_vector.cpp" />
    <ClCompile Include="..\test_indirect_vector_external_buffer.cpp" />
    <ClCompile Include="..\test_limits.cpp" />
    <ClCompile Include="..\test_list_shared_pool.cpp" />
    <ClCompile Include="..\test_make_string.cpp" />
    <ClCompile Include="..\test_message_packet.cpp" />
    <ClCompile Include="..\test_multi_array.cpp" />
    <ClCompile Include="..\test_array.cpp">
      <AdditionalIncludeDirectories Condition="'$(Configuration)|$(Platform)'=='Release|Win32'">../../../unittest-cpp</AdditionalIncludeDirectories>
      <AdditionalIncludeDirectories Condition="'$(Configuration)|$(Platform)'=='Release|x64'">../../../unittest-cpp</AdditionalIncludeDirectories>
      <ExcludedFromBuild Condition="'$(Configuration)|$(Platform)'=='Release|Win32'">false</ExcludedFromBuild>
      <ExcludedFromBuild Condition="'$(Configuration)|$(Platform)'=='Release|x64'">false</ExcludedFromBuild>
    </ClCompile>
    <ClCompile Include="..\test_array_view.cpp" />
    <ClCompile Include="..\test_array_wrapper.cpp" />
    <ClCompile Include="..\test_atomic_std.cpp" />
    <ClCompile Include="..\test_binary.cpp" />
    <ClCompile Include="..\test_bitset.cpp" />
    <ClCompile Include="..\test_bloom_filter.cpp" />
    <ClCompile Include="..\test_bsd_checksum.cpp" />
    <ClCompile Include="..\test_callback_timer.cpp" />
    <ClCompile Include="..\test_checksum.cpp" />
    <ClCompile Include="..\test_compare.cpp" />
    <ClCompile Include="..\test_constant.cpp" />
    <ClCompile Include="..\test_container.cpp" />
    <ClCompile Include="..\test_crc.cpp" />
    <ClCompile Include="..\test_cyclic_value.cpp" />
    <ClCompile Include="..\test_debounce.cpp" />
    <ClCompile Include="..\test_deque.cpp">
      <ExcludedFromBuild Condition="'$(Configuration)|$(Platform)'=='Release|Win32'">false</ExcludedFromBuild>
      <ExcludedFromBuild Condition="'$(Configuration)|$(Platform)'=='Release|x64'">false</ExcludedFromBuild>
      <ExcludedFromBuild Condition="'$(Configuration)|$(Platform)'=='Debug|Win32'">false</ExcludedFromBuild>
      <ExcludedFromBuild Condition="'$(Configuration)|$(Platform)'=='MSVCDebugAppveyor|Win32'">false</ExcludedFromBuild>
      <ExcludedFromBuild Condition="'$(Configuration)|$(Platform)'=='LLVM New|Win32'">false</ExcludedFromBuild>
      <ExcludedFromBuild Condition="'$(Configuration)|$(Platform)'=='Debug MSVC No Checks|Win32'">false</ExcludedFromBuild>
      <ExcludedFromBuild Condition="'$(Configuration)|$(Platform)'=='DebugStringTruncationIsError|Win32'">false</ExcludedFromBuild>
      <ExcludedFromBuild Condition="'$(Configuration)|$(Platform)'=='Debug No STL|Win32'">false</ExcludedFromBuild>
      <ExcludedFromBuild Condition="'$(Configuration)|$(Platform)'=='DebugNoSTL|Win32'">false</ExcludedFromBuild>
      <ExcludedFromBuild Condition="'$(Configuration)|$(Platform)'=='MSVCDebugNoSTLAppveyor|Win32'">false</ExcludedFromBuild>
      <ExcludedFromBuild Condition="'$(Configuration)|$(Platform)'=='DebugNoSTLForceNoAdvanced|Win32'">false</ExcludedFromBuild>
      <ExcludedFromBuild Condition="'$(Configuration)|$(Platform)'=='Debug LLVM|Win32'">false</ExcludedFromBuild>
      <ExcludedFromBuild Condition="'$(Configuration)|$(Platform)'=='DebugLLVMNoSTL|Win32'">false</ExcludedFromBuild>
      <ExcludedFromBuild Condition="'$(Configuration)|$(Platform)'=='Debug Clang|Win32'">false</ExcludedFromBuild>
      <ExcludedFromBuild Condition="'$(Configuration)|$(Platform)'=='Debug|x64'">false</ExcludedFromBuild>
      <ExcludedFromBuild Condition="'$(Configuration)|$(Platform)'=='MSVCDebugAppveyor|x64'">false</ExcludedFromBuild>
      <ExcludedFromBuild Condition="'$(Configuration)|$(Platform)'=='LLVM New|x64'">false</ExcludedFromBuild>
      <ExcludedFromBuild Condition="'$(Configuration)|$(Platform)'=='Debug MSVC No Checks|x64'">false</ExcludedFromBuild>
      <ExcludedFromBuild Condition="'$(Configuration)|$(Platform)'=='DebugStringTruncationIsError|x64'">false</ExcludedFromBuild>
      <ExcludedFromBuild Condition="'$(Configuration)|$(Platform)'=='Debug No STL|x64'">false</ExcludedFromBuild>
      <ExcludedFromBuild Condition="'$(Configuration)|$(Platform)'=='DebugNoSTL|x64'">false</ExcludedFromBuild>
      <ExcludedFromBuild Condition="'$(Configuration)|$(Platform)'=='MSVCDebugNoSTLAppveyor|x64'">false</ExcludedFromBuild>
      <ExcludedFromBuild Condition="'$(Configuration)|$(Platform)'=='DebugNoSTLForceNoAdvanced|x64'">false</ExcludedFromBuild>
      <ExcludedFromBuild Condition="'$(Configuration)|$(Platform)'=='Debug LLVM|x64'">false</ExcludedFromBuild>
      <ExcludedFromBuild Condition="'$(Configuration)|$(Platform)'=='DebugLLVMNoSTL|x64'">false</ExcludedFromBuild>
      <ExcludedFromBuild Condition="'$(Configuration)|$(Platform)'=='Debug Clang|x64'">false</ExcludedFromBuild>
      <ExcludedFromBuild Condition="'$(Configuration)|$(Platform)'=='Debug64|Win32'">false</ExcludedFromBuild>
      <ExcludedFromBuild Condition="'$(Configuration)|$(Platform)'=='Debug64|x64'">false</ExcludedFromBuild>
      <ExcludedFromBuild Condition="'$(Configuration)|$(Platform)'=='Debug No Unit Tests|Win32'">false</ExcludedFromBuild>
      <ExcludedFromBuild Condition="'$(Configuration)|$(Platform)'=='Debug No Unit Tests|x64'">false</ExcludedFromBuild>
    </ClCompile>
    <ClCompile Include="..\test_endian.cpp" />
    <ClCompile Include="..\test_enum_type.cpp" />
    <ClCompile Include="..\test_error_handler.cpp" />
    <ClCompile Include="..\test_exception.cpp" />
    <ClCompile Include="..\test_fixed_iterator.cpp" />
    <ClCompile Include="..\test_flat_multimap.cpp">
      <ExcludedFromBuild Condition="'$(Configuration)|$(Platform)'=='Release|Win32'">true</ExcludedFromBuild>
      <ExcludedFromBuild Condition="'$(Configuration)|$(Platform)'=='Release|x64'">true</ExcludedFromBuild>
    </ClCompile>
    <ClCompile Include="..\test_flat_multiset.cpp">
      <ExcludedFromBuild Condition="'$(Configuration)|$(Platform)'=='Release|Win32'">true</ExcludedFromBuild>
      <ExcludedFromBuild Condition="'$(Configuration)|$(Platform)'=='Release|x64'">true</ExcludedFromBuild>
    </ClCompile>
    <ClCompile Include="..\test_flat_set.cpp">
      <ExcludedFromBuild Condition="'$(Configuration)|$(Platform)'=='Debug|Win32'">false</ExcludedFromBuild>
      <ExcludedFromBuild Condition="'$(Configuration)|$(Platform)'=='MSVCDebugAppveyor|Win32'">false</ExcludedFromBuild>
      <ExcludedFromBuild Condition="'$(Configuration)|$(Platform)'=='LLVM New|Win32'">false</ExcludedFromBuild>
      <ExcludedFromBuild Condition="'$(Configuration)|$(Platform)'=='Debug MSVC No Checks|Win32'">false</ExcludedFromBuild>
      <ExcludedFromBuild Condition="'$(Configuration)|$(Platform)'=='DebugStringTruncationIsError|Win32'">false</ExcludedFromBuild>
      <ExcludedFromBuild Condition="'$(Configuration)|$(Platform)'=='Debug No STL|Win32'">false</ExcludedFromBuild>
      <ExcludedFromBuild Condition="'$(Configuration)|$(Platform)'=='DebugNoSTL|Win32'">false</ExcludedFromBuild>
      <ExcludedFromBuild Condition="'$(Configuration)|$(Platform)'=='MSVCDebugNoSTLAppveyor|Win32'">false</ExcludedFromBuild>
      <ExcludedFromBuild Condition="'$(Configuration)|$(Platform)'=='DebugNoSTLForceNoAdvanced|Win32'">false</ExcludedFromBuild>
      <ExcludedFromBuild Condition="'$(Configuration)|$(Platform)'=='Debug LLVM|Win32'">false</ExcludedFromBuild>
      <ExcludedFromBuild Condition="'$(Configuration)|$(Platform)'=='DebugLLVMNoSTL|Win32'">false</ExcludedFromBuild>
      <ExcludedFromBuild Condition="'$(Configuration)|$(Platform)'=='Debug Clang|Win32'">false</ExcludedFromBuild>
      <ExcludedFromBuild Condition="'$(Configuration)|$(Platform)'=='Debug|x64'">false</ExcludedFromBuild>
      <ExcludedFromBuild Condition="'$(Configuration)|$(Platform)'=='MSVCDebugAppveyor|x64'">false</ExcludedFromBuild>
      <ExcludedFromBuild Condition="'$(Configuration)|$(Platform)'=='LLVM New|x64'">false</ExcludedFromBuild>
      <ExcludedFromBuild Condition="'$(Configuration)|$(Platform)'=='Debug MSVC No Checks|x64'">false</ExcludedFromBuild>
      <ExcludedFromBuild Condition="'$(Configuration)|$(Platform)'=='DebugStringTruncationIsError|x64'">false</ExcludedFromBuild>
      <ExcludedFromBuild Condition="'$(Configuration)|$(Platform)'=='Debug No STL|x64'">false</ExcludedFromBuild>
      <ExcludedFromBuild Condition="'$(Configuration)|$(Platform)'=='DebugNoSTL|x64'">false</ExcludedFromBuild>
      <ExcludedFromBuild Condition="'$(Configuration)|$(Platform)'=='MSVCDebugNoSTLAppveyor|x64'">false</ExcludedFromBuild>
      <ExcludedFromBuild Condition="'$(Configuration)|$(Platform)'=='DebugNoSTLForceNoAdvanced|x64'">false</ExcludedFromBuild>
      <ExcludedFromBuild Condition="'$(Configuration)|$(Platform)'=='Debug LLVM|x64'">false</ExcludedFromBuild>
      <ExcludedFromBuild Condition="'$(Configuration)|$(Platform)'=='DebugLLVMNoSTL|x64'">false</ExcludedFromBuild>
      <ExcludedFromBuild Condition="'$(Configuration)|$(Platform)'=='Debug Clang|x64'">false</ExcludedFromBuild>
      <ExcludedFromBuild Condition="'$(Configuration)|$(Platform)'=='Debug64|Win32'">false</ExcludedFromBuild>
      <ExcludedFromBuild Condition="'$(Configuration)|$(Platform)'=='Debug64|x64'">false</ExcludedFromBuild>
      <ExcludedFromBuild Condition="'$(Configuration)|$(Platform)'=='Debug No Unit Tests|Win32'">false</ExcludedFromBuild>
      <ExcludedFromBuild Condition="'$(Configuration)|$(Platform)'=='Debug No Unit Tests|x64'">false</ExcludedFromBuild>
    </ClCompile>
    <ClCompile Include="..\test_fnv_1.cpp" />
    <ClCompile Include="..\test_forward_list.cpp" />
    <ClCompile Include="..\test_fsm.cpp" />
    <ClCompile Include="..\test_function.cpp" />
    <ClCompile Include="..\test_functional.cpp" />
    <ClCompile Include="..\test_hash.cpp" />
    <ClCompile Include="..\test_instance_count.cpp" />
    <ClCompile Include="..\test_integral_limits.cpp" />
    <ClCompile Include="..\test_intrusive_forward_list.cpp">
      <ExcludedFromBuild Condition="'$(Configuration)|$(Platform)'=='Debug|Win32'">false</ExcludedFromBuild>
      <ExcludedFromBuild Condition="'$(Configuration)|$(Platform)'=='MSVCDebugAppveyor|Win32'">false</ExcludedFromBuild>
      <ExcludedFromBuild Condition="'$(Configuration)|$(Platform)'=='LLVM New|Win32'">false</ExcludedFromBuild>
      <ExcludedFromBuild Condition="'$(Configuration)|$(Platform)'=='Debug MSVC No Checks|Win32'">false</ExcludedFromBuild>
      <ExcludedFromBuild Condition="'$(Configuration)|$(Platform)'=='DebugStringTruncationIsError|Win32'">false</ExcludedFromBuild>
      <ExcludedFromBuild Condition="'$(Configuration)|$(Platform)'=='Debug No STL|Win32'">false</ExcludedFromBuild>
      <ExcludedFromBuild Condition="'$(Configuration)|$(Platform)'=='DebugNoSTL|Win32'">false</ExcludedFromBuild>
      <ExcludedFromBuild Condition="'$(Configuration)|$(Platform)'=='MSVCDebugNoSTLAppveyor|Win32'">false</ExcludedFromBuild>
      <ExcludedFromBuild Condition="'$(Configuration)|$(Platform)'=='DebugNoSTLForceNoAdvanced|Win32'">false</ExcludedFromBuild>
      <ExcludedFromBuild Condition="'$(Configuration)|$(Platform)'=='Debug LLVM|Win32'">false</ExcludedFromBuild>
      <ExcludedFromBuild Condition="'$(Configuration)|$(Platform)'=='DebugLLVMNoSTL|Win32'">false</ExcludedFromBuild>
      <ExcludedFromBuild Condition="'$(Configuration)|$(Platform)'=='Debug Clang|Win32'">false</ExcludedFromBuild>
      <ExcludedFromBuild Condition="'$(Configuration)|$(Platform)'=='Debug|x64'">false</ExcludedFromBuild>
      <ExcludedFromBuild Condition="'$(Configuration)|$(Platform)'=='MSVCDebugAppveyor|x64'">false</ExcludedFromBuild>
      <ExcludedFromBuild Condition="'$(Configuration)|$(Platform)'=='LLVM New|x64'">false</ExcludedFromBuild>
      <ExcludedFromBuild Condition="'$(Configuration)|$(Platform)'=='Debug MSVC No Checks|x64'">false</ExcludedFromBuild>
      <ExcludedFromBuild Condition="'$(Configuration)|$(Platform)'=='DebugStringTruncationIsError|x64'">false</ExcludedFromBuild>
      <ExcludedFromBuild Condition="'$(Configuration)|$(Platform)'=='Debug No STL|x64'">false</ExcludedFromBuild>
      <ExcludedFromBuild Condition="'$(Configuration)|$(Platform)'=='DebugNoSTL|x64'">false</ExcludedFromBuild>
      <ExcludedFromBuild Condition="'$(Configuration)|$(Platform)'=='MSVCDebugNoSTLAppveyor|x64'">false</ExcludedFromBuild>
      <ExcludedFromBuild Condition="'$(Configuration)|$(Platform)'=='DebugNoSTLForceNoAdvanced|x64'">false</ExcludedFromBuild>
      <ExcludedFromBuild Condition="'$(Configuration)|$(Platform)'=='Debug LLVM|x64'">false</ExcludedFromBuild>
      <ExcludedFromBuild Condition="'$(Configuration)|$(Platform)'=='DebugLLVMNoSTL|x64'">false</ExcludedFromBuild>
      <ExcludedFromBuild Condition="'$(Configuration)|$(Platform)'=='Debug Clang|x64'">false</ExcludedFromBuild>
      <ExcludedFromBuild Condition="'$(Configuration)|$(Platform)'=='Debug64|Win32'">false</ExcludedFromBuild>
      <ExcludedFromBuild Condition="'$(Configuration)|$(Platform)'=='Debug64|x64'">false</ExcludedFromBuild>
    </ClCompile>
    <ClCompile Include="..\test_intrusive_links.cpp">
      <ExcludedFromBuild Condition="'$(Configuration)|$(Platform)'=='Debug|Win32'">false</ExcludedFromBuild>
      <ExcludedFromBuild Condition="'$(Configuration)|$(Platform)'=='MSVCDebugAppveyor|Win32'">false</ExcludedFromBuild>
      <ExcludedFromBuild Condition="'$(Configuration)|$(Platform)'=='LLVM New|Win32'">false</ExcludedFromBuild>
      <ExcludedFromBuild Condition="'$(Configuration)|$(Platform)'=='Debug MSVC No Checks|Win32'">false</ExcludedFromBuild>
      <ExcludedFromBuild Condition="'$(Configuration)|$(Platform)'=='DebugStringTruncationIsError|Win32'">false</ExcludedFromBuild>
      <ExcludedFromBuild Condition="'$(Configuration)|$(Platform)'=='Debug No STL|Win32'">false</ExcludedFromBuild>
      <ExcludedFromBuild Condition="'$(Configuration)|$(Platform)'=='DebugNoSTL|Win32'">false</ExcludedFromBuild>
      <ExcludedFromBuild Condition="'$(Configuration)|$(Platform)'=='MSVCDebugNoSTLAppveyor|Win32'">false</ExcludedFromBuild>
      <ExcludedFromBuild Condition="'$(Configuration)|$(Platform)'=='DebugNoSTLForceNoAdvanced|Win32'">false</ExcludedFromBuild>
      <ExcludedFromBuild Condition="'$(Configuration)|$(Platform)'=='Debug LLVM|Win32'">false</ExcludedFromBuild>
      <ExcludedFromBuild Condition="'$(Configuration)|$(Platform)'=='DebugLLVMNoSTL|Win32'">false</ExcludedFromBuild>
      <ExcludedFromBuild Condition="'$(Configuration)|$(Platform)'=='Debug Clang|Win32'">false</ExcludedFromBuild>
      <ExcludedFromBuild Condition="'$(Configuration)|$(Platform)'=='Debug|x64'">false</ExcludedFromBuild>
      <ExcludedFromBuild Condition="'$(Configuration)|$(Platform)'=='MSVCDebugAppveyor|x64'">false</ExcludedFromBuild>
      <ExcludedFromBuild Condition="'$(Configuration)|$(Platform)'=='LLVM New|x64'">false</ExcludedFromBuild>
      <ExcludedFromBuild Condition="'$(Configuration)|$(Platform)'=='Debug MSVC No Checks|x64'">false</ExcludedFromBuild>
      <ExcludedFromBuild Condition="'$(Configuration)|$(Platform)'=='DebugStringTruncationIsError|x64'">false</ExcludedFromBuild>
      <ExcludedFromBuild Condition="'$(Configuration)|$(Platform)'=='Debug No STL|x64'">false</ExcludedFromBuild>
      <ExcludedFromBuild Condition="'$(Configuration)|$(Platform)'=='DebugNoSTL|x64'">false</ExcludedFromBuild>
      <ExcludedFromBuild Condition="'$(Configuration)|$(Platform)'=='MSVCDebugNoSTLAppveyor|x64'">false</ExcludedFromBuild>
      <ExcludedFromBuild Condition="'$(Configuration)|$(Platform)'=='DebugNoSTLForceNoAdvanced|x64'">false</ExcludedFromBuild>
      <ExcludedFromBuild Condition="'$(Configuration)|$(Platform)'=='Debug LLVM|x64'">false</ExcludedFromBuild>
      <ExcludedFromBuild Condition="'$(Configuration)|$(Platform)'=='DebugLLVMNoSTL|x64'">false</ExcludedFromBuild>
      <ExcludedFromBuild Condition="'$(Configuration)|$(Platform)'=='Debug Clang|x64'">false</ExcludedFromBuild>
      <ExcludedFromBuild Condition="'$(Configuration)|$(Platform)'=='Debug64|Win32'">false</ExcludedFromBuild>
      <ExcludedFromBuild Condition="'$(Configuration)|$(Platform)'=='Debug64|x64'">false</ExcludedFromBuild>
    </ClCompile>
    <ClCompile Include="..\test_intrusive_list.cpp">
      <ExcludedFromBuild Condition="'$(Configuration)|$(Platform)'=='Debug|Win32'">false</ExcludedFromBuild>
      <ExcludedFromBuild Condition="'$(Configuration)|$(Platform)'=='MSVCDebugAppveyor|Win32'">false</ExcludedFromBuild>
      <ExcludedFromBuild Condition="'$(Configuration)|$(Platform)'=='LLVM New|Win32'">false</ExcludedFromBuild>
      <ExcludedFromBuild Condition="'$(Configuration)|$(Platform)'=='Debug MSVC No Checks|Win32'">false</ExcludedFromBuild>
      <ExcludedFromBuild Condition="'$(Configuration)|$(Platform)'=='DebugStringTruncationIsError|Win32'">false</ExcludedFromBuild>
      <ExcludedFromBuild Condition="'$(Configuration)|$(Platform)'=='Debug No STL|Win32'">false</ExcludedFromBuild>
      <ExcludedFromBuild Condition="'$(Configuration)|$(Platform)'=='DebugNoSTL|Win32'">false</ExcludedFromBuild>
      <ExcludedFromBuild Condition="'$(Configuration)|$(Platform)'=='MSVCDebugNoSTLAppveyor|Win32'">false</ExcludedFromBuild>
      <ExcludedFromBuild Condition="'$(Configuration)|$(Platform)'=='DebugNoSTLForceNoAdvanced|Win32'">false</ExcludedFromBuild>
      <ExcludedFromBuild Condition="'$(Configuration)|$(Platform)'=='Debug LLVM|Win32'">false</ExcludedFromBuild>
      <ExcludedFromBuild Condition="'$(Configuration)|$(Platform)'=='DebugLLVMNoSTL|Win32'">false</ExcludedFromBuild>
      <ExcludedFromBuild Condition="'$(Configuration)|$(Platform)'=='Debug Clang|Win32'">false</ExcludedFromBuild>
      <ExcludedFromBuild Condition="'$(Configuration)|$(Platform)'=='Debug|x64'">false</ExcludedFromBuild>
      <ExcludedFromBuild Condition="'$(Configuration)|$(Platform)'=='MSVCDebugAppveyor|x64'">false</ExcludedFromBuild>
      <ExcludedFromBuild Condition="'$(Configuration)|$(Platform)'=='LLVM New|x64'">false</ExcludedFromBuild>
      <ExcludedFromBuild Condition="'$(Configuration)|$(Platform)'=='Debug MSVC No Checks|x64'">false</ExcludedFromBuild>
      <ExcludedFromBuild Condition="'$(Configuration)|$(Platform)'=='DebugStringTruncationIsError|x64'">false</ExcludedFromBuild>
      <ExcludedFromBuild Condition="'$(Configuration)|$(Platform)'=='Debug No STL|x64'">false</ExcludedFromBuild>
      <ExcludedFromBuild Condition="'$(Configuration)|$(Platform)'=='DebugNoSTL|x64'">false</ExcludedFromBuild>
      <ExcludedFromBuild Condition="'$(Configuration)|$(Platform)'=='MSVCDebugNoSTLAppveyor|x64'">false</ExcludedFromBuild>
      <ExcludedFromBuild Condition="'$(Configuration)|$(Platform)'=='DebugNoSTLForceNoAdvanced|x64'">false</ExcludedFromBuild>
      <ExcludedFromBuild Condition="'$(Configuration)|$(Platform)'=='Debug LLVM|x64'">false</ExcludedFromBuild>
      <ExcludedFromBuild Condition="'$(Configuration)|$(Platform)'=='DebugLLVMNoSTL|x64'">false</ExcludedFromBuild>
      <ExcludedFromBuild Condition="'$(Configuration)|$(Platform)'=='Debug Clang|x64'">false</ExcludedFromBuild>
      <ExcludedFromBuild Condition="'$(Configuration)|$(Platform)'=='Debug64|Win32'">false</ExcludedFromBuild>
      <ExcludedFromBuild Condition="'$(Configuration)|$(Platform)'=='Debug64|x64'">false</ExcludedFromBuild>
    </ClCompile>
    <ClCompile Include="..\test_intrusive_queue.cpp">
      <ExcludedFromBuild Condition="'$(Configuration)|$(Platform)'=='Debug|Win32'">false</ExcludedFromBuild>
      <ExcludedFromBuild Condition="'$(Configuration)|$(Platform)'=='MSVCDebugAppveyor|Win32'">false</ExcludedFromBuild>
      <ExcludedFromBuild Condition="'$(Configuration)|$(Platform)'=='LLVM New|Win32'">false</ExcludedFromBuild>
      <ExcludedFromBuild Condition="'$(Configuration)|$(Platform)'=='Debug MSVC No Checks|Win32'">false</ExcludedFromBuild>
      <ExcludedFromBuild Condition="'$(Configuration)|$(Platform)'=='DebugStringTruncationIsError|Win32'">false</ExcludedFromBuild>
      <ExcludedFromBuild Condition="'$(Configuration)|$(Platform)'=='Debug No STL|Win32'">false</ExcludedFromBuild>
      <ExcludedFromBuild Condition="'$(Configuration)|$(Platform)'=='DebugNoSTL|Win32'">false</ExcludedFromBuild>
      <ExcludedFromBuild Condition="'$(Configuration)|$(Platform)'=='MSVCDebugNoSTLAppveyor|Win32'">false</ExcludedFromBuild>
      <ExcludedFromBuild Condition="'$(Configuration)|$(Platform)'=='DebugNoSTLForceNoAdvanced|Win32'">false</ExcludedFromBuild>
      <ExcludedFromBuild Condition="'$(Configuration)|$(Platform)'=='Debug LLVM|Win32'">false</ExcludedFromBuild>
      <ExcludedFromBuild Condition="'$(Configuration)|$(Platform)'=='DebugLLVMNoSTL|Win32'">false</ExcludedFromBuild>
      <ExcludedFromBuild Condition="'$(Configuration)|$(Platform)'=='Debug Clang|Win32'">false</ExcludedFromBuild>
      <ExcludedFromBuild Condition="'$(Configuration)|$(Platform)'=='Debug|x64'">false</ExcludedFromBuild>
      <ExcludedFromBuild Condition="'$(Configuration)|$(Platform)'=='MSVCDebugAppveyor|x64'">false</ExcludedFromBuild>
      <ExcludedFromBuild Condition="'$(Configuration)|$(Platform)'=='LLVM New|x64'">false</ExcludedFromBuild>
      <ExcludedFromBuild Condition="'$(Configuration)|$(Platform)'=='Debug MSVC No Checks|x64'">false</ExcludedFromBuild>
      <ExcludedFromBuild Condition="'$(Configuration)|$(Platform)'=='DebugStringTruncationIsError|x64'">false</ExcludedFromBuild>
      <ExcludedFromBuild Condition="'$(Configuration)|$(Platform)'=='Debug No STL|x64'">false</ExcludedFromBuild>
      <ExcludedFromBuild Condition="'$(Configuration)|$(Platform)'=='DebugNoSTL|x64'">false</ExcludedFromBuild>
      <ExcludedFromBuild Condition="'$(Configuration)|$(Platform)'=='MSVCDebugNoSTLAppveyor|x64'">false</ExcludedFromBuild>
      <ExcludedFromBuild Condition="'$(Configuration)|$(Platform)'=='DebugNoSTLForceNoAdvanced|x64'">false</ExcludedFromBuild>
      <ExcludedFromBuild Condition="'$(Configuration)|$(Platform)'=='Debug LLVM|x64'">false</ExcludedFromBuild>
      <ExcludedFromBuild Condition="'$(Configuration)|$(Platform)'=='DebugLLVMNoSTL|x64'">false</ExcludedFromBuild>
      <ExcludedFromBuild Condition="'$(Configuration)|$(Platform)'=='Debug Clang|x64'">false</ExcludedFromBuild>
      <ExcludedFromBuild Condition="'$(Configuration)|$(Platform)'=='Debug64|Win32'">false</ExcludedFromBuild>
      <ExcludedFromBuild Condition="'$(Configuration)|$(Platform)'=='Debug64|x64'">false</ExcludedFromBuild>
    </ClCompile>
    <ClCompile Include="..\test_intrusive_stack.cpp">
      <ExcludedFromBuild Condition="'$(Configuration)|$(Platform)'=='Debug|Win32'">false</ExcludedFromBuild>
      <ExcludedFromBuild Condition="'$(Configuration)|$(Platform)'=='MSVCDebugAppveyor|Win32'">false</ExcludedFromBuild>
      <ExcludedFromBuild Condition="'$(Configuration)|$(Platform)'=='LLVM New|Win32'">false</ExcludedFromBuild>
      <ExcludedFromBuild Condition="'$(Configuration)|$(Platform)'=='Debug MSVC No Checks|Win32'">false</ExcludedFromBuild>
      <ExcludedFromBuild Condition="'$(Configuration)|$(Platform)'=='DebugStringTruncationIsError|Win32'">false</ExcludedFromBuild>
      <ExcludedFromBuild Condition="'$(Configuration)|$(Platform)'=='Debug No STL|Win32'">false</ExcludedFromBuild>
      <ExcludedFromBuild Condition="'$(Configuration)|$(Platform)'=='DebugNoSTL|Win32'">false</ExcludedFromBuild>
      <ExcludedFromBuild Condition="'$(Configuration)|$(Platform)'=='MSVCDebugNoSTLAppveyor|Win32'">false</ExcludedFromBuild>
      <ExcludedFromBuild Condition="'$(Configuration)|$(Platform)'=='DebugNoSTLForceNoAdvanced|Win32'">false</ExcludedFromBuild>
      <ExcludedFromBuild Condition="'$(Configuration)|$(Platform)'=='Debug LLVM|Win32'">false</ExcludedFromBuild>
      <ExcludedFromBuild Condition="'$(Configuration)|$(Platform)'=='DebugLLVMNoSTL|Win32'">false</ExcludedFromBuild>
      <ExcludedFromBuild Condition="'$(Configuration)|$(Platform)'=='Debug Clang|Win32'">false</ExcludedFromBuild>
      <ExcludedFromBuild Condition="'$(Configuration)|$(Platform)'=='Debug|x64'">false</ExcludedFromBuild>
      <ExcludedFromBuild Condition="'$(Configuration)|$(Platform)'=='MSVCDebugAppveyor|x64'">false</ExcludedFromBuild>
      <ExcludedFromBuild Condition="'$(Configuration)|$(Platform)'=='LLVM New|x64'">false</ExcludedFromBuild>
      <ExcludedFromBuild Condition="'$(Configuration)|$(Platform)'=='Debug MSVC No Checks|x64'">false</ExcludedFromBuild>
      <ExcludedFromBuild Condition="'$(Configuration)|$(Platform)'=='DebugStringTruncationIsError|x64'">false</ExcludedFromBuild>
      <ExcludedFromBuild Condition="'$(Configuration)|$(Platform)'=='Debug No STL|x64'">false</ExcludedFromBuild>
      <ExcludedFromBuild Condition="'$(Configuration)|$(Platform)'=='DebugNoSTL|x64'">false</ExcludedFromBuild>
      <ExcludedFromBuild Condition="'$(Configuration)|$(Platform)'=='MSVCDebugNoSTLAppveyor|x64'">false</ExcludedFromBuild>
      <ExcludedFromBuild Condition="'$(Configuration)|$(Platform)'=='DebugNoSTLForceNoAdvanced|x64'">false</ExcludedFromBuild>
      <ExcludedFromBuild Condition="'$(Configuration)|$(Platform)'=='Debug LLVM|x64'">false</ExcludedFromBuild>
      <ExcludedFromBuild Condition="'$(Configuration)|$(Platform)'=='DebugLLVMNoSTL|x64'">false</ExcludedFromBuild>
      <ExcludedFromBuild Condition="'$(Configuration)|$(Platform)'=='Debug Clang|x64'">false</ExcludedFromBuild>
      <ExcludedFromBuild Condition="'$(Configuration)|$(Platform)'=='Debug64|Win32'">false</ExcludedFromBuild>
      <ExcludedFromBuild Condition="'$(Configuration)|$(Platform)'=='Debug64|x64'">false</ExcludedFromBuild>
    </ClCompile>
    <ClCompile Include="..\test_io_port.cpp" />
    <ClCompile Include="..\test_iterator.cpp" />
    <ClCompile Include="..\test_jenkins.cpp" />
    <ClCompile Include="..\test_largest.cpp" />
    <ClCompile Include="..\test_list.cpp" />
    <ClCompile Include="..\test_flat_map.cpp">
      <ExcludedFromBuild Condition="'$(Configuration)|$(Platform)'=='Debug|Win32'">false</ExcludedFromBuild>
      <ExcludedFromBuild Condition="'$(Configuration)|$(Platform)'=='MSVCDebugAppveyor|Win32'">false</ExcludedFromBuild>
      <ExcludedFromBuild Condition="'$(Configuration)|$(Platform)'=='LLVM New|Win32'">false</ExcludedFromBuild>
      <ExcludedFromBuild Condition="'$(Configuration)|$(Platform)'=='Debug MSVC No Checks|Win32'">false</ExcludedFromBuild>
      <ExcludedFromBuild Condition="'$(Configuration)|$(Platform)'=='DebugStringTruncationIsError|Win32'">false</ExcludedFromBuild>
      <ExcludedFromBuild Condition="'$(Configuration)|$(Platform)'=='Debug No STL|Win32'">false</ExcludedFromBuild>
      <ExcludedFromBuild Condition="'$(Configuration)|$(Platform)'=='DebugNoSTL|Win32'">false</ExcludedFromBuild>
      <ExcludedFromBuild Condition="'$(Configuration)|$(Platform)'=='MSVCDebugNoSTLAppveyor|Win32'">false</ExcludedFromBuild>
      <ExcludedFromBuild Condition="'$(Configuration)|$(Platform)'=='DebugNoSTLForceNoAdvanced|Win32'">false</ExcludedFromBuild>
      <ExcludedFromBuild Condition="'$(Configuration)|$(Platform)'=='Debug LLVM|Win32'">false</ExcludedFromBuild>
      <ExcludedFromBuild Condition="'$(Configuration)|$(Platform)'=='DebugLLVMNoSTL|Win32'">false</ExcludedFromBuild>
      <ExcludedFromBuild Condition="'$(Configuration)|$(Platform)'=='Debug Clang|Win32'">false</ExcludedFromBuild>
      <ExcludedFromBuild Condition="'$(Configuration)|$(Platform)'=='Debug|x64'">false</ExcludedFromBuild>
      <ExcludedFromBuild Condition="'$(Configuration)|$(Platform)'=='MSVCDebugAppveyor|x64'">false</ExcludedFromBuild>
      <ExcludedFromBuild Condition="'$(Configuration)|$(Platform)'=='LLVM New|x64'">false</ExcludedFromBuild>
      <ExcludedFromBuild Condition="'$(Configuration)|$(Platform)'=='Debug MSVC No Checks|x64'">false</ExcludedFromBuild>
      <ExcludedFromBuild Condition="'$(Configuration)|$(Platform)'=='DebugStringTruncationIsError|x64'">false</ExcludedFromBuild>
      <ExcludedFromBuild Condition="'$(Configuration)|$(Platform)'=='Debug No STL|x64'">false</ExcludedFromBuild>
      <ExcludedFromBuild Condition="'$(Configuration)|$(Platform)'=='DebugNoSTL|x64'">false</ExcludedFromBuild>
      <ExcludedFromBuild Condition="'$(Configuration)|$(Platform)'=='MSVCDebugNoSTLAppveyor|x64'">false</ExcludedFromBuild>
      <ExcludedFromBuild Condition="'$(Configuration)|$(Platform)'=='DebugNoSTLForceNoAdvanced|x64'">false</ExcludedFromBuild>
      <ExcludedFromBuild Condition="'$(Configuration)|$(Platform)'=='Debug LLVM|x64'">false</ExcludedFromBuild>
      <ExcludedFromBuild Condition="'$(Configuration)|$(Platform)'=='DebugLLVMNoSTL|x64'">false</ExcludedFromBuild>
      <ExcludedFromBuild Condition="'$(Configuration)|$(Platform)'=='Debug Clang|x64'">false</ExcludedFromBuild>
      <ExcludedFromBuild Condition="'$(Configuration)|$(Platform)'=='Debug64|Win32'">false</ExcludedFromBuild>
      <ExcludedFromBuild Condition="'$(Configuration)|$(Platform)'=='Debug64|x64'">false</ExcludedFromBuild>
      <ExcludedFromBuild Condition="'$(Configuration)|$(Platform)'=='Debug No Unit Tests|Win32'">false</ExcludedFromBuild>
      <ExcludedFromBuild Condition="'$(Configuration)|$(Platform)'=='Debug No Unit Tests|x64'">false</ExcludedFromBuild>
    </ClCompile>
    <ClCompile Include="..\test_map.cpp">
      <ExcludedFromBuild Condition="'$(Configuration)|$(Platform)'=='Release|Win32'">true</ExcludedFromBuild>
      <ExcludedFromBuild Condition="'$(Configuration)|$(Platform)'=='Release|x64'">true</ExcludedFromBuild>
      <ExcludedFromBuild Condition="'$(Configuration)|$(Platform)'=='Debug|Win32'">false</ExcludedFromBuild>
      <ExcludedFromBuild Condition="'$(Configuration)|$(Platform)'=='MSVCDebugAppveyor|Win32'">false</ExcludedFromBuild>
      <ExcludedFromBuild Condition="'$(Configuration)|$(Platform)'=='LLVM New|Win32'">false</ExcludedFromBuild>
      <ExcludedFromBuild Condition="'$(Configuration)|$(Platform)'=='Debug MSVC No Checks|Win32'">false</ExcludedFromBuild>
      <ExcludedFromBuild Condition="'$(Configuration)|$(Platform)'=='DebugStringTruncationIsError|Win32'">false</ExcludedFromBuild>
      <ExcludedFromBuild Condition="'$(Configuration)|$(Platform)'=='Debug No STL|Win32'">false</ExcludedFromBuild>
      <ExcludedFromBuild Condition="'$(Configuration)|$(Platform)'=='DebugNoSTL|Win32'">false</ExcludedFromBuild>
      <ExcludedFromBuild Condition="'$(Configuration)|$(Platform)'=='MSVCDebugNoSTLAppveyor|Win32'">false</ExcludedFromBuild>
      <ExcludedFromBuild Condition="'$(Configuration)|$(Platform)'=='DebugNoSTLForceNoAdvanced|Win32'">false</ExcludedFromBuild>
      <ExcludedFromBuild Condition="'$(Configuration)|$(Platform)'=='Debug LLVM|Win32'">false</ExcludedFromBuild>
      <ExcludedFromBuild Condition="'$(Configuration)|$(Platform)'=='DebugLLVMNoSTL|Win32'">false</ExcludedFromBuild>
      <ExcludedFromBuild Condition="'$(Configuration)|$(Platform)'=='Debug Clang|Win32'">false</ExcludedFromBuild>
      <ExcludedFromBuild Condition="'$(Configuration)|$(Platform)'=='Debug|x64'">false</ExcludedFromBuild>
      <ExcludedFromBuild Condition="'$(Configuration)|$(Platform)'=='MSVCDebugAppveyor|x64'">false</ExcludedFromBuild>
      <ExcludedFromBuild Condition="'$(Configuration)|$(Platform)'=='LLVM New|x64'">false</ExcludedFromBuild>
      <ExcludedFromBuild Condition="'$(Configuration)|$(Platform)'=='Debug MSVC No Checks|x64'">false</ExcludedFromBuild>
      <ExcludedFromBuild Condition="'$(Configuration)|$(Platform)'=='DebugStringTruncationIsError|x64'">false</ExcludedFromBuild>
      <ExcludedFromBuild Condition="'$(Configuration)|$(Platform)'=='Debug No STL|x64'">false</ExcludedFromBuild>
      <ExcludedFromBuild Condition="'$(Configuration)|$(Platform)'=='DebugNoSTL|x64'">false</ExcludedFromBuild>
      <ExcludedFromBuild Condition="'$(Configuration)|$(Platform)'=='MSVCDebugNoSTLAppveyor|x64'">false</ExcludedFromBuild>
      <ExcludedFromBuild Condition="'$(Configuration)|$(Platform)'=='DebugNoSTLForceNoAdvanced|x64'">false</ExcludedFromBuild>
      <ExcludedFromBuild Condition="'$(Configuration)|$(Platform)'=='Debug LLVM|x64'">false</ExcludedFromBuild>
      <ExcludedFromBuild Condition="'$(Configuration)|$(Platform)'=='DebugLLVMNoSTL|x64'">false</ExcludedFromBuild>
      <ExcludedFromBuild Condition="'$(Configuration)|$(Platform)'=='Debug Clang|x64'">false</ExcludedFromBuild>
      <ExcludedFromBuild Condition="'$(Configuration)|$(Platform)'=='Debug64|Win32'">false</ExcludedFromBuild>
      <ExcludedFromBuild Condition="'$(Configuration)|$(Platform)'=='Debug64|x64'">false</ExcludedFromBuild>
    </ClCompile>
    <ClCompile Include="..\test_maths.cpp" />
    <ClCompile Include="..\test_memory.cpp" />
    <ClCompile Include="..\test_message_bus.cpp" />
    <ClCompile Include="..\test_message_router.cpp" />
    <ClCompile Include="..\test_message_timer.cpp" />
    <ClCompile Include="..\test_multimap.cpp" />
    <ClCompile Include="..\test_multiset.cpp" />
    <ClCompile Include="..\test_murmur3.cpp" />
    <ClCompile Include="..\test_numeric.cpp" />
    <ClCompile Include="..\test_observer.cpp">
      <ExcludedFromBuild Condition="'$(Configuration)|$(Platform)'=='Debug|Win32'">false</ExcludedFromBuild>
      <ExcludedFromBuild Condition="'$(Configuration)|$(Platform)'=='MSVCDebugAppveyor|Win32'">false</ExcludedFromBuild>
      <ExcludedFromBuild Condition="'$(Configuration)|$(Platform)'=='LLVM New|Win32'">false</ExcludedFromBuild>
      <ExcludedFromBuild Condition="'$(Configuration)|$(Platform)'=='Debug MSVC No Checks|Win32'">false</ExcludedFromBuild>
      <ExcludedFromBuild Condition="'$(Configuration)|$(Platform)'=='DebugStringTruncationIsError|Win32'">false</ExcludedFromBuild>
      <ExcludedFromBuild Condition="'$(Configuration)|$(Platform)'=='Debug No STL|Win32'">false</ExcludedFromBuild>
      <ExcludedFromBuild Condition="'$(Configuration)|$(Platform)'=='DebugNoSTL|Win32'">false</ExcludedFromBuild>
      <ExcludedFromBuild Condition="'$(Configuration)|$(Platform)'=='MSVCDebugNoSTLAppveyor|Win32'">false</ExcludedFromBuild>
      <ExcludedFromBuild Condition="'$(Configuration)|$(Platform)'=='DebugNoSTLForceNoAdvanced|Win32'">false</ExcludedFromBuild>
      <ExcludedFromBuild Condition="'$(Configuration)|$(Platform)'=='Debug LLVM|Win32'">false</ExcludedFromBuild>
      <ExcludedFromBuild Condition="'$(Configuration)|$(Platform)'=='DebugLLVMNoSTL|Win32'">false</ExcludedFromBuild>
      <ExcludedFromBuild Condition="'$(Configuration)|$(Platform)'=='Debug Clang|Win32'">false</ExcludedFromBuild>
      <ExcludedFromBuild Condition="'$(Configuration)|$(Platform)'=='Debug|x64'">false</ExcludedFromBuild>
      <ExcludedFromBuild Condition="'$(Configuration)|$(Platform)'=='MSVCDebugAppveyor|x64'">false</ExcludedFromBuild>
      <ExcludedFromBuild Condition="'$(Configuration)|$(Platform)'=='LLVM New|x64'">false</ExcludedFromBuild>
      <ExcludedFromBuild Condition="'$(Configuration)|$(Platform)'=='Debug MSVC No Checks|x64'">false</ExcludedFromBuild>
      <ExcludedFromBuild Condition="'$(Configuration)|$(Platform)'=='DebugStringTruncationIsError|x64'">false</ExcludedFromBuild>
      <ExcludedFromBuild Condition="'$(Configuration)|$(Platform)'=='Debug No STL|x64'">false</ExcludedFromBuild>
      <ExcludedFromBuild Condition="'$(Configuration)|$(Platform)'=='DebugNoSTL|x64'">false</ExcludedFromBuild>
      <ExcludedFromBuild Condition="'$(Configuration)|$(Platform)'=='MSVCDebugNoSTLAppveyor|x64'">false</ExcludedFromBuild>
      <ExcludedFromBuild Condition="'$(Configuration)|$(Platform)'=='DebugNoSTLForceNoAdvanced|x64'">false</ExcludedFromBuild>
      <ExcludedFromBuild Condition="'$(Configuration)|$(Platform)'=='Debug LLVM|x64'">false</ExcludedFromBuild>
      <ExcludedFromBuild Condition="'$(Configuration)|$(Platform)'=='DebugLLVMNoSTL|x64'">false</ExcludedFromBuild>
      <ExcludedFromBuild Condition="'$(Configuration)|$(Platform)'=='Debug Clang|x64'">false</ExcludedFromBuild>
      <ExcludedFromBuild Condition="'$(Configuration)|$(Platform)'=='Debug64|Win32'">false</ExcludedFromBuild>
      <ExcludedFromBuild Condition="'$(Configuration)|$(Platform)'=='Debug64|x64'">false</ExcludedFromBuild>
      <ExcludedFromBuild Condition="'$(Configuration)|$(Platform)'=='Debug No Unit Tests|Win32'">false</ExcludedFromBuild>
      <ExcludedFromBuild Condition="'$(Configuration)|$(Platform)'=='Debug No Unit Tests|x64'">false</ExcludedFromBuild>
    </ClCompile>
    <ClCompile Include="..\test_optional.cpp" />
    <ClCompile Include="..\test_packet.cpp" />
    <ClCompile Include="..\test_parameter_pack.cpp" />
    <ClCompile Include="..\test_parameter_type.cpp" />
    <ClCompile Include="..\test_parity_checksum.cpp" />
    <ClCompile Include="..\test_pearson.cpp" />
    <ClCompile Include="..\test_pool.cpp" />
    <ClCompile Include="..\test_priority_queue.cpp" />
    <ClCompile Include="..\test_queue.cpp" />
    <ClCompile Include="..\test_queue_memory_model_small.cpp" />
    <ClCompile Include="..\test_queue_mpmc_mutex.cpp" />
    <ClCompile Include="..\test_queue_mpmc_mutex_small.cpp" />
    <ClCompile Include="..\test_queue_spsc_atomic.cpp" />
    <ClCompile Include="..\test_queue_spsc_atomic_small.cpp" />
    <ClCompile Include="..\test_queue_spsc_isr.cpp" />
    <ClCompile Include="..\test_queue_spsc_isr_small.cpp" />
    <ClCompile Include="..\test_queue_spsc_locked.cpp" />
    <ClCompile Include="..\test_queue_spsc_locked_small.cpp" />
    <ClCompile Include="..\test_random.cpp">
      <ExcludedFromBuild Condition="'$(Configuration)|$(Platform)'=='Release|Win32'">true</ExcludedFromBuild>
      <ExcludedFromBuild Condition="'$(Configuration)|$(Platform)'=='Release|x64'">true</ExcludedFromBuild>
    </ClCompile>
    <ClCompile Include="..\test_reference_flat_map.cpp" />
    <ClCompile Include="..\test_reference_flat_multimap.cpp" />
    <ClCompile Include="..\test_reference_flat_multiset.cpp" />
    <ClCompile Include="..\test_reference_flat_set.cpp" />
    <ClCompile Include="..\test_scaled_rounding.cpp" />
    <ClCompile Include="..\test_set.cpp">
      <ExcludedFromBuild Condition="'$(Configuration)|$(Platform)'=='Release|Win32'">true</ExcludedFromBuild>
      <ExcludedFromBuild Condition="'$(Configuration)|$(Platform)'=='Release|x64'">true</ExcludedFromBuild>
    </ClCompile>
    <ClCompile Include="..\test_span.cpp" />
    <ClCompile Include="..\test_state_chart.cpp" />
    <ClCompile Include="..\test_smallest.cpp" />
    <ClCompile Include="..\test_stack.cpp" />
    <ClCompile Include="..\test_string_utilities_std.cpp" />
    <ClCompile Include="..\test_string_char.cpp" />
    <ClCompile Include="..\test_string_char_external_buffer.cpp" />
    <ClCompile Include="..\test_string_stream.cpp" />
    <ClCompile Include="..\test_string_u16.cpp" />
    <ClCompile Include="..\test_string_u16_external_buffer.cpp" />
    <ClCompile Include="..\test_string_u32.cpp" />
    <ClCompile Include="..\test_string_u32_external_buffer.cpp" />
    <ClCompile Include="..\test_string_utilities.cpp" />
    <ClCompile Include="..\test_string_utilities_std_u16.cpp" />
    <ClCompile Include="..\test_string_utilities_std_u32.cpp" />
    <ClCompile Include="..\test_string_utilities_std_wchar_t.cpp" />
    <ClCompile Include="..\test_string_utilities_u16.cpp" />
    <ClCompile Include="..\test_string_utilities_u32.cpp" />
    <ClCompile Include="..\test_string_utilities_wchar_t.cpp" />
    <ClCompile Include="..\test_string_view.cpp" />
    <ClCompile Include="..\test_string_wchar_t.cpp" />
    <ClCompile Include="..\test_string_wchar_t_external_buffer.cpp" />
    <ClCompile Include="..\test_task_scheduler.cpp" />
    <ClCompile Include="..\test_to_string.cpp" />
    <ClCompile Include="..\test_to_u16string.cpp" />
    <ClCompile Include="..\test_to_u32string.cpp" />
    <ClCompile Include="..\test_to_wstring.cpp" />
    <ClCompile Include="..\test_type_def.cpp" />
    <ClCompile Include="..\test_type_lookup.cpp" />
    <ClCompile Include="..\test_type_select.cpp" />
    <ClCompile Include="..\test_type_traits.cpp" />
    <ClCompile Include="..\test_string_stream_u16.cpp" />
    <ClCompile Include="..\test_string_stream_u32.cpp" />
    <ClCompile Include="..\test_unordered_map.cpp" />
    <ClCompile Include="..\test_unordered_multimap.cpp" />
    <ClCompile Include="..\test_unordered_multiset.cpp" />
    <ClCompile Include="..\test_unordered_set.cpp" />
    <ClCompile Include="..\test_user_type.cpp" />
    <ClCompile Include="..\test_utility.cpp" />
    <ClCompile Include="..\test_variant.cpp" />
    <ClCompile Include="..\test_variant_pool.cpp" />
    <ClCompile Include="..\test_vector.cpp" />
    <ClCompile Include="..\test_vector_external_buffer.cpp" />
    <ClCompile Include="..\test_vector_non_trivial.cpp" />
    <ClCompile Include="..\test_vector_pointer.cpp" />
    <ClCompile Include="..\test_vector_pointer_external_buffer.cpp" />
    <ClCompile Include="..\test_visitor.cpp" />
    <ClCompile Include="..\test_string_stream_wchar_t.cpp" />
    <ClCompile Include="..\test_xor_checksum.cpp" />
    <ClCompile Include="..\test_xor_rotate_checksum.cpp" />
  </ItemGroup>
  <ItemGroup>
    <None Include="..\..\.circleci\config.yml" />
<<<<<<< HEAD
    <None Include="..\..\.github\workflows\main.yml" />
=======
    <None Include="..\..\.github\workflows\clang.yml" />
    <None Include="..\..\.github\workflows\gcc.yml" />
    <None Include="..\..\.github\workflows\vs2019.yml" />
>>>>>>> 35cfa526
    <None Include="..\..\appveyor.yml" />
    <None Include="..\..\etl.pspimage" />
    <None Include="..\..\etl.xar" />
    <None Include="..\..\include\etl\generators\generate.bat" />
    <None Include="..\..\include\etl\generators\generate_fsm.bat" />
    <None Include="..\..\include\etl\generators\generate_largest.bat" />
    <None Include="..\..\include\etl\generators\generate_message_packet.bat" />
    <None Include="..\..\include\etl\generators\generate_message_router.bat" />
    <None Include="..\..\include\etl\generators\generate_smallest.bat" />
    <None Include="..\..\include\etl\generators\generate_type_lookup.bat" />
    <None Include="..\..\include\etl\generators\generate_type_select.bat" />
    <None Include="..\..\include\etl\generators\generate_type_traits.bat" />
    <None Include="..\..\include\etl\generators\generate_variant_pool.bat" />
    <None Include="..\..\library.json" />
    <None Include="..\..\library.properties" />
    <None Include="..\..\README.md" />
    <None Include="..\cmake\unit-test_external_project.cmake" />
    <None Include="cpp.hint" />
  </ItemGroup>
  <ItemGroup>
    <Text Include="..\..\CMakeLists.txt" />
    <Text Include="..\..\include\etl\file_error_numbers.txt" />
    <Text Include="..\..\support\Release notes.txt" />
    <Text Include="..\..\todo.txt" />
    <Text Include="..\CMakeLists.txt" />
  </ItemGroup>
  <ItemGroup>
    <Image Include="..\..\etl.ico" />
    <Image Include="..\..\etl.png" />
    <Image Include="..\..\etl16.png" />
    <Image Include="..\..\etl32.png" />
    <Image Include="..\..\etl48.png" />
    <Image Include="..\..\favicon.ico" />
  </ItemGroup>
  <Import Project="$(VCTargetsPath)\Microsoft.Cpp.targets" />
  <ImportGroup Label="ExtensionTargets">
  </ImportGroup>
</Project><|MERGE_RESOLUTION|>--- conflicted
+++ resolved
@@ -1867,13 +1867,9 @@
   </ItemGroup>
   <ItemGroup>
     <None Include="..\..\.circleci\config.yml" />
-<<<<<<< HEAD
-    <None Include="..\..\.github\workflows\main.yml" />
-=======
     <None Include="..\..\.github\workflows\clang.yml" />
     <None Include="..\..\.github\workflows\gcc.yml" />
     <None Include="..\..\.github\workflows\vs2019.yml" />
->>>>>>> 35cfa526
     <None Include="..\..\appveyor.yml" />
     <None Include="..\..\etl.pspimage" />
     <None Include="..\..\etl.xar" />
