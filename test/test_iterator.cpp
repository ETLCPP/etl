/******************************************************************************
The MIT License(MIT)

Embedded Template Library.
https://github.com/ETLCPP/etl
https://www.etlcpp.com

Copyright(c) 2014 jwellbelove

Permission is hereby granted, free of charge, to any person obtaining a copy
of this software and associated documentation files(the "Software"), to deal
in the Software without restriction, including without limitation the rights
to use, copy, modify, merge, publish, distribute, sublicense, and / or sell
copies of the Software, and to permit persons to whom the Software is
furnished to do so, subject to the following conditions :

The above copyright notice and this permission notice shall be included in all
copies or substantial portions of the Software.

THE SOFTWARE IS PROVIDED "AS IS", WITHOUT WARRANTY OF ANY KIND, EXPRESS OR
IMPLIED, INCLUDING BUT NOT LIMITED TO THE WARRANTIES OF MERCHANTABILITY,
FITNESS FOR A PARTICULAR PURPOSE AND NONINFRINGEMENT.IN NO EVENT SHALL THE
AUTHORS OR COPYRIGHT HOLDERS BE LIABLE FOR ANY CLAIM, DAMAGES OR OTHER
LIABILITY, WHETHER IN AN ACTION OF CONTRACT, TORT OR OTHERWISE, ARISING FROM,
OUT OF OR IN CONNECTION WITH THE SOFTWARE OR THE USE OR OTHER DEALINGS IN THE
SOFTWARE.
******************************************************************************/

#include "UnitTest++/UnitTest++.h"

#include <string>

#include "etl/iterator.h"

<<<<<<< HEAD
namespace
{
  struct input : public etl::iterator<ETL_INPUT_ITERATOR_TAG, int>
  {

  };

  struct output : public etl::iterator<ETL_OUTPUT_ITERATOR_TAG, int>
  {

  };

  struct forward : public etl::iterator<ETL_FORWARD_ITERATOR_TAG, int>
  {

  };

  struct bidirectional : public etl::iterator<ETL_BIDIRECTIONAL_ITERATOR_TAG, int>
  {

  };

  struct random : public etl::iterator<ETL_RANDOM_ACCESS_ITERATOR_TAG, int>
=======
#include "iterators_for_unit_tests.h"
#include "data.h"

namespace
{
  using Item = TestDataM<std::string>;

  struct input : public etl::iterator<ETL_OR_STD::input_iterator_tag, int>
  {

  };

  struct output : public etl::iterator<ETL_OR_STD::output_iterator_tag, int>
  {

  };

  struct forward : public etl::iterator<ETL_OR_STD::forward_iterator_tag, int>
  {

  };

  struct bidirectional : public etl::iterator<ETL_OR_STD::bidirectional_iterator_tag, int>
  {

  };

  struct random : public etl::iterator<ETL_OR_STD::random_access_iterator_tag, int>
>>>>>>> 575a0fee
  {

  };

  typedef int* pointer;
  typedef const int* const_pointer;

  const size_t SIZE = 10;
  int dataA[SIZE] = { 2, 1, 4, 3, 6, 5, 8, 7, 10, 9 };

  SUITE(test_iterator)
  {
    // NOTE '!!' is required to keep GCC happy.

    //*************************************************************************
    TEST(distance_non_random)
    {
      ptrdiff_t d = etl::distance(non_random_iterator<int>(&dataA[0]), non_random_iterator<int>(&dataA[SIZE]));

      CHECK_EQUAL(SIZE, d);
    }

    //*************************************************************************
    TEST(distance_random)
    {
      ptrdiff_t d = etl::distance(random_iterator<int>(&dataA[0]), random_iterator<int>(&dataA[SIZE]));

      CHECK_EQUAL(SIZE, d);
    }

    //*************************************************************************
    TEST(advance_non_random)
    {
      int* itr1 = std::begin(dataA);
      non_random_iterator<int> itr2 = std::begin(dataA);

      std::advance(itr1, 4);
      etl::advance(itr2, 4);
      CHECK_EQUAL(*itr1, *itr2);

      std::advance(itr1, -3);
      etl::advance(itr2, -3);
      CHECK_EQUAL(*itr1, *itr2);
    }

    //*************************************************************************
    TEST(advance_random)
    {
      int* itr1 = std::begin(dataA);
      random_iterator<int> itr2 = std::begin(dataA);

      std::advance(itr1, 4);
      etl::advance(itr2, 4);
      CHECK_EQUAL(*itr1, *itr2);

      std::advance(itr1, -3);
      etl::advance(itr2, -3);
      CHECK_EQUAL(*itr1, *itr2);
    }

    //*************************************************************************
    TEST(prev)
    {
      int data[] = { 1, 2, 3, 4, 5, 6, 7 };

      size_t length = 6U;

      int* itr = &data[0] + length;

      for (size_t i = 1; i <= length; ++i)
      {
        CHECK_EQUAL(data[length - i], *etl::prev(itr, i));
      }
    }

    //*************************************************************************
    TEST(next)
    {
      int data[] = { 1, 2, 3, 4, 5, 6, 7 };

      size_t length = 6U;

      int* itr = &data[0];

      for (size_t i = 1; i <= length; ++i)
      {
        CHECK_EQUAL(data[i], *etl::next(itr, i));
      }
    }

    //*************************************************************************
    TEST(reverse_iterator)
    {
      int data[] = { 1, 2, 3, 4, 5, 6, 7 };

      std::reverse_iterator<int*> sri(&data[7]);
      etl::reverse_iterator<int*> eri(&data[7]);

      CHECK_EQUAL(*sri++, *eri++);
      CHECK_EQUAL(*sri++, *eri++);
      CHECK_EQUAL(*sri++, *eri++);

      CHECK(etl::reverse_iterator<int*>(&data[5]) < eri);
      CHECK(etl::reverse_iterator<int*>(&data[3]) > eri);
      CHECK(etl::reverse_iterator<int*>(&data[4]) <= eri);
      CHECK(etl::reverse_iterator<int*>(&data[5]) <= eri);
      CHECK(etl::reverse_iterator<int*>(&data[4]) >= eri);
      CHECK(etl::reverse_iterator<int*>(&data[3]) >= eri);

      CHECK_EQUAL(*sri++, *eri++);
      CHECK_EQUAL(*sri++, *eri++);
      CHECK_EQUAL(*sri++, *eri++);
      CHECK_EQUAL(*sri, *eri);

      CHECK(etl::reverse_iterator<int*>(&data[1]) == eri);
      CHECK(etl::reverse_iterator<int*>(&data[2]) != eri);
      CHECK(etl::reverse_iterator<int*>(&data[3]) != eri);
      CHECK(etl::reverse_iterator<int*>(&data[4]) != eri);
      CHECK(etl::reverse_iterator<int*>(&data[5]) != eri);
      CHECK(etl::reverse_iterator<int*>(&data[6]) != eri);
      CHECK(etl::reverse_iterator<int*>(&data[7]) != eri);

      sri = std::reverse_iterator<int*>(&data[7]);
      eri = etl::reverse_iterator<int*>(&data[7]);
      CHECK_EQUAL(sri[0], eri[0]);
      CHECK_EQUAL(sri[1], eri[1]);
      CHECK_EQUAL(sri[2], eri[2]);
      CHECK_EQUAL(sri[3], eri[3]);
      CHECK_EQUAL(sri[4], eri[4]);
      CHECK_EQUAL(sri[5], eri[5]);
      CHECK_EQUAL(sri[6], eri[6]);

      sri += 4;
      eri += 4;
      CHECK_EQUAL(*sri, *eri);

      sri -= 2;
      eri -= 2;
      CHECK_EQUAL(*sri, *eri);

      std::reverse_iterator<int*>    sri2 = sri + 3;
      etl::reverse_iterator<int*> eri2 = eri + 3;
      CHECK_EQUAL(*sri, *eri);

      sri2 = sri - 3;
      eri2 = eri - 3;
      CHECK_EQUAL(*sri, *eri);
    }

    //*************************************************************************
    TEST(reverse_iterator_const)
    {
      const int data[] = { 1, 2, 3, 4, 5, 6, 7 };

      std::reverse_iterator<const int*> sri(&data[7]);
      etl::reverse_iterator<const int*> eri(&data[7]);

      CHECK_EQUAL(*sri++, *eri++);
      CHECK_EQUAL(*sri++, *eri++);
      CHECK_EQUAL(*sri++, *eri++);

      CHECK(etl::reverse_iterator<const int*>(&data[5]) < eri);
      CHECK(etl::reverse_iterator<const int*>(&data[3]) > eri);
      CHECK(etl::reverse_iterator<const int*>(&data[4]) <= eri);
      CHECK(etl::reverse_iterator<const int*>(&data[5]) <= eri);
      CHECK(etl::reverse_iterator<const int*>(&data[4]) >= eri);
      CHECK(etl::reverse_iterator<const int*>(&data[3]) >= eri);

      CHECK_EQUAL(*sri++, *eri++);
      CHECK_EQUAL(*sri++, *eri++);
      CHECK_EQUAL(*sri++, *eri++);
      CHECK_EQUAL(*sri, *eri);

      CHECK(etl::reverse_iterator<const int*>(&data[1]) == eri);
      CHECK(etl::reverse_iterator<const int*>(&data[2]) != eri);
      CHECK(etl::reverse_iterator<const int*>(&data[3]) != eri);
      CHECK(etl::reverse_iterator<const int*>(&data[4]) != eri);
      CHECK(etl::reverse_iterator<const int*>(&data[5]) != eri);
      CHECK(etl::reverse_iterator<const int*>(&data[6]) != eri);
      CHECK(etl::reverse_iterator<const int*>(&data[7]) != eri);

      sri = std::reverse_iterator<const int*>(&data[7]);
      eri = etl::reverse_iterator<const int*>(&data[7]);
      CHECK_EQUAL(sri[0], eri[0]);
      CHECK_EQUAL(sri[1], eri[1]);
      CHECK_EQUAL(sri[2], eri[2]);
      CHECK_EQUAL(sri[3], eri[3]);
      CHECK_EQUAL(sri[4], eri[4]);
      CHECK_EQUAL(sri[5], eri[5]);
      CHECK_EQUAL(sri[6], eri[6]);

      CHECK_EQUAL(*sri, *eri);
      CHECK_EQUAL(*(sri + 1), *(eri + 1));
      CHECK_EQUAL(*(sri + 2), *(eri + 2));
      CHECK_EQUAL(*(sri + 3), *(eri + 3));
      CHECK_EQUAL(*(sri + 4), *(eri + 4));
      CHECK_EQUAL(*(sri + 5), *(eri + 5));
      CHECK_EQUAL(*(sri + 6), *(eri + 6));

      sri += 4;
      eri += 4;
      CHECK_EQUAL(*sri, *eri);

      sri -= 2;
      eri -= 2;
      CHECK_EQUAL(*sri, *eri);

      std::reverse_iterator<const int*>    sri2 = sri + 3;
      etl::reverse_iterator<const int*> eri2 = eri + 3;
      CHECK_EQUAL(*sri, *eri);

      sri2 = sri - 3;
      eri2 = eri - 3;
      CHECK_EQUAL(*sri, *eri);
    }


    TEST(test_input)
    {
      CHECK(!!etl::is_input_iterator<input>::value);
      CHECK(!etl::is_output_iterator<input>::value);
      CHECK(!etl::is_forward_iterator<input>::value);
      CHECK(!etl::is_bidirectional_iterator<input>::value);
      CHECK(!etl::is_random_iterator<input>::value);

      CHECK(!!etl::is_input_iterator_concept<input>::value);
      CHECK(!etl::is_output_iterator_concept<input>::value);
      CHECK(!etl::is_forward_iterator_concept<input>::value);
      CHECK(!etl::is_bidirectional_iterator_concept<input>::value);
      CHECK(!etl::is_random_iterator_concept<input>::value);
    }

    TEST(test_output)
    {
      CHECK(!etl::is_input_iterator<output>::value);
      CHECK(!!etl::is_output_iterator<output>::value);
      CHECK(!etl::is_forward_iterator<output>::value);
      CHECK(!etl::is_bidirectional_iterator<output>::value);
      CHECK(!etl::is_random_iterator<output>::value);

      CHECK(!etl::is_input_iterator_concept<output>::value);
      CHECK(etl::is_output_iterator_concept<output>::value == true);
      CHECK(!etl::is_forward_iterator_concept<output>::value);
      CHECK(!etl::is_bidirectional_iterator_concept<output>::value);
      CHECK(!etl::is_random_iterator_concept<output>::value);
    }

    TEST(test_forward)
    {
      CHECK(!etl::is_input_iterator<forward>::value);
      CHECK(!etl::is_output_iterator<forward>::value);
      CHECK(!!etl::is_forward_iterator<forward>::value);
      CHECK(!etl::is_bidirectional_iterator<forward>::value);
      CHECK(!etl::is_random_iterator<forward>::value);

      CHECK(!!etl::is_input_iterator_concept<forward>::value);
      CHECK(!!etl::is_output_iterator_concept<forward>::value);
      CHECK(!!etl::is_forward_iterator_concept<forward>::value);
      CHECK(!etl::is_bidirectional_iterator_concept<forward>::value);
      CHECK(!etl::is_random_iterator_concept<forward>::value);
    }

    TEST(test_bidirectional)
    {
      CHECK(!etl::is_input_iterator<bidirectional>::value);
      CHECK(!etl::is_output_iterator<bidirectional>::value);
      CHECK(!etl::is_forward_iterator<bidirectional>::value);
      CHECK(!!etl::is_bidirectional_iterator<bidirectional>::value);
      CHECK(!etl::is_random_iterator<bidirectional>::value);

      CHECK(!!etl::is_input_iterator_concept<bidirectional>::value);
      CHECK(!!etl::is_output_iterator_concept<bidirectional>::value);
      CHECK(!!etl::is_forward_iterator_concept<bidirectional>::value);
      CHECK(!!etl::is_bidirectional_iterator_concept<bidirectional>::value);
      CHECK(!etl::is_random_iterator_concept<bidirectional>::value);
    }

    TEST(test_random)
    {
      CHECK(!etl::is_input_iterator<random>::value);
      CHECK(!etl::is_output_iterator<random>::value);
      CHECK(!etl::is_forward_iterator<random>::value);
      CHECK(!etl::is_bidirectional_iterator<random>::value);
      CHECK(!!etl::is_random_iterator<random>::value);

      CHECK(!!etl::is_input_iterator_concept<random>::value);
      CHECK(!!etl::is_output_iterator_concept<random>::value);
      CHECK(!!etl::is_forward_iterator_concept<random>::value);
      CHECK(!!etl::is_bidirectional_iterator_concept<random>::value);
      CHECK(!!etl::is_random_iterator_concept<random>::value);
    }

    TEST(test_pointer)
    {
      CHECK(!etl::is_input_iterator<pointer>::value);
      CHECK(!etl::is_output_iterator<pointer>::value);
      CHECK(!etl::is_forward_iterator<pointer>::value);
      CHECK(!etl::is_bidirectional_iterator<pointer>::value);
      CHECK(!!etl::is_random_iterator<pointer>::value);

      CHECK(!!etl::is_input_iterator_concept<pointer>::value);
      CHECK(!!etl::is_output_iterator_concept<pointer>::value);
      CHECK(!!etl::is_forward_iterator_concept<pointer>::value);
      CHECK(!!etl::is_bidirectional_iterator_concept<pointer>::value);
      CHECK(!!etl::is_random_iterator_concept<pointer>::value);
    }

    TEST(test_const_pointer)
    {
      CHECK(!etl::is_input_iterator<const_pointer>::value);
      CHECK(!etl::is_output_iterator<const_pointer>::value);
      CHECK(!etl::is_forward_iterator<const_pointer>::value);
      CHECK(!etl::is_bidirectional_iterator<const_pointer>::value);
      CHECK(!!etl::is_random_iterator<const_pointer>::value);

      CHECK(!!etl::is_input_iterator_concept<const_pointer>::value);
      CHECK(!!etl::is_output_iterator_concept<const_pointer>::value);
      CHECK(!!etl::is_forward_iterator_concept<const_pointer>::value);
      CHECK(!!etl::is_bidirectional_iterator_concept<const_pointer>::value);
      CHECK(!!etl::is_random_iterator_concept<const_pointer>::value);
    }

    //*************************************************************************
    TEST(move_iterator_constructors)
    {
      Item list[] = { Item("1"), Item("2"), Item("3") };

      etl::move_iterator<Item*> mitr1(&list[0]);
      etl::move_iterator<Item*> mitr2(&list[1]);
      etl::move_iterator<Item*> mitr3(&list[1]);

      etl::move_iterator<Item*> mitr4 = etl::make_move_iterator(&list[2]);
      etl::move_iterator<Item*> mitr5(mitr4);

      CHECK(mitr1.base() == &list[0]);
      CHECK(mitr2.base() == &list[1]);
      CHECK(mitr3.base() == &list[1]);
      CHECK(mitr4.base() == &list[2]);
      CHECK(mitr5.base() == &list[2]);
    }

    //*************************************************************************
    TEST(move_iterator_relational_operators)
    {
      Item list[] = { Item("1"), Item("2"), Item("3") };

      etl::move_iterator<Item*> mitr1(&list[0]);
      etl::move_iterator<Item*> mitr2(&list[1]);
      etl::move_iterator<Item*> mitr3(&list[1]);

      etl::move_iterator<Item*> mitr4 = etl::make_move_iterator(&list[2]);
      etl::move_iterator<Item*> mitr5(mitr4);

      CHECK(mitr1 < mitr2);
      CHECK(!(mitr2 < mitr1));
      CHECK(!(mitr2 < mitr3));

      CHECK(mitr1 <= mitr2);
      CHECK(mitr2 <= mitr3);
      CHECK(!(mitr2 <= mitr1));

      CHECK(mitr2 > mitr1);
      CHECK(!(mitr1 > mitr2));
      CHECK(!(mitr3 > mitr2));

      CHECK(mitr2 >= mitr1);
      CHECK(mitr3 >= mitr2);
      CHECK(!(mitr1 >= mitr2));

      CHECK(mitr4 == mitr5);
      CHECK(mitr3 != mitr5);
    }

    //*************************************************************************
    TEST(move_iterator_access_operators)
    {
      Item item1("1");

      etl::move_iterator<Item*> mitr(&item1);

      CHECK_EQUAL("1", mitr->value);
      CHECK_EQUAL(true, mitr->valid);

      CHECK_EQUAL("1", (*mitr).value);
      CHECK_EQUAL(true, (*mitr).valid);

      Item item2 = *mitr; // Move item1

      CHECK_EQUAL(false, item1.valid);

      CHECK_EQUAL("1", item2.value);
      CHECK_EQUAL(true, item2.valid);
    }

    //*************************************************************************
    TEST(move_iterator_index)
    {
      Item list[] = { Item("1"), Item("2"), Item("3") };

      etl::move_iterator<Item*> mitr(&list[0]);

      CHECK_EQUAL("3", mitr[2].value);
      CHECK_EQUAL(true, mitr[2].valid);
    }

    //*************************************************************************
    TEST(move_iterator_increment_decrement)
    {
      Item list[] = { Item("1"), Item("2"), Item("3") };

      etl::move_iterator<Item*> mitr(&list[0]);

      mitr++;
      ++mitr;

      CHECK_EQUAL("3", mitr->value);
      CHECK_EQUAL(true, mitr->valid);

      mitr--;
      --mitr;

      CHECK_EQUAL("1", mitr->value);
      CHECK_EQUAL(true, mitr->valid);

      mitr += 1;

      CHECK_EQUAL("2", mitr->value);
      CHECK_EQUAL(true, mitr->valid);

      mitr -= 1;

      CHECK_EQUAL("1", mitr->value);
      CHECK_EQUAL(true, mitr->valid);

      mitr = mitr + 1;

      CHECK_EQUAL("2", mitr->value);
      CHECK_EQUAL(true, mitr->valid);

      mitr = mitr - 1;

      CHECK_EQUAL("1", mitr->value);
      CHECK_EQUAL(true, mitr->valid);
    }

    //*************************************************************************
    TEST(move_iterator_subtraction)
    {
      Item list[] = { Item("1"), Item("2"), Item("3") };

      etl::move_iterator<Item*> mitr1(&list[0]);
      etl::move_iterator<Item*> mitr2(&list[1]);

      etl::move_iterator<Item*>::difference_type d = mitr2 - mitr1;

      CHECK_EQUAL(1, d);
    }
  };
}<|MERGE_RESOLUTION|>--- conflicted
+++ resolved
@@ -32,31 +32,6 @@
 
 #include "etl/iterator.h"
 
-<<<<<<< HEAD
-namespace
-{
-  struct input : public etl::iterator<ETL_INPUT_ITERATOR_TAG, int>
-  {
-
-  };
-
-  struct output : public etl::iterator<ETL_OUTPUT_ITERATOR_TAG, int>
-  {
-
-  };
-
-  struct forward : public etl::iterator<ETL_FORWARD_ITERATOR_TAG, int>
-  {
-
-  };
-
-  struct bidirectional : public etl::iterator<ETL_BIDIRECTIONAL_ITERATOR_TAG, int>
-  {
-
-  };
-
-  struct random : public etl::iterator<ETL_RANDOM_ACCESS_ITERATOR_TAG, int>
-=======
 #include "iterators_for_unit_tests.h"
 #include "data.h"
 
@@ -85,7 +60,6 @@
   };
 
   struct random : public etl::iterator<ETL_OR_STD::random_access_iterator_tag, int>
->>>>>>> 575a0fee
   {
 
   };
