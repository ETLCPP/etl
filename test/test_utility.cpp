--- conflicted
+++ resolved
@@ -338,9 +338,14 @@
 
 #if ETL_CPP17_SUPPORTED
     //*************************************************************************
-<<<<<<< HEAD
     TEST(test_functor_deduction)
-=======
+    {
+      constexpr etl::functor fw1(TestGlobal);
+      CHECK_EQUAL(2, fw1(1));
+    }
+#endif
+
+    //*************************************************************************
     TEST(test_select1st)
     {
       typedef etl::pair<int, std::string> EtlPair;
@@ -416,15 +421,6 @@
 
     //*************************************************************************
     TEST(test_functor)
->>>>>>> 85d40b9d
-    {
-      constexpr etl::functor fw1(TestGlobal);
-      CHECK_EQUAL(2, fw1(1));
-    }
-#endif
-
-    //*************************************************************************
-    TEST(test_functor)
     {
       constexpr etl::functor<int, int> fw1(TestGlobal);
       CHECK_EQUAL(2, fw1(1));
