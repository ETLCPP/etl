/******************************************************************************
The MIT License(MIT)

Embedded Template Library.
https://github.com/ETLCPP/etl
http://www.etlcpp.com

Copyright(c) 2016 jwellbelove

Permission is hereby granted, free of charge, to any person obtaining a copy
of this software and associated documentation files(the "Software"), to deal
in the Software without restriction, including without limitation the rights
to use, copy, modify, merge, publish, distribute, sublicense, and / or sell
copies of the Software, and to permit persons to whom the Software is
furnished to do so, subject to the following conditions :

The above copyright notice and this permission notice shall be included in all
copies or substantial portions of the Software.

THE SOFTWARE IS PROVIDED "AS IS", WITHOUT WARRANTY OF ANY KIND, EXPRESS OR
IMPLIED, INCLUDING BUT NOT LIMITED TO THE WARRANTIES OF MERCHANTABILITY,
FITNESS FOR A PARTICULAR PURPOSE AND NONINFRINGEMENT.IN NO EVENT SHALL THE
AUTHORS OR COPYRIGHT HOLDERS BE LIABLE FOR ANY CLAIM, DAMAGES OR OTHER
LIABILITY, WHETHER IN AN ACTION OF CONTRACT, TORT OR OTHERWISE, ARISING FROM,
OUT OF OR IN CONNECTION WITH THE SOFTWARE OR THE USE OR OTHER DEALINGS IN THE
SOFTWARE.
******************************************************************************/

#include "UnitTest++.h"

#include <string>
#include <array>
#include <algorithm>

#include "cstring.h"
#include "fnv_1.h"

#undef min

#undef STR
#define STR(x) x

namespace
{		
  SUITE(test_string_char)
  {
    static const size_t SIZE = 11;

    typedef etl::string<SIZE> Text;
    typedef etl::istring      IText;
    typedef std::string       Compare_Text;
    typedef Text::value_type  value_t;

    Compare_Text initial_text;
    Compare_Text less_text;
    Compare_Text greater_text;
    Compare_Text shorter_text;
    Compare_Text different_text;
    Compare_Text insert_text;
    Compare_Text longer_text;
    Compare_Text short_text;

    const value_t* pinitial_text = STR("Hello World");

    //*************************************************************************
    template <typename T1, typename T2>
    bool Equal(const T1& compare_text, const T2& text)
    {
      return (compare_text.size() == text.size()) && std::equal(text.begin(), text.end(), compare_text.begin());
    }

    //*************************************************************************
    struct SetupFixture
    {
      SetupFixture()
      {
        initial_text   = STR("Hello World");
        initial_text   = STR("Hello World");
        insert_text    = STR("Insert");
        less_text      = STR("Hello Vorld");
        greater_text   = STR("Hello Xorld");
        shorter_text   = STR("Hello Worl");
        different_text = STR("Byee Planet");
        longer_text    = STR("Hello World There");
        short_text     = STR("Hello");
      }
    };

    //*************************************************************************
    TEST_FIXTURE(SetupFixture, test_default_constructor)
    {
      Text text;

      CHECK_EQUAL(text.size(), size_t(0));
      CHECK(text.empty());
      CHECK_EQUAL(text.capacity(), SIZE);
      CHECK_EQUAL(text.max_size(), SIZE);
    }

    //*************************************************************************
    TEST(test_iterator_comparison_empty)
    {
      Text text;

      CHECK(text.begin()   == text.end());
      CHECK(text.cbegin()  == text.cend());
      CHECK(text.rbegin()  == text.rend());
      CHECK(text.crbegin() == text.crend());
    }

    //*************************************************************************
    TEST_FIXTURE(SetupFixture, test_constructor_size_value)
    {
      const size_t INITIAL_SIZE = 5;
      const value_t   INITIAL_VALUE = STR('A');

      Compare_Text compare_text(INITIAL_SIZE, INITIAL_VALUE);
      Text text(INITIAL_SIZE, INITIAL_VALUE);

      CHECK(text.size() == INITIAL_SIZE);
      CHECK(!text.empty());

      bool is_equal = Equal(compare_text, text);

      CHECK(is_equal);
    }

    //*************************************************************************
    TEST_FIXTURE(SetupFixture, test_constructor_size_excess)
    {
      Text text(SIZE + 1, STR('A'));

      CHECK_EQUAL(SIZE, text.size());
    }

    //*************************************************************************
    TEST_FIXTURE(SetupFixture, test_constructor_char_pointer)
    {
        Compare_Text compare_text(initial_text.c_str());

        Text text(initial_text.c_str());

        CHECK(!text.empty());

        bool is_equal = Equal(compare_text, text);        
        CHECK(is_equal);
    }

    //*************************************************************************
    TEST_FIXTURE(SetupFixture, test_constructor_char_pointer_size)
    {
        Compare_Text compare_text(SIZE, STR('A'));

        Text text(SIZE, STR('A'));

        CHECK(!text.empty());

        bool is_equal = Equal(compare_text, text);
        CHECK(is_equal);
    }

    //*************************************************************************
    TEST_FIXTURE(SetupFixture, test_constructor_size_char)
    {
        Compare_Text compare_text(initial_text.c_str(), initial_text.size() / 2);

        Text text(initial_text.c_str(), initial_text.size() / 2);

        CHECK(!text.empty());
 
        bool is_equal = Equal(compare_text, text);
        CHECK(is_equal);
    }

    //*************************************************************************
    TEST_FIXTURE(SetupFixture, test_constructor_range)
    {
      Compare_Text compare_text(initial_text.begin(), initial_text.end());

      Text text(compare_text.begin(), compare_text.end());

      CHECK(text.size() == SIZE);
      CHECK(!text.empty());
    }

    //*************************************************************************
    TEST_FIXTURE(SetupFixture, test_constructor_range_excess)
    {
      Text text;

      text.assign(longer_text.begin(), longer_text.end());

      bool is_equal = Equal(initial_text, text);
      CHECK(is_equal);
      CHECK(text.size() == SIZE);
      CHECK(!text.empty());
    }

    //*************************************************************************
    TEST_FIXTURE(SetupFixture, test_copy_constructor)
    {
      Text text(initial_text.c_str());
      Text text2(text);
      CHECK(text2 == text);
    }

    //*************************************************************************
    TEST_FIXTURE(SetupFixture, test_construct_position_length)
    {
      Compare_Text compare_text(initial_text.c_str());
      Compare_Text compare_text2(compare_text, 2, 4);

      Text text(initial_text.c_str());
      Text text2(text, 2, 4);

      bool is_equal = Equal(compare_text2, text2);
      CHECK(is_equal);
    }

    //*************************************************************************
    TEST_FIXTURE(SetupFixture, test_assignment)
    {
      Text text(initial_text.begin(), initial_text.end());
      Text other_text;

      other_text = text;

      bool is_equal = Equal(text, other_text);
      CHECK(is_equal);
    }

    //*************************************************************************
    TEST_FIXTURE(SetupFixture, test_assignment_iterface)
    {
      Text text1(initial_text.begin(), initial_text.end());
      Text text2;

      IText& itext1 = text1;
      IText& itext2 = text2;

      itext2 = itext1;

      bool is_equal = Equal(text1, text2);

      CHECK(is_equal);
    }


    //*************************************************************************
    TEST_FIXTURE(SetupFixture, test_self_assignment)
    {
      Text text(initial_text.begin(), initial_text.end());
      Text other_text(text);

      other_text = other_text;

      bool is_equal = Equal(text, other_text);

      CHECK(is_equal);
    }

    //*************************************************************************
    TEST_FIXTURE(SetupFixture, test_begin)
    {
      Text text(initial_text.c_str());
      const Text constText(initial_text.c_str());

      CHECK_EQUAL(&text[0],      text.begin());
      CHECK_EQUAL(&constText[0], constText.begin());
    }


    //*************************************************************************
    TEST_FIXTURE(SetupFixture, test_end)
    {
        Text text(initial_text.c_str());
        const Text constText(initial_text.c_str());

        CHECK_EQUAL(&text[initial_text.size()],      text.end());
        CHECK_EQUAL(&constText[initial_text.size()], constText.end());
    }

    //*************************************************************************
    TEST_FIXTURE(SetupFixture, test_resize_up)
    {
      const size_t INITIAL_SIZE = 5;
      const size_t NEW_SIZE = 8;

      Text text(initial_text.c_str(), INITIAL_SIZE);
      text.resize(NEW_SIZE);

      CHECK_EQUAL(text.size(), NEW_SIZE);
    }

    //*************************************************************************
    TEST_FIXTURE(SetupFixture, test_resize_up_value)
    {
      const size_t INITIAL_SIZE = 5;
      const size_t NEW_SIZE = 8;
      const value_t INITIAL_VALUE = STR('A');

      Text text(INITIAL_SIZE, INITIAL_VALUE);
      text.resize(NEW_SIZE, INITIAL_VALUE);

      std::array<char, NEW_SIZE> compare_text;
      compare_text.fill(INITIAL_VALUE);

      bool is_equal = Equal(compare_text, text);

      CHECK(is_equal);
    }


    //*************************************************************************
    TEST_FIXTURE(SetupFixture, test_resize_excess)
    {
      const size_t INITIAL_SIZE = 5;
      const size_t NEW_SIZE = SIZE + 1;

      Text text(INITIAL_SIZE, STR('A'));
      text.resize(NEW_SIZE, STR('A'));
      CHECK_EQUAL(SIZE, text.size());
    }

    //*************************************************************************
    TEST_FIXTURE(SetupFixture, test_resize_down)
    {
      const size_t INITIAL_SIZE = 5;
      const size_t NEW_SIZE = 2;

      Text text(INITIAL_SIZE, STR('A'));
      text.resize(NEW_SIZE);

      CHECK_EQUAL(text.size(), NEW_SIZE);
    }

    //*************************************************************************
    TEST_FIXTURE(SetupFixture, test_resize_down_value)
    {
      const size_t INITIAL_SIZE = 5;
      const size_t NEW_SIZE = 2;
      const value_t INITIAL_VALUE = STR('A');

      Text text(INITIAL_SIZE, INITIAL_VALUE);
      text.resize(NEW_SIZE, INITIAL_VALUE);

      CHECK_EQUAL(text.size(), NEW_SIZE);

      std::array<char, NEW_SIZE> compare_text;
      compare_text.fill(INITIAL_VALUE);

      bool is_equal = Equal(compare_text, text);
      CHECK(is_equal);
    }


    //*************************************************************************
    TEST_FIXTURE(SetupFixture, test_empty)
    {
      Text text;
      text.resize(text.max_size(), STR('A'));

      CHECK(text.full());
      CHECK(!text.empty());
    }

    //*************************************************************************
    TEST_FIXTURE(SetupFixture, test_full)
    {
      Text text;

      CHECK(!text.full());
      CHECK(text.empty());
    }

    //*************************************************************************
    TEST_FIXTURE(SetupFixture, test_index)
    {
      Compare_Text compare_text(initial_text.c_str());
      Text text(initial_text.c_str());

      for (size_t i = 0; i < text.size(); ++i)
      {
        CHECK_EQUAL(text[i], compare_text[i]);
      }
    }

    //*************************************************************************
    TEST_FIXTURE(SetupFixture, test_index_const)
    {
        const Compare_Text compare_text(initial_text.c_str());
        const Text text(initial_text.c_str());

        for (size_t i = 0; i < text.size(); ++i)
        {
          CHECK_EQUAL(text[i], compare_text[i]);
        }
    }

    //*************************************************************************
    TEST_FIXTURE(SetupFixture, test_at)
    {
        Compare_Text compare_text(initial_text.c_str());
        Text text(initial_text.c_str());

        for (size_t i = 0; i < text.size(); ++i)
        {
            CHECK_EQUAL(text.at(i), compare_text.at(i));
        }

      CHECK_THROW(text.at(text.size()), etl::string_out_of_bounds);
    }

    //*************************************************************************
    TEST_FIXTURE(SetupFixture, test_at_const)
    {
        const Compare_Text compare_text(initial_text.c_str());
        const Text text(initial_text.c_str());

        for (size_t i = 0; i < text.size(); ++i)
        {
          CHECK_EQUAL(text.at(i), compare_text.at(i));
        }

        CHECK_THROW(text.at(text.size()), etl::string_out_of_bounds);
    }

    //*************************************************************************
    TEST_FIXTURE(SetupFixture, test_front)
    {
      Compare_Text compare_text(initial_text.c_str());
      Text text(initial_text.c_str());

      CHECK(text.front() == compare_text.front());
    }

    //*************************************************************************
    TEST_FIXTURE(SetupFixture, test_front_const)
    {
      const Compare_Text compare_text(initial_text.c_str());
      const Text text(initial_text.c_str());

      CHECK(text.front() == compare_text.front());
    }

    //*************************************************************************
    TEST_FIXTURE(SetupFixture, test_back)
    {
      Compare_Text compare_text(initial_text.c_str());
      Text text(initial_text.c_str());
        
      CHECK(text.back() == compare_text.back());
    }

    //*************************************************************************
    TEST_FIXTURE(SetupFixture, test_back_const)
    {
      const Compare_Text compare_text(initial_text.c_str());
      const Text text(initial_text.c_str());

      CHECK(text.back() == compare_text.back());
    }

    //*************************************************************************
    TEST_FIXTURE(SetupFixture, test_data)
    {
      Compare_Text compare_text(initial_text.c_str());

      Text text(compare_text.begin(), compare_text.end());

      bool is_equal = std::equal(text.data(),
                                 text.data() + text.size(),
                                 compare_text.begin());

      CHECK(is_equal);
    }

    //*************************************************************************
    TEST_FIXTURE(SetupFixture, test_data_const)
    {
      Compare_Text compare_text(initial_text.c_str());

      const Text text(compare_text.begin(), compare_text.end());

      bool is_equal = std::equal(text.data(),
                                 text.data() + text.size(),
                                 compare_text.begin());

      CHECK(is_equal);
    }

    //*************************************************************************
    TEST_FIXTURE(SetupFixture, test_assign_pointer)
    {
      Compare_Text compare_text(initial_text.c_str());

      Text text;

      text.assign(compare_text.c_str());

      bool is_equal = Equal(compare_text, text);
      CHECK(is_equal);

      compare_text.assign(longer_text.c_str());
      compare_text.resize(std::min(compare_text.size(), SIZE));

      text.assign(compare_text.c_str());

      is_equal = Equal(compare_text, text);

      CHECK(is_equal);
    }

    //*************************************************************************
    TEST_FIXTURE(SetupFixture, test_assign_range)
    {
      Compare_Text compare_text(initial_text.c_str());

      Text text;

      text.assign(compare_text.begin(), compare_text.end());

      bool is_equal = Equal(compare_text, text);

      CHECK(is_equal);
    }

    //*************************************************************************
    TEST_FIXTURE(SetupFixture, test_assign_range_excess)
    {
      Text text;

      text.assign(longer_text.begin(), longer_text.end());

      CHECK_EQUAL(initial_text.size(), text.size());

      bool is_equal = std::equal(text.begin(),
                                 text.end(),
                                 initial_text.begin());

      CHECK(is_equal);
    }

    //*************************************************************************
    TEST_FIXTURE(SetupFixture, test_assign_size_value)
    {
      const size_t INITIAL_SIZE = 5;
      const value_t INITIAL_VALUE = STR('A');

      std::array<value_t, INITIAL_SIZE> compare_text;
      compare_text.fill(INITIAL_VALUE);

      Text text;
      text.assign(INITIAL_SIZE, INITIAL_VALUE);

      CHECK(text.size() == INITIAL_SIZE);

      bool is_equal = Equal(compare_text, text);

      CHECK(is_equal);
    }
    
    //*************************************************************************
    TEST_FIXTURE(SetupFixture, test_assign_size_value_excess)
    {
      const size_t INITIAL_SIZE = SIZE;
      const size_t EXCESS_SIZE = SIZE + 1;
      const value_t INITIAL_VALUE = STR('A');
      std::array<value_t, INITIAL_SIZE> compare_text;
      compare_text.fill(INITIAL_VALUE);

      Text text;
      text.assign(EXCESS_SIZE, INITIAL_VALUE);

      bool is_equal = Equal(compare_text, text);
      CHECK(is_equal);
    }



    //*************************************************************************
    TEST_FIXTURE(SetupFixture, test_push_back)
    {
      Compare_Text compare_text;
      Text text;

      for (size_t i = 0; i < SIZE; ++i)
      {
        compare_text.push_back(STR('A') + value_t(i));
      }

      for (size_t i = 0; i < SIZE; ++i)
      {
        text.push_back(STR('A') + value_t(i));
      }

      CHECK_EQUAL(compare_text.size(), text.size());

      bool is_equal = Equal(compare_text, text);
      CHECK(is_equal);
    }

    //*************************************************************************
    TEST_FIXTURE(SetupFixture, test_push_back_excess)
    {
      Text text;

      for (size_t i = 0; i < SIZE; ++i)
      {
        text.push_back(STR('A') + value_t(i));
        CHECK(!text.truncated());
      }

      text.push_back(STR('A') + value_t(SIZE));

      CHECK(text.truncated());
      CHECK_EQUAL(SIZE, text.size());
    }

    //*************************************************************************
    TEST_FIXTURE(SetupFixture, test_pop_back)
    {
      Compare_Text compare_text(initial_text.c_str());
      Text text(initial_text.c_str());

      compare_text.pop_back();
      compare_text.pop_back();

      text.pop_back();
      text.pop_back();

      CHECK_EQUAL(compare_text.size(), text.size());

      bool is_equal = Equal(compare_text, text);

      CHECK(is_equal);
    }

    //*************************************************************************
    TEST_FIXTURE(SetupFixture, test_insert_position_value)
    {
      const size_t INITIAL_SIZE = 5;
      const value_t INITIAL_VALUE  = STR('A');

      for (size_t offset = 0; offset <= INITIAL_SIZE; ++offset)
      {
        Compare_Text compare_text;
        Text text;

        text.assign(initial_text.begin(), initial_text.begin() + INITIAL_SIZE);
        compare_text.assign(initial_text.begin(), initial_text.begin() + INITIAL_SIZE);

        text.insert(text.begin() + offset, INITIAL_VALUE);
        compare_text.insert(compare_text.begin() + offset, INITIAL_VALUE);

        CHECK_EQUAL(compare_text.size(), text.size());

        bool is_equal = Equal(compare_text, text);

        CHECK(is_equal);
      }
    }

    //*************************************************************************
    TEST_FIXTURE(SetupFixture, test_insert_position_value_excess)
    {
      Compare_Text compare_text(initial_text.begin(), initial_text.end());
      Text text(initial_text.begin(), initial_text.end());

      const value_t INITIAL_VALUE = STR('A');

      size_t offset = 2;
      text.insert(text.begin() + offset, INITIAL_VALUE);
      compare_text.insert(compare_text.begin() + offset, INITIAL_VALUE);
      compare_text.erase(compare_text.end() - 1);
      
      CHECK(text.truncated());
      
      bool is_equal = Equal(compare_text, text);
      CHECK(is_equal);

      offset = 0;
      text.insert(text.begin() + offset, STR('A'));
      compare_text.insert(compare_text.begin() + offset, STR('A'));
      compare_text.erase(compare_text.end() - 1);

      CHECK(text.truncated());

      is_equal = Equal(compare_text, text);
      CHECK(is_equal);

      offset = text.size();
      text.insert(text.begin() + offset, STR('A'));
      compare_text.insert(compare_text.begin() + offset, STR('A'));
      compare_text.erase(compare_text.end() - 1);

      CHECK(text.truncated());

      is_equal = Equal(compare_text, text);
      CHECK(is_equal);
    }

    //*************************************************************************
    TEST_FIXTURE(SetupFixture, test_insert_position_n_value)
    {
      Compare_Text compare_text;
      Text text;

      const size_t INITIAL_SIZE     = 5;
      const size_t INSERT_SIZE      = 3;
      const value_t INITIAL_VALUE      = STR('A');
      
      for (size_t offset = 0; offset <= INITIAL_SIZE; ++offset)
      {
        Compare_Text compare_text;
        Text text;

        text.assign(initial_text.begin(), initial_text.begin() + INITIAL_SIZE);
        compare_text.assign(initial_text.begin(), initial_text.begin() + INITIAL_SIZE);
        text.insert(text.begin() + offset, INSERT_SIZE, INITIAL_VALUE);
        compare_text.insert(compare_text.begin() + offset, INSERT_SIZE, INITIAL_VALUE);

        CHECK(!text.truncated());

        bool is_equal = Equal(compare_text, text);
        CHECK(is_equal);
      }
    }

    //*************************************************************************
    TEST_FIXTURE(SetupFixture, test_insert_position_n_value_excess)
    {
      Compare_Text compare_text;
      Text text;

      const size_t INSERT_SIZE = 4;
      const value_t INSERT_VALUE  = STR('A');

      size_t offset = 0;
      compare_text.assign(initial_text.begin(), initial_text.end());
      text.assign(initial_text.begin(), initial_text.end());
      compare_text.insert(compare_text.begin() + offset, INSERT_SIZE, INSERT_VALUE);
      compare_text.erase(compare_text.end() - INSERT_SIZE, compare_text.end());
      text.insert(text.begin() + offset, INSERT_SIZE, INSERT_VALUE);

      CHECK(text.truncated());

      bool is_equal = Equal(compare_text, text);
      CHECK(is_equal);

      offset = 2;
      compare_text.assign(initial_text.begin(), initial_text.end());
      text.assign(initial_text.begin(), initial_text.end());
      compare_text.insert(compare_text.begin() + offset, INSERT_SIZE, INSERT_VALUE);
      compare_text.erase(compare_text.end() - INSERT_SIZE, compare_text.end());
      text.assign(initial_text.begin(), initial_text.end());
      text.insert(text.begin() + offset, INSERT_SIZE, INSERT_VALUE);

      CHECK(text.truncated());

      is_equal = Equal(compare_text, text);
      CHECK(is_equal);

      offset = 4;
      compare_text.assign(initial_text.begin(), initial_text.end());
      text.assign(initial_text.begin(), initial_text.end());
      compare_text.insert(compare_text.begin() + offset, INSERT_SIZE, INSERT_VALUE);
      compare_text.erase(compare_text.end() - INSERT_SIZE, compare_text.end());
      text.assign(initial_text.begin(), initial_text.end());
      text.insert(text.begin() + offset, INSERT_SIZE, INSERT_VALUE);

      CHECK(text.truncated());

      is_equal = Equal(compare_text, text);
      CHECK(is_equal);

      offset = text.size();
      compare_text.assign(initial_text.begin(), initial_text.end());
      text.assign(initial_text.begin(), initial_text.end());
      compare_text.insert(compare_text.begin() + offset, INSERT_SIZE, INSERT_VALUE);
      compare_text.erase(compare_text.end() - INSERT_SIZE, compare_text.end());
      text.assign(initial_text.begin(), initial_text.end());
      text.insert(text.begin() + offset, INSERT_SIZE, INSERT_VALUE);

      CHECK(!text.truncated());

      is_equal = Equal(compare_text, text);
      CHECK(is_equal);
    }

    //*************************************************************************
    TEST_FIXTURE(SetupFixture, test_insert_position_range)
    {
      const size_t INITIAL_SIZE = 5;
      const value_t INITIAL_VALUE  = STR('A');

      for (size_t offset = 0; offset <= INITIAL_SIZE; ++offset)
      {
        Compare_Text compare_text;
        Text text;

        text.assign(initial_text.begin(), initial_text.begin() + INITIAL_SIZE);
        compare_text.assign(initial_text.begin(), initial_text.begin() + INITIAL_SIZE);
        text.insert(text.begin() + offset, insert_text.begin(), insert_text.end());
        compare_text.insert(compare_text.begin() + offset, insert_text.begin(), insert_text.end());

        CHECK(!text.truncated());

        bool is_equal = Equal(compare_text, text);
        CHECK(is_equal);
      }
    }

    //*************************************************************************
    TEST_FIXTURE(SetupFixture, test_insert_position_range_excess)
    {
      const size_t INITIAL_SIZE = 5;
      const value_t INITIAL_VALUE  = STR('A');

      Compare_Text compare_text;
      Text text;

      size_t offset = 0;

      compare_text.assign(INITIAL_SIZE, INITIAL_VALUE);
      text.assign(INITIAL_SIZE, INITIAL_VALUE);
      compare_text.insert(compare_text.begin() + offset, initial_text.begin(), initial_text.end());
      compare_text.resize(initial_text.size());
      text.insert(text.begin() + offset, initial_text.begin(), initial_text.end());

      CHECK(text.truncated());

      bool is_equal = Equal(compare_text, text);
      CHECK(is_equal);

      offset = 2;

      compare_text.assign(INITIAL_SIZE, INITIAL_VALUE);
      text.assign(INITIAL_SIZE, INITIAL_VALUE);
      compare_text.insert(compare_text.begin() + offset, initial_text.begin(), initial_text.end());
      compare_text.resize(initial_text.size());
      text.insert(text.begin() + offset, initial_text.begin(), initial_text.end());

      CHECK(text.truncated());

      is_equal = Equal(compare_text, text);
      CHECK(is_equal);


      offset = 4;

      compare_text.assign(INITIAL_SIZE, INITIAL_VALUE);
      text.assign(INITIAL_SIZE, INITIAL_VALUE);
      compare_text.insert(compare_text.begin() + offset, initial_text.begin(), initial_text.end());
      compare_text.resize(initial_text.size());
      text.insert(text.begin() + offset, initial_text.begin(), initial_text.end());

      CHECK(text.truncated());

      CHECK_EQUAL(compare_text.size(), text.size());
      is_equal = Equal(compare_text, text);
      CHECK(is_equal);
    }

    //*************************************************************************
    TEST_FIXTURE(SetupFixture, test_insert_size_t_position_string)
    {
      for (size_t offset = 0; offset <= short_text.size(); ++offset)
      {
        Compare_Text compare_text(short_text.begin(), short_text.end());
        Text text(short_text.begin(), short_text.end());
        Text insert(insert_text.begin(), insert_text.end());

        text.insert(offset, insert);
        compare_text.insert(offset, insert_text);
        compare_text.resize(std::min(compare_text.size(), SIZE));
        
        bool is_equal = Equal(compare_text, text);
        CHECK(is_equal);
      }
    }

    //*************************************************************************
    TEST_FIXTURE(SetupFixture, test_insert_size_t_position_string_excess)
    {
      for (size_t offset = 0; offset <= initial_text.size(); ++offset)
      {
        Compare_Text compare_text(initial_text.begin(), initial_text.end());
        Text text(initial_text.begin(), initial_text.end());
        Text insert(insert_text.begin(), insert_text.end());

        text.insert(offset, insert);
        compare_text.insert(offset, insert_text);
        compare_text.resize(std::min(compare_text.size(), SIZE));

        bool is_equal = Equal(compare_text, text);
        CHECK(is_equal);
      }
    }

    //*************************************************************************
    TEST_FIXTURE(SetupFixture, test_insert_size_t_position_string_subpos_sunlen)
    {
      Compare_Text compare_text(short_text.begin(), short_text.end());
      Text text(short_text.begin(), short_text.end());
      Text insert(insert_text.begin(), insert_text.end());

      text.insert(0, insert, 0, insert.size());
      compare_text.insert(0, insert_text, 0, insert_text.size());
      compare_text.resize(std::min(compare_text.size(), SIZE));

      bool is_equal = Equal(compare_text, text);
      CHECK(is_equal);

      compare_text.assign(short_text.begin(), short_text.end());
      text.assign(short_text.begin(), short_text.end());

      text.insert(2, insert, 2, insert.size() - 2);
      compare_text.insert(2, insert_text, 2, insert_text.size() - 2);
      compare_text.resize(std::min(compare_text.size(), SIZE));

      CHECK_EQUAL(compare_text.size(), text.size());

      is_equal = Equal(compare_text, text);
      CHECK(is_equal);

      compare_text.assign(short_text.begin(), short_text.end());
      text.assign(short_text.begin(), short_text.end());

      text.insert(short_text.size(), insert, 0, insert.size());
      compare_text.insert(short_text.size(), insert_text, 0, insert_text.size());
      compare_text.resize(std::min(compare_text.size(), SIZE));

      is_equal = Equal(compare_text, text);
      CHECK(is_equal);
    }

    //*************************************************************************
    TEST_FIXTURE(SetupFixture, test_append_string)
    {
      Compare_Text compare_text(short_text.c_str());
      Text text(short_text.c_str());
      Text append(insert_text.c_str());

      // Non-overflow.
      compare_text.append(insert_text);
      text.append(append);

      bool is_equal = Equal(compare_text, text);
      CHECK(is_equal);

      // Overflow.
      compare_text.assign(short_text.c_str());
      text.assign(short_text.c_str());
      append.assign(initial_text.c_str());

      compare_text.append(initial_text);
      compare_text.resize(std::min(compare_text.size(), SIZE));
      text.append(append);

      is_equal = Equal(compare_text, text);
      CHECK(is_equal);
    }

    //*************************************************************************
    TEST_FIXTURE(SetupFixture, test_append_string_subpos_sublen)
    {
      Compare_Text compare_text(short_text.c_str());
      Text text(short_text.c_str());
      Text append(insert_text.c_str());

      // Whole string.
      compare_text.append(insert_text, 0, std::string::npos);
      text.append(append, 0, Text::npos);

      bool is_equal = Equal(compare_text, text);
      CHECK(is_equal);

      // Partial string.
      compare_text.assign(short_text.c_str());
      text.assign(short_text.c_str());
      append.assign(initial_text.c_str());

      compare_text.append(short_text, 1, 3);
      compare_text.resize(std::min(compare_text.size(), SIZE));
      text.append(append, 1, 3);

      is_equal = Equal(compare_text, text);
      CHECK(is_equal);

      // Overflow.
      compare_text.assign(short_text.c_str());
      text.assign(short_text.c_str());
      append.assign(initial_text.c_str());

      compare_text.append(initial_text, 1, initial_text.size() - 1);
      compare_text.resize(std::min(compare_text.size(), SIZE));
      text.append(append, 1, append.size() - 1);

      is_equal = Equal(compare_text, text);
      CHECK(is_equal);
    }

    //*************************************************************************
    TEST_FIXTURE(SetupFixture, test_append_c_string)
    {
      // Non-overflow.
      Compare_Text compare_text(short_text.c_str());
      Text text(short_text.c_str());

      // Whole string.
      compare_text.append(insert_text.c_str());
      text.append(insert_text.c_str());

      bool is_equal = Equal(compare_text, text);
      CHECK(is_equal);

      // Overflow.
      compare_text.assign(short_text.c_str());
      text.assign(short_text.c_str());

      compare_text.append(initial_text.c_str());
      compare_text.resize(std::min(compare_text.size(), SIZE));
      text.append(initial_text.c_str());

      is_equal = Equal(compare_text, text);
      CHECK(is_equal);
    }

    //*************************************************************************
    TEST_FIXTURE(SetupFixture, test_append_n_c)
    {
      // Non-overflow.
      Compare_Text compare_text(short_text.c_str());
      Text text(short_text.c_str());

      // Non-overflow.
      compare_text.append(5, STR('A'));
      text.append(5, STR('A'));

      bool is_equal = Equal(compare_text, text);
      CHECK(is_equal);

      // Overflow.
      compare_text.assign(short_text.c_str());
      text.assign(short_text.c_str());

      compare_text.append(SIZE, STR('A'));
      compare_text.resize(std::min(compare_text.size(), SIZE));
      text.append(SIZE, STR('A'));

      is_equal = Equal(compare_text, text);
      CHECK(is_equal);
    }

    //*************************************************************************
    TEST_FIXTURE(SetupFixture, test_append_range)
    {
      // Non-overflow.
      Compare_Text compare_text(short_text.c_str());
      Text text(short_text.c_str());
      Text append(insert_text.c_str());

      compare_text.append(insert_text.begin(), insert_text.end());
      text.append(append.begin(), append.end());

      bool is_equal = Equal(compare_text, text);
      CHECK(is_equal);

      // Overflow.
      compare_text.assign(short_text.c_str());
      text.assign(short_text.c_str());
      append.assign(initial_text.c_str());

      compare_text.append(initial_text.begin(), initial_text.end());
      compare_text.resize(std::min(compare_text.size(), SIZE));
      text.append(append.begin(), append.end());

      is_equal = Equal(compare_text, text);
      CHECK(is_equal);
    }

    //*************************************************************************
    TEST_FIXTURE(SetupFixture, test_replace_position_length_string)
    {
      // Non-overflow short text, npos.
      Compare_Text compare_text(short_text.c_str());
      Text text(short_text.c_str());

      compare_text.replace(2, Compare_Text::npos, Compare_Text(STR("Replace")));
      compare_text.resize(std::min(compare_text.size(), SIZE));
      text.replace(2, Text::npos, Text(STR("Replace")));

      bool is_equal = Equal(compare_text, text);
      CHECK(is_equal);

      // Non-overflow short text.
      compare_text.assign(short_text.c_str());
      text.assign(short_text.c_str());

      compare_text.replace(2, 2, Compare_Text(STR("Replace")));
      compare_text.resize(std::min(compare_text.size(), SIZE));
      text.replace(2, 2, Text(STR("Replace")));

      is_equal = Equal(compare_text, text);
      CHECK(is_equal);

      // Overflow short text.
      compare_text.assign(short_text.c_str());
      text.assign(short_text.c_str());

      compare_text.replace(2, 2, Compare_Text(STR("Replace with some text")));
      compare_text.resize(std::min(compare_text.size(), SIZE));
      text.replace(2, 2, Text(STR("Replace with some text")));

      is_equal = Equal(compare_text, text);
      CHECK(is_equal);

      // Overflow short text, npos.
      compare_text.assign(short_text.c_str());
      text.assign(short_text.c_str());

      compare_text.replace(2, Compare_Text::npos, Compare_Text(STR("Replace with some text")));
      compare_text.resize(std::min(compare_text.size(), SIZE));
      text.replace(2, Text::npos, Text(STR("Replace with some text")));

      is_equal = Equal(compare_text, text);
      CHECK(is_equal);

      // Non-overflow.
      compare_text.assign(initial_text.c_str());
      text.assign(initial_text.c_str());

      compare_text.replace(2, 2, Compare_Text(STR("Replace")));
      compare_text.resize(std::min(compare_text.size(), SIZE));
      text.replace(2, 2, Text(STR("Replace")));

      is_equal = Equal(compare_text, text);
      CHECK(is_equal);

      // Overflow.
      compare_text.assign(initial_text.c_str());
      text.assign(initial_text.c_str());

      compare_text.replace(2, 2, Compare_Text(STR("Replace with some text")));
      compare_text.resize(std::min(compare_text.size(), SIZE));
      text.replace(2, 2, Text(STR("Replace with some text")));

      is_equal = Equal(compare_text, text);
      CHECK(is_equal);

      // Overflow, npos.
      compare_text.assign(initial_text.c_str());
      text.assign(initial_text.c_str());

      compare_text.replace(2, Compare_Text::npos, Compare_Text(STR("Replace with some text")));
      compare_text.resize(std::min(compare_text.size(), SIZE));
      text.replace(2, Text::npos, Text(STR("Replace with some text")));

      is_equal = Equal(compare_text, text);
      CHECK(is_equal);
    }

    //*************************************************************************
    TEST_FIXTURE(SetupFixture, test_replace_first_last_string)
    {
      // Non-overflow short text.
      Compare_Text compare_text(short_text.c_str());
      Text text(short_text.c_str());

      compare_text.replace(compare_text.begin() + 2, compare_text.begin() + 4, Compare_Text(STR("Replace")));
      compare_text.resize(std::min(compare_text.size(), SIZE));
      text.replace(text.begin() + 2, text.begin() + 4, Text(STR("Replace")));

      bool is_equal = Equal(compare_text, text);
      CHECK(is_equal);

      // Overflow short text.
      compare_text.assign(short_text.c_str());
      text.assign(short_text.c_str());

      compare_text.replace(compare_text.begin() + 2, compare_text.begin() + 4, Compare_Text(STR("Replace with some text")));
      compare_text.resize(std::min(compare_text.size(), SIZE));
      text.replace(text.begin() + 2, text.begin() + 4, Text(STR("Replace with some text")));

      is_equal = Equal(compare_text, text);
      CHECK(is_equal);

      // Non-overflow.
      compare_text.assign(initial_text.c_str());
      text.assign(initial_text.c_str());

      compare_text.replace(compare_text.begin() + 2, compare_text.begin() + 4, Compare_Text(STR("Replace")));
      compare_text.resize(std::min(compare_text.size(), SIZE));
      text.replace(text.begin() + 2, text.begin() + 4, Text(STR("Replace")));

      is_equal = Equal(compare_text, text);
      CHECK(is_equal);

      // Overflow.
      compare_text.assign(initial_text.c_str());
      text.assign(initial_text.c_str());

      compare_text.replace(compare_text.begin() + 2, compare_text.begin() + 4, Compare_Text(STR("Replace with some text")));
      compare_text.resize(std::min(compare_text.size(), SIZE));
      text.replace(text.begin() + 2, text.begin() + 4, Text(STR("Replace with some text")));

      is_equal = Equal(compare_text, text);
      CHECK(is_equal);
    }

    //*************************************************************************
    TEST_FIXTURE(SetupFixture, test_replace_position_length_string_subposition_sublength)
    {
      // Non-overflow short text.
      Compare_Text compare_text(short_text.c_str());
      Text text(short_text.c_str());

      compare_text.replace(2, 4, Compare_Text(STR("Replace")), 1, 5);
      compare_text.resize(std::min(compare_text.size(), SIZE));
      text.replace(2, 4, Text(STR("Replace")), 1, 5);

      bool is_equal = Equal(compare_text, text);
      CHECK(is_equal);

      // Non-overflow short text, npos.
      compare_text.assign(short_text.c_str());
      text.assign(short_text.c_str());

      compare_text.replace(2, Compare_Text::npos, Compare_Text(STR("Replace")), 1, Compare_Text::npos);
      compare_text.resize(std::min(compare_text.size(), SIZE));
      text.replace(2, Text::npos, Text(STR("Replace")), 1, Text::npos);

      is_equal = Equal(compare_text, text);
      CHECK(is_equal);

      // Overflow short text.
      compare_text.assign(short_text.c_str());
      text.assign(short_text.c_str());

      compare_text.replace(2, 4, Compare_Text(STR("Replace with some text")), 1, 15);
      compare_text.resize(std::min(compare_text.size(), SIZE));
      text.replace(2, 4, Text(STR("Replace with some text")), 1, 15);

      is_equal = Equal(compare_text, text);
      CHECK(is_equal);

      // Overflow short text, npos.
      compare_text.assign(short_text.c_str());
      text.assign(short_text.c_str());

      compare_text.replace(2, Compare_Text::npos, Compare_Text(STR("Replace with some text")), 1, Compare_Text::npos);
      compare_text.resize(std::min(compare_text.size(), SIZE));
      text.replace(2, Text::npos, Text(STR("Replace with some text")), 1, Text::npos);

      is_equal = Equal(compare_text, text);
      CHECK(is_equal);

      // Non-overflow.
      compare_text.assign(initial_text.c_str());
      text.assign(initial_text.c_str());

      compare_text.replace(2, 4, Compare_Text(STR("Replace")), 1, 5);
      compare_text.resize(std::min(compare_text.size(), SIZE));
      text.replace(2, 4, Text(STR("Replace")), 1, 5);

      is_equal = Equal(compare_text, text);
      CHECK(is_equal);

      // Non-overflow, npos.
      compare_text.assign(initial_text.c_str());
      text.assign(initial_text.c_str());

      compare_text.replace(2, Compare_Text::npos, Compare_Text(STR("Replace")), 1, Compare_Text::npos);
      compare_text.resize(std::min(compare_text.size(), SIZE));
      text.replace(2, Text::npos, Text(STR("Replace")), 1, Text::npos);

      is_equal = Equal(compare_text, text);
      CHECK(is_equal);

      // Overflow.
      compare_text.assign(initial_text.c_str());
      text.assign(initial_text.c_str());

      compare_text.replace(2, 4, Compare_Text(STR("Replace with some text")), 1, 15);
      compare_text.resize(std::min(compare_text.size(), SIZE));
      text.replace(2, 4, Text(STR("Replace with some text")), 1, 15);

      is_equal = Equal(compare_text, text);
      CHECK(is_equal);

      // Overflow, npos.
      compare_text.assign(initial_text.c_str());
      text.assign(initial_text.c_str());

      compare_text.replace(2, Compare_Text::npos, Compare_Text(STR("Replace with some text")), 1, Compare_Text::npos);
      compare_text.resize(std::min(compare_text.size(), SIZE));
      text.replace(2, Text::npos, Text(STR("Replace with some text")), 1, Text::npos);

      is_equal = Equal(compare_text, text);
      CHECK(is_equal);
    }

    //*************************************************************************
    TEST_FIXTURE(SetupFixture, test_replace_position_length_pointer)
    {
      // Non-overflow short text.
      Compare_Text compare_text(short_text.c_str());
      Text text(short_text.c_str());

      compare_text.replace(2, 4, Compare_Text(STR("Replace")).c_str());
      compare_text.resize(std::min(compare_text.size(), SIZE));
      text.replace(2, 4, Text(STR("Replace")).c_str());

      bool is_equal = Equal(compare_text, text);
      CHECK(is_equal);

      // Non-overflow short text, npos.
      compare_text.assign(short_text.c_str());
      text.assign(short_text.c_str());

      compare_text.replace(2, Compare_Text::npos, Compare_Text(STR("Replace")).c_str());
      compare_text.resize(std::min(compare_text.size(), SIZE));
      text.replace(2, Text::npos, Text(STR("Replace")).c_str());

      is_equal = Equal(compare_text, text);
      CHECK(is_equal);

      // Overflow short text.
      compare_text.assign(short_text.c_str());
      text.assign(short_text.c_str());

      compare_text.replace(2, 4, Compare_Text(STR("Replace with some text")).c_str());
      compare_text.resize(std::min(compare_text.size(), SIZE));
      text.replace(2, 4, Text(STR("Replace with some text")).c_str());

      is_equal = Equal(compare_text, text);
      CHECK(is_equal);

      // Overflow short text, npos.
      compare_text.assign(short_text.c_str());
      text.assign(short_text.c_str());

      compare_text.replace(2, Compare_Text::npos, Compare_Text(STR("Replace with some text")).c_str());
      compare_text.resize(std::min(compare_text.size(), SIZE));
      text.replace(2, Text::npos, Text(STR("Replace with some text")).c_str());

      is_equal = Equal(compare_text, text);
      CHECK(is_equal);

      // Non-overflow.
      compare_text.assign(initial_text.c_str());
      text.assign(initial_text.c_str());

      compare_text.replace(2, 4, Compare_Text(STR("Replace")).c_str());
      compare_text.resize(std::min(compare_text.size(), SIZE));
      text.replace(2, 4, Text(STR("Replace")).c_str());

      is_equal = Equal(compare_text, text);
      CHECK(is_equal);

      // Non-overflow, npos.
      compare_text.assign(initial_text.c_str());
      text.assign(initial_text.c_str());

      compare_text.replace(2, Compare_Text::npos, Compare_Text(STR("Replace")).c_str());
      compare_text.resize(std::min(compare_text.size(), SIZE));
      text.replace(2, Text::npos, Text(STR("Replace")).c_str());

      is_equal = Equal(compare_text, text);
      CHECK(is_equal);

      // Overflow.
      compare_text.assign(initial_text.c_str());
      text.assign(initial_text.c_str());

      compare_text.replace(2, 4, Compare_Text(STR("Replace with some text")).c_str());
      compare_text.resize(std::min(compare_text.size(), SIZE));
      text.replace(2, 4, Text(STR("Replace with some text")).c_str());

      is_equal = Equal(compare_text, text);
      CHECK(is_equal);

      // Overflow, npos.
      compare_text.assign(initial_text.c_str());
      text.assign(initial_text.c_str());

      compare_text.replace(2, Compare_Text::npos, Compare_Text(STR("Replace with some text")).c_str());
      compare_text.resize(std::min(compare_text.size(), SIZE));
      text.replace(2, Text::npos, Text(STR("Replace with some text")).c_str());

      is_equal = Equal(compare_text, text);
      CHECK(is_equal);
    }

    //*************************************************************************
    TEST_FIXTURE(SetupFixture, test_replace_first_last_pointer)
    {
      // Non-overflow short text.
      Compare_Text compare_text(short_text.c_str());
      Text text(short_text.c_str());

      compare_text.replace(compare_text.begin() + 2, compare_text.begin() + 4, Compare_Text(STR("Replace")).c_str());
      compare_text.resize(std::min(compare_text.size(), SIZE));
      text.replace(text.begin() + 2, text.begin() + 4, Text(STR("Replace")).c_str());

      bool is_equal = Equal(compare_text, text);
      CHECK(is_equal);

      // Overflow short text.
      compare_text.assign(short_text.c_str());
      text.assign(short_text.c_str());

      compare_text.replace(compare_text.begin() + 2, compare_text.begin() + 4, Compare_Text(STR("Replace with some text")).c_str());
      compare_text.resize(std::min(compare_text.size(), SIZE));
      text.replace(text.begin() + 2, text.begin() + 4, Text(STR("Replace with some text")).c_str());

      is_equal = Equal(compare_text, text);
      CHECK(is_equal);

      // Non-overflow.
      compare_text.assign(initial_text.c_str());
      text.assign(initial_text.c_str());

      compare_text.replace(compare_text.begin() + 2, compare_text.begin() + 4, Compare_Text(STR("Replace")).c_str());
      compare_text.resize(std::min(compare_text.size(), SIZE));
      text.replace(text.begin() + 2, text.begin() + 4, Text(STR("Replace")).c_str());

      is_equal = Equal(compare_text, text);
      CHECK(is_equal);

      // Overflow.
      compare_text.assign(initial_text.c_str());
      text.assign(initial_text.c_str());

      compare_text.replace(compare_text.begin() + 2, compare_text.begin() + 4, Compare_Text(STR("Replace with some text")).c_str());
      compare_text.resize(std::min(compare_text.size(), SIZE));
      text.replace(text.begin() + 2, text.begin() + 4, Text(STR("Replace with some text")).c_str());

      is_equal = Equal(compare_text, text);
      CHECK(is_equal);
    }

    //*************************************************************************
    TEST_FIXTURE(SetupFixture, test_replace_position_length_pointer_n)
    {
      // Non-overflow short text.
      Compare_Text compare_text(short_text.c_str());
      Text text(short_text.c_str());

      compare_text.replace(2, 4, Compare_Text(STR("Replace")).c_str(), 5);
      compare_text.resize(std::min(compare_text.size(), SIZE));
      text.replace(2, 4, Text(STR("Replace")).c_str(), 5);

      bool is_equal = Equal(compare_text, text);
      CHECK(is_equal);

      // Non-overflow short text, npos.
      compare_text.assign(short_text.c_str());
      text.assign(short_text.c_str());

      compare_text.replace(2, Compare_Text::npos, Compare_Text(STR("Replace")).c_str(), 5);
      compare_text.resize(std::min(compare_text.size(), SIZE));
      text.replace(2, Text::npos, Text(STR("Replace")).c_str(), 5);

      is_equal = Equal(compare_text, text);
      CHECK(is_equal);

      // Overflow short text.
      compare_text.assign(short_text.c_str());
      text.assign(short_text.c_str());

      compare_text.replace(2, 4, Compare_Text(STR("Replace with some text")).c_str(), 15);
      compare_text.resize(std::min(compare_text.size(), SIZE));
      text.replace(2, 4, Text(STR("Replace with some text")).c_str(), 15);

      is_equal = Equal(compare_text, text);
      CHECK(is_equal);

      // Overflow short text, npos.
      compare_text.assign(short_text.c_str());
      text.assign(short_text.c_str());

      compare_text.replace(2, Compare_Text::npos, Compare_Text(STR("Replace with some text")).c_str(), 15);
      compare_text.resize(std::min(compare_text.size(), SIZE));
      text.replace(2, Text::npos, Text(STR("Replace with some text")).c_str(), 15);

      is_equal = Equal(compare_text, text);
      CHECK(is_equal);

      // Non-overflow.
      compare_text.assign(initial_text.c_str());
      text.assign(initial_text.c_str());

      compare_text.replace(2, 4, Compare_Text(STR("Replace")).c_str(), 5);
      compare_text.resize(std::min(compare_text.size(), SIZE));
      text.replace(2, 4, Text(STR("Replace")).c_str(), 5);

      is_equal = Equal(compare_text, text);
      CHECK(is_equal);

      // Non-overflow, npos.
      compare_text.assign(initial_text.c_str());
      text.assign(initial_text.c_str());

      compare_text.replace(2, Compare_Text::npos, Compare_Text(STR("Replace")).c_str(), 5);
      compare_text.resize(std::min(compare_text.size(), SIZE));
      text.replace(2, Text::npos, Text(STR("Replace")).c_str(), 5);

      is_equal = Equal(compare_text, text);
      CHECK(is_equal);

      // Overflow.
      compare_text.assign(initial_text.c_str());
      text.assign(initial_text.c_str());

      compare_text.replace(2, 4, Compare_Text(STR("Replace with some text")).c_str(), 15);
      compare_text.resize(std::min(compare_text.size(), SIZE));
      text.replace(2, 4, Text(STR("Replace with some text")).c_str(), 15);

      is_equal = Equal(compare_text, text);
      CHECK(is_equal);

      // Overflow, npos.
      compare_text.assign(initial_text.c_str());
      text.assign(initial_text.c_str());

      compare_text.replace(2, Compare_Text::npos, Compare_Text(STR("Replace with some text")).c_str(), 15);
      compare_text.resize(std::min(compare_text.size(), SIZE));
      text.replace(2, Text::npos, Text(STR("Replace with some text")).c_str(), 15);

      is_equal = Equal(compare_text, text);
      CHECK(is_equal);
    }

    //*************************************************************************
    TEST_FIXTURE(SetupFixture, test_replace_first_last_pointer_n)
    {
      // Non-overflow short text.
      Compare_Text compare_text(short_text.c_str());
      Text text(short_text.c_str());

      compare_text.replace(compare_text.begin() + 2, compare_text.begin() + 4, Compare_Text(STR("Replace")).c_str(), 5);
      compare_text.resize(std::min(compare_text.size(), SIZE));
      text.replace(text.begin() + 2, text.begin() + 4, Text(STR("Replace")).c_str(), 5);

      bool is_equal = Equal(compare_text, text);
      CHECK(is_equal);

      // Overflow short text.
      compare_text.assign(short_text.c_str());
      text.assign(short_text.c_str());

      compare_text.replace(compare_text.begin() + 2, compare_text.begin() + 4, Compare_Text(STR("Replace with some text")).c_str(), 15);
      compare_text.resize(std::min(compare_text.size(), SIZE));
      text.replace(text.begin() + 2, text.begin() + 4, Text(STR("Replace with some text")).c_str(), 15);

      is_equal = Equal(compare_text, text);
      CHECK(is_equal);

      // Non-overflow.
      compare_text.assign(initial_text.c_str());
      text.assign(initial_text.c_str());

      compare_text.replace(compare_text.begin() + 2, compare_text.begin() + 4, Compare_Text(STR("Replace")).c_str(), 5);
      compare_text.resize(std::min(compare_text.size(), SIZE));
      text.replace(text.begin() + 2, text.begin() + 4, Text(STR("Replace")).c_str(), 5);

      is_equal = Equal(compare_text, text);
      CHECK(is_equal);

      // Overflow.
      compare_text.assign(initial_text.c_str());
      text.assign(initial_text.c_str());

      compare_text.replace(compare_text.begin() + 2, compare_text.begin() + 4, Compare_Text(STR("Replace with some text")).c_str(), 15);
      compare_text.resize(std::min(compare_text.size(), SIZE));
      text.replace(text.begin() + 2, text.begin() + 4, Text(STR("Replace with some text")).c_str(), 15);

      is_equal = Equal(compare_text, text);
      CHECK(is_equal);
    }

    //*************************************************************************
    TEST_FIXTURE(SetupFixture, test_replace_position_length_n_c)
    {
      // Non-overflow short text.
      Compare_Text compare_text(short_text.c_str());
      Text text(short_text.c_str());

      compare_text.replace(2, 4, 7, STR('A'));
      compare_text.resize(std::min(compare_text.size(), SIZE));
      text.replace(2, 4, 7, STR('A'));

      bool is_equal = Equal(compare_text, text);
      CHECK(is_equal);

      // Non-overflow short text, npos.
      compare_text.assign(short_text.c_str());
      text.assign(short_text.c_str());

      compare_text.replace(2, Compare_Text::npos, 7, STR('A'));
      compare_text.resize(std::min(compare_text.size(), SIZE));
      text.replace(2, Text::npos, 7, STR('A'));

      is_equal = Equal(compare_text, text);
      CHECK(is_equal);

      // Overflow short text.
      compare_text.assign(short_text.c_str());
      text.assign(short_text.c_str());

      compare_text.replace(2, 4, 15, STR('A'));
      compare_text.resize(std::min(compare_text.size(), SIZE));
      text.replace(2, 4, 15, STR('A'));

      is_equal = Equal(compare_text, text);
      CHECK(is_equal);

      // Overflow short text, npos.
      compare_text.assign(short_text.c_str());
      text.assign(short_text.c_str());

      compare_text.replace(2, Compare_Text::npos, 15, STR('A'));
      compare_text.resize(std::min(compare_text.size(), SIZE));
      text.replace(2, Text::npos, 15, STR('A'));

      is_equal = Equal(compare_text, text);
      CHECK(is_equal);

      // Non-overflow.
      compare_text.assign(initial_text.c_str());
      text.assign(initial_text.c_str());

      compare_text.replace(2, 4, 7, STR('A'));
      compare_text.resize(std::min(compare_text.size(), SIZE));
      text.replace(2, 4, 7, STR('A'));

      is_equal = Equal(compare_text, text);
      CHECK(is_equal);

      // Non-overflow, npos.
      compare_text.assign(initial_text.c_str());
      text.assign(initial_text.c_str());

      compare_text.replace(2, Compare_Text::npos, 7, STR('A'));
      compare_text.resize(std::min(compare_text.size(), SIZE));
      text.replace(2, Text::npos, 7, STR('A'));

      is_equal = Equal(compare_text, text);
      CHECK(is_equal);

      // Overflow.
      compare_text.assign(initial_text.c_str());
      text.assign(initial_text.c_str());

      compare_text.replace(2, 4, 15, STR('A'));
      compare_text.resize(std::min(compare_text.size(), SIZE));
      text.replace(2, 4, 15, STR('A'));

      is_equal = Equal(compare_text, text);
      CHECK(is_equal);

      // Overflow, npos.
      compare_text.assign(initial_text.c_str());
      text.assign(initial_text.c_str());

      compare_text.replace(2, Compare_Text::npos, 15, STR('A'));
      compare_text.resize(std::min(compare_text.size(), SIZE));
      text.replace(2, Text::npos, 15, STR('A'));

      is_equal = Equal(compare_text, text);
      CHECK(is_equal);
    }
    
    //*************************************************************************
    TEST_FIXTURE(SetupFixture, test_replace_first_last_n_c)
    {
      // Non-overflow short text.
      Compare_Text compare_text(short_text.c_str());
      Text text(short_text.c_str());

      compare_text.replace(compare_text.begin() + 2, compare_text.begin() + 4, 7, STR('A'));
      compare_text.resize(std::min(compare_text.size(), SIZE));
      text.replace(text.begin() + 2, text.begin() + 4, 7, STR('A'));

      bool is_equal = Equal(compare_text, text);
      CHECK(is_equal);

      // Overflow short text.
      compare_text.assign(short_text.c_str());
      text.assign(short_text.c_str());

      compare_text.replace(compare_text.begin() + 2, compare_text.begin() + 4, 15, STR('A'));
      compare_text.resize(std::min(compare_text.size(), SIZE));
      text.replace(text.begin() + 2, text.begin() + 4, 15, STR('A'));

      is_equal = Equal(compare_text, text);
      CHECK(is_equal);

      // Non-overflow.
      compare_text.assign(initial_text.c_str());
      text.assign(initial_text.c_str());

      compare_text.replace(compare_text.begin() + 2, compare_text.begin() + 4, 7, STR('A'));
      compare_text.resize(std::min(compare_text.size(), SIZE));
      text.replace(text.begin() + 2, text.begin() + 4, 7, STR('A'));

      is_equal = Equal(compare_text, text);
      CHECK(is_equal);

      // Overflow.
      compare_text.assign(initial_text.c_str());
      text.assign(initial_text.c_str());

      compare_text.replace(compare_text.begin() + 2, compare_text.begin() + 4, 15, STR('A'));
      compare_text.resize(std::min(compare_text.size(), SIZE));
      text.replace(text.begin() + 2, text.begin() + 4, 15, STR('A'));

      is_equal = Equal(compare_text, text);
      CHECK(is_equal);
    }

    //*************************************************************************
    TEST_FIXTURE(SetupFixture, test_replace_first_last_first_last)
    {
      // Non-overflow short text.
      Compare_Text compare_text(short_text.c_str());
      Text text(short_text.c_str());

      Compare_Text replace(STR("Replace"));
      Compare_Text replace_long(STR("Replace with some text"));

      compare_text.replace(compare_text.begin() + 2, compare_text.begin() + 4, replace.begin() + 1, replace.begin() + 5);
      compare_text.resize(std::min(compare_text.size(), SIZE));
      text.replace(text.begin() + 2, text.begin() + 4, replace.begin() + 1, replace.begin() + 5);

      bool is_equal = Equal(compare_text, text);
      CHECK(is_equal);

      // Overflow short text.
      compare_text.assign(short_text.c_str());
      text.assign(short_text.c_str());

      compare_text.replace(compare_text.begin() + 2, compare_text.begin() + 4, replace_long.begin() + 1, replace_long.begin() + 15);
      compare_text.resize(std::min(compare_text.size(), SIZE));
      text.replace(text.begin() + 2, text.begin() + 4, replace_long.begin() + 1, replace_long.begin() + 15);

      is_equal = Equal(compare_text, text);
      CHECK(is_equal);

      // Non-overflow.
      compare_text.assign(initial_text.c_str());
      text.assign(initial_text.c_str());

      compare_text.replace(compare_text.begin() + 2, compare_text.begin() + 4, replace.begin() + 1, replace.begin() + 5);
      compare_text.resize(std::min(compare_text.size(), SIZE));
      text.replace(text.begin() + 2, text.begin() + 4, replace_long.begin() + 1, replace_long.begin() + 5);

      is_equal = Equal(compare_text, text);
      CHECK(is_equal);

      // Overflow.
      compare_text.assign(initial_text.c_str());
      text.assign(initial_text.c_str());

      compare_text.replace(compare_text.begin() + 2, compare_text.begin() + 4, replace_long.begin() + 1, replace_long.begin() + 15);
      compare_text.resize(std::min(compare_text.size(), SIZE));
      text.replace(text.begin() + 2, text.begin() + 4, replace_long.begin() + 1, replace_long.begin() + 15);

      is_equal = Equal(compare_text, text);
      CHECK(is_equal);
    }

    //*************************************************************************
    TEST_FIXTURE(SetupFixture, test_erase_single)
    {
      Compare_Text compare_text(initial_text.c_str());
      Text text(initial_text.c_str());

      compare_text.erase(compare_text.begin() + 2);
      text.erase(text.begin() + 2);

      bool is_equal = Equal(compare_text, text);
      CHECK(is_equal);
    }

    //*************************************************************************
    TEST_FIXTURE(SetupFixture, test_erase_range)
    {
      Compare_Text compare_text(initial_text.c_str());
      Text text(initial_text.c_str());

      compare_text.erase(compare_text.begin() + 2, compare_text.begin() + 4);

      text.erase(text.begin() + 2, text.begin() + 4);

      bool is_equal = Equal(compare_text, text);
      CHECK(is_equal);
    }
    
    //*************************************************************************
    TEST_FIXTURE(SetupFixture, test_clear)
    {
      Text text(initial_text.c_str());
      text.clear();

      CHECK_EQUAL(text.size(), size_t(0));
    }

    //*************************************************************************
    TEST_FIXTURE(SetupFixture, test_iterator)
    {
      Compare_Text compare_text(initial_text.c_str());
      Text text(initial_text.c_str());

      bool is_equal = Equal(compare_text, text);
      CHECK(is_equal);
    }

    //*************************************************************************
    TEST_FIXTURE(SetupFixture, test_const_iterator)
    {
      Compare_Text compare_text(initial_text.c_str());
      Text text(initial_text.c_str());

      bool is_equal = Equal(compare_text, text);
      CHECK(is_equal);
    }

    //*************************************************************************
    TEST_FIXTURE(SetupFixture, test_reverse_iterator)
    {
      Compare_Text compare_text(initial_text.c_str());
      Text text(initial_text.c_str());

      bool is_equal = Equal(compare_text, text);
      CHECK(is_equal);
    }

    //*************************************************************************
    TEST_FIXTURE(SetupFixture, test_const_reverse_iterator)
    {
      Compare_Text compare_text(initial_text.c_str());
      Text text(initial_text.c_str());

      bool is_equal = Equal(compare_text, text);
      CHECK(is_equal);
    }

    //*************************************************************************
    TEST_FIXTURE(SetupFixture, test_equal)
    {
      const Text initial1(initial_text.c_str());
      const Text initial2(initial_text.c_str());

      CHECK(initial1 == initial2);

      const Text different(different_text.c_str());

      CHECK(!(initial1 == different));

      const Text shorter(shorter_text.c_str());

      CHECK(!(shorter == initial1));
    }

    //*************************************************************************
    TEST_FIXTURE(SetupFixture, test_not_equal)
    {
      const Text initial1(initial_text.c_str());
      const Text initial2(initial_text.c_str());

      CHECK(!(initial1 != initial2));

      const Text different(different_text.begin(), different_text.end());

      CHECK(initial1 != different);

      const Text shorter(shorter_text.begin(), shorter_text.end());

      CHECK(shorter != initial1);
    }

    //*************************************************************************
    TEST_FIXTURE(SetupFixture, test_less_than)
    {
      const Text less(less_text.c_str());
      const Text initial(initial_text.c_str());

      // String-String
      CHECK((less    < initial) == (less_text < initial_text));
      CHECK((initial < less) == (initial_text < less_text));

      const Text greater(greater_text.c_str());
      CHECK((greater < initial) == (greater_text < initial_text));
      CHECK((initial < greater) == (initial_text < greater_text));

      const Text shorter(shorter_text.c_str());
      CHECK((shorter < initial) == (shorter_text < initial_text));
      CHECK((initial < shorter) == (initial_text < shorter_text));

      CHECK((initial < initial) == (initial_text < initial_text));
      CHECK((initial < initial) == (initial_text < initial_text));

      // String-Pointer Pointer-String 
      CHECK((less          < pinitial_text) == (less_text     < pinitial_text));
      CHECK((pinitial_text < less)          == (pinitial_text < less_text));

      CHECK((greater       < pinitial_text) == (greater_text  < pinitial_text));
      CHECK((pinitial_text < greater)       == (pinitial_text < greater_text));

      CHECK((shorter       < pinitial_text) == (shorter_text  < pinitial_text));
      CHECK((pinitial_text < shorter)       == (pinitial_text < shorter_text));

      CHECK((initial       < pinitial_text) == (initial_text  < pinitial_text));
      CHECK((pinitial_text < initial)       == (pinitial_text < initial_text));
    }

    //*************************************************************************
    TEST_FIXTURE(SetupFixture, test_less_than_or_equal)
    {
      const Text less(less_text.c_str());
      const Text initial(initial_text.c_str());

      // String-String
      CHECK((less    <= initial) == (less_text    <= initial_text));
      CHECK((initial <= less)    == (initial_text <= less_text));

      const Text greater(greater_text.c_str());
      CHECK((greater <= initial) == (greater_text <= initial_text));
      CHECK((initial <= greater) == (initial_text <= greater_text));

      const Text shorter(shorter_text.c_str());
      CHECK((shorter <= initial) == (shorter_text <= initial_text));
      CHECK((initial <= shorter) == (initial_text <= shorter_text));

      CHECK((initial <= initial) == (initial_text <= initial_text));
      CHECK((initial <= initial) == (initial_text <= initial_text));

      // String-Pointer Pointer-String 
      CHECK((less          <= pinitial_text) == (less_text     <= pinitial_text));
      CHECK((pinitial_text <= less)          == (pinitial_text <= less_text));

      CHECK((greater       <= pinitial_text) == (greater_text  <= pinitial_text));
      CHECK((pinitial_text <= greater)       == (pinitial_text <= greater_text));

      CHECK((shorter       <= pinitial_text) == (shorter_text  <= pinitial_text));
      CHECK((pinitial_text <= shorter)       == (pinitial_text <= shorter_text));

      CHECK((initial       <= pinitial_text) == (initial_text  <= pinitial_text));
      CHECK((pinitial_text <= initial)       == (pinitial_text <= initial_text));
    }

    //*************************************************************************
    TEST_FIXTURE(SetupFixture, test_greater_than)
    {
      const Text less(less_text.c_str());
      const Text initial(initial_text.c_str());

      // String-String
      CHECK((less > initial) == (less_text > initial_text));
      CHECK((initial > less) == (initial_text > less_text));

      const Text greater(greater_text.c_str());
      CHECK((greater > initial) == (greater_text > initial_text));
      CHECK((initial > greater) == (initial_text > greater_text));

      const Text shorter(shorter_text.c_str());
      CHECK((shorter > initial) == (shorter_text > initial_text));
      CHECK((initial > shorter) == (initial_text > shorter_text));

      CHECK((initial > initial) == (initial_text > initial_text));
      CHECK((initial > initial) == (initial_text > initial_text));

      // String-Pointer Pointer-String 
      CHECK((less          > pinitial_text) == (less_text     > pinitial_text));
      CHECK((pinitial_text > less)          == (pinitial_text > less_text));

      CHECK((greater       > pinitial_text) == (greater_text  > pinitial_text));
      CHECK((pinitial_text > greater)       == (pinitial_text > greater_text));

      CHECK((shorter       > pinitial_text) == (shorter_text  > pinitial_text));
      CHECK((pinitial_text > shorter)       == (pinitial_text > shorter_text));

      CHECK((initial       > pinitial_text) == (initial_text  > pinitial_text));
      CHECK((pinitial_text > initial)       == (pinitial_text > initial_text));
    }

    //*************************************************************************
    TEST_FIXTURE(SetupFixture, test_greater_than_or_equal)
    {
      const Text less(less_text.begin(), less_text.end());
      const Text initial(initial_text.begin(), initial_text.end());

      // String-String
      CHECK((less    >= initial) == (less_text    >= initial_text));
      CHECK((initial >= less)    == (initial_text >= less_text));

      const Text greater(greater_text.begin(), greater_text.end());
      CHECK((greater >= initial) == (greater_text >= initial_text));
      CHECK((initial >= greater) == (initial_text >= greater_text));

      const Text shorter(shorter_text.begin(), shorter_text.end());
      CHECK((shorter >= initial) == (shorter_text >= initial_text));
      CHECK((initial >= shorter) == (initial_text > shorter_text));

      CHECK((initial >= initial) == (initial_text >= initial_text));
      CHECK((initial >= initial) == (initial_text >= initial_text));

      // String-Pointer Pointer-String 
      CHECK((less          >= pinitial_text) == (less_text     >= pinitial_text));
      CHECK((pinitial_text >= less)          == (pinitial_text >= less_text));

      CHECK((greater       >= pinitial_text) == (greater_text  >= pinitial_text));
      CHECK((pinitial_text >= greater)       == (pinitial_text >= greater_text));

      CHECK((shorter       >= pinitial_text) == (shorter_text  >= pinitial_text));
      CHECK((pinitial_text >= shorter)       == (pinitial_text >= shorter_text));

      CHECK((initial       >= pinitial_text) == (initial_text  >= pinitial_text));
      CHECK((pinitial_text >= initial)       == (pinitial_text >= initial_text));
    }

    //*************************************************************************
    TEST_FIXTURE(SetupFixture, test_copy)
    {
      Compare_Text compare_text(initial_text.c_str());
      Text text(initial_text.c_str());

      value_t buffer1[SIZE];
      value_t buffer2[SIZE];

      size_t length1 = compare_text.copy(buffer1, 5, 2);
      buffer1[length1] = STR('\0');

      size_t length2 = text.copy(buffer2, 5, 2);
      buffer2[length2] = STR('\0');

      CHECK_EQUAL(length1, length2);

      bool is_equal = std::equal(buffer1,
                                 buffer1 + length1,
                                 buffer2);
      CHECK(is_equal);
    }

    //*************************************************************************
    TEST_FIXTURE(SetupFixture, test_find_string)
    {
      const value_t* the_haystack = STR("A haystack with a needle and another needle");
      
      std::string compare_needle(STR("needle"));
      etl::string<50> needle(STR("needle"));

      std::string compare_haystack(the_haystack);
      etl::string<50> haystack(the_haystack);

      size_t position1 = 0;
      size_t position2 = 0;

      position1 = compare_haystack.find(compare_needle, position1);
      position2 = haystack.find(needle, position2);
      CHECK_EQUAL(position1, position2);
      
      position1 = compare_haystack.find(compare_needle, position1 + 1);
      position2 = haystack.find(needle, position2 + 1);
      CHECK_EQUAL(position1, position2);

      position2 = haystack.find(needle, position2 + 1);
      CHECK_EQUAL(etl::string<50>::npos, position2);

      etl::string<50> pin(STR("pin"));
      position2 = haystack.find(pin);
      CHECK_EQUAL(etl::istring::npos, position2);
    }

    //*************************************************************************
    TEST_FIXTURE(SetupFixture, test_find_pointer)
    {
      const value_t* the_haystack = STR("A haystack with a needle and another needle");

      const value_t* needle = STR("needle");

      std::string compare_haystack(the_haystack);
      etl::string<50> haystack(the_haystack);

      size_t position1 = 0;
      size_t position2 = 0;

      position1 = compare_haystack.find(needle, position1);
      position2 = haystack.find(needle, position2);
      CHECK_EQUAL(position1, position2);

      position1 = compare_haystack.find(needle, position1 + 1);
      position2 = haystack.find(needle, position2 + 1);
      CHECK_EQUAL(position1, position2);

      position2 = haystack.find(needle, position2 + 1);
      CHECK_EQUAL(etl::istring::npos, position2);

      const value_t *pin = STR("pin");
      position2 = haystack.find(pin);
      CHECK_EQUAL(etl::istring::npos, position2);
    }

    //*************************************************************************
    TEST_FIXTURE(SetupFixture, test_find_char_pointer_n)
    {
      const value_t* the_haystack = STR("A haystack with a needle and another needle");

      const value_t* needle = STR("needle");

      std::string compare_haystack(the_haystack);
      etl::string<50> haystack(the_haystack);

      size_t position1 = 0;
      size_t position2 = 0;

      position1 = compare_haystack.find(needle, position1, 3);
      position2 = haystack.find(needle, position2, 3);
      CHECK_EQUAL(position1, position2);

      position1 = compare_haystack.find(needle, position1 + 1, 3);
      position2 = haystack.find(needle, position2 + 1, 3);
      CHECK_EQUAL(position1, position2);

      position2 = haystack.find(needle, position2 + 1, 3);
      CHECK_EQUAL(etl::istring::npos, position2);

      const value_t *pin = STR("pin");
      position2 = haystack.find(pin, 0, 3);
      CHECK_EQUAL(etl::istring::npos, position2);
    }

    //*************************************************************************
    TEST_FIXTURE(SetupFixture, test_rfind_string)
    {
      const value_t* the_haystack = STR("A haystack with a needle and another needle");

      std::string compare_needle(STR("needle"));
      etl::string<50> needle(STR("needle"));

      std::string compare_haystack(the_haystack);
      etl::string<50> haystack(the_haystack);

      size_t position1 = std::string::npos;
      size_t position2 = etl::string<50>::npos;

      position1 = compare_haystack.rfind(compare_needle, position1);
      position2 = haystack.rfind(needle, position2);
      CHECK_EQUAL(position1, position2);

      position1 = compare_haystack.rfind(compare_needle, compare_haystack.size() - 10);
      position2 = haystack.rfind(needle, haystack.size() - 10);
      CHECK_EQUAL(position1, position2);

      etl::string<50> pin(STR("pin"));
      position2 = haystack.rfind(pin);
      CHECK_EQUAL(etl::istring::npos, position2);
    }

    //*************************************************************************
    TEST_FIXTURE(SetupFixture, test_rfind_pointer)
    {
      const value_t*the_haystack = STR("A haystack with a needle and another needle");

      std::string compare_haystack(the_haystack);
      etl::string<50> haystack(the_haystack);

      const value_t* needle = STR("needle");

      size_t position1 = std::string::npos;
      size_t position2 = etl::string<50>::npos;

      position1 = compare_haystack.rfind(needle, position1);
      position2 = haystack.rfind(needle, position2);
      CHECK_EQUAL(position1, position2);

      position1 = compare_haystack.rfind(needle, compare_haystack.size() - 10);
      position2 = haystack.rfind(needle, haystack.size() - 10);
      CHECK_EQUAL(position1, position2);

      etl::string<50> pin(STR("pin"));
      position2 = haystack.rfind(pin);
      CHECK_EQUAL(etl::istring::npos, position2);
    }

    //*************************************************************************
    TEST_FIXTURE(SetupFixture, test_rfind_pointer_n)
    {
      const value_t*the_haystack = STR("A haystack with a needle and another needle");

      std::string compare_haystack(the_haystack);
      etl::string<50> haystack(the_haystack);

      const value_t* needle = STR("needle");

      size_t position1 = std::string::npos;
      size_t position2 = etl::string<50>::npos;

      position1 = compare_haystack.rfind(needle, position1, 3);
      position2 = haystack.rfind(needle, position2, 3);
      CHECK_EQUAL(position1, position2);

      position1 = compare_haystack.rfind(needle, compare_haystack.size() - 10, 3);
      position2 = haystack.rfind(needle, haystack.size() - 10, 3);
      CHECK_EQUAL(position1, position2);

      position2 = haystack.rfind(STR("pin"), 3);
      CHECK_EQUAL(etl::istring::npos, position2);
    }

    //*************************************************************************
    TEST_FIXTURE(SetupFixture, test_rfind_c_position)
    {
      const value_t*the_haystack = STR("A haystack with a needle and another needle");

      std::string compare_haystack(the_haystack);
      etl::string<50> haystack(the_haystack);

      size_t position1 = std::string::npos;
      size_t position2 = etl::string<50>::npos;

      position1 = compare_haystack.rfind(STR('e'), position1);
      position2 = haystack.rfind(STR('e'), position2);
      CHECK_EQUAL(position1, position2);

      position1 = compare_haystack.rfind(STR('e'), compare_haystack.size() - 10);
      position2 = haystack.rfind(STR('e'), haystack.size() - 10);
      CHECK_EQUAL(position1, position2);

      position2 = haystack.rfind(STR('z'));
      CHECK_EQUAL(etl::istring::npos, position2);
    }

    //*************************************************************************
    TEST_FIXTURE(SetupFixture, test_substr)
    {
      Compare_Text compare_text(initial_text.c_str());
      Text text(initial_text.c_str());

      Compare_Text compare_result;
      Text result;

      // Equal.
      compare_result = compare_text.substr(compare_text.size());
      result = text.substr(text.size());
      CHECK(Equal(compare_result, result));

      // Whole string.
      compare_result = compare_text.substr();
      result = text.substr();
      CHECK(Equal(compare_result, result));

      // Starting from position 2.
      compare_result = compare_text.substr(2);
      result = text.substr(2);
      CHECK(Equal(compare_result, result));

      // Starting from position 2 for 3 characters.
      compare_result = compare_text.substr(2, 3);
      result = text.substr(2, 3);
      CHECK(Equal(compare_result, result));

      // Starting from position 2 for too many characters.
      compare_result = compare_text.substr(2, compare_text.size());
      result = text.substr(2, text.size());
      CHECK(Equal(compare_result, result));

      // Starting from beyond the end of the string.
      CHECK_THROW(text.substr(text.size() + 1), etl::string_out_of_bounds);
    }

    //*************************************************************************
    TEST_FIXTURE(SetupFixture, test_compare_string)
    {
      Compare_Text compare_text(STR("ABCDEF"));
      Text text(STR("ABCDEF"));

      int compare_result;
      int result;

      // Equal.
      compare_result = compare_text.compare(Compare_Text(STR("ABCDEF")));
      result = text.compare(Text(STR("ABCDEF")));
      CHECK_EQUAL(compare_result, result);

      // Less.
      compare_result = compare_text.compare(Compare_Text(STR("ABCDEE")));
      result = text.compare(Text(STR("ABCDEE")));
      CHECK_EQUAL(compare_result, result);

      // Greater.
      compare_result = compare_text.compare(Compare_Text(STR("ABCDEG")));
      result = text.compare(Text(STR("ABCDEG")));
      CHECK_EQUAL(compare_result, result);

      // Shorter.
      compare_result = compare_text.compare(Compare_Text(STR("ABCDE")));
      result = text.compare(Text(STR("ABCDE")));
      CHECK_EQUAL(compare_result, result);

      // Longer.
      compare_result = compare_text.compare(Compare_Text(STR("ABCDEFG")));
      result = text.compare(Text(STR("ABCDEFG")));
      CHECK_EQUAL(compare_result, result);
    }

    //*************************************************************************
    TEST_FIXTURE(SetupFixture, test_compare_positon_length_string)
    {
      Compare_Text compare_text(STR("xxxABCDEFyyy"));
      Text text(STR("xxxABCDEFyyy"));

      int compare_result;
      int result;

      // Equal.
      compare_result = compare_text.compare(3, 6, Compare_Text(STR("ABCDEF")));
      result = text.compare(3, 6, Text(STR("ABCDEF")));
      CHECK_EQUAL(compare_result, result);

      // Less.
      compare_result = compare_text.compare(3, 6, Compare_Text(STR("ABCDEE")));
      result = text.compare(3, 6, Text(STR("ABCDEE")));
      CHECK_EQUAL(compare_result, result);

      // Greater.
      compare_result = compare_text.compare(3, 6, Compare_Text(STR("ABCDEG")));
      result = text.compare(3, 6, Text(STR("ABCDEG")));
      CHECK_EQUAL(compare_result, result);

      // Shorter.
      compare_result = compare_text.compare(3, 6, Compare_Text(STR("ABCDE")));
      result = text.compare(3, 6, Text(STR("ABCDE")));
      CHECK_EQUAL(compare_result, result);

      // Longer.
      compare_result = compare_text.compare(3, 6, Compare_Text(STR("ABCDEFG")));
      result = text.compare(3, 6, Text(STR("ABCDEFG")));
      CHECK_EQUAL(compare_result, result);
    }

    //*************************************************************************
    TEST_FIXTURE(SetupFixture, test_compare_positon_length_string_subposition_sublength)
    {
      Compare_Text compare_text(STR("xxxABCDEFyyy"));
      Text text(STR("xxxABCDEFyyy"));

      int compare_result;
      int result;

      // Equal.
      compare_result = compare_text.compare(3, 6, Compare_Text(STR("aaABCDEFbb")), 2, 6);
      result = text.compare(3, 6, Text(STR("aaABCDEFbb")), 2, 6);
      CHECK_EQUAL(compare_result, result);

      // Less.
      compare_result = compare_text.compare(3, 6, Compare_Text(STR("aaABCDEEbb")), 2, 6);
      result = text.compare(3, 6, Text(STR("aaABCDEEbb")), 2, 6);
      CHECK_EQUAL(compare_result, result);

      // Greater.
      compare_result = compare_text.compare(3, 6, Compare_Text(STR("aaABCDEGbb")), 2, 6);
      result = text.compare(3, 6, Text(STR("aaABCDEGbb")), 2, 6);
      CHECK_EQUAL(compare_result, result);

      // Shorter.
      compare_result = compare_text.compare(3, 6, Compare_Text(STR("aaABCDEbb")), 2, 5);
      result = text.compare(3, 6, Text(STR("aaABCDEbb")), 2, 5);
      CHECK_EQUAL(compare_result, result);

      // Longer.
      compare_result = compare_text.compare(3, 6, Compare_Text(STR("aaABCDEFGbb")), 2, 7);
      result = text.compare(3, 6, Text(STR("aaABCDEFGbb")), 2, 7);
      CHECK_EQUAL(compare_result, result);
    }

    //*************************************************************************
    TEST_FIXTURE(SetupFixture, test_compare_c_string)
    {
      Compare_Text compare_text(STR("ABCDEF"));
      Text text(STR("ABCDEF"));

      int compare_result;
      int result;

      // Equal.
      compare_result = compare_text.compare(STR("ABCDEF"));
      result = text.compare(STR("ABCDEF"));
      CHECK_EQUAL(compare_result, result);

      // Less.
      compare_result = compare_text.compare(STR("ABCDEE"));
      result = text.compare(STR("ABCDEE"));
      CHECK_EQUAL(compare_result, result);

      // Greater.
      compare_result = compare_text.compare(STR("ABCDEG"));
      result = text.compare(STR("ABCDEG"));
      CHECK_EQUAL(compare_result, result);

      // Shorter.
      compare_result = compare_text.compare(STR("ABCDE"));
      result = text.compare(STR("ABCDE"));
      CHECK_EQUAL(compare_result, result);

      // Longer.
      compare_result = compare_text.compare(STR("ABCDEFG"));
      result = text.compare(STR("ABCDEFG"));
      CHECK_EQUAL(compare_result, result);
    }

    //*************************************************************************
    TEST_FIXTURE(SetupFixture, test_compare_positon_length_c_string)
    {
      Compare_Text compare_text(STR("xxxABCDEFyyy"));
      Text text(STR("xxxABCDEFyyy"));

      int compare_result;
      int result;

      // Equal.
      compare_result = compare_text.compare(3, 6, STR("ABCDEF"));
      result = text.compare(3, 6, STR("ABCDEF"));
      CHECK_EQUAL(compare_result, result);

      // Less.
      compare_result = compare_text.compare(3, 6, STR("ABCDEE"));
      result = text.compare(3, 6, STR("ABCDEE"));
      CHECK_EQUAL(compare_result, result);

      // Greater.
      compare_result = compare_text.compare(3, 6, STR("ABCDEG"));
      result = text.compare(3, 6, STR("ABCDEG"));
      CHECK_EQUAL(compare_result, result);

      // Shorter.
      compare_result = compare_text.compare(3, 6, STR("ABCDE"));
      result = text.compare(3, 6, STR("ABCDE"));
      CHECK_EQUAL(compare_result, result);

      // Longer.
      compare_result = compare_text.compare(3, 6, STR("ABCDEFG"));
      result = text.compare(3, 6, STR("ABCDEFG"));
      CHECK_EQUAL(compare_result, result);
    }

    //*************************************************************************
    TEST_FIXTURE(SetupFixture, test_compare_positon_length_c_string_n)
    {
      Compare_Text compare_text(STR("xxxABCDEFyyy"));
      Text text(STR("xxxABCDEFyyy"));

      int compare_result;
      int result;

      // Equal.
      compare_result = compare_text.compare(3, 6, STR("ABCDEFbb"), 6);
      result = text.compare(3, 6, STR("ABCDEFbb"), 6);
      CHECK_EQUAL(compare_result, result);

      // Less.
      compare_result = compare_text.compare(3, 6, STR("ABCDEEbb"), 6);
      result = text.compare(3, 6, STR("ABCDEEbb"), 6);
      CHECK_EQUAL(compare_result, result);

      // Greater.
      compare_result = compare_text.compare(3, 6, STR("ABCDEGbb"), 6);
      result = text.compare(3, 6, STR("ABCDEGbb"), 6);
      CHECK_EQUAL(compare_result, result);

      // Shorter.
      compare_result = compare_text.compare(3, 6, STR("ABCDEbb"), 5);
      result = text.compare(3, 6, STR("ABCDEbb"), 5);
      CHECK_EQUAL(compare_result, result);

      // Longer.
      compare_result = compare_text.compare(3, 6, STR("ABCDEFGbb"), 7);
      result = text.compare(3, 6, STR("ABCDEFGbb"), 7);
      CHECK_EQUAL(compare_result, result);
    }

    //*************************************************************************
    TEST_FIXTURE(SetupFixture, test_find_first_of_string_position)
    {
      Compare_Text compare_text(STR("ABCDEF"));
      Text text(STR("ABCDEF"));

      size_t position1 = compare_text.find_first_of(Compare_Text(STR("ZCXF")));
      size_t position2 = text.find_first_of(Text(STR("ZCXF")));

      CHECK_EQUAL(position1, position2);

      position1 = compare_text.find_first_of(Compare_Text(STR("WXYZ")));
      position2 = text.find_first_of(Text(STR("WXYZ")));

      CHECK_EQUAL(position1, position2);

      position1 = compare_text.find_first_of(Compare_Text(STR("ZCXF")), 3);
      position2 = text.find_first_of(Text(STR("ZCXF")), 3);

      CHECK_EQUAL(position1, position2);

      position1 = compare_text.find_first_of(Compare_Text(STR("ZCXF")), 100);
      position2 = text.find_first_of(Text(STR("ZCXF")), 100);

      CHECK_EQUAL(position1, position2);
    }

    //*************************************************************************
    TEST_FIXTURE(SetupFixture, test_find_first_of_pointer_position)
    {
      Compare_Text compare_text(STR("ABCDEF"));
      Text text(STR("ABCDEF"));

      size_t position1 = compare_text.find_first_of(STR("ZCXF"));
      size_t position2 = text.find_first_of(STR("ZCXF"));

      CHECK_EQUAL(position1, position2);

      position1 = compare_text.find_first_of(STR("WXYZ"));
      position2 = text.find_first_of(STR("WXYZ"));

      CHECK_EQUAL(position1, position2);

      position1 = compare_text.find_first_of(STR("ZCXF"), 3);
      position2 = text.find_first_of(STR("ZCXF"), 3);

      CHECK_EQUAL(position1, position2);

      position1 = compare_text.find_first_of(STR("ZCXF"), 100);
      position2 = text.find_first_of(STR("ZCXF"), 100);

      CHECK_EQUAL(position1, position2);
    }

    //*************************************************************************
    TEST_FIXTURE(SetupFixture, test_find_first_of_pointer_position_n)
    {
      Compare_Text compare_text(STR("ABCDEF"));
      Text text(STR("ABCDEF"));

      size_t position1 = compare_text.find_first_of(STR("ZCXF"), 0, 4);
      size_t position2 = text.find_first_of(STR("ZCXF"), 0, 4);

      CHECK_EQUAL(position1, position2);

      position1 = compare_text.find_first_of(STR("WXYZ"), 0, 4);
      position2 = text.find_first_of(STR("WXYZ"), 0, 4);

      CHECK_EQUAL(position1, position2);

      position1 = compare_text.find_first_of(STR("ZCXF"), 1, 3);
      position2 = text.find_first_of(STR("ZCXF"), 1, 3);

      CHECK_EQUAL(position1, position2);

      position1 = compare_text.find_first_of(STR("ZCXF"), 3, 3);
      position2 = text.find_first_of(STR("ZCXF"), 3, 3);

      CHECK_EQUAL(position1, position2);

      position1 = compare_text.find_first_of(STR("ZCXF"), 100);
      position2 = text.find_first_of(STR("ZCXF"), 100);

      CHECK_EQUAL(position1, position2);
    }

    //*************************************************************************
    TEST_FIXTURE(SetupFixture, test_find_first_of_character_position)
    {
      Compare_Text compare_text(STR("ABCDEF"));
      Text text(STR("ABCDEF"));

      size_t position1 = compare_text.find_first_of(STR('C'));
      size_t position2 = text.find_first_of(STR('C'));

      CHECK_EQUAL(position1, position2);

      position1 = compare_text.find_first_of(STR('Z'));
      position2 = text.find_first_of(STR('Z'));

      CHECK_EQUAL(position1, position2);

      position1 = compare_text.find_first_of(STR('F'), 3);
      position2 = text.find_first_of(STR('F'), 3);

      CHECK_EQUAL(position1, position2);

      position1 = compare_text.find_first_of(STR('C'), 3);
      position2 = text.find_first_of(STR('C'), 3);

      CHECK_EQUAL(position1, position2);

      position1 = compare_text.find_first_of(STR('C'), compare_text.size());
      position2 = text.find_first_of(STR('C'), text.size());

      CHECK_EQUAL(position1, position2);

      position1 = compare_text.find_first_of(STR('C'), 100);
      position2 = text.find_first_of(STR('C'), 100);

      CHECK_EQUAL(position1, position2);
    }

    //*************************************************************************
    TEST_FIXTURE(SetupFixture, test_find_last_of_string_position)
    {
      Compare_Text compare_text(STR("ABCDEFABCDE"));
      Text text(STR("ABCDEFABCDE"));

      size_t position1 = compare_text.find_last_of(Compare_Text(STR("ZCXE")));
      size_t position2 = text.find_last_of(Text(STR("ZCXE")));

      CHECK_EQUAL(position1, position2);

      position1 = compare_text.find_last_of(Compare_Text(STR("WXYZ")), 3);
      position2 = text.find_last_of(Text(STR("WXYZ")), 3);

      CHECK_EQUAL(position1, position2);

      position1 = compare_text.find_last_of(Compare_Text(STR("ZCXE")), 5);
      position2 = text.find_last_of(Text(STR("ZCXE")), 5);

      CHECK_EQUAL(position1, position2);

      position1 = compare_text.find_last_of(Compare_Text(STR("ZCXE")), compare_text.size());
      position2 = text.find_last_of(Text(STR("ZCXE")), text.size());

      CHECK_EQUAL(position1, position2);

      position1 = compare_text.find_last_of(Compare_Text(STR("ZCXE")), 100);
      position2 = text.find_last_of(Text(STR("ZCXE")), 100);

      CHECK_EQUAL(position1, position2);
    }

    //*************************************************************************
    TEST_FIXTURE(SetupFixture, test_find_last_of_pointer_position)
    {
      Compare_Text compare_text(STR("ABCDEFABCDE"));
      Text text(STR("ABCDEFABCDE"));

      size_t position1 = compare_text.find_last_of(STR("ZCXE"));
      size_t position2 = text.find_last_of(STR("ZCXE"));

      CHECK_EQUAL(position1, position2);

      position1 = compare_text.find_last_of(STR("WXYZ"), 3);
      position2 = text.find_last_of(STR("WXYZ"), 3);

      CHECK_EQUAL(position1, position2);

      position1 = compare_text.find_last_of(STR("ZCXE"), 5);
      position2 = text.find_last_of(STR("ZCXE"), 5);

      CHECK_EQUAL(position1, position2);

      position1 = compare_text.find_last_of(STR("ZCXE"), 6);
      position2 = text.find_last_of(STR("ZCXE"), 6);

      CHECK_EQUAL(position1, position2);

      position1 = compare_text.find_last_of(STR("ZCXE"), compare_text.size());
      position2 = text.find_last_of(STR("ZCXE"), text.size());

      CHECK_EQUAL(position1, position2);

      position1 = compare_text.find_last_of(STR("ZCXE"), 100);
      position2 = text.find_last_of(STR("ZCXE"), 100);

      CHECK_EQUAL(position1, position2);
    }

    //*************************************************************************
    TEST_FIXTURE(SetupFixture, test_find_last_of_pointer_position_n)
    {
      Compare_Text compare_text(STR("ABCDEFABCDE"));
      Text text(STR("ABCDEFABCDE"));

      size_t position1 = compare_text.find_last_of(STR("AZCXE"), 0, 4);
      size_t position2 = text.find_last_of(STR("AZCXE"), 0, 4);

      CHECK_EQUAL(position1, position2);

      position1 = compare_text.find_last_of(STR("WXYZ"), 4, 3);
      position2 = text.find_last_of(STR("WXYZ"), 4, 3);

      CHECK_EQUAL(position1, position2);

      position1 = compare_text.find_last_of(STR("ZCXE"), 5, 3);
      position2 = text.find_last_of(STR("ZCXE"), 5, 3);

      CHECK_EQUAL(position1, position2);

      position1 = compare_text.find_last_of(STR("ZCXE"), 1, 3);
      position2 = text.find_last_of(STR("ZCXE"), 1, 3);

      CHECK_EQUAL(position1, position2);

      position1 = compare_text.find_last_of(STR("ZCXE"), compare_text.size(), 4);
      position2 = text.find_last_of(STR("ZCXE"), text.size(), 4);

      CHECK_EQUAL(position1, position2);

      position1 = compare_text.find_last_of(STR("ZCXE"), 100, 4);
      position2 = text.find_last_of(STR("ZCXE"), 100, 4);

      CHECK_EQUAL(position1, position2);
    }

    //*************************************************************************
    TEST_FIXTURE(SetupFixture, test_find_last_of_character_position)
    {
      Compare_Text compare_text(STR("ABCDEF"));
      Text text(STR("ABCDEF"));

      size_t position1 = compare_text.find_last_of(STR('C'));
      size_t position2 = text.find_last_of(STR('C'));

      CHECK_EQUAL(position1, position2);

      position1 = compare_text.find_last_of(STR('Z'));
      position2 = text.find_last_of(STR('Z'));

      CHECK_EQUAL(position1, position2);

      position1 = compare_text.find_last_of(STR('F'), compare_text.size());
      position2 = text.find_last_of(STR('F'), text.size());

      CHECK_EQUAL(position1, position2);

      position1 = compare_text.find_last_of(STR('C'), 3);
      position2 = text.find_last_of(STR('C'), 3);

      CHECK_EQUAL(position1, position2);

      position1 = compare_text.find_last_of(STR('C'), compare_text.size());
      position2 = text.find_last_of(STR('C'), text.size());

      CHECK_EQUAL(position1, position2);

      position1 = compare_text.find_last_of(STR('C'), 100);
      position2 = text.find_last_of(STR('C'), 100);

      CHECK_EQUAL(position1, position2);
    }

    //*************************************************************************
    TEST_FIXTURE(SetupFixture, test_find_first_not_of_string_position)
    {
      Compare_Text compare_text(STR("ABCDEF"));
      Text text(STR("ABCDEF"));

      size_t position1 = compare_text.find_first_not_of(Compare_Text(STR("ZAXB")));
      size_t position2 = text.find_first_not_of(Text(STR("ZAXB")));

      CHECK_EQUAL(position1, position2);

      position1 = compare_text.find_first_not_of(Compare_Text(STR("ZAXB")));
      position2 = text.find_first_not_of(Text(STR("ZAXB")));

      CHECK_EQUAL(position1, position2);

      position1 = compare_text.find_first_not_of(Compare_Text(STR("ZAXB")), 3);
      position2 = text.find_first_not_of(Text(STR("ZAXB")), 3);

      CHECK_EQUAL(position1, position2);

      position1 = compare_text.find_first_not_of(Compare_Text(STR("ZAXB")), compare_text.size());
      position2 = text.find_first_not_of(Text(STR("ZAXB")), text.size());

      CHECK_EQUAL(position1, position2);

      position1 = compare_text.find_first_not_of(Compare_Text(STR("ZAXB")), 100);
      position2 = text.find_first_not_of(Text(STR("ZAXB")), 100);

      CHECK_EQUAL(position1, position2);
    }

    //*************************************************************************
    TEST_FIXTURE(SetupFixture, test_find_first_not_of_pointer_position)
    {
      Compare_Text compare_text(STR("ABCDEF"));
      Text text(STR("ABCDEF"));

      size_t position1 = compare_text.find_first_not_of(STR("ZAXB"));
      size_t position2 = text.find_first_not_of(STR("ZAXB"));

      CHECK_EQUAL(position1, position2);

      position1 = compare_text.find_first_not_of(STR("ZAXB"));
      position2 = text.find_first_not_of(STR("ZAXB"));

      CHECK_EQUAL(position1, position2);

      position1 = compare_text.find_first_not_of(STR("ZAXB"), 3);
      position2 = text.find_first_not_of(STR("ZAXB"), 3);

      CHECK_EQUAL(position1, position2);

      position1 = compare_text.find_first_not_of(STR("ZAXB"), compare_text.size());
      position2 = text.find_first_not_of(STR("ZAXB"), text.size());

      CHECK_EQUAL(position1, position2);

      position1 = compare_text.find_first_not_of(STR("ZAXB"), 100);
      position2 = text.find_first_not_of(STR("ZAXB"), 100);

      CHECK_EQUAL(position1, position2);
    }

    //*************************************************************************
    TEST_FIXTURE(SetupFixture, test_find_first_not_of_pointer_position_n)
    {
      Compare_Text compare_text(STR("ABCDEF"));
      Text text(STR("ABCDEF"));

      size_t position1 = compare_text.find_first_not_of(STR("ZAXB"), 0, 4);
      size_t position2 = text.find_first_not_of(STR("ZAXB"), 0, 4);

      CHECK_EQUAL(position1, position2);

      position1 = compare_text.find_first_not_of(STR("ZAXB"), 0, 4);
      position2 = text.find_first_not_of(STR("ZAXB"), 0, 4);

      CHECK_EQUAL(position1, position2);

      position1 = compare_text.find_first_not_of(STR("ZAXB"), 1, 3);
      position2 = text.find_first_not_of(STR("ZAXB"), 1, 3);

      CHECK_EQUAL(position1, position2);

      position1 = compare_text.find_first_not_of(STR("ZAXB"), 3, 3);
      position2 = text.find_first_not_of(STR("ZAXB"), 3, 3);

      CHECK_EQUAL(position1, position2);

      position1 = compare_text.find_first_not_of(STR("ZAXB"), compare_text.size(), 3);
      position2 = text.find_first_not_of(STR("ZAXB"), text.size(), 3);

      CHECK_EQUAL(position1, position2);

      position1 = compare_text.find_first_not_of(STR("ZAXB"), 100);
      position2 = text.find_first_not_of(STR("ZAXB"), 100);

      CHECK_EQUAL(position1, position2);
    }

    //*************************************************************************
    TEST_FIXTURE(SetupFixture, test_find_first_not_of_character_position)
    {
      Compare_Text compare_text(STR("ABCDEF"));
      Text text(STR("ABCDEF"));

      size_t position1 = compare_text.find_first_not_of(STR('A'));
      size_t position2 = text.find_first_not_of(STR('A'));

      CHECK_EQUAL(position1, position2);

      position1 = compare_text.find_first_not_of(STR('B'));
      position2 = text.find_first_not_of(STR('B'));

      CHECK_EQUAL(position1, position2);

      position1 = compare_text.find_first_not_of(STR('C'), 3);
      position2 = text.find_first_not_of(STR('C'), 3);

      CHECK_EQUAL(position1, position2);

      position1 = compare_text.find_first_not_of(STR('D'), 3);
      position2 = text.find_first_not_of(STR('D'), 3);

      CHECK_EQUAL(position1, position2);

      position1 = compare_text.find_first_not_of(STR('C'), compare_text.size());
      position2 = text.find_first_not_of(STR('C'), text.size());

      CHECK_EQUAL(position1, position2);

      position1 = compare_text.find_first_not_of(STR('C'), 100);
      position2 = text.find_first_not_of(STR('C'), 100);

      CHECK_EQUAL(position1, position2);
    }

    //*************************************************************************
    TEST_FIXTURE(SetupFixture, test_find_last_not_of_string_position)
    {
      Compare_Text compare_text(STR("ABCDEFABCDE"));
      Text text(STR("ABCDEFABCDE"));

      size_t position1 = compare_text.find_last_not_of(Compare_Text(STR("ZEXD")));
      size_t position2 = text.find_last_not_of(Text(STR("ZEXD")));

      CHECK_EQUAL(position1, position2);

      position1 = compare_text.find_last_not_of(Compare_Text(STR("ZEXD")), 3);
      position2 = text.find_last_not_of(Text(STR("ZEXD")), 3);

      CHECK_EQUAL(position1, position2);

      position1 = compare_text.find_last_not_of(Compare_Text(STR("ZEXD")), 5);
      position2 = text.find_last_not_of(Text(STR("ZEXD")), 5);

      CHECK_EQUAL(position1, position2);

      position1 = compare_text.find_last_not_of(Compare_Text(STR("ZEXD")), compare_text.size());
      position2 = text.find_last_not_of(Text(STR("ZEXD")), text.size());

      CHECK_EQUAL(position1, position2);

      position1 = compare_text.find_last_not_of(Compare_Text(STR("ZEXD")), 100);
      position2 = text.find_last_not_of(Text(STR("ZEXD")), 100);

      CHECK_EQUAL(position1, position2);
    }

    //*************************************************************************
    TEST_FIXTURE(SetupFixture, test_find_last_not_of_pointer_position)
    {
      Compare_Text compare_text(STR("ABCDEFABCDE"));
      Text text(STR("ABCDEFABCDE"));

      size_t position1 = compare_text.find_last_not_of(STR("ZEXD"));
      size_t position2 = text.find_last_not_of(STR("ZEXD"));

      CHECK_EQUAL(position1, position2);

      position1 = compare_text.find_last_not_of(STR("ZEXD"), 3);
      position2 = text.find_last_not_of(STR("ZEXD"), 3);

      CHECK_EQUAL(position1, position2);

      position1 = compare_text.find_last_not_of(STR("ZEXD"), 5);
      position2 = text.find_last_not_of(STR("ZEXD"), 5);

      CHECK_EQUAL(position1, position2);

      position1 = compare_text.find_last_not_of(STR("ZEXD"), compare_text.size());
      position2 = text.find_last_not_of(STR("ZEXD"), text.size());

      CHECK_EQUAL(position1, position2);

      position1 = compare_text.find_last_not_of(STR("ZEXD"), 100);
      position2 = text.find_last_not_of(STR("ZEXD"), 100);

      CHECK_EQUAL(position1, position2);
    }

    //*************************************************************************
    TEST_FIXTURE(SetupFixture, test_find_last_not_of_pointer_position_n)
    {
      Compare_Text compare_text(STR("ABCDEFABCDE"));
      Text text(STR("ABCDEFABCDE"));

      size_t position1 = compare_text.find_last_not_of(STR("ZEXD"), 0, 4);
      size_t position2 = text.find_last_not_of(STR("ZEXD"), 0, 4);

      CHECK_EQUAL(position1, position2);

      position1 = compare_text.find_last_not_of(STR("ZEXD"), 5, 3);
      position2 = text.find_last_not_of(STR("ZEXD"), 5, 3);

      CHECK_EQUAL(position1, position2);

      position1 = compare_text.find_last_not_of(STR("ZEXD"), 1, 3);
      position2 = text.find_last_not_of(STR("ZEXD"), 1, 3);

      CHECK_EQUAL(position1, position2);

      position1 = compare_text.find_last_not_of(STR("ZEXD"), compare_text.size(), 4);
      position2 = text.find_last_not_of(STR("ZEXD"), text.size(), 4);

      CHECK_EQUAL(position1, position2);

      position1 = compare_text.find_last_not_of(STR("ZEXD"), 100, 4);
      position2 = text.find_last_not_of(STR("ZEXD"), 100, 4);

      CHECK_EQUAL(position1, position2);
    }

    //*************************************************************************
    TEST_FIXTURE(SetupFixture, test_find_last_not_of_character_position)
    {
      Compare_Text compare_text(STR("ABCDEF"));
      Text text(STR("ABCDEF"));

      size_t position1 = compare_text.find_last_not_of(STR('F'));
      size_t position2 = text.find_last_not_of(STR('F'));

      CHECK_EQUAL(position1, position2);

      position1 = compare_text.find_last_not_of(STR('Z'));
      position2 = text.find_last_not_of(STR('Z'));

      CHECK_EQUAL(position1, position2);

      position1 = compare_text.find_last_not_of(STR('A'), compare_text.size());
      position2 = text.find_last_not_of(STR('A'), text.size());

      CHECK_EQUAL(position1, position2);

      position1 = compare_text.find_last_not_of(STR('C'), 3);
      position2 = text.find_last_not_of(STR('C'), 3);

      CHECK_EQUAL(position1, position2);

      position1 = compare_text.find_last_not_of(STR('C'), compare_text.size());
      position2 = text.find_last_not_of(STR('C'), text.size());

      CHECK_EQUAL(position1, position2);

      position1 = compare_text.find_last_not_of(STR('C'), 100);
      position2 = text.find_last_not_of(STR('C'), 100);

      CHECK_EQUAL(position1, position2);
    }

    //*************************************************************************
<<<<<<< HEAD
    TEST_FIXTURE(SetupFixture, test_hash)
    {
      // Test with actual string type.
      Text text(STR("ABCDEFHIJKL"));
      size_t hash = etl::hash<Text>()(text);
      size_t compare_hash = etl::fnv_1a_32(reinterpret_cast<const uint8_t*>(&text[0]), reinterpret_cast<const uint8_t*>(&text[text.size()]));
      CHECK_EQUAL(compare_hash, hash);

      // Test with interface string type.
      IText& itext = text;
      hash = etl::hash<IText>()(itext);
      CHECK_EQUAL(compare_hash, hash);
=======
    TEST_FIXTURE(SetupFixture, test_memcpy_repair)
    {
      Text text;

      text.assign(STR("ABCDEF"));

      char buffer[sizeof(Text)];

      memcpy(&buffer, &text, sizeof(text));

      Text& rtext(*reinterpret_cast<Text*>(buffer));
      rtext.repair();

      CHECK(!rtext.empty());
      CHECK(!rtext.full());

      bool is_equal = Equal(text, rtext);
      CHECK(is_equal);

      text = STR("GHIJKL");
      is_equal = Equal(text, rtext);
      CHECK(!is_equal);
    }

    //*************************************************************************
    TEST_FIXTURE(SetupFixture, test_memcpy_repair_virtual)
    {
      Text text;

      text.assign(STR("ABCDEF"));

      char buffer[sizeof(Text)];

      memcpy(&buffer, &text, sizeof(text));

      IText& itext(*reinterpret_cast<IText*>(buffer));
      itext.repair();

      CHECK(!itext.empty());
      CHECK(!itext.full());

      bool is_equal = Equal(text, itext);
      CHECK(is_equal);

      text = STR("GHIJKL");
      is_equal = Equal(text, itext);
      CHECK(!is_equal);
>>>>>>> 97ead6fc
    }
  };
}<|MERGE_RESOLUTION|>--- conflicted
+++ resolved
@@ -3020,7 +3020,6 @@
     }
 
     //*************************************************************************
-<<<<<<< HEAD
     TEST_FIXTURE(SetupFixture, test_hash)
     {
       // Test with actual string type.
@@ -3033,7 +3032,8 @@
       IText& itext = text;
       hash = etl::hash<IText>()(itext);
       CHECK_EQUAL(compare_hash, hash);
-=======
+    }
+
     TEST_FIXTURE(SetupFixture, test_memcpy_repair)
     {
       Text text;
@@ -3081,7 +3081,6 @@
       text = STR("GHIJKL");
       is_equal = Equal(text, itext);
       CHECK(!is_equal);
->>>>>>> 97ead6fc
     }
   };
 }