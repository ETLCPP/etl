/******************************************************************************
The MIT License(MIT)

Embedded Template Library.
https://github.com/ETLCPP/etl
https://www.etlcpp.com

Copyright(c) 2019 jwellbelove

Permission is hereby granted, free of charge, to any person obtaining a copy
of this software and associated documentation files(the "Software"), to deal
in the Software without restriction, including without limitation the rights
to use, copy, modify, merge, publish, distribute, sublicense, and / or sell
copies of the Software, and to permit persons to whom the Software is
furnished to do so, subject to the following conditions :

The above copyright notice and this permission notice shall be included in all
copies or substantial portions of the Software.

THE SOFTWARE IS PROVIDED "AS IS", WITHOUT WARRANTY OF ANY KIND, EXPRESS OR
IMPLIED, INCLUDING BUT NOT LIMITED TO THE WARRANTIES OF MERCHANTABILITY,
FITNESS FOR A PARTICULAR PURPOSE AND NONINFRINGEMENT.IN NO EVENT SHALL THE
AUTHORS OR COPYRIGHT HOLDERS BE LIABLE FOR ANY CLAIM, DAMAGES OR OTHER
LIABILITY, WHETHER IN AN ACTION OF CONTRACT, TORT OR OTHERWISE, ARISING FROM,
OUT OF OR IN CONNECTION WITH THE SOFTWARE OR THE USE OR OTHER DEALINGS IN THE
SOFTWARE.
******************************************************************************/

#include "unit_test_framework.h"

#include <ostream>
#include <sstream>
#include <iomanip>

#include "etl/to_string.h"
#include "etl/string.h"
#include "etl/format_spec.h"

#undef STR
#define STR(x) x

namespace
{
  typedef etl::format_spec Format;

  SUITE(test_to_string)
  {
    TEST(test_issue_314)
    {
      etl::string<20> str;

      etl::format_spec ft;
      ft.precision(6);
      etl::to_string(1.23, str, ft, true);
    }

    //*************************************************************************
    TEST(test_default_format_no_append)
    {
      etl::string<20> str;

      CHECK(etl::string<20>(STR("0")) ==                    etl::to_string(uint8_t(0), str));
      CHECK(etl::string<20>(STR("0")) ==                    etl::to_string(uint16_t(0), str));
      CHECK(etl::string<20>(STR("0")) ==                    etl::to_string(uint32_t(0), str));
      CHECK(etl::string<20>(STR("0")) ==                    etl::to_string(uint64_t(0), str));

      CHECK(etl::string<20>(STR("128")) ==                  etl::to_string(uint8_t(128), str));
      CHECK(etl::string<20>(STR("32768")) ==                etl::to_string(uint16_t(32768), str));
      CHECK(etl::string<20>(STR("2147483648")) ==           etl::to_string(uint32_t(2147483648ul), str));
      CHECK(etl::string<20>(STR("9223372036854775808")) ==  etl::to_string(uint64_t(9223372036854775808ull), str));

      CHECK(etl::string<20>(STR("127")) ==                  etl::to_string(int8_t(INT8_MAX), str));
      CHECK(etl::string<20>(STR("32767")) ==                etl::to_string(int16_t(INT16_MAX), str));
      CHECK(etl::string<20>(STR("2147483647")) ==           etl::to_string(int32_t(INT32_MAX), str));
      CHECK(etl::string<20>(STR("9223372036854775807")) ==  etl::to_string(int64_t(INT64_MAX), str));

      CHECK(etl::string<20>(STR("-128")) ==                 etl::to_string(int8_t(INT8_MIN), str));
      CHECK(etl::string<20>(STR("-32768")) ==               etl::to_string(int16_t(INT16_MIN), str));
      CHECK(etl::string<20>(STR("-2147483648")) ==          etl::to_string(int32_t(INT32_MIN), str));
      CHECK(etl::string<20>(STR("-9223372036854775808")) == etl::to_string(int64_t(INT64_MIN), str));
    }

    //*************************************************************************
    TEST(test_default_format_append)
    {
      etl::string<120> str;

      CHECK(etl::string<120>(STR("0")) ==     etl::to_string(uint8_t(0),  str, true));
      CHECK(etl::string<120>(STR("00")) ==    etl::to_string(uint16_t(0), str, true));
      CHECK(etl::string<120>(STR("000")) ==   etl::to_string(uint32_t(0), str, true));
      CHECK(etl::string<120>(STR("0000")) ==  etl::to_string(uint64_t(0), str, true));

      CHECK(etl::string<120>(STR("0000128")) ==                                   etl::to_string(uint8_t(128), str, true));
      CHECK(etl::string<120>(STR("000012832768")) ==                              etl::to_string(uint16_t(32768), str, true));
      CHECK(etl::string<120>(STR("0000128327682147483648")) ==                    etl::to_string(uint32_t(2147483648ul), str, true));
      CHECK(etl::string<120>(STR("00001283276821474836489223372036854775808")) == etl::to_string(uint64_t(9223372036854775808ull), str, true));

      CHECK(etl::string<120>(STR("00001283276821474836489223372036854775808127")) ==                                   etl::to_string(int8_t(INT8_MAX), str, true));
      CHECK(etl::string<120>(STR("0000128327682147483648922337203685477580812732767")) ==                              etl::to_string(int16_t(INT16_MAX), str, true));
      CHECK(etl::string<120>(STR("00001283276821474836489223372036854775808127327672147483647")) ==                    etl::to_string(int32_t(INT32_MAX), str, true));
      CHECK(etl::string<120>(STR("000012832768214748364892233720368547758081273276721474836479223372036854775807")) == etl::to_string(int64_t(INT64_MAX), str, true));

      CHECK(etl::string<120>(STR("000012832768214748364892233720368547758081273276721474836479223372036854775807-128")) ==                                      etl::to_string(int8_t(INT8_MIN), str, true));
      CHECK(etl::string<120>(STR("000012832768214748364892233720368547758081273276721474836479223372036854775807-128-32768")) ==                                etl::to_string(int16_t(INT16_MIN), str, true));
      CHECK(etl::string<120>(STR("000012832768214748364892233720368547758081273276721474836479223372036854775807-128-32768-2147483648")) ==                     etl::to_string(int32_t(INT32_MIN), str, true));
      CHECK(etl::string<120>(STR("000012832768214748364892233720368547758081273276721474836479223372036854775807-128-32768-2147483648-9223372036854775808")) == etl::to_string(int64_t(INT64_MIN), str, true));
    }

    //*************************************************************************
    TEST(test_format_right_justified_no_append)
    {
      etl::string<20> str;

      Format format = Format().base(10).width(20).fill(STR('#'));

      etl::to_string(uint8_t(0), str, format);

      CHECK(etl::string<20>(STR("###################0")) == etl::to_string(uint8_t(0),  str, format));
      CHECK(etl::string<20>(STR("###################0")) == etl::to_string(uint16_t(0), str, format));
      CHECK(etl::string<20>(STR("###################0")) == etl::to_string(uint32_t(0), str, format));
      CHECK(etl::string<20>(STR("###################0")) == etl::to_string(uint64_t(0), str, format));

      CHECK(etl::string<20>(STR("#################128")) == etl::to_string(uint8_t(128), str, format));
      CHECK(etl::string<20>(STR("###############32768")) == etl::to_string(uint16_t(32768), str, format));
      CHECK(etl::string<20>(STR("##########2147483648")) == etl::to_string(uint32_t(2147483648ul), str, format));
      CHECK(etl::string<20>(STR("#9223372036854775808")) == etl::to_string(uint64_t(9223372036854775808ull), str, format));

      CHECK(etl::string<20>(STR("#################127")) == etl::to_string(int8_t(INT8_MAX), str, format));
      CHECK(etl::string<20>(STR("###############32767")) == etl::to_string(int16_t(INT16_MAX), str, format));
      CHECK(etl::string<20>(STR("##########2147483647")) == etl::to_string(int32_t(INT32_MAX), str, format));
      CHECK(etl::string<20>(STR("#9223372036854775807")) == etl::to_string(int64_t(INT64_MAX), str, format));

      CHECK(etl::string<20>(STR("################-128")) == etl::to_string(int8_t(INT8_MIN), str, format));
      CHECK(etl::string<20>(STR("##############-32768")) == etl::to_string(int16_t(INT16_MIN), str, format));
      CHECK(etl::string<20>(STR("#########-2147483648")) == etl::to_string(int32_t(INT32_MIN), str, format));
      CHECK(etl::string<20>(STR("-9223372036854775808")) == etl::to_string(int64_t(INT64_MIN), str, format));
    }

    //*************************************************************************
    TEST(test_format_left_justified_no_append)
    {
      etl::string<20> str;

      Format format = Format().base(10).width(20).fill(STR('#')).left();

      CHECK(etl::string<20>(STR("0###################")) == etl::to_string(uint8_t(0),  str, format));
      CHECK(etl::string<20>(STR("0###################")) == etl::to_string(uint16_t(0), str, format));
      CHECK(etl::string<20>(STR("0###################")) == etl::to_string(uint32_t(0), str, format));
      CHECK(etl::string<20>(STR("0###################")) == etl::to_string(uint64_t(0), str, format));

      CHECK(etl::string<20>(STR("128#################")) == etl::to_string(uint8_t(128), str, format));
      CHECK(etl::string<20>(STR("32768###############")) == etl::to_string(uint16_t(32768), str, format));
      CHECK(etl::string<20>(STR("2147483648##########")) == etl::to_string(uint32_t(2147483648ul), str, format));
      CHECK(etl::string<20>(STR("9223372036854775808#")) == etl::to_string(uint64_t(9223372036854775808ull), str, format));

      CHECK(etl::string<20>(STR("127#################")) == etl::to_string(int8_t(INT8_MAX), str, format));
      CHECK(etl::string<20>(STR("32767###############")) == etl::to_string(int16_t(INT16_MAX), str, format));
      CHECK(etl::string<20>(STR("2147483647##########")) == etl::to_string(int32_t(INT32_MAX), str, format));
      CHECK(etl::string<20>(STR("9223372036854775807#")) == etl::to_string(int64_t(INT64_MAX), str, format));

      CHECK(etl::string<20>(STR("-128################")) == etl::to_string(int8_t(INT8_MIN), str, format));
      CHECK(etl::string<20>(STR("-32768##############")) == etl::to_string(int16_t(INT16_MIN), str, format));
      CHECK(etl::string<20>(STR("-2147483648#########")) == etl::to_string(int32_t(INT32_MIN), str, format));
      CHECK(etl::string<20>(STR("-9223372036854775808")) == etl::to_string(int64_t(INT64_MIN), str, format));
    }

    //*************************************************************************
    TEST(test_binary_format_no_append)
    {
      etl::string<64> str;

      CHECK(etl::string<64>(STR("00000000")) ==                                                         etl::to_string(uint8_t(0),  str, Format().base(2).width(8).fill(STR('0'))));
      CHECK(etl::string<64>(STR("0000000000000000")) ==                                                 etl::to_string(uint16_t(0), str, Format().base(2).width(16).fill(STR('0'))));
      CHECK(etl::string<64>(STR("00000000000000000000000000000000")) ==                                 etl::to_string(uint32_t(0), str, Format().base(2).width(32).fill(STR('0'))));
      CHECK(etl::string<64>(STR("0000000000000000000000000000000000000000000000000000000000000000")) == etl::to_string(uint64_t(0), str, Format().base(2).width(64).fill(STR('0'))));

      CHECK(etl::string<64>(STR("10000000")) ==                                                         etl::to_string(uint8_t(128), str, Format().base(2).width(8).fill(STR('0'))));
      CHECK(etl::string<64>(STR("1000000000000000")) ==                                                 etl::to_string(uint16_t(32768), str, Format().base(2).width(16).fill(STR('0'))));
      CHECK(etl::string<64>(STR("10000000000000000000000000000000")) ==                                 etl::to_string(uint32_t(2147483648ul), str, Format().base(2).width(32).fill(STR('0'))));
      CHECK(etl::string<64>(STR("1000000000000000000000000000000000000000000000000000000000000000")) == etl::to_string(uint64_t(9223372036854775808ull), str, Format().base(2).width(64).fill(STR('0'))));

      CHECK(etl::string<64>(STR("01111111")) ==                                                         etl::to_string(int8_t(INT8_MAX), str, Format().base(2).width(8).fill(STR('0'))));
      CHECK(etl::string<64>(STR("0111111111111111")) ==                                                 etl::to_string(int16_t(INT16_MAX), str, Format().base(2).width(16).fill(STR('0'))));
      CHECK(etl::string<64>(STR("01111111111111111111111111111111")) ==                                 etl::to_string(int32_t(INT32_MAX), str, Format().base(2).width(32).fill(STR('0'))));
      CHECK(etl::string<64>(STR("0111111111111111111111111111111111111111111111111111111111111111")) == etl::to_string(int64_t(INT64_MAX), str, Format().base(2).width(64).fill(STR('0'))));

      CHECK(etl::string<64>(STR("10000000")) ==                                                         etl::to_string(int8_t(INT8_MIN), str, Format().base(2).width(8).fill(STR('0'))));
      CHECK(etl::string<64>(STR("1000000000000000")) ==                                                 etl::to_string(int16_t(INT16_MIN), str, Format().base(2).width(16).fill(STR('0'))));
      CHECK(etl::string<64>(STR("10000000000000000000000000000000")) ==                                 etl::to_string(int32_t(INT32_MIN), str, Format().base(2).width(32).fill(STR('0'))));
      CHECK(etl::string<64>(STR("1000000000000000000000000000000000000000000000000000000000000000")) == etl::to_string(int64_t(INT64_MIN), str, Format().base(2).width(64).fill(STR('0'))));
    }

    //*************************************************************************
    TEST(test_octal_format_no_append)
    {
      etl::string<22> str;

      CHECK(etl::string<22>(STR("000")) ==                    etl::to_string(uint8_t(0),  str, Format().base(8).width(3).fill(STR('0'))));
      CHECK(etl::string<22>(STR("000000")) ==                 etl::to_string(uint16_t(0), str, Format().base(8).width(6).fill(STR('0'))));
      CHECK(etl::string<22>(STR("00000000000")) ==            etl::to_string(uint32_t(0), str, Format().base(8).width(11).fill(STR('0'))));
      CHECK(etl::string<22>(STR("0000000000000000000000")) == etl::to_string(uint64_t(0), str, Format().base(8).width(22).fill(STR('0'))));

      CHECK(etl::string<22>(STR("200")) ==                    etl::to_string(uint8_t(128), str, Format().base(8).width(3).fill(STR('0'))));
      CHECK(etl::string<22>(STR("100000")) ==                 etl::to_string(uint16_t(32768), str, Format().base(8).width(6).fill(STR('0'))));
      CHECK(etl::string<22>(STR("20000000000")) ==            etl::to_string(uint32_t(2147483648ul), str, Format().base(8).width(11).fill(STR('0'))));
      CHECK(etl::string<22>(STR("1000000000000000000000")) == etl::to_string(uint64_t(9223372036854775808ull), str, Format().base(8).width(22).fill(STR('0'))));

      CHECK(etl::string<22>(STR("177")) ==                    etl::to_string(int8_t(INT8_MAX), str, Format().base(8).width(3).fill(STR('0'))));
      CHECK(etl::string<22>(STR("077777")) ==                 etl::to_string(int16_t(INT16_MAX), str, Format().base(8).width(6).fill(STR('0'))));
      CHECK(etl::string<22>(STR("17777777777")) ==            etl::to_string(int32_t(INT32_MAX), str, Format().base(8).width(11).fill(STR('0'))));
      CHECK(etl::string<22>(STR("0777777777777777777777")) == etl::to_string(int64_t(INT64_MAX), str, Format().base(8).width(22).fill(STR('0'))));

      CHECK(etl::string<22>(STR("200")) ==                    etl::to_string(int8_t(INT8_MIN), str, Format().base(8).width(3).fill(STR('0'))));
      CHECK(etl::string<22>(STR("100000")) ==                 etl::to_string(int16_t(INT16_MIN), str, Format().base(8).width(6).fill(STR('0'))));
      CHECK(etl::string<22>(STR("20000000000")) ==            etl::to_string(int32_t(INT32_MIN), str, Format().base(8).width(11).fill(STR('0'))));
      CHECK(etl::string<22>(STR("1000000000000000000000")) == etl::to_string(int64_t(INT64_MIN), str, Format().base(8).width(22).fill(STR('0'))));
    }

    //*************************************************************************
    TEST(test_hex_format_no_append)
    {
      etl::string<16> str;

      CHECK(etl::string<16>(STR("00")) ==               etl::to_string(uint8_t(0),  str, Format().base(16).width(2).fill(STR('0'))));
      CHECK(etl::string<16>(STR("0000")) ==             etl::to_string(uint16_t(0), str, Format().base(16).width(4).fill(STR('0'))));
      CHECK(etl::string<16>(STR("00000000")) ==         etl::to_string(uint32_t(0), str, Format().base(16).width(8).fill(STR('0'))));
      CHECK(etl::string<16>(STR("0000000000000000")) == etl::to_string(uint64_t(0), str, Format().base(16).width(16).fill(STR('0'))));

      CHECK(etl::string<16>(STR("80")) ==               etl::to_string(uint8_t(128), str, Format().base(16).width(2).fill(STR('0'))));
      CHECK(etl::string<16>(STR("8000")) ==             etl::to_string(uint16_t(32768), str, Format().base(16).width(4).fill(STR('0'))));
      CHECK(etl::string<16>(STR("80000000")) ==         etl::to_string(uint32_t(2147483648ul), str, Format().base(16).width(8).fill(STR('0'))));
      CHECK(etl::string<16>(STR("8000000000000000")) == etl::to_string(uint64_t(9223372036854775808ull), str, Format().base(16).width(16).fill(STR('0'))));

      CHECK(etl::string<16>(STR("7f")) ==               etl::to_string(int8_t(INT8_MAX), str, Format().base(16).width(2).fill(STR('0'))));
      CHECK(etl::string<16>(STR("7fff")) ==             etl::to_string(int16_t(INT16_MAX), str, Format().base(16).width(4).fill(STR('0'))));
      CHECK(etl::string<16>(STR("7fffffff")) ==         etl::to_string(int32_t(INT32_MAX), str, Format().base(16).width(8).fill(STR('0'))));
      CHECK(etl::string<16>(STR("7fffffffffffffff")) == etl::to_string(int64_t(INT64_MAX), str, Format().base(16).width(16).fill(STR('0'))));

      CHECK(etl::string<16>(STR("80")) ==               etl::to_string(int8_t(INT8_MIN), str, Format().base(16).width(2).fill(STR('0'))));
      CHECK(etl::string<16>(STR("8000")) ==             etl::to_string(int16_t(INT16_MIN), str, Format().base(16).width(4).fill(STR('0'))));
      CHECK(etl::string<16>(STR("80000000")) ==         etl::to_string(int32_t(INT32_MIN), str, Format().base(16).width(8).fill(STR('0'))));
      CHECK(etl::string<16>(STR("8000000000000000")) == etl::to_string(int64_t(INT64_MIN), str, Format().base(16).width(16).fill(STR('0'))));
    }

    //*************************************************************************
    TEST(test_named_format_no_append)
    {
      etl::string<17> str;

      CHECK(etl::string<17>(STR("11110001001000000")) ==  etl::to_string(123456, str, Format().binary()));
      CHECK(etl::string<17>(STR("361100")) ==             etl::to_string(123456, str, Format().octal()));
      CHECK(etl::string<17>(STR("123456")) ==             etl::to_string(123456, str, Format().decimal()));
      CHECK(etl::string<17>(STR("1e240")) ==              etl::to_string(123456, str, Format().hex()));
    }

    //*************************************************************************
    TEST(test_floating_point_no_append)
    {
      etl::string<20> str;

      CHECK(etl::string<20>(STR("  0.000000")) == etl::to_string(0.0, str, Format().precision(6).width(10).right()));
      CHECK(etl::string<20>(STR("0.000000  ")) == etl::to_string(0.0, str, Format().precision(6).width(10).left()));

      CHECK(etl::string<20>(STR("  0.000001")) == etl::to_string(0.000001, str, Format().precision(6).width(10).right()));
      CHECK(etl::string<20>(STR("0.000001  ")) == etl::to_string(0.000001, str, Format().precision(6).width(10).left()));

      CHECK(etl::string<20>(STR("  1.000000")) == etl::to_string(1.0, str, Format().precision(6).width(10).right()));
      CHECK(etl::string<20>(STR("1.000000  ")) == etl::to_string(1.0, str, Format().precision(6).width(10).left()));

      CHECK(etl::string<20>(STR("  1.000001")) == etl::to_string(1.000001, str, Format().precision(6).width(10).right()));
      CHECK(etl::string<20>(STR("1.000001  ")) == etl::to_string(1.000001, str, Format().precision(6).width(10).left()));

      CHECK(etl::string<20>(STR(" 12.345678")) == etl::to_string(12.345678, str, Format().precision(6).width(10).right()));
      CHECK(etl::string<20>(STR("12.345678 ")) == etl::to_string(12.345678, str, Format().precision(6).width(10).left()));

      CHECK(etl::string<20>(STR(" -12.345678")) == etl::to_string(-12.345678, str, Format().precision(6).width(11).right()));
      CHECK(etl::string<20>(STR("-12.345678 ")) == etl::to_string(-12.345678, str, Format().precision(6).width(11).left()));

      CHECK(etl::string<20>(STR(" -0.123456")) == etl::to_string(-0.123456, str, Format().precision(6).width(10).right()));
      CHECK(etl::string<20>(STR("-0.123456 ")) == etl::to_string(-0.123456, str, Format().precision(6).width(10).left()));

      // Positive rollover
      CHECK(etl::string<20>(STR("  2.000000")) == etl::to_string(1.9999996, str, Format().precision(6).width(10).right()));
      CHECK(etl::string<20>(STR("2.000000  ")) == etl::to_string(1.9999996, str, Format().precision(6).width(10).left()));

      // Negative rollover
      CHECK(etl::string<20>(STR(" -2.000000")) == etl::to_string(-1.9999996, str, Format().precision(6).width(10).right()));
      CHECK(etl::string<20>(STR("-2.000000 ")) == etl::to_string(-1.9999996, str, Format().precision(6).width(10).left()));
    }

    //*************************************************************************
    TEST(test_floating_point_append)
    {
      etl::string<20> str;

      str.assign(STR("Result "));
      CHECK(etl::string<20>(STR("Result  12.345678")) == etl::to_string(12.345678, str, Format().precision(6).width(10).right(), true));

      str.assign(STR("Result "));
      CHECK(etl::string<20>(STR("Result 12.345678 ")) == etl::to_string(12.345678, str, Format().precision(6).width(10).left(), true));

      str.assign(STR("Result "));
      CHECK(etl::string<20>(STR("Result  -12.345678")) == etl::to_string(-12.345678, str, Format().precision(6).width(11).right(), true));

      str.assign(STR("Result "));
      CHECK(etl::string<20>(STR("Result -12.345678 ")) == etl::to_string(-12.345678, str, Format().precision(6).width(11).left(), true));

      str.assign(STR("Result "));
      CHECK(etl::string<20>(STR("Result -0.123456 ")) == etl::to_string(-0.123456, str, Format().precision(6).width(10).left(), true));
    }

    //*************************************************************************
    TEST(test_floating_point_rounding)
    {
      etl::string<20> str;

      CHECK(etl::string<20>(STR("0.00001")) == etl::to_string(0.000009, str, Format().precision(5).width(7).right()));
      CHECK(etl::string<20>(STR("0.0001")) ==  etl::to_string(0.000099, str, Format().precision(4).width(6).right()));
      CHECK(etl::string<20>(STR("0.001")) ==   etl::to_string(0.000999, str, Format().precision(3).width(5).right()));
      CHECK(etl::string<20>(STR("0.01")) ==    etl::to_string(0.009999, str, Format().precision(2).width(4).right()));
      CHECK(etl::string<20>(STR("0.1")) ==     etl::to_string(0.099999, str, Format().precision(1).width(3).right()));
      CHECK(etl::string<20>(STR("1.0")) ==     etl::to_string(0.999999, str, Format().precision(1).width(3).right()));
      CHECK(etl::string<20>(STR("1")) ==       etl::to_string(0.999999, str, Format().precision(0).width(1).right()));
      CHECK(etl::string<20>(STR("2")) ==       etl::to_string(1.999999, str, Format().precision(0).width(1).right()));
      CHECK(etl::string<20>(STR("10.0")) ==    etl::to_string(9.999999, str, Format().precision(1).width(4).right()));
      CHECK(etl::string<20>(STR("20.0")) ==    etl::to_string(19.999999, str, Format().precision(1).width(4).right()));
    }

    //*************************************************************************
    TEST(test_bool_no_append)
    {
      etl::string<20> str;

      CHECK(etl::string<20>(STR("         0")) == to_string(false, str, Format().precision(6).width(10).right().boolalpha(false)));
      CHECK(etl::string<20>(STR("         1")) == to_string(true,  str, Format().precision(6).width(10).right().boolalpha(false)));
      CHECK(etl::string<20>(STR("0         ")) == to_string(false, str, Format().precision(6).width(10).left().boolalpha(false)));
      CHECK(etl::string<20>(STR("1         ")) == to_string(true,  str, Format().precision(6).width(10).left().boolalpha(false)));

      CHECK(etl::string<20>(STR("     false")) == to_string(false, str, Format().precision(6).width(10).right().boolalpha(true)));
      CHECK(etl::string<20>(STR("      true")) == to_string(true, str, Format().precision(6).width(10).right().boolalpha(true)));
      CHECK(etl::string<20>(STR("false     ")) == to_string(false, str, Format().precision(6).width(10).left().boolalpha(true)));
      CHECK(etl::string<20>(STR("true      ")) == to_string(true, str, Format().precision(6).width(10).left().boolalpha(true)));
    }

    //*************************************************************************
    TEST(test_bool_append)
    {
      etl::string<20> str;

      str.assign(STR("Result "));
      CHECK(etl::string<20>(STR("Result          0")) == to_string(false, str, Format().precision(6).width(10).right().boolalpha(false), true));

      str.assign(STR("Result "));
      CHECK(etl::string<20>(STR("Result          1")) == to_string(true, str, Format().precision(6).width(10).right().boolalpha(false), true));

      str.assign(STR("Result "));
      CHECK(etl::string<20>(STR("Result 0         ")) == to_string(false, str, Format().precision(6).width(10).left().boolalpha(false), true));

      str.assign(STR("Result "));
      CHECK(etl::string<20>(STR("Result 1         ")) == to_string(true, str, Format().precision(6).width(10).left().boolalpha(false), true));

      str.assign(STR("Result "));
      CHECK(etl::string<20>(STR("Result      false")) == to_string(false, str, Format().precision(6).width(10).right().boolalpha(true), true));

      str.assign(STR("Result "));
      CHECK(etl::string<20>(STR("Result       true")) == to_string(true, str, Format().precision(6).width(10).right().boolalpha(true), true));

      str.assign(STR("Result "));
      CHECK(etl::string<20>(STR("Result false     ")) == to_string(false, str, Format().precision(6).width(10).left().boolalpha(true), true));

      str.assign(STR("Result "));
      CHECK(etl::string<20>(STR("Result true      ")) == to_string(true, str, Format().precision(6).width(10).left().boolalpha(true), true));
    }

    //*************************************************************************
    TEST(test_pointer_no_append)
    {
      etl::string<20> str;

      static const volatile int cvi = 0;

      std::ostringstream oss;
      oss.width(10);
      oss.fill(STR('0'));
      oss << std::hex << std::right << uintptr_t(&cvi);
      std::string temp(oss.str());
      etl::string<20> compare(temp.begin(), temp.end());

      to_string(&cvi, str, Format().hex().width(10).right().fill(STR('0')));
      CHECK(compare == str);

      oss.clear();
      oss.str(STR(""));
      oss.width(10);
      oss.fill(STR('0'));
      oss << std::hex << std::left << uintptr_t(&cvi);
      temp = oss.str();
      compare.assign(temp.begin(), temp.end());

      to_string(&cvi, str, Format().hex().width(10).left().fill(STR('0')));
      CHECK(compare == str);
    }

    //*************************************************************************
    TEST(test_pointer_append)
    {
      etl::string<20> str;

      static const volatile int cvi = 0;

      std::ostringstream oss;
      oss.width(10);
      oss.fill(STR('0'));
      oss << std::hex << std::right << uintptr_t(&cvi);
      std::string temp(STR("Result "));
      temp.append(oss.str());
      etl::string<20> compare(temp.begin(), temp.end());

      str.assign(STR("Result "));
      to_string(&cvi, str, Format().hex().width(10).right().fill(STR('0')), true);
      CHECK(compare == str);

      oss.clear();
      oss.str(STR(""));
      oss.width(10);
      oss.fill(STR('0'));
      oss << std::hex << std::left << uintptr_t(&cvi);
      temp = STR("Result ");
      temp.append(oss.str());
      compare.assign(temp.begin(), temp.end());

      str.assign(STR("Result "));
      to_string(&cvi, str, Format().hex().width(10).left().fill(STR('0')), true);
      CHECK(compare == str);
    }

    //*************************************************************************
    TEST(test_integer_denominator_default_format)
    {
      etl::string<20> result;
      int value = -1234567;

      etl::to_string(value, 6U, result);

      CHECK_EQUAL(etl::string<20>(STR("-1")).c_str(), result.c_str());
    }

    //*************************************************************************
    TEST(test_integer_denominator_huge_precision)
    {
      etl::string<20> result;
      int value = -1234560;

      Format format = Format().precision(100);

      etl::to_string(value, 6U, result, format);

      CHECK_EQUAL(etl::string<20>(STR("-1.234560")).c_str(), result.c_str());
    }

    //*************************************************************************
    TEST(test_integer_denominator_huge_precision_64bit)
    {
      etl::string<20> result;
      int64_t value = INT64_MIN;

      Format format = Format().precision(100);

      etl::to_string(value, 12U, result, format);

      CHECK_EQUAL(etl::string<20>(STR("-9223372.036854775808")).c_str(), result.c_str());
    }

    //*************************************************************************
    TEST(test_integer_denominator_zero_fractional)
    {
      etl::string<20> result_i;
      int value_i = -1000000;

      etl::string<20> result_d;
      double value_d = -1.000000;

      Format format = Format().precision(4);

      etl::to_string(value_i, 6U, result_i, format);
      etl::to_string(value_d, result_d, format);

      CHECK_EQUAL(etl::string<20>(STR("-1.0000")).c_str(), result_i.c_str());
      CHECK_EQUAL(result_d.c_str(), result_i.c_str());
    }

    //*************************************************************************
    TEST(test_integer_denominator_zero_value)
    {
      etl::string<20> result_i;
      int value_i = 0;

      etl::string<20> result_d;
      double value_d = -0.000000;

      Format format = Format().precision(4);

      etl::to_string(value_i, 6U, result_i, format);
      etl::to_string(value_d, result_d, format);

      CHECK_EQUAL(etl::string<20>(STR("0.0000")).c_str(), result_i.c_str());
      CHECK_EQUAL(result_d.c_str(), result_i.c_str());
    }

    //*************************************************************************
    TEST(test_integer_denominator_zero_integral_small_fractional)
    {
      etl::string<20> result_i;
      int value_i = -400;

      etl::string<20> result_d;
      double value_d = -0.000400;

      Format format = Format().precision(4);

      etl::to_string(value_i, 6U, result_i, format);
      etl::to_string(value_d, result_d, format);

      CHECK_EQUAL(etl::string<20>(STR("-0.0004")).c_str(), result_i.c_str());
      CHECK_EQUAL(result_d.c_str(), result_i.c_str());
    }

    //*************************************************************************
    TEST(test_integer_denominator_small_fractional)
    {
      etl::string<20> result_i;
      int value_i = -123000400;

      etl::string<20> result_d;
      double value_d = -123.000400;

      Format format = Format().precision(4);

      etl::to_string(value_i, 6U, result_i, format);
      etl::to_string(value_d, result_d, format);

      CHECK_EQUAL(etl::string<20>(STR("-123.0004")).c_str(), result_i.c_str());
      CHECK_EQUAL(result_d.c_str(), result_i.c_str());
    }

    //*************************************************************************
    TEST(test_integer_denominator_very_small_fractional)
    {
      etl::string<20> result_i;
      int value_i = -123000004;

      etl::string<20> result_d;
      double value_d = -123.000004;

      Format format = Format().precision(4);

      etl::to_string(value_i, 6U, result_i, format);
      etl::to_string(value_d, result_d, format);

      CHECK_EQUAL(etl::string<20>(STR("-123.0000")).c_str(), result_i.c_str());
      CHECK_EQUAL(result_d.c_str(), result_i.c_str());
    }

    //*************************************************************************
    TEST(test_integer_denominator_very_small_fractional_rounded_up)
    {
      etl::string<20> result_i;
      int value_i = -123000050;

      etl::string<20> result_d;
      double value_d = -123.000050;

      Format format = Format().precision(4);

      etl::to_string(value_i, 6U, result_i, format);
      etl::to_string(value_d, result_d, format);

      CHECK_EQUAL(etl::string<20>(STR("-123.0001")).c_str(), result_i.c_str());
      CHECK_EQUAL(result_d.c_str(), result_i.c_str());
    }

    //*************************************************************************
    TEST(test_integer_denominator_shorter_width)
    {
      etl::string<20> result_i;
      int value_i = -123456780;

      etl::string<20> result_d;
      double value_d = -123.456780;

      Format format = Format().precision(4).width(6).right();

      etl::to_string(value_i, 6U, result_i, format);
      etl::to_string(value_d, result_d, format);

      CHECK_EQUAL(etl::string<20>(STR("-123.4568")).c_str(), result_i.c_str());
      CHECK_EQUAL(result_d.c_str(), result_i.c_str());
    }
    
    //*************************************************************************
<<<<<<< HEAD
    TEST(test_double_formatting_15_decimal_point)
    {
      etl::string<20> result_d;
      double value_d = 1.234567890123456;
      
      Format format = Format().precision(15);
      etl::to_string(value_d, result_d, format);

      CHECK_EQUAL(etl::string<20>(STR("1.234567890123456")).c_str(), result_d.c_str());
=======
    TEST(test_double_formatting_10_decimal_point)
    {
      etl::string<20> result_d;
      double value_d = 1.2345;
      
      Format format = Format().precision(10);
      etl::to_string(value_d, result_d, format);

      CHECK_EQUAL(etl::string<20>(STR("1.2345000000")).c_str(), result_d.c_str());
>>>>>>> 2932af8f
    }

    //*************************************************************************
    TEST(test_integer_denominator_larger_width)
    {
      etl::string<20> result_i;
      int value_i = -123456780;

      etl::string<20> result_d;
      double value_d = -123.456780;

      Format format = Format().precision(4).width(15).right();

      etl::to_string(value_i, 6U, result_i, format);
      etl::to_string(value_d, result_d, format);

      CHECK_EQUAL(etl::string<20>(STR("      -123.4568")).c_str(), result_i.c_str());
      CHECK_EQUAL(result_d.c_str(), result_i.c_str());
    }

    //*************************************************************************
    TEST(test_integer_denominator_positive_rollover)
    {
      etl::string<20> result_i;
      int value_i = 123999990;

      etl::string<20> result_d;
      double value_d = 123.999990;

      Format format = Format().precision(4).right();

      etl::to_string(value_i, 6U, result_i, format);
      etl::to_string(value_d, result_d, format);

      CHECK_EQUAL(etl::string<20>(STR("124.0000")).c_str(), result_i.c_str());
      CHECK_EQUAL(result_d.c_str(), result_i.c_str());
    }

    //*************************************************************************
    TEST(test_integer_denominator_negative_rollover)
    {
      etl::string<20> result_i;
      int value_i = -123999990;

      etl::string<20> result_d;
      double value_d = -123.999990;

      Format format = Format().precision(4).right();

      etl::to_string(value_i, 6U, result_i, format);
      etl::to_string(value_d, result_d, format);

      CHECK_EQUAL(etl::string<20>(STR("-124.0000")).c_str(), result_i.c_str());
      CHECK_EQUAL(result_d.c_str(), result_i.c_str());
    }
  };
}
<|MERGE_RESOLUTION|>--- conflicted
+++ resolved
@@ -598,17 +598,6 @@
     }
     
     //*************************************************************************
-<<<<<<< HEAD
-    TEST(test_double_formatting_15_decimal_point)
-    {
-      etl::string<20> result_d;
-      double value_d = 1.234567890123456;
-      
-      Format format = Format().precision(15);
-      etl::to_string(value_d, result_d, format);
-
-      CHECK_EQUAL(etl::string<20>(STR("1.234567890123456")).c_str(), result_d.c_str());
-=======
     TEST(test_double_formatting_10_decimal_point)
     {
       etl::string<20> result_d;
@@ -618,7 +607,6 @@
       etl::to_string(value_d, result_d, format);
 
       CHECK_EQUAL(etl::string<20>(STR("1.2345000000")).c_str(), result_d.c_str());
->>>>>>> 2932af8f
     }
 
     //*************************************************************************
