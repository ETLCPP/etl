/******************************************************************************
The MIT License(MIT)

Embedded Template Library.
https://github.com/ETLCPP/etl
https://www.etlcpp.com

Copyright(c) 2017 jwellbelove

Permission is hereby granted, free of charge, to any person obtaining a copy
of this software and associated documentation files(the "Software"), to deal
in the Software without restriction, including without limitation the rights
to use, copy, modify, merge, publish, distribute, sublicense, and / or sell
copies of the Software, and to permit persons to whom the Software is
furnished to do so, subject to the following conditions :

The above copyright notice and this permission notice shall be included in all
copies or substantial portions of the Software.

THE SOFTWARE IS PROVIDED "AS IS", WITHOUT WARRANTY OF ANY KIND, EXPRESS OR
IMPLIED, INCLUDING BUT NOT LIMITED TO THE WARRANTIES OF MERCHANTABILITY,
FITNESS FOR A PARTICULAR PURPOSE AND NONINFRINGEMENT.IN NO EVENT SHALL THE
AUTHORS OR COPYRIGHT HOLDERS BE LIABLE FOR ANY CLAIM, DAMAGES OR OTHER
LIABILITY, WHETHER IN AN ACTION OF CONTRACT, TORT OR OTHERWISE, ARISING FROM,
OUT OF OR IN CONNECTION WITH THE SOFTWARE OR THE USE OR OTHER DEALINGS IN THE
SOFTWARE.
******************************************************************************/

#include "unit_test_framework.h"

#include "etl/result.h"
#include "etl/type_traits.h"

#include <string>

namespace
{
  struct Value
  {
    std::string v;
  };

  struct ValueM
  {
    ValueM()
    {
    }

<<<<<<< HEAD
    ValueM(const std::string& v_) : v(v_)
    {
    }

    ValueM(ValueM&& other)
      : v(etl::move(other.v))
    {
    }

    ValueM& operator =(ValueM&& rhs)
    {
      v = etl::move(rhs.v);
      return *this;
    }

    //ValueM(const ValueM&) = delete;
    //ValueM& operator =(const ValueM&) = delete;

    ValueM(const ValueM& other)
      : v(other.v)
    {
    }

    ValueM& operator =(const ValueM& rhs)
    {
      v = rhs.v;
      return *this;
    }

    std::string v;
  };

  struct Error
  {
    std::string e;
  };

  struct ErrorM
  {
    ErrorM()
    {
    }

    ErrorM(const std::string& e_)
      : e(e_)
    {
    }

    ErrorM(ErrorM&& other)
      : e(etl::move(other.e))
    {
    }

    ErrorM& operator =(ErrorM&& rhs)
    {
      e = etl::move(rhs.e);
      return *this;
    }

    ErrorM(const ErrorM& other)
      : e(other.e)
    {
    }

    ErrorM& operator =(const ErrorM& rhs)
    {
      e = rhs.e;
      return *this;
    }

    std::string e;
  };

  using Result  = etl::result<Value, Error>;
  using ResultV = etl::result<void, Error>;
  using ResultM = etl::result<ValueM, ErrorM>;
}

// Definitions for when the STL and compiler built-ins are not avalable.
#if ETL_NOT_USING_STL && !defined(ETL_USE_TYPE_TRAITS_BUILTINS)

using etl::is_copy_constructible;
using etl::is_move_constructible;

//*************************
template <>
struct etl::is_copy_constructible<Value> : public etl::true_type
{
};

template <>
struct etl::is_move_constructible<Value> : public etl::true_type
{
};

template <>
struct etl::is_copy_constructible<Error> : public etl::true_type
{
};

template <>
struct etl::is_move_constructible<Error> : public etl::true_type
{
};

//*************************
template <>
struct etl::is_copy_constructible<ValueM> : public etl::false_type
{
};

template <>
struct etl::is_move_constructible<ValueM> : public etl::false_type
{
};

template <>
struct etl::is_copy_constructible<ErrorM> : public etl::false_type
{
};

=======
    ValueM(const std::string& v_) 
      : v(v_)
    {
    }

    ValueM(ValueM&&) = default;
    ValueM& operator =(ValueM&&) = default;

    ValueM(const ValueM&) = delete;
    ValueM& operator =(const ValueM&) = delete;

    std::string v;
  };

  struct Error
  {
    std::string e;
  };

  struct ErrorM
  {
    ErrorM()
    {
    }

    ErrorM(const std::string& e_)
      : e(e_)
    {
    }

    ErrorM(ErrorM&& other) = default;
    ErrorM& operator =(ErrorM&& rhs) = default;

    ErrorM(const ErrorM& other) = delete;
    ErrorM& operator =(const ErrorM& rhs) = delete;

    std::string e;
  };

  using Result  = etl::result<Value, Error>;
  using ResultV = etl::result<void, Error>;
  using ResultM = etl::result<ValueM, ErrorM>;
}

// Definitions for when the STL and compiler built-ins are not avalable.
#if ETL_NOT_USING_STL && !defined(ETL_USE_TYPE_TRAITS_BUILTINS)

using etl::is_copy_constructible;
using etl::is_move_constructible;

//*************************
template <>
struct etl::is_copy_constructible<Value> : public etl::true_type
{
};

template <>
struct etl::is_move_constructible<Value> : public etl::true_type
{
};

template <>
struct etl::is_copy_constructible<Error> : public etl::true_type
{
};

template <>
struct etl::is_move_constructible<Error> : public etl::true_type
{
};

//*************************
template <>
struct etl::is_copy_constructible<ValueM> : public etl::false_type
{
};

template <>
struct etl::is_move_constructible<ValueM> : public etl::false_type
{
};

template <>
struct etl::is_copy_constructible<ErrorM> : public etl::false_type
{
};

>>>>>>> e6c13c75
template <>
struct etl::is_move_constructible<ErrorM> : public etl::false_type
{
};
#endif

namespace
{
  SUITE(test_result)
  {
    //*************************************************************************
    TEST(test_constructor_for_result_with_value)
    {
      Value input = { "value 1" };
      Result result(input);

      Value output = result.value();

      CHECK(result.is_value());
      CHECK(!result.is_error());
      CHECK(output.v == input.v);
    }

    //*************************************************************************
    TEST(test_constructor_for_const_result_with_value)
    {
      Value input = { "value 1" };
      const Result result(input);

      const Value& output = result.value();

      CHECK(result.is_value());
      CHECK(!result.is_error());
      CHECK(output.v == input.v);
    }

    //*************************************************************************
    TEST(test_constructor_for_moveable_result_with_value)
    {
      ValueM input = { "value 1" };
      ResultM result(etl::move(input));

      ValueM output = etl::move(result.value());

      CHECK(result.is_value());
      CHECK(!result.is_error());
      CHECK(output.v == std::string("value 1"));
    }

    //*************************************************************************
    TEST(test_constructor_for_result_with_error)
    {
      Error input = { "error 1" };
      Result result(input);

      Error output = result.error();

      CHECK(!result.is_value());
      CHECK(result.is_error());
      CHECK(output.e == input.e);
    }

    //*************************************************************************
    TEST(test_constructor_for_const_result_with_error)
    {
      Error input = { "error 1" };
      const Result result(input);

      const Error& output = result.error();

      CHECK(!result.is_value());
      CHECK(result.is_error());
      CHECK(output.e == input.e);
    }

    //*************************************************************************
    TEST(test_constructor_for_moveable_result_with_error)
    {
      ErrorM input = { "error 1" };
      ResultM result(etl::move(input));

      ErrorM output = etl::move(result.error());

      CHECK(!result.is_value());
      CHECK(result.is_error());
      CHECK(output.e == std::string("error 1"));
    }

    //*************************************************************************
    TEST(test_constructor_for_result_void_value_with_error)
    {
      Error input = { "error 1" };
      ResultV result(input);

      Error output = result.error();

      CHECK(!result.is_value());
      CHECK(result.is_error());
      CHECK(output.e == input.e);
    }

    //*************************************************************************
    TEST(test_constructor_for_const_result_void_value_with_error)
    {
      Error input = { "error 1" };
      const ResultV result(input);

      const Error& output = result.error();

      CHECK(!result.is_value());
      CHECK(result.is_error());
      CHECK(output.e == input.e);
    }

    //*************************************************************************
    TEST(test_constructor_for_moveable_result_void_value_with_error)
    {
      Error input = { "error 1" };
      ResultV result(etl::move(input));

      Error output = etl::move(result.error());

      CHECK(!result.is_value());
      CHECK(result.is_error());
      CHECK(output.e == std::string("error 1"));
    }

    //*************************************************************************
    TEST(test_constructor_for_moveable_const_result_void_value_with_error)
    {
      Error input = { "error 1" };
      const ResultV result(etl::move(input));

      Error output = etl::move(result.error());

      CHECK(!result.is_value());
      CHECK(result.is_error());
      CHECK(output.e == std::string("error 1"));
    }

    //*************************************************************************
    TEST(test_copy_construct_result)
    {
      Value input = { "value 1" };
      Result result(input);

      Result result2(result);

      Value output = result2.value();

      CHECK(result.is_value());
      CHECK(!result.is_error());
      CHECK(result2.is_value());
      CHECK(!result2.is_error());
      CHECK(output.v == input.v);
    }

    //*************************************************************************
    TEST(test_move_construct_result)
    {
      Value input = { "value 1" };
      Result result(input);

      Result result2(etl::move(result));

      Value output = result.value();
      Value output2 = result2.value();

      CHECK(result.is_value());
      CHECK(!result.is_error());
      CHECK(result2.is_value());
      CHECK(!result2.is_error());
      CHECK(output.v != input.v);
      CHECK(output2.v == input.v);
    }

    //*************************************************************************
    TEST(test_move_assign_result)
    {
      Value input = { "value 1" };
      Result result(input);

      Value input2 = { "value 2" };
      Result result2(result);

      result2 = etl::move(result);

      Value output  = result.value();
      Value output2 = result2.value();

      CHECK(result.is_value());
      CHECK(!result.is_error());
      CHECK(result2.is_value());
      CHECK(!result2.is_error());
      CHECK(output.v != input.v);
      CHECK(output2.v == input.v);
    }
  };
}<|MERGE_RESOLUTION|>--- conflicted
+++ resolved
@@ -46,35 +46,16 @@
     {
     }
 
-<<<<<<< HEAD
-    ValueM(const std::string& v_) : v(v_)
-    {
-    }
-
-    ValueM(ValueM&& other)
-      : v(etl::move(other.v))
-    {
-    }
-
-    ValueM& operator =(ValueM&& rhs)
-    {
-      v = etl::move(rhs.v);
-      return *this;
-    }
-
-    //ValueM(const ValueM&) = delete;
-    //ValueM& operator =(const ValueM&) = delete;
-
-    ValueM(const ValueM& other)
-      : v(other.v)
-    {
-    }
-
-    ValueM& operator =(const ValueM& rhs)
-    {
-      v = rhs.v;
-      return *this;
-    }
+    ValueM(const std::string& v_) 
+      : v(v_)
+    {
+    }
+
+    ValueM(ValueM&&) = default;
+    ValueM& operator =(ValueM&&) = default;
+
+    ValueM(const ValueM&) = delete;
+    ValueM& operator =(const ValueM&) = delete;
 
     std::string v;
   };
@@ -95,27 +76,11 @@
     {
     }
 
-    ErrorM(ErrorM&& other)
-      : e(etl::move(other.e))
-    {
-    }
-
-    ErrorM& operator =(ErrorM&& rhs)
-    {
-      e = etl::move(rhs.e);
-      return *this;
-    }
-
-    ErrorM(const ErrorM& other)
-      : e(other.e)
-    {
-    }
-
-    ErrorM& operator =(const ErrorM& rhs)
-    {
-      e = rhs.e;
-      return *this;
-    }
+    ErrorM(ErrorM&& other) = default;
+    ErrorM& operator =(ErrorM&& rhs) = default;
+
+    ErrorM(const ErrorM& other) = delete;
+    ErrorM& operator =(const ErrorM& rhs) = delete;
 
     std::string e;
   };
@@ -168,95 +133,6 @@
 {
 };
 
-=======
-    ValueM(const std::string& v_) 
-      : v(v_)
-    {
-    }
-
-    ValueM(ValueM&&) = default;
-    ValueM& operator =(ValueM&&) = default;
-
-    ValueM(const ValueM&) = delete;
-    ValueM& operator =(const ValueM&) = delete;
-
-    std::string v;
-  };
-
-  struct Error
-  {
-    std::string e;
-  };
-
-  struct ErrorM
-  {
-    ErrorM()
-    {
-    }
-
-    ErrorM(const std::string& e_)
-      : e(e_)
-    {
-    }
-
-    ErrorM(ErrorM&& other) = default;
-    ErrorM& operator =(ErrorM&& rhs) = default;
-
-    ErrorM(const ErrorM& other) = delete;
-    ErrorM& operator =(const ErrorM& rhs) = delete;
-
-    std::string e;
-  };
-
-  using Result  = etl::result<Value, Error>;
-  using ResultV = etl::result<void, Error>;
-  using ResultM = etl::result<ValueM, ErrorM>;
-}
-
-// Definitions for when the STL and compiler built-ins are not avalable.
-#if ETL_NOT_USING_STL && !defined(ETL_USE_TYPE_TRAITS_BUILTINS)
-
-using etl::is_copy_constructible;
-using etl::is_move_constructible;
-
-//*************************
-template <>
-struct etl::is_copy_constructible<Value> : public etl::true_type
-{
-};
-
-template <>
-struct etl::is_move_constructible<Value> : public etl::true_type
-{
-};
-
-template <>
-struct etl::is_copy_constructible<Error> : public etl::true_type
-{
-};
-
-template <>
-struct etl::is_move_constructible<Error> : public etl::true_type
-{
-};
-
-//*************************
-template <>
-struct etl::is_copy_constructible<ValueM> : public etl::false_type
-{
-};
-
-template <>
-struct etl::is_move_constructible<ValueM> : public etl::false_type
-{
-};
-
-template <>
-struct etl::is_copy_constructible<ErrorM> : public etl::false_type
-{
-};
-
->>>>>>> e6c13c75
 template <>
 struct etl::is_move_constructible<ErrorM> : public etl::false_type
 {
