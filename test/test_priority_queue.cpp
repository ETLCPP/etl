/******************************************************************************
The MIT License(MIT)

Embedded Template Library.
https://github.com/ETLCPP/etl
https://www.etlcpp.com

Copyright(c) 2015 jwellbelove, rlindeman

Permission is hereby granted, free of charge, to any person obtaining a copy
of this software and associated documentation files(the "Software"), to deal
in the Software without restriction, including without limitation the rights
to use, copy, modify, merge, publish, distribute, sublicense, and / or sell
copies of the Software, and to permit persons to whom the Software is
furnished to do so, subject to the following conditions :

The above copyright notice and this permission notice shall be included in all
copies or substantial portions of the Software.

THE SOFTWARE IS PROVIDED "AS IS", WITHOUT WARRANTY OF ANY KIND, EXPRESS OR
IMPLIED, INCLUDING BUT NOT LIMITED TO THE WARRANTIES OF MERCHANTABILITY,
FITNESS FOR A PARTICULAR PURPOSE AND NONINFRINGEMENT.IN NO EVENT SHALL THE
AUTHORS OR COPYRIGHT HOLDERS BE LIABLE FOR ANY CLAIM, DAMAGES OR OTHER
LIABILITY, WHETHER IN AN ACTION OF CONTRACT, TORT OR OTHERWISE, ARISING FROM,
OUT OF OR IN CONNECTION WITH THE SOFTWARE OR THE USE OR OTHER DEALINGS IN THE
SOFTWARE.
******************************************************************************/

#include "UnitTest++/UnitTest++.h"

#include <queue>

#include "etl/priority_queue.h"
#include <functional>
#include <string>

#include "data.h"

namespace
{
  using ItemM = TestDataM<std::string>;

  struct Item
  {
    Item(char c_, int i_, double d_)
      : c(c_),
      i(i_),
      d(d_)
    {
    }

    char c;
    int i;
    double d;
  };

  bool operator == (const Item& lhs, const Item& rhs)
  {
    return (lhs.c == rhs.c) && (lhs.i == rhs.i) && (lhs.d == rhs.d);
  }

  bool operator < (const Item& lhs, const Item& rhs)
  {
    return (lhs.c < rhs.c);
  }

  std::ostream& operator << (std::ostream& os, const Item& item)
  {
    os << item.c << "," << item.i << "," << item.d;
    return os;
  }

  SUITE(test_priority_queue)
  {
    static const size_t SIZE = 4;

    //*************************************************************************
    TEST(test_default_constructor)
    {
      etl::priority_queue<int, SIZE> priority_queue;

      CHECK_EQUAL(priority_queue.size(), size_t(0));
      CHECK_EQUAL(priority_queue.available(), SIZE);
      CHECK_EQUAL(priority_queue.max_size(), SIZE);
    }

    //*************************************************************************
    TEST(test_delete_via_ipriority_queue)
    {
      typedef etl::priority_queue<int, 4> priority_queue_t;

      priority_queue_t* ppriority_queue = new etl::priority_queue<int, 4>;

      etl::ipriority_queue<int, priority_queue_t::container_type, priority_queue_t::compare_type>* pipriority_queue = ppriority_queue;

      pipriority_queue->push(1);
      pipriority_queue->push(2);
      pipriority_queue->push(3);
      pipriority_queue->push(4);

      delete pipriority_queue;
    }

    //*************************************************************************
    TEST(test_copy_constructor)
    {
      etl::priority_queue<int, SIZE> priority_queue;

      priority_queue.push(3);
      priority_queue.push(1);
      priority_queue.push(4);
      priority_queue.push(2);

      etl::priority_queue<int, SIZE> priority_queue2(priority_queue);

      CHECK(priority_queue.size() == priority_queue2.size());

      while (!priority_queue.empty())
      {
        CHECK_EQUAL(priority_queue.top(), priority_queue2.top());
        priority_queue.pop();
        priority_queue2.pop();
      }
    }

    //*************************************************************************
    TEST(test_move_constructor)
    {
      ItemM a("A"), b("B"), c("C"), d("D");

      etl::priority_queue<ItemM, SIZE> priority_queue;

      priority_queue.push(std::move(c));
      priority_queue.push(std::move(d));
      priority_queue.push(std::move(a));
      priority_queue.push(std::move(b));

      etl::priority_queue<ItemM, SIZE> priority_queue2(std::move(priority_queue));

      CHECK_EQUAL(0U,   priority_queue.size());
      CHECK_EQUAL(SIZE, priority_queue2.size());

      CHECK_EQUAL(priority_queue2.top().value, "D");
      priority_queue2.pop();
      CHECK_EQUAL(priority_queue2.top().value, "C");
      priority_queue2.pop();
      CHECK_EQUAL(priority_queue2.top().value, "B");
      priority_queue2.pop();
      CHECK_EQUAL(priority_queue2.top().value, "A");
    }

    //*************************************************************************
    TEST(test_constructor_range)
    {
      int n[] = { 3, 4, 1, 2 };
      etl::priority_queue<int, SIZE> priority_queue(std::begin(n), std::end(n));
      std::priority_queue<int> compare_priority_queue(std::begin(n), std::end(n));

      CHECK_EQUAL(compare_priority_queue.size(), priority_queue.size());
      CHECK(!priority_queue.empty());

      while (!priority_queue.empty())
      {
        CHECK_EQUAL(compare_priority_queue.top(), priority_queue.top());
        compare_priority_queue.pop();
        priority_queue.pop();
      }
    }

    //*************************************************************************
    TEST(test_size)
    {
      etl::priority_queue<int, SIZE> priority_queue;

      priority_queue.push(1);
      priority_queue.push(2);
      priority_queue.push(3);

      CHECK_EQUAL(3U, priority_queue.size());
    }

    //*************************************************************************
    TEST(test_clear)
    {
      etl::priority_queue<int, SIZE> priority_queue;

      priority_queue.push(1);
      priority_queue.push(2);
      priority_queue.clear();
      CHECK_EQUAL(0U, priority_queue.size());
    }

    //*************************************************************************
    TEST(test_assign_range)
    {
      int n[] = { 3, 4, 1, 2 };
      etl::priority_queue<int, SIZE> priority_queue;
      std::priority_queue<int> compare_priority_queue(std::begin(n), std::end(n));

      priority_queue.assign(std::begin(n), std::end(n));

      CHECK_EQUAL(compare_priority_queue.size(), priority_queue.size());
      CHECK(!priority_queue.empty());

      while (!priority_queue.empty())
      {
        CHECK_EQUAL(compare_priority_queue.top(), priority_queue.top());
        compare_priority_queue.pop();
        priority_queue.pop();
      }
    }

    //*************************************************************************
    TEST(test_empty)
    {
      etl::priority_queue<int, SIZE> priority_queue;

      CHECK(priority_queue.empty());

      priority_queue.push(1);

      CHECK(!priority_queue.empty());
    }

    //*************************************************************************
    TEST(test_full)
    {
      etl::priority_queue<int, SIZE> priority_queue;

      CHECK(!priority_queue.full());

      priority_queue.push(1);
      priority_queue.push(2);
      priority_queue.push(3);
      priority_queue.push(4);

      CHECK(priority_queue.full());
    }

    //*************************************************************************
    TEST(test_top)
    {
      etl::priority_queue<int, SIZE> priority_queue;
      std::priority_queue<int> compare_priority_queue;

      priority_queue.push(1);
      compare_priority_queue.push(1);
      CHECK_EQUAL(compare_priority_queue.top(), priority_queue.top());

      priority_queue.push(3);
      compare_priority_queue.push(3);
      CHECK_EQUAL(compare_priority_queue.top(), priority_queue.top());

      priority_queue.push(2);
      compare_priority_queue.push(2);
      CHECK_EQUAL(compare_priority_queue.top(), priority_queue.top());

      priority_queue.push(4);
      compare_priority_queue.push(4);
      CHECK_EQUAL(compare_priority_queue.top(), priority_queue.top());
    }

    //*************************************************************************
    TEST(test_top_const)
    {
      etl::priority_queue<int, SIZE> priority_queue;
      const etl::priority_queue<int, SIZE>& constQueue = priority_queue;

      priority_queue.push(1);
      CHECK_EQUAL(1, constQueue.top());
      priority_queue.push(3);
      CHECK_EQUAL(3, constQueue.top());
      priority_queue.push(2);
      CHECK_EQUAL(3, constQueue.top());
      priority_queue.push(4);
      CHECK_EQUAL(4, constQueue.top());
    }

    //*************************************************************************
    TEST(test_push)
    {
      etl::priority_queue<int, SIZE> priority_queue;
      std::priority_queue<int> compare_priority_queue;

      priority_queue.push(1);
      compare_priority_queue.push(1);

      priority_queue.push(2);
      compare_priority_queue.push(2);

      priority_queue.push(3);
      compare_priority_queue.push(3);

      priority_queue.push(4);
      compare_priority_queue.push(4);
      CHECK_EQUAL(compare_priority_queue.size(), priority_queue.size());
      CHECK_EQUAL(compare_priority_queue.top(), priority_queue.top());

      priority_queue.pop();
      compare_priority_queue.pop();
      CHECK_EQUAL(compare_priority_queue.size(), priority_queue.size());
      CHECK_EQUAL(compare_priority_queue.top(), priority_queue.top());

      priority_queue.pop();
      compare_priority_queue.pop();
      CHECK_EQUAL(compare_priority_queue.size(), priority_queue.size());
      CHECK_EQUAL(compare_priority_queue.top(), priority_queue.top());

      priority_queue.pop();
      compare_priority_queue.pop();
      CHECK_EQUAL(compare_priority_queue.size(), priority_queue.size());
      CHECK_EQUAL(compare_priority_queue.top(), priority_queue.top());
    }

    //*************************************************************************
    TEST(test_push_movable)
    {
      ItemM a("A"), b("B"), c("C"), d("D");

      etl::priority_queue<ItemM, SIZE> priority_queue;
      std::priority_queue<ItemM> compare_priority_queue;

      priority_queue.push(std::move(c));
      priority_queue.push(std::move(d));
      priority_queue.push(std::move(a));
      priority_queue.push(std::move(b));

      compare_priority_queue.push(ItemM("C"));
      compare_priority_queue.push(ItemM("D"));
      compare_priority_queue.push(ItemM("A"));
      compare_priority_queue.push(ItemM("B"));

      CHECK_EQUAL(compare_priority_queue.size(), priority_queue.size());
      CHECK(!priority_queue.empty());

      while (!priority_queue.empty())
      {
        CHECK_EQUAL(compare_priority_queue.top(), priority_queue.top());
        compare_priority_queue.pop();
        priority_queue.pop();
      }
    }

    //*************************************************************************
    TEST(test_emplace)
    {
      etl::priority_queue<Item, SIZE> priority_queue;
      std::priority_queue<Item> compare_priority_queue;

      priority_queue.emplace('d', 4, 7.8);
      compare_priority_queue.emplace('d', 4, 7.8);

      priority_queue.emplace('b', 2, 3.4);
      compare_priority_queue.emplace('b', 2, 3.4);

      priority_queue.emplace('a', 1, 1.2);
      compare_priority_queue.emplace('a', 1, 1.2);

      priority_queue.emplace('c', 3, 5.6);
      compare_priority_queue.emplace('c', 3, 5.6);
      CHECK_EQUAL(compare_priority_queue.size(), priority_queue.size());
      CHECK_EQUAL(compare_priority_queue.top(), priority_queue.top());

      priority_queue.pop();
      compare_priority_queue.pop();
      CHECK_EQUAL(compare_priority_queue.size(), priority_queue.size());
      CHECK_EQUAL(compare_priority_queue.top(), priority_queue.top());

      priority_queue.pop();
      compare_priority_queue.pop();
      CHECK_EQUAL(compare_priority_queue.size(), priority_queue.size());
      CHECK_EQUAL(compare_priority_queue.top(), priority_queue.top());

      priority_queue.pop();
      compare_priority_queue.pop();
      CHECK_EQUAL(compare_priority_queue.size(), priority_queue.size());
      CHECK_EQUAL(compare_priority_queue.top(), priority_queue.top());
    }

    //*************************************************************************
    TEST(test_push_excess)
    {
      etl::priority_queue<int, SIZE> priority_queue;

      for (size_t i = 0; i < priority_queue.max_size(); ++i)
      {
        priority_queue.push(1);
      }

      CHECK_THROW(priority_queue.push(1), etl::priority_queue_full);
    }

    //*************************************************************************
    TEST(test_pop)
    {
      etl::priority_queue<int, SIZE> priority_queue;
      std::priority_queue<int> compare_priority_queue;

      priority_queue.push(1);
      compare_priority_queue.push(1);
      CHECK_EQUAL(compare_priority_queue.size(), priority_queue.size());
      CHECK_EQUAL(compare_priority_queue.top(), priority_queue.top());

      priority_queue.pop();
      compare_priority_queue.pop();
      CHECK_EQUAL(compare_priority_queue.size(), priority_queue.size());

      priority_queue.push(3);
      compare_priority_queue.push(3);
      CHECK_EQUAL(compare_priority_queue.size(), priority_queue.size());
      CHECK_EQUAL(compare_priority_queue.top(), priority_queue.top());

      priority_queue.push(1);
      compare_priority_queue.push(1);
      CHECK_EQUAL(compare_priority_queue.size(), priority_queue.size());
      CHECK_EQUAL(compare_priority_queue.top(), priority_queue.top());

      priority_queue.pop();
      compare_priority_queue.pop();
      CHECK_EQUAL(compare_priority_queue.size(), priority_queue.size());
      CHECK_EQUAL(compare_priority_queue.top(), priority_queue.top());

      priority_queue.push(1);
      compare_priority_queue.push(1);
      CHECK_EQUAL(compare_priority_queue.size(), priority_queue.size());
      CHECK_EQUAL(compare_priority_queue.top(), priority_queue.top());

      priority_queue.push(2);
      compare_priority_queue.push(2);
      CHECK_EQUAL(compare_priority_queue.size(), priority_queue.size());
      CHECK_EQUAL(compare_priority_queue.top(), priority_queue.top());

      priority_queue.push(1);
      compare_priority_queue.push(1);
      CHECK_EQUAL(compare_priority_queue.size(), priority_queue.size());
      CHECK_EQUAL(compare_priority_queue.top(), priority_queue.top());

      priority_queue.pop();
      compare_priority_queue.pop();
      CHECK_EQUAL(compare_priority_queue.size(), priority_queue.size());
      CHECK_EQUAL(compare_priority_queue.top(), priority_queue.top());

      priority_queue.pop();
      compare_priority_queue.pop();
      CHECK_EQUAL(compare_priority_queue.size(), priority_queue.size());
      CHECK_EQUAL(compare_priority_queue.top(), priority_queue.top());

      priority_queue.pop();
      compare_priority_queue.pop();
      CHECK_EQUAL(compare_priority_queue.size(), priority_queue.size());
      CHECK_EQUAL(compare_priority_queue.top(), priority_queue.top());

      priority_queue.pop();
      compare_priority_queue.pop();
      CHECK_EQUAL(compare_priority_queue.size(), priority_queue.size());
    }

    //*************************************************************************
    TEST(test_pop_into)
    {
      etl::priority_queue<int, SIZE> priority_queue;

      priority_queue.push(1);
      priority_queue.push(3);
      priority_queue.push(4);
      priority_queue.push(2);

      int i;

      priority_queue.pop_into(i);
      CHECK_EQUAL(4, i);

      priority_queue.pop_into(i);
      CHECK_EQUAL(3, i);

      priority_queue.pop_into(i);
      CHECK_EQUAL(2, i);

      priority_queue.pop_into(i);
      CHECK_EQUAL(1, i);
    }

    //*************************************************************************
    TEST(test_assignment)
    {
      etl::priority_queue<int, SIZE> priority_queue;

      priority_queue.push(1);
      priority_queue.push(4);
      priority_queue.push(3);
      priority_queue.push(2);

      etl::priority_queue<int, SIZE> priority_queue2;

      priority_queue2 = priority_queue;

      CHECK(priority_queue.size() == priority_queue2.size());

      while (!priority_queue.empty())
      {
        CHECK_EQUAL(priority_queue.top(), priority_queue2.top());
        priority_queue.pop();
        priority_queue2.pop();
      }
    }

    //*************************************************************************
    TEST(test_move_assignment)
    {
      ItemM a("A"), b("B"), c("C"), d("D");

      etl::priority_queue<ItemM, SIZE> priority_queue;

      priority_queue.push(std::move(c));
      priority_queue.push(std::move(d));
      priority_queue.push(std::move(a));
      priority_queue.push(std::move(b));

      etl::priority_queue<ItemM, SIZE> priority_queue2;

      priority_queue2 = std::move(priority_queue);

      CHECK_EQUAL(0U, priority_queue.size());
      CHECK_EQUAL(SIZE, priority_queue2.size());

      CHECK_EQUAL(priority_queue2.top().value, "D");
      priority_queue2.pop();
      CHECK_EQUAL(priority_queue2.top().value, "C");
      priority_queue2.pop();
      CHECK_EQUAL(priority_queue2.top().value, "B");
      priority_queue2.pop();
      CHECK_EQUAL(priority_queue2.top().value, "A");
    }

    //*************************************************************************
    TEST(test_assignment_interface)
    {
      etl::priority_queue<int, SIZE> priority_queue1;

      priority_queue1.push(1);
      priority_queue1.push(4);
      priority_queue1.push(3);
      priority_queue1.push(2);

      etl::priority_queue<int, SIZE> priority_queue2;

<<<<<<< HEAD
      etl::ipriority_queue<int, etl::vector<int, SIZE>, ETL_STD::less<int>>& ipriority_queue1 = priority_queue1;
      etl::ipriority_queue<int, etl::vector<int, SIZE>, ETL_STD::less<int>>& ipriority_queue2 = priority_queue2;
=======
      etl::ipriority_queue<int, etl::vector<int, SIZE>>& ipriority_queue1 = priority_queue1;
      etl::ipriority_queue<int, etl::vector<int, SIZE>>& ipriority_queue2 = priority_queue2;
>>>>>>> 575a0fee

      ipriority_queue2 = ipriority_queue1;

      CHECK(priority_queue1.size() == priority_queue2.size());

      while (!priority_queue1.empty())
      {
        CHECK_EQUAL(priority_queue1.top(), priority_queue2.top());
        priority_queue1.pop();
        priority_queue2.pop();
      }
    }

    //*************************************************************************
    TEST(test_self_assignment)
    {
      etl::priority_queue<int, SIZE> priority_queue1;

      priority_queue1.push(1);
      priority_queue1.push(4);
      priority_queue1.push(3);
      priority_queue1.push(2);

      etl::priority_queue<int, SIZE> priority_queue2 = priority_queue1;

      priority_queue1 = priority_queue1;

      CHECK(priority_queue1.size() == priority_queue2.size());

      while (!priority_queue1.empty())
      {
        CHECK_EQUAL(priority_queue1.top(), priority_queue2.top());
        priority_queue1.pop();
        priority_queue2.pop();
      }
    }

    //*************************************************************************
    TEST(test_interface)
    {
      typedef etl::priority_queue<int, SIZE> priority_queue_t;
      priority_queue_t priority_queue;
      etl::ipriority_queue<int, priority_queue_t::container_type, priority_queue_t::compare_type>& ipriority_queue = priority_queue;

      std::priority_queue<int> compare_priority_queue;

      ipriority_queue.push(1);
      compare_priority_queue.push(1);

      ipriority_queue.push(2);
      compare_priority_queue.push(2);

      ipriority_queue.push(3);
      compare_priority_queue.push(3);

      ipriority_queue.push(4);
      compare_priority_queue.push(4);
      CHECK_EQUAL(compare_priority_queue.size(), ipriority_queue.size());
      CHECK_EQUAL(compare_priority_queue.top(), ipriority_queue.top());
    }

    //*************************************************************************
    TEST(test_using_custom_compare)
    {
      etl::priority_queue<int, SIZE, etl::vector<int, SIZE>, std::less<int> > priority_queue1;

      priority_queue1.push(1);
      priority_queue1.push(4);
      priority_queue1.push(3);
      priority_queue1.push(2);

      etl::priority_queue<int, SIZE, etl::vector<int, SIZE>, std::less<int> > priority_queue2;

      etl::ipriority_queue<int, etl::vector<int, SIZE>, std::less<int>>& ipriority_queue1 = priority_queue1;
      etl::ipriority_queue<int, etl::vector<int, SIZE>, std::less<int>>& ipriority_queue2 = priority_queue2;

      ipriority_queue2 = ipriority_queue1;

      CHECK(priority_queue1.size() == priority_queue2.size());

      while (!priority_queue1.empty())
      {
        CHECK_EQUAL(priority_queue1.top(), priority_queue2.top());
        priority_queue1.pop();
        priority_queue2.pop();
      }
    }
  };
}<|MERGE_RESOLUTION|>--- conflicted
+++ resolved
@@ -544,13 +544,8 @@
 
       etl::priority_queue<int, SIZE> priority_queue2;
 
-<<<<<<< HEAD
-      etl::ipriority_queue<int, etl::vector<int, SIZE>, ETL_STD::less<int>>& ipriority_queue1 = priority_queue1;
-      etl::ipriority_queue<int, etl::vector<int, SIZE>, ETL_STD::less<int>>& ipriority_queue2 = priority_queue2;
-=======
       etl::ipriority_queue<int, etl::vector<int, SIZE>>& ipriority_queue1 = priority_queue1;
       etl::ipriority_queue<int, etl::vector<int, SIZE>>& ipriority_queue2 = priority_queue2;
->>>>>>> 575a0fee
 
       ipriority_queue2 = ipriority_queue1;
 
