--- conflicted
+++ resolved
@@ -651,11 +651,7 @@
     }
 
     //*************************************************************************
-<<<<<<< HEAD
-#if ETL_CPP17_SUPPORTED && ETL_USING_INITIALIZER_LIST
-=======
 #if ETL_CPP17_SUPPORTED && ETL_USING_INITIALIZER_LIST && !defined(ETL_TEMPLATE_DEDUCTION_GUIDE_TESTS_DISABLED)
->>>>>>> bb2ef1b2
     TEST(test_array_template_deduction)
     {
       etl::array data{ char(0), short(1), int(2), long(3), 4, 5, 6, 7, 8, 9 };
