--- conflicted
+++ resolved
@@ -340,11 +340,7 @@
       CHECK(text2.truncated());
     }
 
-<<<<<<< HEAD
-#if !defined(ETL_NO_STL)
-=======
 #if ETL_USING_STL
->>>>>>> 575a0fee
     //*************************************************************************
     TEST_FIXTURE(SetupFixture, test_construct_initializer_list)
     {
