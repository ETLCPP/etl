--- conflicted
+++ resolved
@@ -48,17 +48,10 @@
   typedef TestDataNDC<std::string> NDC;
   typedef TestDataM<std::string>   MC;
 
-<<<<<<< HEAD
-  typedef ETL_PAIR<int, DC>  ElementDC;
-  typedef ETL_PAIR<int, NDC> ElementNDC;
-
-  typedef ETL_PAIR<int, int>  ElementInt;
-=======
   typedef ETL_OR_STD::pair<int, DC>  ElementDC;
   typedef ETL_OR_STD::pair<int, NDC> ElementNDC;
 
   typedef ETL_OR_STD::pair<int, int>  ElementInt;
->>>>>>> 575a0fee
 
   typedef etl::flat_multimap<int, DC, SIZE>  DataDC;
   typedef etl::flat_multimap<int, NDC, SIZE> DataNDC;
@@ -193,17 +186,10 @@
     return !(lhs == rhs);
   }
 
-<<<<<<< HEAD
-  typedef ETL_PAIR<const int, D1> Element1;
-  typedef ETL_PAIR<const int, D2> Element2;
-  typedef ETL_PAIR<const int, D3> Element3;
-  typedef ETL_PAIR<const int, D4> Element4;
-=======
   typedef ETL_OR_STD::pair<const int, D1> Element1;
   typedef ETL_OR_STD::pair<const int, D2> Element2;
   typedef ETL_OR_STD::pair<const int, D3> Element3;
   typedef ETL_OR_STD::pair<const int, D4> Element4;
->>>>>>> 575a0fee
 
   typedef etl::flat_multimap<int, D1, SIZE> Data1;
   typedef etl::flat_multimap<int, D2, SIZE> Data2;
@@ -337,11 +323,7 @@
       CHECK(isEqual);
     }
 
-<<<<<<< HEAD
-#if !defined(ETL_NO_STL)
-=======
 #if ETL_USING_STL
->>>>>>> 575a0fee
     //*************************************************************************
     TEST_FIXTURE(SetupFixture, test_constructor_initializer_list)
     {
@@ -358,8 +340,6 @@
       CHECK(isEqual);
     }
 #endif
-<<<<<<< HEAD
-=======
 
     //*************************************************************************
     TEST(test_move_constructor)
@@ -398,7 +378,6 @@
       CHECK_EQUAL("3", (*itr++).second.value);
       CHECK_EQUAL("4", (*itr++).second.value);
     }
->>>>>>> 575a0fee
 
     //*************************************************************************
     TEST_FIXTURE(SetupFixture, test_assignment)
@@ -512,11 +491,7 @@
       DataNDC data;
 
       data.insert(DataNDC::value_type(0, N0));
-<<<<<<< HEAD
-      compare_data.insert(ETL_MAKE_PAIR(0, N0));
-=======
       compare_data.insert(ETL_OR_STD::make_pair(0, N0));
->>>>>>> 575a0fee
 
       bool isEqual = Check_Equal(data.begin(),
                                  data.end(),
@@ -524,13 +499,8 @@
 
       CHECK(isEqual);
 
-<<<<<<< HEAD
-      data.insert(ETL_MAKE_PAIR(2, N2));
-      compare_data.insert(ETL_MAKE_PAIR(2, N2));
-=======
       data.insert(ETL_OR_STD::make_pair(2, N2));
       compare_data.insert(ETL_OR_STD::make_pair(2, N2));
->>>>>>> 575a0fee
 
       isEqual = Check_Equal(data.begin(),
                             data.end(),
@@ -538,13 +508,8 @@
 
       CHECK(isEqual);
 
-<<<<<<< HEAD
-      data.insert(ETL_MAKE_PAIR(1, N1));
-      compare_data.insert(ETL_MAKE_PAIR(1, N1));
-=======
       data.insert(ETL_OR_STD::make_pair(1, N1));
       compare_data.insert(ETL_OR_STD::make_pair(1, N1));
->>>>>>> 575a0fee
 
       isEqual = Check_Equal(data.begin(),
                             data.end(),
@@ -561,26 +526,6 @@
       Compare_DataNDC compare_data;
       DataNDC data;
 
-<<<<<<< HEAD
-      data.insert(ETL_MAKE_PAIR(0, N0));
-      compare_data.insert(ETL_MAKE_PAIR(0, N0));
-
-      data.insert(ETL_MAKE_PAIR(1, N1));
-      compare_data.insert(ETL_MAKE_PAIR(1, N1));
-
-      data.insert(ETL_MAKE_PAIR(2, N2));
-      compare_data.insert(ETL_MAKE_PAIR(2, N2));
-
-      // Do it again.
-      data.insert(ETL_MAKE_PAIR(0, N0));
-      compare_data.insert(ETL_MAKE_PAIR(0, N0));
-
-      data.insert(ETL_MAKE_PAIR(1, N1));
-      compare_data.insert(ETL_MAKE_PAIR(1, N1));
-
-      data.insert(ETL_MAKE_PAIR(2, N2));
-      compare_data.insert(ETL_MAKE_PAIR(2, N2));
-=======
       data.insert(ETL_OR_STD::make_pair(0, N0));
       compare_data.insert(ETL_OR_STD::make_pair(0, N0));
 
@@ -599,7 +544,6 @@
 
       data.insert(ETL_OR_STD::make_pair(2, N2));
       compare_data.insert(ETL_OR_STD::make_pair(2, N2));
->>>>>>> 575a0fee
 
       CHECK_EQUAL(compare_data.size(), data.size());
 
@@ -617,11 +561,7 @@
     {
       DataNDC data(initial_data.begin(), initial_data.end());
 
-<<<<<<< HEAD
-      CHECK_THROW(data.insert(ETL_MAKE_PAIR(10, N10)), etl::flat_multimap_full);
-=======
       CHECK_THROW(data.insert(ETL_OR_STD::make_pair(10, N10)), etl::flat_multimap_full);
->>>>>>> 575a0fee
 
       CHECK(std::is_sorted(data.begin(), data.end()));
     }
@@ -666,13 +606,8 @@
       data.emplace(1, D1("1"));
       compare.emplace(1, D1("1"));
 
-<<<<<<< HEAD
-      data.emplace(ETL_MAKE_PAIR(2, D1("2")));
-      compare.emplace(ETL_MAKE_PAIR(2, D1("2")));
-=======
       data.emplace(ETL_OR_STD::make_pair(2, D1("2")));
       compare.emplace(ETL_OR_STD::make_pair(2, D1("2")));
->>>>>>> 575a0fee
 
       // Do it again.
       data.emplace(0, "0");
@@ -681,13 +616,8 @@
       data.emplace(1, D1("1"));
       compare.emplace(1, D1("1"));
 
-<<<<<<< HEAD
-      data.emplace(ETL_MAKE_PAIR(2, D1("2")));
-      compare.emplace(ETL_MAKE_PAIR(2, D1("2")));
-=======
       data.emplace(ETL_OR_STD::make_pair(2, D1("2")));
       compare.emplace(ETL_OR_STD::make_pair(2, D1("2")));
->>>>>>> 575a0fee
 
       CHECK_EQUAL(compare.size(), data.size());
 
@@ -710,13 +640,8 @@
       data.emplace(1, D2("1", "2"));
       compare.emplace(1, D2("1", "2"));
 
-<<<<<<< HEAD
-      data.emplace(ETL_MAKE_PAIR(2, D2("2", "3")));
-      compare.emplace(ETL_MAKE_PAIR(2, D2("2", "3")));
-=======
       data.emplace(ETL_OR_STD::make_pair(2, D2("2", "3")));
       compare.emplace(ETL_OR_STD::make_pair(2, D2("2", "3")));
->>>>>>> 575a0fee
 
       // Do it again.
       data.emplace(0, "0", "1");
@@ -725,13 +650,8 @@
       data.emplace(1, D2("1", "2"));
       compare.emplace(1, D2("1", "2"));
 
-<<<<<<< HEAD
-      data.emplace(ETL_MAKE_PAIR(2, D2("2", "3")));
-      compare.emplace(ETL_MAKE_PAIR(2, D2("2", "3")));
-=======
       data.emplace(ETL_OR_STD::make_pair(2, D2("2", "3")));
       compare.emplace(ETL_OR_STD::make_pair(2, D2("2", "3")));
->>>>>>> 575a0fee
 
       CHECK_EQUAL(compare.size(), data.size());
 
@@ -754,13 +674,8 @@
       data.emplace(1, D3("1", "2", "3"));
       compare.emplace(1, D3("1", "2", "3"));
 
-<<<<<<< HEAD
-      data.emplace(ETL_MAKE_PAIR(2, D3("2", "3", "4")));
-      compare.emplace(ETL_MAKE_PAIR(2, D3("2", "3", "4")));
-=======
       data.emplace(ETL_OR_STD::make_pair(2, D3("2", "3", "4")));
       compare.emplace(ETL_OR_STD::make_pair(2, D3("2", "3", "4")));
->>>>>>> 575a0fee
 
       // Do it again.
       data.emplace(0, "0", "1", "2");
@@ -769,13 +684,8 @@
       data.emplace(1, D3("1", "2", "3"));
       compare.emplace(1, D3("1", "2", "3"));
 
-<<<<<<< HEAD
-      data.emplace(ETL_MAKE_PAIR(2, D3("2", "3", "4")));
-      compare.emplace(ETL_MAKE_PAIR(2, D3("2", "3", "4")));
-=======
       data.emplace(ETL_OR_STD::make_pair(2, D3("2", "3", "4")));
       compare.emplace(ETL_OR_STD::make_pair(2, D3("2", "3", "4")));
->>>>>>> 575a0fee
 
       CHECK_EQUAL(compare.size(), data.size());
 
@@ -798,13 +708,8 @@
       data.emplace(1, D4("1", "2", "3", "4"));
       compare.emplace(1, D4("1", "2", "3", "4"));
 
-<<<<<<< HEAD
-      data.emplace(ETL_MAKE_PAIR(2, D4("2", "3", "4", "5")));
-      compare.emplace(ETL_MAKE_PAIR(2, D4("2", "3", "4", "5")));
-=======
       data.emplace(ETL_OR_STD::make_pair(2, D4("2", "3", "4", "5")));
       compare.emplace(ETL_OR_STD::make_pair(2, D4("2", "3", "4", "5")));
->>>>>>> 575a0fee
 
       // Do it again.
       data.emplace(0, "0", "1", "2", "3");
@@ -813,13 +718,8 @@
       data.emplace(1, D4("1", "2", "3", "4"));
       compare.emplace(1, D4("1", "2", "3", "4"));
 
-<<<<<<< HEAD
-      data.emplace(ETL_MAKE_PAIR(2, D4("2", "3", "4", "5")));
-      compare.emplace(ETL_MAKE_PAIR(2, D4("2", "3", "4", "5")));
-=======
       data.emplace(ETL_OR_STD::make_pair(2, D4("2", "3", "4", "5")));
       compare.emplace(ETL_OR_STD::make_pair(2, D4("2", "3", "4", "5")));
->>>>>>> 575a0fee
 
       CHECK_EQUAL(compare.size(), data.size());
 
@@ -1063,13 +963,8 @@
       Compare_DataNDC compare_data(initial_data.begin(), initial_data.end());
       DataNDC data(initial_data.begin(), initial_data.end());
 
-<<<<<<< HEAD
-      ETL_PAIR<Compare_DataNDC::iterator, Compare_DataNDC::iterator> i_compare = compare_data.equal_range(5);
-      ETL_PAIR<DataNDC::iterator, DataNDC::iterator> i_data = data.equal_range(5);
-=======
       ETL_OR_STD::pair<Compare_DataNDC::iterator, Compare_DataNDC::iterator> i_compare = compare_data.equal_range(5);
       ETL_OR_STD::pair<DataNDC::iterator, DataNDC::iterator> i_data = data.equal_range(5);
->>>>>>> 575a0fee
 
       CHECK_EQUAL(std::distance(compare_data.begin(), i_compare.first),  std::distance(data.begin(), i_data.first));
       CHECK_EQUAL(std::distance(compare_data.begin(), i_compare.second), std::distance(data.begin(), i_data.second));
@@ -1080,11 +975,7 @@
     {
       DataNDC data(initial_data.begin(), initial_data.end());
 
-<<<<<<< HEAD
-      ETL_PAIR<DataNDC::iterator, DataNDC::iterator> i_data;
-=======
       ETL_OR_STD::pair<DataNDC::iterator, DataNDC::iterator> i_data;
->>>>>>> 575a0fee
 
       i_data = data.equal_range(-1);
       CHECK_EQUAL(data.begin(), i_data.first);
@@ -1127,13 +1018,8 @@
       Compare_DataNDC compare_data(multi_data.begin(), multi_data.end());
       DataNDC data(multi_data.begin(), multi_data.end());
 
-<<<<<<< HEAD
-      ETL_PAIR<Compare_DataNDC::iterator, Compare_DataNDC::iterator> compare_range;
-      ETL_PAIR<DataNDC::iterator, DataNDC::iterator> test_range;
-=======
       ETL_OR_STD::pair<Compare_DataNDC::iterator, Compare_DataNDC::iterator> compare_range;
       ETL_OR_STD::pair<DataNDC::iterator, DataNDC::iterator> test_range;
->>>>>>> 575a0fee
 
       compare_range = compare_data.equal_range(0);
       test_range    = data.equal_range(0);
