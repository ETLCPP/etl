///\file

/******************************************************************************
The MIT License(MIT)

Embedded Template Library.
https://github.com/ETLCPP/etl
https://www.etlcpp.com

Copyright(c) 2017 jwellbelove

Permission is hereby granted, free of charge, to any person obtaining a copy
of this software and associated documentation files(the "Software"), to deal
in the Software without restriction, including without limitation the rights
to use, copy, modify, merge, publish, distribute, sublicense, and / or sell
copies of the Software, and to permit persons to whom the Software is
furnished to do so, subject to the following conditions :

The above copyright notice and this permission notice shall be included in all
copies or substantial portions of the Software.

THE SOFTWARE IS PROVIDED "AS IS", WITHOUT WARRANTY OF ANY KIND, EXPRESS OR
IMPLIED, INCLUDING BUT NOT LIMITED TO THE WARRANTIES OF MERCHANTABILITY,
FITNESS FOR A PARTICULAR PURPOSE AND NONINFRINGEMENT.IN NO EVENT SHALL THE
AUTHORS OR COPYRIGHT HOLDERS BE LIABLE FOR ANY CLAIM, DAMAGES OR OTHER
LIABILITY, WHETHER IN AN ACTION OF CONTRACT, TORT OR OTHERWISE, ARISING FROM,
OUT OF OR IN CONNECTION WITH THE SOFTWARE OR THE USE OR OTHER DEALINGS IN THE
SOFTWARE.
******************************************************************************/

#ifndef ETL_PROFILE_H_INCLUDED
#define ETL_PROFILE_H_INCLUDED

#define ETL_THROW_EXCEPTIONS
#define ETL_VERBOSE_ERRORS
#define ETL_CHECK_PUSH_POP
#define ETL_ISTRING_REPAIR_ENABLE
#define ETL_IVECTOR_REPAIR_ENABLE
#define ETL_IDEQUE_REPAIR_ENABLE
#define ETL_IN_UNIT_TEST
#define ETL_DEBUG_COUNT
#define ETL_ARRAY_VIEW_IS_MUTABLE

#define ETL_MESSAGE_TIMER_USE_ATOMIC_LOCK
#define ETL_CALLBACK_TIMER_USE_ATOMIC_LOCK

#define ETL_POLYMORPHIC_RANDOM

#define ETL_POLYMORPHIC_BITSET
#define ETL_POLYMORPHIC_DEQUE
#define ETL_POLYMORPHIC_FLAT_MAP
#define ETL_POLYMORPHIC_FLAT_MULTIMAP
#define ETL_POLYMORPHIC_FLAT_SET
#define ETL_POLYMORPHIC_FLAT_MULTISET
#define ETL_POLYMORPHIC_FORWARD_LIST
#define ETL_POLYMORPHIC_LIST
#define ETL_POLYMORPHIC_MAP
#define ETL_POLYMORPHIC_MULTIMAP
#define ETL_POLYMORPHIC_SET
#define ETL_POLYMORPHIC_MULTISET
#define ETL_POLYMORPHIC_QUEUE
#define ETL_POLYMORPHIC_STACK
#define ETL_POLYMORPHIC_REFERENCE_FLAT_MAP
#define ETL_POLYMORPHIC_REFERENCE_FLAT_MULTIMAP
#define ETL_POLYMORPHIC_REFERENCE_FLAT_SET
#define ETL_POLYMORPHIC_REFERENCE_FLAT_MULTISET
#define ETL_POLYMORPHIC_UNORDERED_MAP
#define ETL_POLYMORPHIC_UNORDERED_MULTIMAP
#define ETL_POLYMORPHIC_UNORDERED_SET
#define ETL_POLYMORPHIC_UNORDERED_MULTISET
#define ETL_POLYMORPHIC_STRINGS
#define ETL_POLYMORPHIC_POOL
#define ETL_POLYMORPHIC_VECTOR
#define ETL_POLYMORPHIC_INDIRECT_VECTOR

//#define ETL_POLYMORPHIC_CONTAINERS

//#define ETL_MESSAGES_ARE_VIRTUAL
//#define ETL_POLYMORPHIC_MESSAGES

#if defined(ETL_FORCE_TEST_CPP03)
  #define ETL_FUNCTION_FORCE_CPP03
  #define ETL_PRIORITY_QUEUE_FORCE_CPP03
  #define ETL_QUEUE_ATOMIC_FORCE_CPP03
  #define ETL_VARIANT_FORCE_CPP03
  #define ETL_VECTOR_FORCE_CPP03
  #define ETL_QUEUE_FORCE_CPP03
  #define ETL_QUEUE_MPMC_MUTEX_FORCE_CPP03
  #define ETL_QUEUE_ISR_FORCE_CPP03
  #define ETL_QUEUE_LOCKED_FORCE_CPP03
  #define ETL_OPTIONAL_FORCE_CPP03
  #define ETL_LARGEST_TYPE_FORCE_CPP03
  #define ETL_TYPE_SELECT_FORCE_CPP03
  #define ETL_UNINITIALIZED_BUFFER_FORCE_CPP03
  #define ETL_CRC_FORCE_CPP03
  #define ETL_MEM_CAST_FORCE_CPP03
<<<<<<< HEAD
  #define ETL_OBSERVER_FORCE_CPP03
=======
  #define ETL_MESSAGE_PACKET_FORCE_CPP03
  #define ETL_OBSERVER_FORCE_CPP03
  #define ETL_MESSAGE_ROUTER_FORCE_CPP03
  #define ETL_FSM_FORCE_CPP03
>>>>>>> 988cd954
#endif

#if defined(ETL_FORCE_TEST_CPP11)
  #define ETL_OVERLOAD_FORCE_CPP11
  #define ETL_VARIANT_FORCE_CPP11
#endif

//#define ETL_VARIANT_CPP11_MAX_16_TYPES

#if defined(ETL_NO_STL)
  #define ETL_TIMER_SEMAPHORE_TYPE uint32_t
#endif

#include "../include/etl/profiles/determine_compiler_language_support.h"

#if ETL_CPP17_NOT_SUPPORTED
  #error THE UNIT TESTS REQUIRE C++17 SUPPORT
#endif

#include "../include/etl/profiles/determine_compiler_version.h"

#if defined(ETL_COMPILER_GCC)
  #if (ETL_COMPILER_VERSION < 8)
    #define ETL_TEMPLATE_DEDUCTION_GUIDE_TESTS_DISABLED
  #endif
#endif

#include "../include/etl/profiles/determine_development_os.h"

#if defined(ETL_DEVELOPMENT_OS_WINDOWS)
  #define ETL_TARGET_OS_WINDOWS
#elif defined(ETL_DEVELOPMENT_OS_LINUX)
  #define ETL_TARGET_OS_LINUX
#else
  #define ETL_TARGET_OS_GENERIC
#endif

#endif<|MERGE_RESOLUTION|>--- conflicted
+++ resolved
@@ -94,14 +94,11 @@
   #define ETL_UNINITIALIZED_BUFFER_FORCE_CPP03
   #define ETL_CRC_FORCE_CPP03
   #define ETL_MEM_CAST_FORCE_CPP03
-<<<<<<< HEAD
   #define ETL_OBSERVER_FORCE_CPP03
-=======
   #define ETL_MESSAGE_PACKET_FORCE_CPP03
   #define ETL_OBSERVER_FORCE_CPP03
   #define ETL_MESSAGE_ROUTER_FORCE_CPP03
   #define ETL_FSM_FORCE_CPP03
->>>>>>> 988cd954
 #endif
 
 #if defined(ETL_FORCE_TEST_CPP11)
