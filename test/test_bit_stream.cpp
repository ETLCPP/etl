--- conflicted
+++ resolved
@@ -930,13 +930,8 @@
     //*************************************************************************
     TEST(put_get_multiple_variable_size)
     {
-<<<<<<< HEAD
       int8_t c1 = 26;             // 6 bits
       int8_t c2 = -10;            // 7 bits
-=======
-      signed char c1 = 26;      // 6 bits
-      signed char c2 = -10;     // 7 bits
->>>>>>> ef6f8781
       unsigned short s1 = 6742; // 13 bits
       unsigned short s2 = 1878; // 11 bits
       int32_t i1 = 2448037L;     // 23 bits
@@ -988,13 +983,8 @@
 
       bit_stream.restart();
 
-<<<<<<< HEAD
       int8_t rc1 = 0;
       int8_t rc2 = 0;
-=======
-      signed char rc1 = 0;
-      signed char rc2 = 0;
->>>>>>> ef6f8781
       unsigned short rs1 = 0;
       unsigned short rs2 = 0;
       int32_t ri1 = 0;
