/******************************************************************************
The MIT License(MIT)

Embedded Template Library.
https://github.com/ETLCPP/etl
http://www.etlcpp.com

Copyright(c) 2016 jwellbelove

Permission is hereby granted, free of charge, to any person obtaining a copy
of this software and associated documentation files(the "Software"), to deal
in the Software without restriction, including without limitation the rights
to use, copy, modify, merge, publish, distribute, sublicense, and / or sell
copies of the Software, and to permit persons to whom the Software is
furnished to do so, subject to the following conditions :

The above copyright notice and this permission notice shall be included in all
copies or substantial portions of the Software.

THE SOFTWARE IS PROVIDED "AS IS", WITHOUT WARRANTY OF ANY KIND, EXPRESS OR
IMPLIED, INCLUDING BUT NOT LIMITED TO THE WARRANTIES OF MERCHANTABILITY,
FITNESS FOR A PARTICULAR PURPOSE AND NONINFRINGEMENT.IN NO EVENT SHALL THE
AUTHORS OR COPYRIGHT HOLDERS BE LIABLE FOR ANY CLAIM, DAMAGES OR OTHER
LIABILITY, WHETHER IN AN ACTION OF CONTRACT, TORT OR OTHERWISE, ARISING FROM,
OUT OF OR IN CONNECTION WITH THE SOFTWARE OR THE USE OR OTHER DEALINGS IN THE
SOFTWARE.
******************************************************************************/

#include "UnitTest++.h"

#include <stdint.h>

#include "random.h"

#include <vector>
#include <algorithm>
#include <fstream>

namespace
{
  SUITE(test_random)
  {
    //=========================================================================
    TEST(test_random_xorshift_sequence)
    {
      std::vector<uint32_t> out1(10000);
      etl::random_xorshift r;

      struct generator
      {
        generator(etl::random& r_)
          : r(r_)
        {
        }

        uint32_t operator()()
        {
          return r();
        }

        etl::random& r;
      };

      std::generate(out1.begin(), out1.end(), generator(r));

      std::ofstream file("random_xorshift.csv");

      if (!file.fail())
      {
        for (size_t i = 0; i < out1.size(); i += 2)
        {
          file << out1[i] << "," << out1[i + 1] << "\n";
        }
      }

      file.close();
    }

    //=========================================================================
    TEST(test_random_xorshift_range)
    {
      etl::random_xorshift r;

      uint32_t low  = 1234;
      uint32_t high = 9876;

      for (int i = 0; i < 100000; ++i)
      {
        uint32_t n = r.range(low, high);

        CHECK(n >= low);
        CHECK(n <= high);
      }
    }

    //=========================================================================
    TEST(test_random_lcg_sequence)
    {
      std::vector<uint32_t> out1(10000);
      etl::random_lcg r;

      struct generator
      {
        generator(etl::random& r_)
          : r(r_)
        {
        }

        uint32_t operator()()
        {
          return r();
        }

        etl::random& r;
      };

      std::generate(out1.begin(), out1.end(), generator(r));

      std::ofstream file("random_lcg.csv");

      if (!file.fail())
      {
        for (size_t i = 0; i < out1.size(); i += 2)
        {
          file << out1[i] << "," << out1[i + 1] << "\n";
        }
      }

      file.close();
    }

    //=========================================================================
    TEST(test_random_lcg_range)
    {
      etl::random_lcg r;

      uint32_t low  = 1234;
      uint32_t high = 9876;

      for (int i = 0; i < 100000; ++i)
      {
        uint32_t n = r.range(low, high);

        CHECK(n >= low);
        CHECK(n <= high);
      }
    }

    //=========================================================================
    TEST(test_random_clcg_sequence)
    {
      std::vector<uint32_t> out1(10000);
      etl::random_clcg r;

      struct generator
      {
        generator(etl::random& r_)
          : r(r_)
        {
        }

        uint32_t operator()()
        {
          return r();
        }

        etl::random& r;
      };

      std::generate(out1.begin(), out1.end(), generator(r));

      std::ofstream file("random_clcg.csv");

      if (!file.fail())
      {
        for (size_t i = 0; i < out1.size(); i += 2)
        {
          file << out1[i] << "," << out1[i + 1] << "\n";
        }
      }

      file.close();
    }

    //=========================================================================
    TEST(test_random_clcg_range)
    {
      etl::random_clcg r;

      uint32_t low = 1234;
      uint32_t high = 9876;

      for (int i = 0; i < 100000; ++i)
      {
        uint32_t n = r.range(low, high);

        CHECK(n >= low);
        CHECK(n <= high);
      }
    }

    //=========================================================================
    TEST(test_random_lfsr_sequence)
    {
      std::vector<uint32_t> out1(10000);
      etl::random_lsfr r;

      struct generator
      {
        generator(etl::random& r_)
          : r(r_)
        {
        }

        uint32_t operator()()
        {
          return r();
        }

        etl::random& r;
      };

      std::generate(out1.begin(), out1.end(), generator(r));

      std::ofstream file("random_lsfr.csv");

      if (!file.fail())
      {
        for (size_t i = 0; i < out1.size(); i += 2)
        {
          file << out1[i] << "," << out1[i + 1] << "\n";
        }
      }

      file.close();
    }

    //=========================================================================
    TEST(test_random_lfsr_range)
    {
      etl::random_lsfr r;

      uint32_t low  = 1234;
      uint32_t high = 9876;

      for (int i = 0; i < 100000; ++i)
      {
        uint32_t n = r.range(low, high);

        CHECK(n >= low);
        CHECK(n <= high);
      }
    }

    //=========================================================================
    TEST(test_random_fast_sequence)
    {
      std::vector<uint32_t> out1(10000);
<<<<<<< HEAD
      etl::random_multiply_with_carry r;
=======
      etl::random_mwc r;
>>>>>>> d1df703d

      struct generator
      {
        generator(etl::random& r_)
          : r(r_)
        {
        }

        uint32_t operator()()
        {
          return r();
        }

        etl::random& r;
      };

      std::generate(out1.begin(), out1.end(), generator(r));

<<<<<<< HEAD
      std::ofstream file("random_multiply_with_carry.csv");
=======
      std::ofstream file("random_mwc.csv");
>>>>>>> d1df703d

      if (!file.fail())
      {
        for (size_t i = 0; i < out1.size(); i += 2)
        {
          file << out1[i] << "," << out1[i + 1] << "\n";
        }
      }

      file.close();
    }

    //=========================================================================
    TEST(test_random_fast_range)
    {
<<<<<<< HEAD
      etl::random_multiply_with_carry r;
=======
      etl::random_mwc r;
>>>>>>> d1df703d

      uint32_t low = 1234;
      uint32_t high = 9876;

      for (int i = 0; i < 100000; ++i)
      {
        uint32_t n = r.range(low, high);

        CHECK(n >= low);
        CHECK(n <= high);
      }
    }
  };
}<|MERGE_RESOLUTION|>--- conflicted
+++ resolved
@@ -256,34 +256,26 @@
     TEST(test_random_fast_sequence)
     {
       std::vector<uint32_t> out1(10000);
-<<<<<<< HEAD
-      etl::random_multiply_with_carry r;
-=======
       etl::random_mwc r;
->>>>>>> d1df703d
-
-      struct generator
-      {
-        generator(etl::random& r_)
-          : r(r_)
-        {
-        }
-
-        uint32_t operator()()
-        {
-          return r();
-        }
-
-        etl::random& r;
-      };
-
-      std::generate(out1.begin(), out1.end(), generator(r));
-
-<<<<<<< HEAD
-      std::ofstream file("random_multiply_with_carry.csv");
-=======
+
+      struct generator
+      {
+        generator(etl::random& r_)
+          : r(r_)
+        {
+        }
+
+        uint32_t operator()()
+        {
+          return r();
+        }
+
+        etl::random& r;
+      };
+
+      std::generate(out1.begin(), out1.end(), generator(r));
+
       std::ofstream file("random_mwc.csv");
->>>>>>> d1df703d
 
       if (!file.fail())
       {
@@ -299,11 +291,7 @@
     //=========================================================================
     TEST(test_random_fast_range)
     {
-<<<<<<< HEAD
-      etl::random_multiply_with_carry r;
-=======
       etl::random_mwc r;
->>>>>>> d1df703d
 
       uint32_t low = 1234;
       uint32_t high = 9876;
