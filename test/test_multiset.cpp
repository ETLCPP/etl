/******************************************************************************
The MIT License(MIT)

Embedded Template Library.
https://github.com/ETLCPP/etl
https://www.etlcpp.com

Copyright(c) 2014 jwellbelove, rlindeman

Permission is hereby granted, free of charge, to any person obtaining a copy
of this software and associated documentation files(the "Software"), to deal
in the Software without restriction, including without limitation the rights
to use, copy, modify, merge, publish, distribute, sublicense, and / or sell
copies of the Software, and to permit persons to whom the Software is
furnished to do so, subject to the following conditions :

The above copyright notice and this permission notice shall be included in all
copies or substantial portions of the Software.

THE SOFTWARE IS PROVIDED "AS IS", WITHOUT WARRANTY OF ANY KIND, EXPRESS OR
IMPLIED, INCLUDING BUT NOT LIMITED TO THE WARRANTIES OF MERCHANTABILITY,
FITNESS FOR A PARTICULAR PURPOSE AND NONINFRINGEMENT.IN NO EVENT SHALL THE
AUTHORS OR COPYRIGHT HOLDERS BE LIABLE FOR ANY CLAIM, DAMAGES OR OTHER
LIABILITY, WHETHER IN AN ACTION OF CONTRACT, TORT OR OTHERWISE, ARISING FROM,
OUT OF OR IN CONNECTION WITH THE SOFTWARE OR THE USE OR OTHER DEALINGS IN THE
SOFTWARE.
******************************************************************************/

#include "UnitTest++/UnitTest++.h"

#include <set>
#include <array>
#include <algorithm>
#include <utility>
#include <iterator>
#include <string>
#include <vector>

#include "etl/multiset.h"
#include "etl/checksum.h"

#include "data.h"

static const size_t MAX_SIZE = 10;

#define TEST_GREATER_THAN
#ifdef TEST_GREATER_THAN
using Data = etl::multiset<int, MAX_SIZE, std::greater<int>>;
using IData = etl::imultiset<int, std::greater<int>>;
using Compare_Data = std::multiset<int, std::greater<int>>;
#else
using Data = etl::multiset<int, MAX_SIZE, std::less<int>>;
using IData = etl::multiset<int, std::less<int>>;
using Compare_Data = std::multiset<int, std::less<int>>;
#endif

using ItemM = TestDataM<int>;

struct simple_hash
{
  size_t operator ()(const ItemM& value) const
  {
    etl::checksum<size_t> sum;

    sum.add(value.valid);
    sum.add(value.value);

    return sum.value();
  }
};

using DataM = etl::multiset<ItemM, MAX_SIZE>;

using Data_iterator               = Data::iterator;
using Data_const_iterator         = Data::const_iterator;
using Compare_Data_iterator       = Compare_Data::iterator;
using Compare_Data_const_iterator = Compare_Data::const_iterator;

//*************************************************************************
static std::ostream& operator << (std::ostream& os, const Data_iterator& it)
{
  os << (*it);

  return os;
}

//*************************************************************************
static std::ostream& operator << (std::ostream& os, const Data_const_iterator& it)
{
  os << (*it);

  return os;
}

//*************************************************************************
static std::ostream& operator << (std::ostream& os, const Compare_Data_iterator& it)
{
  os << (*it);

  return os;
}

namespace
{
  SUITE(test_multiset)
  {
    //*************************************************************************
    template <typename T1, typename T2>
    bool Check_Equal(T1 begin1, T1 end1, T2 begin2)
    {
      while (begin1 != end1)
      {
        if (*begin1 != *begin2)
        {
          return false;
        }

        ++begin1;
        ++begin2;
      }

      return true;
    }

    //*************************************************************************
    struct SetupFixture
    {
      // Multisets of predefined data from which to constuct multisets used in
      // each test
      std::multiset<int> initial_data;
      std::multiset<int> excess_data;
      std::multiset<int> different_data;
      std::multiset<int> random_data;
      std::multiset<int> initial_data_even;
      std::multiset<int> test_data;

      SetupFixture()
      {
        // Create a multiset of initial data
        initial_data.insert(0);
        initial_data.insert(0);
        initial_data.insert(1);
        initial_data.insert(1);
        initial_data.insert(1);
        initial_data.insert(2);
        initial_data.insert(2);
        initial_data.insert(2);
        initial_data.insert(3);
        initial_data.insert(4);

        // Create a multiset of excess data
        excess_data.insert(0);
        excess_data.insert(1);
        excess_data.insert(2);
        excess_data.insert(2);
        excess_data.insert(3);
        excess_data.insert(3);
        excess_data.insert(3);
        excess_data.insert(4);
        excess_data.insert(5);
        excess_data.insert(6);
        excess_data.insert(10);

        // Create a multiset of different data
        different_data.insert(10);
        different_data.insert(11);
        different_data.insert(12);
        different_data.insert(13);
        different_data.insert(14);
        different_data.insert(15);
        different_data.insert(16);
        different_data.insert(17);
        different_data.insert(18);
        different_data.insert(19);

        // Create a multiset of random data
        random_data.insert(3);
        random_data.insert(3);
        random_data.insert(0);
        random_data.insert(5);
        random_data.insert(6);
        random_data.insert(2);
        random_data.insert(0);
        random_data.insert(2);
        random_data.insert(4);
        random_data.insert(3);


        //even values
        initial_data_even.insert(0);
        initial_data_even.insert(2);
        initial_data_even.insert(4);
        initial_data_even.insert(6);
        initial_data_even.insert(8);
        initial_data_even.insert(10);
        initial_data_even.insert(12);
        initial_data_even.insert(14);
        initial_data_even.insert(16);
        initial_data_even.insert(18);

        //test set
        test_data.insert(0);
        test_data.insert(1);
        test_data.insert(2);
        test_data.insert(3);
        test_data.insert(4);
        test_data.insert(5);
        test_data.insert(6);
        test_data.insert(7);
        test_data.insert(8);
        test_data.insert(9);
        test_data.insert(10);
        test_data.insert(11);
        test_data.insert(12);
        test_data.insert(13);
        test_data.insert(14);
        test_data.insert(15);
        test_data.insert(16);
        test_data.insert(17);
        test_data.insert(18);
        test_data.insert(19);
      }
    };

    //*************************************************************************
    TEST_FIXTURE(SetupFixture, test_default_constructor)
    {
      Data data;

      CHECK_EQUAL(data.size(), size_t(0));
      CHECK(data.empty());
      CHECK_EQUAL(data.capacity(), MAX_SIZE);
      CHECK_EQUAL(data.max_size(), MAX_SIZE);
      CHECK(data.begin() == data.end());
    }

    //*************************************************************************
    TEST_FIXTURE(SetupFixture, test_copy_constructor)
    {
      Compare_Data compare_data(initial_data.begin(), initial_data.end());
      Data data1(compare_data.begin(), compare_data.end());
      Data data2(data1);

      CHECK_EQUAL(initial_data.size(), data1.size());
      CHECK(data1.size() == data2.size());

      bool isEqual = false;

      isEqual = Check_Equal(data1.begin(),
                            data1.end(),
                            compare_data.begin());
      CHECK(isEqual);

      isEqual = Check_Equal(data2.begin(),
                            data2.end(),
                            compare_data.begin());
      CHECK(isEqual);
    }

    //*************************************************************************
    TEST_FIXTURE(SetupFixture, test_move_constructor)
    {
      DataM data1;

      ItemM d1(1);
      ItemM d2(2);
      ItemM d3(3);

      data1.insert(etl::move(d1));
      data1.insert(etl::move(d2));
      data1.insert(etl::move(d3));
      data1.insert(ItemM(4));

      DataM data2(std::move(data1));

      CHECK(!data1.empty()); // Move does not clear the source.

      CHECK_EQUAL(1, ItemM(1).value);
      CHECK_EQUAL(2, ItemM(2).value);
      CHECK_EQUAL(3, ItemM(3).value);
      CHECK_EQUAL(4, ItemM(4).value);
    }

    //*************************************************************************
    TEST_FIXTURE(SetupFixture, test_destruct_via_imultiset)
    {
      Data* pdata = new Data(initial_data.begin(), initial_data.end());

      IData* pidata = pdata;
      delete pidata;
    }

    //*************************************************************************
    TEST_FIXTURE(SetupFixture, test_constructor_range)
    {
      Compare_Data compare_data(initial_data.begin(), initial_data.end());

      Data data(compare_data.begin(), compare_data.end());

      CHECK(data.size() == MAX_SIZE);
      CHECK(!data.empty());
    }

<<<<<<< HEAD
#if !defined(ETL_NO_STL)
=======
#if ETL_USING_STL
>>>>>>> 575a0fee
    //*************************************************************************
    TEST_FIXTURE(SetupFixture, test_constructor_initializer_list)
    {
      Compare_Data compare_data = { 0, 1, 1, 3, 4, 4, 6, 7, 7, 9 };

      Data data = { 0, 1, 1, 3, 4, 4, 6, 7, 7, 9 };

      CHECK_EQUAL(compare_data.size(), data.size());
      CHECK(!data.empty());

      bool isEqual = std::equal(data.begin(), data.end(), compare_data.begin());
      CHECK(isEqual);
    }
#endif

    //*************************************************************************
    TEST_FIXTURE(SetupFixture, test_assignment)
    {
      Data data(initial_data.begin(), initial_data.end());
      Data otherData;

      otherData = data;

      bool isEqual = Check_Equal(data.begin(),
                                 data.end(),
                                 otherData.begin());

      CHECK(isEqual);
    }

    //*************************************************************************
    TEST_FIXTURE(SetupFixture, test_assignment_interface)
    {
      Data data1(initial_data.begin(), initial_data.end());
      Data data2;

      IData& idata1 = data1;
      IData& idata2 = data2;

      idata2 = idata1;

      bool isEqual = std::equal(data1.begin(),
                                data1.end(),
                                data2.begin());

      CHECK(isEqual);
    }

    //*************************************************************************
    TEST_FIXTURE(SetupFixture, test_self_assignment)
    {
      Data data(initial_data.begin(), initial_data.end());
      Data other_data(data);

      other_data = other_data;

      bool isEqual = std::equal(data.begin(),
                                data.end(),
                                other_data.begin());

      CHECK(isEqual);
    }

    //*************************************************************************
    TEST_FIXTURE(SetupFixture, test_move_assignment)
    {
      DataM data1;

      ItemM d1(1);
      ItemM d2(2);
      ItemM d3(3);

      data1.insert(etl::move(d1));
      data1.insert(etl::move(d2));
      data1.insert(etl::move(d3));
      data1.insert(ItemM(4));

      DataM data2;

      data2 = std::move(data1);

      CHECK(!data1.empty()); // Move does not clear the source.

      CHECK_EQUAL(1, ItemM(1).value);
      CHECK_EQUAL(2, ItemM(2).value);
      CHECK_EQUAL(3, ItemM(3).value);
      CHECK_EQUAL(4, ItemM(4).value);
    }

    //*************************************************************************
    TEST_FIXTURE(SetupFixture, test_begin)
    {
      Data data(initial_data.begin(), initial_data.end());
      const Data constData(data);

      CHECK_EQUAL(data.begin(), std::begin(data));
      CHECK_EQUAL(constData.begin(), std::begin(constData));
    }

    //*************************************************************************
    TEST_FIXTURE(SetupFixture, test_end)
    {
      Data data(initial_data.begin(), initial_data.end());
      const Data constData(data);

      CHECK_EQUAL(data.end(), std::end(data));
      CHECK_EQUAL(constData.end(), std::end(constData));
    }

    //*************************************************************************
    TEST_FIXTURE(SetupFixture, test_empty)
    {
      Data data;
      data.insert(initial_data.begin(), initial_data.end());

      CHECK(data.full());
      CHECK(!data.empty());
    }

    //*************************************************************************
    TEST_FIXTURE(SetupFixture, test_full)
    {
      Data data;

      CHECK(!data.full());
      CHECK(data.empty());
    }

    //*************************************************************************
    TEST_FIXTURE(SetupFixture, test_assign_range)
    {
      Compare_Data compare_data(initial_data.begin(), initial_data.end());

      Data data;

      data.assign(compare_data.begin(), compare_data.end());

      bool isEqual = Check_Equal(data.begin(),
                                 data.end(),
                                 compare_data.begin());

      CHECK(isEqual);
    }

    //*************************************************************************
    TEST_FIXTURE(SetupFixture, test_insert_value)
    {
      Compare_Data compare_data;
      Data data;

      Data::iterator data_result = data.insert(2);
      Compare_Data::iterator compare_result = compare_data.insert(2);

      // Check that both return successful return results
      CHECK_EQUAL(*compare_result, *data_result);

      data_result = data.insert(1);
      compare_result = compare_data.insert(1);

      // Check that both return successful return results
      CHECK_EQUAL(*compare_result, *data_result);

      data_result = data.insert(2);
      compare_result = compare_data.insert(2);

      // Check that both return successful return results
      CHECK_EQUAL(*compare_result, *data_result);

      data_result = data.insert(3);
      compare_result = compare_data.insert(3);

      // Check that both return successful return results
      CHECK_EQUAL(*compare_result, *data_result);

      // Adding this next 2 will trigger a 3 node rotate RL on insert
      data_result = data.insert(2);
      compare_result = compare_data.insert(2);

      // Check that both return successful return results
      CHECK_EQUAL(*compare_result, *data_result);

      // Adding this next 4 will trigger a 2 node rotate left on insert
      data_result = data.insert(4);
      compare_result = compare_data.insert(4);

      // Check that both return successful return results
      CHECK_EQUAL(*compare_result, *data_result);

      data_result = data.insert(0);
      compare_result = compare_data.insert(0);

      // Check that both return successful return results
      CHECK_EQUAL(*compare_result, *data_result);

      // Check that elements in multiset are the same
      bool isEqual = Check_Equal(data.begin(),
                                 data.end(),
                                 compare_data.begin());
      CHECK(isEqual);
    }

    //*************************************************************************
    TEST_FIXTURE(SetupFixture, test_insert_hint_value)
    {
      Compare_Data compare_data;
      Data data;

      Data::iterator data_result = data.insert(0);
      Compare_Data::iterator compare_result = compare_data.insert(0);

      // Check that both return successful return results
      CHECK_EQUAL(*compare_result, *data_result);

      // Check that elements in multiset are the same
      bool isEqual = Check_Equal(data.begin(),
        data.end(),
        compare_data.begin());
      CHECK(isEqual);

      data.insert(data_result, 1);
      compare_data.insert(compare_result, 1);

      isEqual = Check_Equal(data.begin(),
        data.end(),
        compare_data.begin());

      CHECK(isEqual);
    }

    //*************************************************************************
    TEST_FIXTURE(SetupFixture, test_insert_const_hint_value)
    {
      Compare_Data compare_data;
      Data data;

      Data::iterator data_result = data.insert(2);
      Compare_Data::iterator compare_result = compare_data.insert(2);

      // Check that both return successful return results
      CHECK_EQUAL(*compare_result, *data_result);

      // Check that elements in multiset are the same
      bool isEqual = Check_Equal(data.begin(),
        data.end(),
        compare_data.begin());
      CHECK(isEqual);

      data.insert(Data::const_iterator(data_result), 1);
      compare_data.insert(Compare_Data::const_iterator(compare_result), 1);

      isEqual = Check_Equal(data.begin(),
        data.end(),
        compare_data.begin());

      CHECK(isEqual);
    }

    //*************************************************************************
    TEST_FIXTURE(SetupFixture, test_insert_value_excess)
    {
      Data data(initial_data.begin(), initial_data.end());

      CHECK_THROW(data.insert(10), etl::multiset_full);
    }

    //*************************************************************************
    TEST_FIXTURE(SetupFixture, test_insert_range)
    {
      Compare_Data compare_data;
      Data data;

      data.insert(initial_data.begin(), initial_data.end());
      compare_data.insert(initial_data.begin(), initial_data.end());

      bool isEqual = Check_Equal(data.begin(),
                                 data.end(),
                                 compare_data.begin());

      CHECK(isEqual);
    }

    //*************************************************************************
    TEST_FIXTURE(SetupFixture, test_insert_range_random)
    {
      Compare_Data compare_data;
      Data data;

      data.insert(random_data.begin(), random_data.end());
      compare_data.insert(random_data.begin(), random_data.end());

      bool isEqual = Check_Equal(data.begin(),
        data.end(),
        compare_data.begin());

      CHECK(isEqual);
    }

    //*************************************************************************
    TEST_FIXTURE(SetupFixture, test_insert_range_excess)
    {
      Data data;

      CHECK_THROW(data.insert(excess_data.begin(), excess_data.end()), etl::multiset_full);
    }

    //*************************************************************************
    TEST_FIXTURE(SetupFixture, test_insert_moved_value)
    {
      DataM data;

      ItemM d1(1);
      ItemM d2(2);
      ItemM d3(3);

      data.insert(etl::move(d1));
      data.insert(etl::move(d2));
      data.insert(etl::move(d3));
      data.insert(ItemM(4));

      CHECK(!bool(d1));
      CHECK(!bool(d2));
      CHECK(!bool(d3));

      CHECK_EQUAL(1, data.find(ItemM(1))->value);
      CHECK_EQUAL(2, data.find(ItemM(2))->value);
      CHECK_EQUAL(3, data.find(ItemM(3))->value);
      CHECK_EQUAL(4, data.find(ItemM(4))->value);
    }

    //*************************************************************************
    TEST_FIXTURE(SetupFixture, test_equal_range)
    {
      Compare_Data compare_data(random_data.begin(), random_data.end());
      Data data(random_data.begin(), random_data.end());

      // Test a number not available
<<<<<<< HEAD
      ETL_PAIR<Data::iterator, Data::iterator> data_result =
        data.equal_range(1);
      ETL_PAIR<Compare_Data::iterator, Compare_Data::iterator> compare_result =
=======
      ETL_OR_STD::pair<Data::iterator, Data::iterator> data_result =
        data.equal_range(1);
      ETL_OR_STD::pair<Compare_Data::iterator, Compare_Data::iterator> compare_result =
>>>>>>> 575a0fee
        compare_data.equal_range(1);

      // Check that both return the same return results
      CHECK_EQUAL(*compare_result.first, *data_result.first);
      CHECK_EQUAL(*compare_result.second, *data_result.second);

      bool isEqual = Check_Equal(data.begin(),
        data.end(),
        compare_data.begin());

      CHECK(isEqual);
    }

    //*************************************************************************
    TEST_FIXTURE(SetupFixture, test_const_equal_range)
    {
      const Compare_Data compare_data(initial_data.begin(), initial_data.end());
      const Data data(initial_data.begin(), initial_data.end());

      // Test a number with several of the same key
<<<<<<< HEAD
      ETL_PAIR<Data::const_iterator, Data::const_iterator> data_result =
        data.equal_range(2);
      ETL_PAIR<Compare_Data::const_iterator, Compare_Data::const_iterator> compare_result =
=======
      ETL_OR_STD::pair<Data::const_iterator, Data::const_iterator> data_result =
        data.equal_range(2);
      ETL_OR_STD::pair<Compare_Data::const_iterator, Compare_Data::const_iterator> compare_result =
>>>>>>> 575a0fee
        compare_data.equal_range(2);

      // Check that both return the same return results
      CHECK_EQUAL(*compare_result.first, *data_result.first);
      CHECK_EQUAL(*compare_result.second, *data_result.second);

      bool isEqual = Check_Equal(data.begin(),
        data.end(),
        compare_data.begin());

      CHECK(isEqual);
    }

    //*************************************************************************
    TEST_FIXTURE(SetupFixture, test_erase_value)
    {
      Compare_Data compare_data(initial_data.begin(), initial_data.end());
      Data data(initial_data.begin(), initial_data.end());

      size_t compare_count = compare_data.erase(2);
      size_t data_count = data.erase(2);

      // Check that both return the same return results
      CHECK_EQUAL(compare_count, data_count);

      // Erase another value
      compare_count = compare_data.erase(1);
      data_count = data.erase(1);

      // Check that both return the same return results
      CHECK_EQUAL(compare_count, data_count);

      // Erase another value
      compare_count = compare_data.erase(3);
      data_count = data.erase(3);

      // Check that both return the same return results
      CHECK_EQUAL(compare_count, data_count);

      bool isEqual = Check_Equal(data.begin(),
        data.end(),
        compare_data.begin());

      CHECK(isEqual);
    }

    //*************************************************************************
    TEST_FIXTURE(SetupFixture, test_erase_single)
    {
      Compare_Data compare_data(initial_data.begin(), initial_data.end());
      Data data(initial_data.begin(), initial_data.end());

      Compare_Data::iterator i_compare = compare_data.begin();
      Data::iterator i_data            = data.begin();

      compare_data.erase(i_compare);
      data.erase(i_data);

      bool isEqual = Check_Equal(data.begin(),
                                 data.end(),
                                 compare_data.begin());

      CHECK(isEqual);
    }

    //*************************************************************************
    TEST_FIXTURE(SetupFixture, test_const_erase_single)
    {
      Compare_Data compare_data(initial_data.begin(), initial_data.end());
      Data data(initial_data.begin(), initial_data.end());

      Compare_Data::const_iterator i_compare = compare_data.cbegin();
      Data::const_iterator i_data = data.cbegin();

      std::advance(i_compare, 8);
      std::advance(i_data, 8);

      Compare_Data::const_iterator i_compare1 = compare_data.erase(i_compare);
      Data::const_iterator i_data1 = data.erase(i_data);

      CHECK_EQUAL(*i_compare1, *i_data1);

      bool isEqual = Check_Equal(data.begin(),
        data.end(),
        compare_data.begin());

      CHECK(isEqual);
    }

    //*************************************************************************
    TEST_FIXTURE(SetupFixture, test_erase_range)
    {
      Compare_Data compare_data(random_data.begin(), random_data.end());
      Data data(random_data.begin(), random_data.end());

      Compare_Data::iterator i_compare = compare_data.begin();
      Data::iterator i_data            = data.begin();

      Compare_Data::iterator i_compare_end = compare_data.begin();
      Data::iterator i_data_end            = data.begin();

      std::advance(i_compare, 1);
      std::advance(i_data,    1);

      std::advance(i_compare_end, 4);
      std::advance(i_data_end,    4);

      compare_data.erase(i_compare, i_compare_end);
      data.erase(i_data, i_data_end);

      bool isEqual = Check_Equal(data.begin(),
                                 data.end(),
                                 compare_data.begin());
      CHECK(isEqual);
    }

    //*************************************************************************
    TEST_FIXTURE(SetupFixture, test_const_erase_range)
    {
      Compare_Data compare_data(initial_data.begin(), initial_data.end());
      Data data(initial_data.begin(), initial_data.end());

      compare_data.erase(compare_data.cbegin(), compare_data.cend());
      data.erase(data.cbegin(), data.cend());

      bool isEqual = Check_Equal(data.begin(),
        data.end(),
        compare_data.begin());
      CHECK(isEqual);
    }

    //*************************************************************************
    TEST_FIXTURE(SetupFixture, test_clear)
    {
      Compare_Data compare_data(initial_data.begin(), initial_data.end());

      Data data(compare_data.begin(), compare_data.end());
      data.clear();

      CHECK_EQUAL(data.size(), size_t(0));
    }

    //*************************************************************************
    TEST_FIXTURE(SetupFixture, test_count)
    {
      const Data data(initial_data.begin(), initial_data.end());
      const Compare_Data compare_data(initial_data.begin(), initial_data.end());

      CHECK_EQUAL(compare_data.count(-1), data.count(-1));
      CHECK_EQUAL(compare_data.count(0), data.count(0));
      CHECK_EQUAL(compare_data.count(1), data.count(1));
      CHECK_EQUAL(compare_data.count(2), data.count(2));
      CHECK_EQUAL(compare_data.count(3), data.count(3));
      CHECK_EQUAL(compare_data.count(4), data.count(4));
      CHECK_EQUAL(compare_data.count(99), data.count(99));
    }

    //*************************************************************************
    TEST_FIXTURE(SetupFixture, test_iterator)
    {
      Compare_Data compare_data(initial_data.begin(), initial_data.end());

      Data data(compare_data.begin(), compare_data.end());

      bool isEqual = Check_Equal(data.begin(),
                                 data.end(),
                                 compare_data.begin());

      CHECK(isEqual);
    }

    //*************************************************************************
    TEST_FIXTURE(SetupFixture, test_const_iterator)
    {
      Compare_Data compare_data(initial_data.begin(), initial_data.end());

      Data data(compare_data.begin(), compare_data.end());

      bool isEqual = Check_Equal(data.cbegin(),
                                 data.cend(),
                                 compare_data.cbegin());

      CHECK(isEqual);
    }

    //*************************************************************************
    TEST_FIXTURE(SetupFixture, test_reverse_iterator)
    {
      Compare_Data compare_data(initial_data.begin(), initial_data.end());

      Data data(compare_data.begin(), compare_data.end());

      bool isEqual = Check_Equal(data.rbegin(),
                                 data.rend(),
                                 compare_data.rbegin());

      CHECK(isEqual);
    }

    //*************************************************************************
    TEST_FIXTURE(SetupFixture, test_const_reverse_iterator)
    {
      Compare_Data compare_data(initial_data.begin(), initial_data.end());

      Data data(compare_data.begin(), compare_data.end());

      bool isEqual = Check_Equal(data.crbegin(),
                                 data.crend(),
                                 compare_data.crbegin());

      CHECK(isEqual);
    }

    //*************************************************************************
    TEST_FIXTURE(SetupFixture, test_find)
    {
      Compare_Data compare_data(initial_data.begin(), initial_data.end());
      Data data(initial_data.begin(), initial_data.end());

      Data::iterator i_data = data.find(0);
      Compare_Data::iterator i_compare = compare_data.find(0);

      // Check that both return successful return results
      CHECK_EQUAL(*i_compare, *i_data);

      i_data = data.find(1);
      i_compare = compare_data.find(1);

      // Check that both return successful return results
      CHECK_EQUAL(*i_compare, *i_data);

      i_data = data.find(2);
      i_compare = compare_data.find(2);

      // Check that both return successful return results
      CHECK_EQUAL(*i_compare, *i_data);

      i_data = data.find(3);
      i_compare = compare_data.find(3);

      // Check that both return successful return results
      CHECK_EQUAL(*i_compare, *i_data);

      i_data = data.find(-1);
      i_compare = compare_data.find(-1);

      // Check that both return successful return results
      CHECK_EQUAL(data.end(), i_data);
      CHECK_EQUAL(compare_data.end(), i_compare);

      i_data = data.find(99);
      i_compare = compare_data.find(99);

      // Check that both return successful return results
      CHECK_EQUAL(data.end(), i_data);
      CHECK_EQUAL(compare_data.end(), i_compare);
    }

    //*************************************************************************
    TEST_FIXTURE(SetupFixture, test_find_const)
    {
      const Compare_Data compare_data(initial_data.begin(), initial_data.end());
      const Data data(initial_data.begin(), initial_data.end());

      Data::const_iterator i_data = data.find(0);
      Compare_Data::const_iterator i_compare = compare_data.find(0);

      // Check that both return successful return results
      CHECK_EQUAL(*i_compare, *i_data);

      i_data = data.find(1);
      i_compare = compare_data.find(1);

      // Check that both return successful return results
      CHECK_EQUAL(*i_compare, *i_data);

      i_data = data.find(2);
      i_compare = compare_data.find(2);

      // Check that both return successful return results
      CHECK_EQUAL(*i_compare, *i_data);

      i_data = data.find(3);
      i_compare = compare_data.find(3);

      // Check that both return successful return results
      CHECK_EQUAL(*i_compare, *i_data);

      i_data = data.find(-1);
      i_compare = compare_data.find(-1);

      // Check that both return successful return results
      CHECK_EQUAL(data.end(), i_data);
      CHECK_EQUAL(compare_data.end(), i_compare);

      i_data = data.find(99);
      i_compare = compare_data.find(99);

      // Check that both return successful return results
      CHECK_EQUAL(data.end(), i_data);
      CHECK_EQUAL(compare_data.end(), i_compare);
    }

    //*************************************************************************
    TEST_FIXTURE(SetupFixture, test_equal)
    {
      const Data initial1(initial_data.begin(), initial_data.end());
      const Data initial2(initial_data.begin(), initial_data.end());

      CHECK(initial1 == initial2);

      const Data different(different_data.begin(), different_data.end());

      CHECK(!(initial1 == different));
    }

    //*************************************************************************
    TEST_FIXTURE(SetupFixture, test_not_equal)
    {
      const Data initial1(initial_data.begin(), initial_data.end());
      const Data initial2(initial_data.begin(), initial_data.end());

      CHECK(!(initial1 != initial2));

      const Data different(different_data.begin(), different_data.end());

      CHECK(initial1 != different);
    }

    //*************************************************************************
    TEST_FIXTURE(SetupFixture, test_lower_bound)
    {
      Compare_Data compare_data(initial_data.begin(), initial_data.end());
      Data data(initial_data.begin(), initial_data.end());

      Compare_Data::iterator i_compare = compare_data.lower_bound(2);
      Data::iterator i_data = data.lower_bound(2);
      CHECK_EQUAL(*i_compare, *i_data);

#ifdef TEST_GREATER_THAN
      i_compare = compare_data.lower_bound(-1);
      CHECK_EQUAL(compare_data.end(), i_compare);

      i_data = data.lower_bound(-1);
      CHECK_EQUAL(data.end(), i_data);

      i_compare = compare_data.lower_bound(99);
      i_data = data.lower_bound(99);
      CHECK_EQUAL(*i_compare, *i_data);
#else
      i_compare = compare_data.lower_bound(-1);
      i_data = data.lower_bound(-1);
      CHECK_EQUAL(*i_compare, *i_data);

      i_compare = compare_data.lower_bound(99);
      CHECK_EQUAL(compare_data.end(), i_compare);

      i_data = data.lower_bound(99);
      CHECK_EQUAL(data.end(), i_data);
#endif
    }

    //*************************************************************************
    TEST_FIXTURE(SetupFixture, test_lower_bound_const)
    {
      Compare_Data compare_data(initial_data.begin(), initial_data.end());
      const Data data(initial_data.begin(), initial_data.end());

      Compare_Data::const_iterator i_compare = compare_data.lower_bound(4);
      Data::const_iterator i_data = data.lower_bound(4);
      CHECK_EQUAL(*i_compare, *i_data);

#ifdef TEST_GREATER_THAN
      i_compare = compare_data.lower_bound(-1);
      CHECK_EQUAL(compare_data.end(), i_compare);

      i_data = data.lower_bound(-1);
      CHECK_EQUAL(data.end(), i_data);

      i_compare = compare_data.lower_bound(99);
      i_data = data.lower_bound(99);
      CHECK_EQUAL(*i_compare, *i_data);
#else
      i_compare = compare_data.lower_bound(-1);
      i_data = data.lower_bound(-1);
      CHECK_EQUAL(*i_compare, *i_data);

      i_compare = compare_data.lower_bound(99);
      CHECK_EQUAL(compare_data.end(), i_compare);

      i_data = data.lower_bound(99);
      CHECK_EQUAL(data.end(), i_data);
#endif
    }

    //*************************************************************************
    TEST_FIXTURE(SetupFixture, test_upper_bound)
    {
      Compare_Data compare_data(initial_data.begin(), initial_data.end());
      Data data(initial_data.begin(), initial_data.end());

      Compare_Data::iterator i_compare = compare_data.upper_bound(1);
      Data::iterator i_data = data.upper_bound(1);
      CHECK_EQUAL(*i_compare, *i_data);

#ifdef TEST_GREATER_THAN
      i_compare = compare_data.upper_bound(-1);
      CHECK_EQUAL(compare_data.end(), i_compare);

      i_data = data.upper_bound(-1);
      CHECK_EQUAL(data.end(), i_data);

      i_compare = compare_data.upper_bound(99);
      i_data = data.upper_bound(99);
      CHECK_EQUAL(*i_compare, *i_data);
#else
      i_compare = compare_data.upper_bound(-1);
      i_data = data.upper_bound(-1);
      CHECK_EQUAL(*i_compare, *i_data);

      i_compare = compare_data.upper_bound(99);
      CHECK_EQUAL(compare_data.end(), i_compare);

      i_data = data.upper_bound(99);
      CHECK_EQUAL(data.end(), i_data);
#endif
    }

    //*************************************************************************
    TEST_FIXTURE(SetupFixture, test_upper_bound_const)
    {
      Compare_Data compare_data(initial_data.begin(), initial_data.end());
      const Data data(initial_data.begin(), initial_data.end());

      Compare_Data::const_iterator i_compare = compare_data.upper_bound(3);
      Data::const_iterator i_data = data.upper_bound(3);
      CHECK_EQUAL(*i_compare, *i_data);

#ifdef TEST_GREATER_THAN
      i_compare = compare_data.upper_bound(-1);
      CHECK_EQUAL(compare_data.end(), i_compare);

      i_data = data.upper_bound(-1);
      CHECK_EQUAL(data.end(), i_data);

      i_compare = compare_data.upper_bound(99);
      i_data = data.upper_bound(99);
      CHECK_EQUAL(*i_compare, *i_data);
#else
      i_compare = compare_data.upper_bound(-1);
      i_data = data.upper_bound(-1);
      CHECK_EQUAL(*i_compare, *i_data);

      i_compare = compare_data.upper_bound(99);
      CHECK_EQUAL(compare_data.end(), i_compare);

      i_data = data.upper_bound(99);
      CHECK_EQUAL(data.end(), i_data);
#endif
    }

    //*************************************************************************
    TEST_FIXTURE(SetupFixture, test_key_compare)
    {
      const Data data(initial_data.begin(), initial_data.end());

      Data::key_compare compare = data.key_comp();

      Data::key_type a(1);
      Data::key_type b(2);

#ifdef TEST_GREATER_THAN
      CHECK(!compare(a, b));
      CHECK(compare(b, a));
#else
      CHECK(compare(a, b));
      CHECK(!compare(b, a));
#endif
    }

    //*************************************************************************
    TEST_FIXTURE(SetupFixture, test_value_compare)
    {
      const Data data(initial_data.begin(), initial_data.end());

      Data::value_compare compare = data.value_comp();

      Data::value_type a(1);
      Data::value_type b(2);

#ifdef TEST_GREATER_THAN
      CHECK(!compare(a, b));
      CHECK(compare(b, a));
#else
      CHECK(compare(a, b));
      CHECK(!compare(b, a));
#endif
    }

    //*************************************************************************
    TEST_FIXTURE(SetupFixture, test_compare_lower_upper_bound)
    {
        Data data(initial_data_even.begin(), initial_data_even.end());
        Compare_Data compare(initial_data_even.begin(), initial_data_even.end());

        std::vector<int> tab(test_data.begin(), test_data.end());

        //make sure both data and compare contain same elements
        std::vector<int> data_elements(data.begin(), data.end());
        std::vector<int> compare_data_elements(compare.begin(), compare.end());

        CHECK(data_elements == compare_data_elements);
        CHECK_EQUAL(data_elements.size(), MAX_SIZE);

        for(std::vector<int>::iterator it = tab.begin() ; it != tab.end() ; ++it)
        {
            int i = *it;

            //lower_bound
            CHECK_EQUAL(compare.lower_bound(i) == compare.end(), data.lower_bound(i) == data.end());
            //if both end, or none
            if((compare.lower_bound(i) == compare.end()) == (data.lower_bound(i) == data.end()))
            {
                //if both are not end
                if(compare.lower_bound(i) != compare.end())
                {
                    CHECK((*compare.lower_bound(i)) == (*data.lower_bound(i)));
                }

<<<<<<< HEAD
                ETL_PAIR<Compare_Data::const_iterator, Compare_Data::const_iterator> stlret = compare.equal_range(i);
                ETL_PAIR<Data::const_iterator, Data::const_iterator> etlret = data.equal_range(i);
=======
                ETL_OR_STD::pair<Compare_Data::const_iterator, Compare_Data::const_iterator> stlret = compare.equal_range(i);
                ETL_OR_STD::pair<Data::const_iterator, Data::const_iterator> etlret = data.equal_range(i);
>>>>>>> 575a0fee

                CHECK_EQUAL(stlret.first == compare.end(), etlret.first == data.end());
                if((stlret.first != compare.end()) && (etlret.first != data.end()))
                {
                    CHECK((*stlret.first) == (*etlret.first));
                }
                CHECK_EQUAL(stlret.second == compare.end(), etlret.second == data.end());
                if((stlret.second != compare.end()) && (etlret.second != data.end()))
                {
                    CHECK((*stlret.second) == (*etlret.second));
                }
            }

            //upper_bound
            CHECK_EQUAL(compare.upper_bound(i) == compare.end(), data.upper_bound(i) == data.end());
            //if both end, or none
            if((compare.upper_bound(i) == compare.end()) == (data.upper_bound(i) == data.end()))
            {
                //if both are not end
                if(compare.upper_bound(i) != compare.end())
                {
                    CHECK((*compare.upper_bound(i)) == (*data.upper_bound(i)));
                }
            }
        }
    }

    //*************************************************************************
    TEST_FIXTURE(SetupFixture, test_erase_bug)
    {
      using Data = etl::multiset<int, 10>;

      int keys[10] = { 3, 2, 1, 0, 3, 0, 3, 0, 2, 2 };

      Data data;

      for (int eltNum = 0; eltNum != 10; ++eltNum)
      {
        data.insert(Data::value_type(keys[eltNum]));
      }

      data.erase(2);

      int prv = INT_MAX;
      Data::const_reverse_iterator pos;

      bool pass = true;

      for (pos = data.crbegin(); pos != data.crend(); ++pos)
      {
        if (*pos > prv)
        {
          pass = false;
          break;
        }

        prv = *pos;
      }

      CHECK(pass);
    }
  };
}<|MERGE_RESOLUTION|>--- conflicted
+++ resolved
@@ -301,11 +301,7 @@
       CHECK(!data.empty());
     }
 
-<<<<<<< HEAD
-#if !defined(ETL_NO_STL)
-=======
 #if ETL_USING_STL
->>>>>>> 575a0fee
     //*************************************************************************
     TEST_FIXTURE(SetupFixture, test_constructor_initializer_list)
     {
@@ -642,15 +638,9 @@
       Data data(random_data.begin(), random_data.end());
 
       // Test a number not available
-<<<<<<< HEAD
-      ETL_PAIR<Data::iterator, Data::iterator> data_result =
-        data.equal_range(1);
-      ETL_PAIR<Compare_Data::iterator, Compare_Data::iterator> compare_result =
-=======
       ETL_OR_STD::pair<Data::iterator, Data::iterator> data_result =
         data.equal_range(1);
       ETL_OR_STD::pair<Compare_Data::iterator, Compare_Data::iterator> compare_result =
->>>>>>> 575a0fee
         compare_data.equal_range(1);
 
       // Check that both return the same return results
@@ -671,15 +661,9 @@
       const Data data(initial_data.begin(), initial_data.end());
 
       // Test a number with several of the same key
-<<<<<<< HEAD
-      ETL_PAIR<Data::const_iterator, Data::const_iterator> data_result =
-        data.equal_range(2);
-      ETL_PAIR<Compare_Data::const_iterator, Compare_Data::const_iterator> compare_result =
-=======
       ETL_OR_STD::pair<Data::const_iterator, Data::const_iterator> data_result =
         data.equal_range(2);
       ETL_OR_STD::pair<Compare_Data::const_iterator, Compare_Data::const_iterator> compare_result =
->>>>>>> 575a0fee
         compare_data.equal_range(2);
 
       // Check that both return the same return results
@@ -1209,13 +1193,8 @@
                     CHECK((*compare.lower_bound(i)) == (*data.lower_bound(i)));
                 }
 
-<<<<<<< HEAD
-                ETL_PAIR<Compare_Data::const_iterator, Compare_Data::const_iterator> stlret = compare.equal_range(i);
-                ETL_PAIR<Data::const_iterator, Data::const_iterator> etlret = data.equal_range(i);
-=======
                 ETL_OR_STD::pair<Compare_Data::const_iterator, Compare_Data::const_iterator> stlret = compare.equal_range(i);
                 ETL_OR_STD::pair<Data::const_iterator, Data::const_iterator> etlret = data.equal_range(i);
->>>>>>> 575a0fee
 
                 CHECK_EQUAL(stlret.first == compare.end(), etlret.first == data.end());
                 if((stlret.first != compare.end()) && (etlret.first != data.end()))
