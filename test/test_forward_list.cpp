--- conflicted
+++ resolved
@@ -1351,9 +1351,6 @@
     }
 
     //*************************************************************************
-<<<<<<< HEAD
-#if ETL_CPP17_SUPPORTED && ETL_USING_INITIALIZER_LIST
-=======
     TEST(test_two_parameter_same_type_non_iterator)
     {
       // No compile error.
@@ -1367,7 +1364,6 @@
     
     //*************************************************************************
 #if ETL_CPP17_SUPPORTED && ETL_USING_INITIALIZER_LIST && !defined(ETL_TEMPLATE_DEDUCTION_GUIDE_TESTS_DISABLED)
->>>>>>> bb2ef1b2
     TEST(test_forward_list_template_deduction)
     {
       etl::forward_list data{ ItemNDC("A"), ItemNDC("B"), ItemNDC("C"), ItemNDC("D"), ItemNDC("E"), ItemNDC("F") };
