/******************************************************************************
The MIT License(MIT)

Embedded Template Library.
https://github.com/ETLCPP/etl
https://www.etlcpp.com

Copyright(c) 2014 jwellbelove

Permission is hereby granted, free of charge, to any person obtaining a copy
of this software and associated documentation files(the "Software"), to deal
in the Software without restriction, including without limitation the rights
to use, copy, modify, merge, publish, distribute, sublicense, and / or sell
copies of the Software, and to permit persons to whom the Software is
furnished to do so, subject to the following conditions :

The above copyright notice and this permission notice shall be included in all
copies or substantial portions of the Software.

THE SOFTWARE IS PROVIDED "AS IS", WITHOUT WARRANTY OF ANY KIND, EXPRESS OR
IMPLIED, INCLUDING BUT NOT LIMITED TO THE WARRANTIES OF MERCHANTABILITY,
FITNESS FOR A PARTICULAR PURPOSE AND NONINFRINGEMENT.IN NO EVENT SHALL THE
AUTHORS OR COPYRIGHT HOLDERS BE LIABLE FOR ANY CLAIM, DAMAGES OR OTHER
LIABILITY, WHETHER IN AN ACTION OF CONTRACT, TORT OR OTHERWISE, ARISING FROM,
OUT OF OR IN CONNECTION WITH THE SOFTWARE OR THE USE OR OTHER DEALINGS IN THE
SOFTWARE.
******************************************************************************/

#include "unit_test_framework.h"

#include "data.h"

#include "etl/forward_list.h"

#include <algorithm>
#include <array>
#include <forward_list>
#include <vector>
#include <string>
#include <list>
#include <functional>

namespace
{
  SUITE(test_forward_list)
  {
    const size_t SIZE = 10UL;

    typedef TestDataDC<std::string>  ItemDC;
    typedef TestDataNDC<std::string> ItemNDC;
    typedef TestDataM<uint32_t>      ItemM;

    typedef etl::forward_list<ItemDC, SIZE>  DataDC;
    typedef etl::forward_list<ItemNDC, SIZE> DataNDC;
    typedef etl::iforward_list<ItemNDC>      IDataNDC;

    typedef etl::forward_list<ItemM, SIZE>  DataM;
    typedef etl::iforward_list<ItemM>       IDataM;

    typedef etl::forward_list<int, SIZE> DataInt;

    typedef std::forward_list<ItemDC> CompareDataDC;
    typedef std::forward_list<ItemNDC> CompareDataNDC;
    typedef std::vector<ItemNDC> InitialDataNDC;

    InitialDataNDC stable_sort_data;
    InitialDataNDC unsorted_data;
    InitialDataNDC sorted_data;
    InitialDataNDC non_unique_data;
    InitialDataNDC small_data;

    bool are_equal;

    //*************************************************************************
    struct SetupFixture
    {
      SetupFixture()
      {
        stable_sort_data = { ItemNDC("1", 1), ItemNDC("2", 2), ItemNDC("3", 3), ItemNDC("2", 4), ItemNDC("0", 5), ItemNDC("2", 6), ItemNDC("7", 7), ItemNDC("4", 8), ItemNDC("4", 9), ItemNDC("8", 10) };
        unsorted_data    = { ItemNDC("1"), ItemNDC("0"), ItemNDC("3"), ItemNDC("2"), ItemNDC("5"), ItemNDC("4"), ItemNDC("7"), ItemNDC("6"), ItemNDC("9"), ItemNDC("8") };
        sorted_data      = { ItemNDC("0"), ItemNDC("1"), ItemNDC("2"), ItemNDC("3"), ItemNDC("4"), ItemNDC("5"), ItemNDC("6"), ItemNDC("7"), ItemNDC("8"), ItemNDC("9") };
        non_unique_data  = { ItemNDC("0"), ItemNDC("0"), ItemNDC("1"), ItemNDC("1"), ItemNDC("2"), ItemNDC("3"), ItemNDC("3"), ItemNDC("3"), ItemNDC("4"), ItemNDC("5") };
        small_data       = { ItemNDC("0"), ItemNDC("1"), ItemNDC("2"), ItemNDC("3"), ItemNDC("4"), ItemNDC("5") };
      }
    };

    //*************************************************************************
    TEST_FIXTURE(SetupFixture, test_default_constructor)
    {
      DataDC data;

      CHECK(data.empty());
      CHECK_EQUAL(data.max_size(), SIZE);
      CHECK(data.begin() == data.end());
    }

#if ETL_USING_STL && !defined(ETL_TEMPLATE_DEDUCTION_GUIDE_TESTS_DISABLED)
    //*************************************************************************
    TEST(test_cpp17_deduced_constructor)
    {
      etl::forward_list data{ ItemNDC("1", 1), ItemNDC("2", 2), ItemNDC("3", 3), ItemNDC("2", 4), ItemNDC("0", 5), ItemNDC("2", 6), ItemNDC("7", 7), ItemNDC("4", 8), ItemNDC("4", 9), ItemNDC("8", 10) };
      etl::forward_list< ItemNDC, 10> check = { ItemNDC("1", 1), ItemNDC("2", 2), ItemNDC("3", 3), ItemNDC("2", 4), ItemNDC("0", 5), ItemNDC("2", 6), ItemNDC("7", 7), ItemNDC("4", 8), ItemNDC("4", 9), ItemNDC("8", 10) };

      CHECK(!data.empty());
      CHECK(data.full());
      CHECK(data.begin() != data.end());
      CHECK_EQUAL(0U, data.available());
      CHECK_EQUAL(10U, data.capacity());
      CHECK_EQUAL(10U, data.size());
      CHECK_EQUAL(10U, data.max_size());
      CHECK(data == check);
    }
#endif

    //*************************************************************************
    TEST_FIXTURE(SetupFixture, test_constructor_size)
    {
      const size_t INITIAL_SIZE = 4UL;
      DataDC data(INITIAL_SIZE);

      CHECK(!data.empty());
    }

    //*************************************************************************
    TEST_FIXTURE(SetupFixture, test_constructor_size_excess)
    {
      CHECK_THROW(DataDC data(SIZE + 1), etl::forward_list_full);
    }

    //*************************************************************************
    TEST_FIXTURE(SetupFixture, test_constructor_size_value)
    {
      const size_t INITIAL_SIZE = 4UL;
      const ItemNDC INITIAL_VALUE("1");

      std::array<ItemNDC, INITIAL_SIZE> compare_data = { ItemNDC("1"), ItemNDC("1"), ItemNDC("1"), ItemNDC("1") };

      DataNDC data(INITIAL_SIZE, INITIAL_VALUE);

      CHECK(!data.empty());

      are_equal = std::equal(data.begin(), data.end(), compare_data.begin());

      CHECK(are_equal);
    }

    //*************************************************************************
    TEST_FIXTURE(SetupFixture, test_constructor_range)
    {
      CompareDataNDC compare(sorted_data.begin(), sorted_data.end());
      DataNDC data(sorted_data.begin(), sorted_data.end());

      CHECK(!data.empty());

      are_equal = std::equal(data.begin(), data.end(), compare.begin());

      CHECK(are_equal);
    }

#if ETL_USING_INITIALIZER_LIST
    //*************************************************************************
    TEST_FIXTURE(SetupFixture, test_constructor_initializer_list)
    {
      CompareDataNDC compare = { ItemNDC("0"), ItemNDC("1"), ItemNDC("2"), ItemNDC("3") };
      DataNDC data = { ItemNDC("0"), ItemNDC("1"), ItemNDC("2"), ItemNDC("3") };

      CHECK(!data.empty());

      are_equal = std::equal(data.begin(), data.end(), compare.begin());
      CHECK(are_equal);
    }
#endif

    //*************************************************************************
    TEST(test_destruct_via_iforward_list)
    {
      int current_count = ItemNDC::get_instance_count();

      DataNDC* pdata = new DataNDC(sorted_data.begin(), sorted_data.end());
      CHECK_EQUAL(int(current_count + sorted_data.size()), ItemNDC::get_instance_count());

      IDataNDC* pidata = pdata;
      delete pidata;
      CHECK_EQUAL(current_count, ItemNDC::get_instance_count());
    }

    //*************************************************************************
    TEST_FIXTURE(SetupFixture, test_copy_constructor)
    {
      CompareDataNDC compare_data(sorted_data.begin(), sorted_data.end());
      DataNDC data(sorted_data.begin(), sorted_data.end());
      DataNDC other_data(data);

      CHECK(std::equal(data.begin(), data.end(), other_data.begin()));
    }

    //*************************************************************************
    TEST(test_move_constructor)
    {
      ItemM p1(1U);
      ItemM p2(2U);
      ItemM p3(3U);
      ItemM p4(4U);

      DataM data1;
      data1.push_front(std::move(p1));
      data1.push_front(std::move(p2));
      data1.push_front(std::move(p3));
      data1.push_front(std::move(p4));

      CHECK(!bool(p1));
      CHECK(!bool(p2));
      CHECK(!bool(p3));
      CHECK(!bool(p4));

      DataM data2(std::move(data1));

      CHECK_EQUAL(0U, data1.size());
      CHECK_EQUAL(4U, data2.size());

      DataM::const_iterator itr = data2.begin();

      CHECK_EQUAL(4U, (*itr++).value);
      CHECK_EQUAL(3U, (*itr++).value);
      CHECK_EQUAL(2U, (*itr++).value);
      CHECK_EQUAL(1U, (*itr++).value);
    }

    //*************************************************************************
    TEST(test_move_assignment)
    {
      ItemM p1(1U);
      ItemM p2(2U);
      ItemM p3(3U);
      ItemM p4(4U);

      DataM data1;
      data1.push_front(std::move(p1));
      data1.push_front(std::move(p2));
      data1.push_front(std::move(p3));
      data1.push_front(std::move(p4));

      DataM data2;
      data2 = std::move(data1);

      CHECK_EQUAL(0U, data1.size());
      CHECK_EQUAL(4U, data2.size());

      DataM::const_iterator itr = data2.begin();

      CHECK_EQUAL(4U, (*itr++).value);
      CHECK_EQUAL(3U, (*itr++).value);
      CHECK_EQUAL(2U, (*itr++).value);
      CHECK_EQUAL(1U, (*itr++).value);
    }

    //*************************************************************************
    TEST(test_move_assignment_interface)
    {
      ItemM p1(1U);
      ItemM p2(2U);
      ItemM p3(3U);
      ItemM p4(4U);

      DataM data1;
      data1.push_front(std::move(p1));
      data1.push_front(std::move(p2));
      data1.push_front(std::move(p3));
      data1.push_front(std::move(p4));

      DataM data2;

      IDataM& idata1 = data1;
      IDataM& idata2 = data2;

      idata2 = std::move(idata1);

      CHECK_EQUAL(0U, data1.size());
      CHECK_EQUAL(4U, data2.size());

      DataM::const_iterator itr = data2.begin();

      CHECK_EQUAL(4U, (*itr++).value);
      CHECK_EQUAL(3U, (*itr++).value);
      CHECK_EQUAL(2U, (*itr++).value);
      CHECK_EQUAL(1U, (*itr++).value);
    }

    //*************************************************************************
    TEST_FIXTURE(SetupFixture, test_iterator)
    {
      CompareDataNDC compare_data(sorted_data.begin(), sorted_data.end());
      DataNDC data(compare_data.begin(), compare_data.end());

      are_equal = std::equal(data.begin(), data.end(), compare_data.begin());

      CHECK(are_equal);
    }

    //*************************************************************************
    TEST_FIXTURE(SetupFixture, test_const_iterator)
    {
      CompareDataNDC compare_data(sorted_data.begin(), sorted_data.end());
      const DataNDC data(compare_data.begin(), compare_data.end());

      are_equal = std::equal(data.cbegin(), data.cend(), compare_data.cbegin());

      CHECK(are_equal);
    }

    //*************************************************************************
    TEST_FIXTURE(SetupFixture, test_resize_up)
    {
      const size_t INITIAL_SIZE = 4UL;
      const size_t NEW_SIZE = 8UL;
      const ItemDC VALUE("1");

      DataDC data(INITIAL_SIZE, VALUE);
      data.resize(NEW_SIZE);

      CompareDataDC compare_data(INITIAL_SIZE, VALUE);
      compare_data.resize(NEW_SIZE);

      CHECK_EQUAL(size_t(std::distance(compare_data.begin(), compare_data.end())), data.size());

      are_equal = std::equal(data.begin(), data.end(), compare_data.begin());
      CHECK(are_equal);
    }

    //*************************************************************************
    TEST_FIXTURE(SetupFixture, test_resize_up_value)
    {
      const size_t INITIAL_SIZE = 4UL;
      const size_t NEW_SIZE     = 8UL;
      const ItemNDC VALUE("1");

      DataNDC data(INITIAL_SIZE, VALUE);
      data.resize(NEW_SIZE, VALUE);

      CompareDataNDC compare_data(INITIAL_SIZE, VALUE);
      compare_data.resize(NEW_SIZE, VALUE);

      CHECK_EQUAL(size_t(std::distance(compare_data.begin(), compare_data.end())), data.size());

      are_equal = std::equal(data.begin(), data.end(), compare_data.begin());
      CHECK(are_equal);
    }

    //*************************************************************************
    TEST_FIXTURE(SetupFixture, test_resize_excess)
    {
      const size_t INITIAL_SIZE = 4UL;
      DataDC data(INITIAL_SIZE);

      CHECK_THROW(data.resize(data.max_size() + 1), etl::forward_list_full);
    }

    //*************************************************************************
    TEST_FIXTURE(SetupFixture, test_resize_down)
    {
      const size_t INITIAL_SIZE = 4UL;
      const size_t NEW_SIZE = 2UL;
      const ItemDC VALUE("1");

      DataDC data(INITIAL_SIZE, VALUE);
      data.resize(NEW_SIZE);

      CompareDataDC compare_data(INITIAL_SIZE, VALUE);
      compare_data.resize(NEW_SIZE);

      CHECK_EQUAL(size_t(std::distance(compare_data.begin(), compare_data.end())), data.size());

      are_equal = std::equal(data.begin(), data.end(), compare_data.begin());
      CHECK(are_equal);
    }

    //*************************************************************************
    TEST_FIXTURE(SetupFixture, test_resize_down_value)
    {
      const size_t INITIAL_SIZE = 4UL;
      const size_t NEW_SIZE = 2UL;
      const ItemNDC VALUE("1");

      DataNDC data(INITIAL_SIZE, VALUE);
      data.resize(NEW_SIZE, VALUE);

      CompareDataNDC compare_data(INITIAL_SIZE, VALUE);
      compare_data.resize(NEW_SIZE, VALUE);

      CHECK_EQUAL(size_t(std::distance(compare_data.begin(), compare_data.end())), data.size());

      are_equal = std::equal(data.begin(), data.end(), compare_data.begin());
      CHECK(are_equal);
    }

    //*************************************************************************
    TEST_FIXTURE(SetupFixture, test_resize_zero)
    {
      const size_t INITIAL_SIZE = 4UL;
      const size_t NEW_SIZE = 0UL;
      const ItemDC VALUE("1");

      DataDC data(INITIAL_SIZE, VALUE);
      data.resize(NEW_SIZE);

      CompareDataDC compare_data(INITIAL_SIZE, VALUE);
      compare_data.resize(NEW_SIZE);

      CHECK_EQUAL(size_t(std::distance(compare_data.begin(), compare_data.end())), data.size());

      are_equal = std::equal(data.begin(), data.end(), compare_data.begin());
      CHECK(are_equal);
    }

    //*************************************************************************
    TEST_FIXTURE(SetupFixture, test_clear)
    {
      DataNDC data(sorted_data.begin(), sorted_data.end());
      data.clear();
      CHECK(data.empty());

      // Do it again to check that clear() didn't screw up the internals.
      data.assign(sorted_data.begin(), sorted_data.end());
      CHECK_EQUAL(SIZE, data.size());
      data.clear();
      CHECK_EQUAL(size_t(0UL), data.size());
    }

    //*************************************************************************
    TEST_FIXTURE(SetupFixture, test_clear_pod)
    {
      DataInt data(SIZE, 1);

      data.clear();
      CHECK(data.empty());

      // Do it again to check that clear() didn't screw up the internals.
      data.resize(SIZE);
      CHECK_EQUAL(SIZE, data.size());
      data.clear();
      CHECK_EQUAL(size_t(0UL), data.size());
    }

    //*************************************************************************
    TEST_FIXTURE(SetupFixture, test_assign_range)
    {
      CompareDataNDC compare_data(sorted_data.begin(), sorted_data.end());
      DataNDC data;

      // Do it twice. We should only get one copy.
      data.assign(compare_data.begin(), compare_data.end());
      data.assign(compare_data.begin(), compare_data.end());

      CHECK_EQUAL(size_t(std::distance(compare_data.begin(), compare_data.end())), data.size());

      are_equal = std::equal(data.begin(), data.end(), compare_data.begin());
      CHECK(are_equal);
    }

    //*************************************************************************
    TEST_FIXTURE(SetupFixture, test_assign_size_value)
    {
      const size_t INITIAL_SIZE = 4UL;
      const ItemNDC VALUE("1");

      CompareDataNDC compare_data(INITIAL_SIZE, VALUE);
      DataNDC data;

      // Do it twice. We should only get one copy.
      data.assign(INITIAL_SIZE, VALUE);
      data.assign(INITIAL_SIZE, VALUE);

      CHECK_EQUAL(size_t(std::distance(compare_data.begin(), compare_data.end())), data.size());

      are_equal = std::equal(data.begin(), data.end(), compare_data.begin());
      CHECK(are_equal);
    }

    //*************************************************************************
    TEST_FIXTURE(SetupFixture, test_assign_size_value_excess)
    {
      const ItemNDC VALUE("1");

      DataNDC data;

      CHECK_THROW(data.assign(data.max_size() + 1, VALUE), etl::forward_list_full);
    }

    //*************************************************************************
    TEST_FIXTURE(SetupFixture, test_insert_after_position_value)
    {
      const size_t INITIAL_SIZE = 4UL;
      const ItemNDC VALUE("1");
      const ItemNDC INSERT_VALUE("2");

      CompareDataNDC compare_data(INITIAL_SIZE, VALUE);
      DataNDC data(INITIAL_SIZE, VALUE);

      size_t offset = 2UL;

      DataNDC::iterator i_data = data.begin();
      std::advance(i_data, offset);

      CompareDataNDC::iterator i_compare_data = compare_data.begin();
      std::advance(i_compare_data, offset);

      data.insert_after(i_data, INSERT_VALUE);
      compare_data.insert_after(i_compare_data, INSERT_VALUE);

      CHECK_EQUAL(size_t(std::distance(compare_data.begin(), compare_data.end())), data.size());

      are_equal = std::equal(data.begin(), data.end(), compare_data.begin());
      CHECK(are_equal);

      offset = 0;

      i_data = data.begin();
      std::advance(i_data, offset);

      i_compare_data = compare_data.begin();
      std::advance(i_compare_data, offset);

      data.insert_after(i_data, INSERT_VALUE);
      compare_data.insert_after(i_compare_data, INSERT_VALUE);

      CHECK_EQUAL(size_t(std::distance(compare_data.begin(), compare_data.end())), data.size());

      are_equal = std::equal(data.begin(), data.end(), compare_data.begin());
      CHECK(are_equal);
    }

    //*************************************************************************
    TEST_FIXTURE(SetupFixture, test_insert_after_position_size_value)
    {
      const size_t INITIAL_SIZE = 4UL;
      const ItemNDC VALUE("1");
      const ItemNDC INSERT_VALUE("2");

      CompareDataNDC compare_data(INITIAL_SIZE, VALUE);
      DataNDC data(INITIAL_SIZE, VALUE);

      size_t offset = 2UL;

      DataNDC::iterator i_data = data.begin();
      std::advance(i_data, offset);

      CompareDataNDC::iterator i_compare_data = compare_data.begin();
      std::advance(i_compare_data, offset);

      data.insert_after(i_data, 2, INSERT_VALUE);
      compare_data.insert_after(i_compare_data, 2, INSERT_VALUE);

      CHECK_EQUAL(size_t(std::distance(compare_data.begin(), compare_data.end())), data.size());

      are_equal = std::equal(data.begin(), data.end(), compare_data.begin());
      CHECK(are_equal);

      offset = 0;

      i_data = data.begin();
      std::advance(i_data, offset);

      i_compare_data = compare_data.begin();
      std::advance(i_compare_data, offset);

      data.insert_after(i_data, 2, INSERT_VALUE);
      compare_data.insert_after(i_compare_data, 2, INSERT_VALUE);

      CHECK_EQUAL(size_t(std::distance(compare_data.begin(), compare_data.end())), data.size());

      are_equal = std::equal(data.begin(), data.end(), compare_data.begin());
      CHECK(are_equal);
    }

    //*************************************************************************
    TEST_FIXTURE(SetupFixture, test_insert_after_range)
    {
      std::vector<ItemNDC> test1 = { ItemNDC("0"), ItemNDC("1"), ItemNDC("2"), ItemNDC("3"), ItemNDC("4") };
      std::vector<ItemNDC> test2 = { ItemNDC("5"), ItemNDC("6"), ItemNDC("7"), ItemNDC("8"), ItemNDC("9") };

      CompareDataNDC compare_data(test1.begin(), test1.end());
      DataNDC data(test1.begin(), test1.end());

      compare_data.insert_after(compare_data.before_begin(), test2.begin(), test2.end());
      data.insert_after(data.before_begin(), test2.begin(), test2.end());

      CHECK_EQUAL(size_t(std::distance(compare_data.begin(), compare_data.end())), data.size());

      are_equal = std::equal(data.begin(), data.end(), compare_data.begin());
      CHECK(are_equal);

      compare_data.assign(test1.begin(), test1.end());
      data.assign(test1.begin(), test1.end());

      CompareDataNDC::iterator icd = compare_data.begin();
      DataNDC::iterator         id = data.begin();

      std::advance(icd, 3);
      std::advance(id, 3);

      compare_data.insert_after(icd, test2.begin(), test2.end());
      data.insert_after(id, test2.begin(), test2.end());

      CHECK_EQUAL(size_t(std::distance(compare_data.begin(), compare_data.end())), data.size());

      are_equal = std::equal(data.begin(), data.end(), compare_data.begin());
      CHECK(are_equal);
    }

    //*************************************************************************
    TEST_FIXTURE(SetupFixture, test_push_front)
    {
      CompareDataNDC compare_data;
      DataNDC data;

      compare_data.push_front(ItemNDC("1"));
      compare_data.push_front(ItemNDC("2"));
      compare_data.push_front(ItemNDC("3"));
      compare_data.push_front(ItemNDC("4"));
      compare_data.push_front(ItemNDC("5"));
      compare_data.push_front(ItemNDC("6"));

      CHECK_NO_THROW(data.push_front(ItemNDC("1")));
      CHECK_NO_THROW(data.push_front(ItemNDC("2")));
      CHECK_NO_THROW(data.push_front(ItemNDC("3")));
      CHECK_NO_THROW(data.push_front(ItemNDC("4")));
      CHECK_NO_THROW(data.push_front(ItemNDC("5")));
      CHECK_NO_THROW(data.push_front(ItemNDC("6")));

      CHECK_EQUAL(6U, data.size());
      CHECK_EQUAL(6, std::distance(data.begin(), data.end()));

      CHECK_EQUAL(size_t(std::distance(compare_data.begin(), compare_data.end())), data.size());

      are_equal = std::equal(data.begin(), data.end(), compare_data.begin());
      CHECK(are_equal);
    }

    //*************************************************************************
    TEST_FIXTURE(SetupFixture, test_push_front_move)
    {
      ItemM p1(1U);
      ItemM p2(2U);
      ItemM p3(3U);
      ItemM p4(4U);

      DataM data;
      data.push_front(std::move(p1));
      data.push_front(std::move(p2));
      data.push_front(std::move(p3));
      data.push_front(std::move(p4));

      CHECK_EQUAL(4U, data.size());

      CHECK(!bool(p1));
      CHECK(!bool(p2));
      CHECK(!bool(p3));
      CHECK(!bool(p4));

      DataM::const_iterator itr = data.begin();

      CHECK_EQUAL(4U, (*itr++).value);
      CHECK_EQUAL(3U, (*itr++).value);
      CHECK_EQUAL(2U, (*itr++).value);
      CHECK_EQUAL(1U, (*itr++).value);
    }

    //*************************************************************************
    TEST_FIXTURE(SetupFixture, test_emplace_front)
    {
      CompareDataNDC compare_data;
      DataNDC data;

      compare_data.emplace_front("1");
      compare_data.emplace_front("2");
      compare_data.emplace_front("3");
      compare_data.emplace_front("4");
      compare_data.emplace_front("5");
      compare_data.emplace_front("6");

      CHECK_NO_THROW(data.emplace_front("1"));
      CHECK_NO_THROW(data.emplace_front("2"));
      CHECK_NO_THROW(data.emplace_front("3"));
      CHECK_NO_THROW(data.emplace_front("4"));
      CHECK_NO_THROW(data.emplace_front("5"));
      CHECK_NO_THROW(data.emplace_front("6"));

      CHECK_EQUAL(6U, data.size());
      CHECK_EQUAL(6, std::distance(data.begin(), data.end()));

      CHECK_EQUAL(size_t(std::distance(compare_data.begin(), compare_data.end())), data.size());

      are_equal = std::equal(data.begin(), data.end(), compare_data.begin());
      CHECK(are_equal);
    }

    //*************************************************************************
    TEST_FIXTURE(SetupFixture, test_emplace_after)
    {
      CompareDataNDC compare_data;
      DataNDC data;

      CompareDataNDC::iterator itc;

      itc = compare_data.before_begin();
      compare_data.emplace_after(itc, "1");
      compare_data.emplace_after(itc, "2");

      ++itc;
      compare_data.emplace_after(itc, "3");
      compare_data.emplace_after(itc, "4");

      ++itc;
      compare_data.emplace_after(itc, "5");
      compare_data.emplace_after(itc, "6");

      DataNDC::iterator itd;

      itd = data.before_begin();
      CHECK_NO_THROW(data.emplace_after(itd, "1"));
      CHECK_NO_THROW(data.emplace_after(itd, "2"));

      ++itd;
      CHECK_NO_THROW(data.emplace_after(itd, "3"));
      CHECK_NO_THROW(data.emplace_after(itd, "4"));

      ++itd;
      CHECK_NO_THROW(data.emplace_after(itd, "5"));
      CHECK_NO_THROW(data.emplace_after(itd, "6"));

      CHECK_EQUAL(6U, data.size());
      CHECK_EQUAL(6, std::distance(data.begin(), data.end()));

      CHECK_EQUAL(size_t(std::distance(compare_data.begin(), compare_data.end())), data.size());

      are_equal = std::equal(data.begin(), data.end(), compare_data.begin());
      CHECK(are_equal);
    }

    //*************************************************************************
    TEST_FIXTURE(SetupFixture, test_front_const)
    {
      const DataNDC data(sorted_data.begin(), sorted_data.end());

      CHECK_EQUAL(ItemNDC("0"), data.front());
    }

    //*************************************************************************
    TEST_FIXTURE(SetupFixture, test_before_begin_const)
    {
      const DataNDC data(sorted_data.begin(), sorted_data.end());

      DataNDC::const_iterator itr = data.before_begin();
      ++itr;

      are_equal = std::equal(data.begin(), data.end(), itr);

      CHECK(are_equal);
    }

    //*************************************************************************
    TEST_FIXTURE(SetupFixture, test_push_front_excess)
    {
      DataNDC data;

      CHECK_NO_THROW(data.push_front(ItemNDC("0")));
      CHECK_NO_THROW(data.push_front(ItemNDC("1")));
      CHECK_NO_THROW(data.push_front(ItemNDC("2")));
      CHECK_NO_THROW(data.push_front(ItemNDC("3")));
      CHECK_NO_THROW(data.push_front(ItemNDC("4")));
      CHECK_NO_THROW(data.push_front(ItemNDC("5")));
      CHECK_NO_THROW(data.push_front(ItemNDC("6")));
      CHECK_NO_THROW(data.push_front(ItemNDC("7")));
      CHECK_NO_THROW(data.push_front(ItemNDC("8")));
      CHECK_NO_THROW(data.push_front(ItemNDC("9")));

      CHECK_THROW(data.push_front(ItemNDC("10")) , etl::forward_list_full);
    }

    //*************************************************************************
    TEST_FIXTURE(SetupFixture, test_push_front_pop_front)
    {
      DataNDC data;

      for (size_t i = 0UL; i < 2UL * data.max_size(); ++i)
      {
        CHECK_NO_THROW(data.push_front(ItemNDC("1")));
        data.pop_front();
      }

      CHECK(data.empty());
    }

    //*************************************************************************
    TEST_FIXTURE(SetupFixture, test_pop_front_empty)
    {
      DataNDC data;

      CHECK_NO_THROW(data.push_front(ItemNDC("0")));
      CHECK_NO_THROW(data.push_front(ItemNDC("1")));
      CHECK_NO_THROW(data.push_front(ItemNDC("2")));
      CHECK_NO_THROW(data.push_front(ItemNDC("3")));

      data.pop_front();
      data.pop_front();
      data.pop_front();
      data.pop_front();

      CHECK_THROW(data.pop_front(), etl::forward_list_empty);
    }

    //*************************************************************************
    TEST_FIXTURE(SetupFixture, test_erase_after_single)
    {
      CompareDataNDC compare_data(sorted_data.begin(), sorted_data.end());
      DataNDC data(sorted_data.begin(), sorted_data.end());

      DataNDC::iterator i_data = data.begin();
      std::advance(i_data, 2);

      CompareDataNDC::iterator i_compare_data = compare_data.begin();
      std::advance(i_compare_data, 2);

      i_compare_data = compare_data.erase_after(i_compare_data);
      i_data         = data.erase_after(i_data);

      CHECK_EQUAL(size_t(std::distance(compare_data.begin(), compare_data.end())), data.size());

      are_equal = std::equal(data.begin(), data.end(), compare_data.begin());
      CHECK(are_equal);
      CHECK(*i_compare_data == *i_data);

      i_compare_data = compare_data.erase_after(compare_data.begin());
      i_data         = data.erase_after(data.begin());

      CHECK_EQUAL(size_t(std::distance(compare_data.begin(), compare_data.end())), data.size());

      are_equal = std::equal(data.begin(), data.end(), compare_data.begin());
      CHECK(are_equal);

      are_equal = *i_data == *i_compare_data;
      CHECK(are_equal);

      // Move to the last value and erase.
      i_compare_data = compare_data.begin();
      //std::advance(i_compare_data, compare_data.size() - 1);
      i_compare_data = compare_data.erase_after(i_compare_data);

      i_data = data.begin();
      //std::advance(i_data, data.size() - 1);
      i_data = data.erase_after(i_data);

      CHECK_EQUAL(size_t(std::distance(compare_data.begin(), compare_data.end())), data.size());

      are_equal = std::equal(data.begin(), data.end(), compare_data.begin());

      CHECK(are_equal);
      are_equal = *i_data == *i_compare_data;
      CHECK(are_equal);
    }

    //*************************************************************************
    TEST_FIXTURE(SetupFixture, test_erase_after_range)
    {
      CompareDataNDC compare_data(sorted_data.begin(), sorted_data.end());
      DataNDC data(sorted_data.begin(), sorted_data.end());

      DataNDC::iterator i_data_1 = data.begin();
      std::advance(i_data_1, 2);

      DataNDC::iterator i_data_2 = data.begin();
      std::advance(i_data_2, 4);

      CompareDataNDC::iterator i_compare_data_1 = compare_data.begin();
      std::advance(i_compare_data_1, 2);

      CompareDataNDC::iterator i_compare_data_2 = compare_data.begin();
      std::advance(i_compare_data_2, 4);

      CompareDataNDC::iterator i_compare_result = compare_data.erase_after(i_compare_data_1, i_compare_data_2);

      DataNDC::iterator i_result = data.erase_after(i_data_1, i_data_2);

      CHECK_EQUAL(*i_compare_result, *i_result);

      CHECK_EQUAL(size_t(std::distance(compare_data.begin(), compare_data.end())), data.size());

      are_equal = std::equal(data.begin(), data.end(), compare_data.begin());
      CHECK(are_equal);
    }

    //*************************************************************************
    TEST_FIXTURE(SetupFixture, test_erase_after_range_end)
    {
      CompareDataNDC compare_data(sorted_data.begin(), sorted_data.end());
      DataNDC data(sorted_data.begin(), sorted_data.end());

      DataNDC::iterator i_data = data.begin();
      std::advance(i_data, 4);

      CompareDataNDC::iterator i_compare_data = compare_data.begin();
      std::advance(i_compare_data, 4);

      compare_data.erase_after(i_compare_data, compare_data.end());

      DataNDC::iterator i_result = data.erase_after(i_data, data.end());

      CHECK(i_result == data.end());

      CHECK_EQUAL(size_t(std::distance(compare_data.begin(), compare_data.end())), data.size());

      are_equal = std::equal(data.begin(), data.end(), compare_data.begin());
      CHECK(are_equal);
    }

    //*************************************************************************
    TEST_FIXTURE(SetupFixture, test_erase_after_all)
    {
      DataNDC data(sorted_data.begin(), sorted_data.end());

      data.erase_after(data.before_begin(), data.end());

      CHECK(data.empty());
    }

    //*************************************************************************
    TEST_FIXTURE(SetupFixture, test_front)
    {
      CompareDataNDC compare_data(sorted_data.begin(), sorted_data.end());
      DataNDC data(sorted_data.begin(), sorted_data.end());

      CHECK_EQUAL(compare_data.front(), data.front());
    }

    //*************************************************************************
    TEST_FIXTURE(SetupFixture, test_assignment)
    {
      CompareDataNDC compare_data(sorted_data.begin(), sorted_data.end());
      DataNDC data(sorted_data.begin(), sorted_data.end());
      DataNDC other_data;

      other_data = data;

      CHECK_EQUAL(data.size(), other_data.size());

      are_equal = std::equal(data.begin(), data.end(), other_data.begin());
      CHECK(are_equal);
    }

    //*************************************************************************
    TEST_FIXTURE(SetupFixture, test_assignment_interface)
    {
      DataNDC data1(sorted_data.begin(), sorted_data.end());
      DataNDC data2;

      IDataNDC& idata1 = data1;
      IDataNDC& idata2 = data2;

      idata2 = idata1;

      bool isEqual = std::equal(data1.begin(), data1.end(), data2.begin());
      CHECK(isEqual);
    }

    //*************************************************************************
    TEST_FIXTURE(SetupFixture, test_self_assignment)
    {
      CompareDataNDC compare_data(sorted_data.begin(), sorted_data.end());
      DataNDC data(sorted_data.begin(), sorted_data.end());
      DataNDC other_data(data);

      other_data = other_data;

      CHECK_EQUAL(data.size(), other_data.size());

      are_equal = std::equal(data.begin(), data.end(), other_data.begin());
      CHECK(are_equal);
    }

    //*************************************************************************
    TEST_FIXTURE(SetupFixture, test_unique_empty)
    {
      CompareDataNDC compare_data;
      DataNDC data;

      compare_data.unique();
      data.unique();

      CHECK_EQUAL(size_t(std::distance(compare_data.begin(), compare_data.end())), data.size());

      are_equal = std::equal(data.begin(), data.end(), compare_data.begin());
      CHECK(are_equal);
    }

    //*************************************************************************
    TEST_FIXTURE(SetupFixture, test_unique)
    {
      CompareDataNDC compare_data(non_unique_data.begin(), non_unique_data.end());
      DataNDC data(non_unique_data.begin(), non_unique_data.end());

      compare_data.unique();
      data.unique();

      CHECK_EQUAL(size_t(std::distance(compare_data.begin(), compare_data.end())), data.size());

      are_equal = std::equal(data.begin(), data.end(), compare_data.begin());
      CHECK(are_equal);
    }

    //*************************************************************************
    TEST_FIXTURE(SetupFixture, test_remove)
    {
      CompareDataNDC compare_data(sorted_data.begin(), sorted_data.end());
      DataNDC data(sorted_data.begin(), sorted_data.end());

      compare_data.remove(ItemNDC("7"));
      data.remove(ItemNDC("7"));

      CHECK_EQUAL(size_t(std::distance(compare_data.begin(), compare_data.end())), data.size());

      are_equal = std::equal(data.begin(), data.end(), compare_data.begin());
      CHECK(are_equal);
    }

    //*************************************************************************
    TEST_FIXTURE(SetupFixture, test_remove_if)
    {
      CompareDataNDC compare_data(sorted_data.begin(), sorted_data.end());
      DataNDC data(sorted_data.begin(), sorted_data.end());

      compare_data.remove_if(std::bind(std::equal_to<ItemNDC>(), std::placeholders::_1, ItemNDC("7")));
      data.remove_if(std::bind(std::equal_to<ItemNDC>(), std::placeholders::_1, ItemNDC("7")));

      CHECK_EQUAL(size_t(std::distance(compare_data.begin(), compare_data.end())), data.size());

      are_equal = std::equal(data.begin(), data.end(), compare_data.begin());
      CHECK(are_equal);
    }

    //*************************************************************************
    TEST_FIXTURE(SetupFixture, test_reverse)
    {
      CompareDataNDC compare_data(sorted_data.begin(), sorted_data.end());
      DataNDC data(sorted_data.begin(), sorted_data.end());

      compare_data.reverse();
      data.reverse();

      CHECK_EQUAL(size_t(std::distance(compare_data.begin(), compare_data.end())), data.size());
      CHECK_EQUAL(data.size(), size_t(std::distance(data.begin(), data.end())));

      CHECK_EQUAL(size_t(std::distance(compare_data.begin(), compare_data.end())), data.size());

      are_equal = std::equal(data.begin(), data.end(), compare_data.begin());
      CHECK(are_equal);
    }

    //*************************************************************************
    TEST_FIXTURE(SetupFixture, test_reverse_empty)
    {
      CompareDataNDC compare_data;
      DataNDC data;

      compare_data.reverse();
      data.reverse();

      are_equal = std::equal(data.begin(), data.end(), compare_data.begin());
      CHECK(are_equal);
    }

    //*************************************************************************
    TEST_FIXTURE(SetupFixture, test_sort)
    {
      CompareDataNDC compare_data(unsorted_data.begin(), unsorted_data.end());
      DataNDC data(unsorted_data.begin(), unsorted_data.end());

      compare_data.sort();
      data.sort();

      CHECK_EQUAL(size_t(std::distance(compare_data.begin(), compare_data.end())), data.size());

      are_equal = std::equal(data.begin(), data.end(), compare_data.begin());
      CHECK(are_equal);
    }

    //*************************************************************************
    TEST_FIXTURE(SetupFixture, test_stable_sort)
    {
      std::list<ItemNDC> compare_data(stable_sort_data.begin(), stable_sort_data.end());
      DataNDC data(stable_sort_data.begin(), stable_sort_data.end());

      compare_data.sort();
      data.sort();

      std::list<ItemNDC>::const_iterator citr = compare_data.begin();
      DataNDC::const_iterator        ditr = data.begin();

      while (ditr != data.end())
      {
        CHECK_EQUAL(citr->index, ditr->index);

        ++citr;
        ++ditr;
      }
    }

    //*************************************************************************
    TEST_FIXTURE(SetupFixture, test_sort_empty)
    {
      CompareDataNDC compare_data;
      DataNDC data;

      compare_data.sort();
      data.sort();

      CHECK_EQUAL(size_t(std::distance(compare_data.begin(), compare_data.end())), data.size());

      are_equal = std::equal(data.begin(), data.end(), compare_data.begin());
      CHECK(are_equal);
    }

    //*************************************************************************
    TEST_FIXTURE(SetupFixture, test_move)
    {
      CompareDataNDC compare_data(sorted_data.begin(), sorted_data.end());
      DataNDC data(sorted_data.begin(), sorted_data.end());

      DataNDC::const_iterator i_from_before;
      DataNDC::const_iterator i_to_before;
      CompareDataNDC::const_iterator i_compare_from_before;
      CompareDataNDC::const_iterator i_compare_to_before;

      // Move to the beginning.
      i_from_before = data.begin();
      std::advance(i_from_before, 5);

      i_to_before = data.before_begin();

      i_compare_from_before = compare_data.begin();
      std::advance(i_compare_from_before, 5);

      i_compare_to_before = compare_data.before_begin();

      compare_data.splice_after(i_compare_to_before, compare_data, i_compare_from_before);
      data.move_after(i_from_before, i_to_before);

      CHECK_EQUAL(size_t(std::distance(compare_data.begin(), compare_data.end())), data.size());

      are_equal = std::equal(data.begin(), data.end(), compare_data.begin());
      CHECK(are_equal);

      // Move to the end.
      i_from_before = data.begin();
      std::advance(i_from_before, 5);

      i_to_before = data.begin();
      std::advance(i_to_before, 9);

      i_compare_from_before = compare_data.begin();
      std::advance(i_compare_from_before, 5);

      i_compare_to_before = compare_data.begin();
      std::advance(i_compare_to_before, 9);

      compare_data.splice_after(i_compare_to_before, compare_data, i_compare_from_before);
      data.move_after(i_from_before, i_to_before);

      CHECK_EQUAL(size_t(std::distance(compare_data.begin(), compare_data.end())), data.size());

      are_equal = std::equal(data.begin(), data.end(), compare_data.begin());
      CHECK(are_equal);

      // Move to nearby.
      i_from_before = data.begin();
      std::advance(i_from_before, 3);

      i_to_before = data.begin();
      std::advance(i_to_before, 7);

      i_compare_from_before = compare_data.begin();
      std::advance(i_compare_from_before, 3);

      i_compare_to_before = compare_data.begin();
      std::advance(i_compare_to_before, 7);

      compare_data.splice_after(i_compare_to_before, compare_data, i_compare_from_before);
      data.move_after(i_from_before, i_to_before);

      CHECK_EQUAL(size_t(std::distance(compare_data.begin(), compare_data.end())), data.size());

      are_equal = std::equal(data.begin(), data.end(), compare_data.begin());
      CHECK(are_equal);

      // Move to same.
      i_from_before = data.begin();
      std::advance(i_from_before, 3);

      i_to_before = data.begin();
      std::advance(i_to_before, 3);

      i_compare_from_before = compare_data.begin();
      std::advance(i_compare_from_before, 3);

      i_compare_to_before = compare_data.begin();
      std::advance(i_compare_to_before, 3);

      compare_data.splice_after(i_compare_to_before, compare_data, i_compare_from_before);
      data.move_after(i_from_before, i_to_before);

      CHECK_EQUAL(size_t(std::distance(compare_data.begin(), compare_data.end())), data.size());

      are_equal = std::equal(data.begin(), data.end(), compare_data.begin());
      CHECK(are_equal);
    }

    //*************************************************************************
    TEST_FIXTURE(SetupFixture, test_move_range)
    {
      CompareDataNDC compare_data(sorted_data.begin(), sorted_data.end());
      DataNDC data(sorted_data.begin(), sorted_data.end());

      DataNDC::const_iterator i_first_before;
      DataNDC::const_iterator i_last;
      DataNDC::const_iterator i_to_before;
      CompareDataNDC::const_iterator i_compare_first_before;
      CompareDataNDC::const_iterator i_compare_last;
      CompareDataNDC::const_iterator i_compare_to_before;

      // Move to the beginning.
      i_first_before = data.begin();
      std::advance(i_first_before, 4);

      i_last = i_first_before;
      std::advance(i_last, 4);

      i_to_before = data.before_begin();

      i_compare_first_before = compare_data.begin();
      std::advance(i_compare_first_before, 4);

      i_compare_last = i_compare_first_before;
      std::advance(i_compare_last, 4);

      i_compare_to_before = compare_data.before_begin();

      compare_data.splice_after(i_compare_to_before, compare_data, i_compare_first_before, i_compare_last);
      data.move_after(i_first_before, i_last, i_to_before);

      CHECK_EQUAL(size_t(std::distance(compare_data.begin(), compare_data.end())), data.size());

      are_equal = std::equal(data.begin(), data.end(), compare_data.begin());
      CHECK(are_equal);

      // Move to the end.
      i_first_before = data.begin();
      std::advance(i_first_before, 4);

      i_last = i_first_before;
      std::advance(i_last, 4);

      i_to_before = data.begin();
      std::advance(i_to_before, 9);

      i_compare_first_before = compare_data.begin();
      std::advance(i_compare_first_before, 4);

      i_compare_last = i_compare_first_before;
      std::advance(i_compare_last, 4);

      i_compare_to_before = compare_data.begin();
      std::advance(i_compare_to_before, 9);

      compare_data.splice_after(i_compare_to_before, compare_data, i_compare_first_before, i_compare_last);
      data.move_after(i_first_before, i_last, i_to_before);

      are_equal = std::equal(data.begin(), data.end(), compare_data.begin());
      CHECK(are_equal);

      // Move to nearby.
      i_first_before = data.begin();
      std::advance(i_first_before, 4);

      i_last = i_first_before;
      std::advance(i_last, 4);

      i_to_before = data.begin();
      std::advance(i_to_before, 2);

      i_compare_first_before = compare_data.begin();
      std::advance(i_compare_first_before, 4);

      i_compare_last = i_compare_first_before;
      std::advance(i_compare_last, 4);

      i_compare_to_before = compare_data.begin();
      std::advance(i_compare_to_before, 2);

      compare_data.splice_after(i_compare_to_before, compare_data, i_compare_first_before, i_compare_last);
      data.move_after(i_first_before, i_last, i_to_before);

      are_equal = std::equal(data.begin(), data.end(), compare_data.begin());
      CHECK(are_equal);

      // Move to same.
      i_first_before = data.begin();
      std::advance(i_first_before, 4);

      i_last = i_first_before;
      std::advance(i_last, 4);

      i_to_before = data.begin();
      std::advance(i_to_before, 4);

      i_compare_first_before = compare_data.begin();
      std::advance(i_compare_first_before, 4);

      i_compare_last = i_compare_first_before;
      std::advance(i_compare_last, 4);

      i_compare_to_before = compare_data.begin();
      std::advance(i_compare_to_before, 4);

      compare_data.splice_after(i_compare_to_before, compare_data, i_compare_first_before, i_compare_last);
      data.move_after(i_first_before, i_last, i_to_before);

      are_equal = std::equal(data.begin(), data.end(), compare_data.begin());
      CHECK(are_equal);

      // Move to illegal place.
      i_first_before = data.begin();
      std::advance(i_first_before, 2);
      i_last = i_first_before;
      std::advance(i_last, 3);
      i_to_before = i_first_before;
      std::advance(i_to_before, 2);

      CHECK_THROW(data.move_after(i_first_before, i_last, i_to_before), etl::forward_list_iterator);
    }

    //*************************************************************************
    TEST_FIXTURE(SetupFixture, test_binary_comparisons)
    {
      DataNDC data1(sorted_data.begin(), sorted_data.end());
      DataNDC data2(sorted_data.begin(), sorted_data.end());
      DataNDC data3(unsorted_data.begin(), unsorted_data.end());

      CHECK(data1 == data2);
      CHECK(data1 != data3);
      CHECK(data1 < data3);
      CHECK(data3 > data1);
    }

<<<<<<< HEAD
    //*************************************************************************
#if ETL_CPP17_SUPPORTED && ETL_USING_INITIALIZER_LIST
    TEST(test_forward_list_template_deduction)
    {
      etl::forward_list data{ ItemNDC("A"), ItemNDC("B"), ItemNDC("C"), ItemNDC("D"), ItemNDC("E"), ItemNDC("F") };

      auto v = *data.begin();
      using Type = decltype(v);
      CHECK((std::is_same_v<ItemNDC, Type>));

      decltype(data)::const_iterator itr = data.begin();

      CHECK_EQUAL(ItemNDC("A"), *itr++);
      CHECK_EQUAL(ItemNDC("B"), *itr++);
      CHECK_EQUAL(ItemNDC("C"), *itr++);
      CHECK_EQUAL(ItemNDC("D"), *itr++);
      CHECK_EQUAL(ItemNDC("E"), *itr++);
      CHECK_EQUAL(ItemNDC("F"), *itr++);
    }
#endif

    //*************************************************************************
#if ETL_USING_INITIALIZER_LIST
    TEST(test_make_forward_list)
    {
      auto data = etl::make_forward_list<ItemNDC>(ItemNDC("A"), ItemNDC("B"), ItemNDC("C"), ItemNDC("D"), ItemNDC("E"), ItemNDC("F"));

      auto v = *data.begin();
      using Type = decltype(v);
      CHECK((std::is_same_v<ItemNDC, Type>));

      decltype(data)::const_iterator itr = data.begin();

      CHECK_EQUAL(ItemNDC("A"), *itr++);
      CHECK_EQUAL(ItemNDC("B"), *itr++);
      CHECK_EQUAL(ItemNDC("C"), *itr++);
      CHECK_EQUAL(ItemNDC("D"), *itr++);
      CHECK_EQUAL(ItemNDC("E"), *itr++);
      CHECK_EQUAL(ItemNDC("F"), *itr++);
    }
#endif
=======
    TEST(test_two_parameter_same_type_non_iterator)
    {
      // No compile error.
      etl::forward_list<int, 10> fl(10, 1);
      CHECK(fl.size() == 10);
      fl.assign(5, 2);
      CHECK(fl.size() == 5);
      fl.insert_after(fl.before_begin(), 5, 3);
      CHECK(fl.size() == fl.max_size());
    }
>>>>>>> 7aaf37e2
  };
}<|MERGE_RESOLUTION|>--- conflicted
+++ resolved
@@ -1350,49 +1350,7 @@
       CHECK(data3 > data1);
     }
 
-<<<<<<< HEAD
-    //*************************************************************************
-#if ETL_CPP17_SUPPORTED && ETL_USING_INITIALIZER_LIST
-    TEST(test_forward_list_template_deduction)
-    {
-      etl::forward_list data{ ItemNDC("A"), ItemNDC("B"), ItemNDC("C"), ItemNDC("D"), ItemNDC("E"), ItemNDC("F") };
-
-      auto v = *data.begin();
-      using Type = decltype(v);
-      CHECK((std::is_same_v<ItemNDC, Type>));
-
-      decltype(data)::const_iterator itr = data.begin();
-
-      CHECK_EQUAL(ItemNDC("A"), *itr++);
-      CHECK_EQUAL(ItemNDC("B"), *itr++);
-      CHECK_EQUAL(ItemNDC("C"), *itr++);
-      CHECK_EQUAL(ItemNDC("D"), *itr++);
-      CHECK_EQUAL(ItemNDC("E"), *itr++);
-      CHECK_EQUAL(ItemNDC("F"), *itr++);
-    }
-#endif
-
-    //*************************************************************************
-#if ETL_USING_INITIALIZER_LIST
-    TEST(test_make_forward_list)
-    {
-      auto data = etl::make_forward_list<ItemNDC>(ItemNDC("A"), ItemNDC("B"), ItemNDC("C"), ItemNDC("D"), ItemNDC("E"), ItemNDC("F"));
-
-      auto v = *data.begin();
-      using Type = decltype(v);
-      CHECK((std::is_same_v<ItemNDC, Type>));
-
-      decltype(data)::const_iterator itr = data.begin();
-
-      CHECK_EQUAL(ItemNDC("A"), *itr++);
-      CHECK_EQUAL(ItemNDC("B"), *itr++);
-      CHECK_EQUAL(ItemNDC("C"), *itr++);
-      CHECK_EQUAL(ItemNDC("D"), *itr++);
-      CHECK_EQUAL(ItemNDC("E"), *itr++);
-      CHECK_EQUAL(ItemNDC("F"), *itr++);
-    }
-#endif
-=======
+    //*************************************************************************
     TEST(test_two_parameter_same_type_non_iterator)
     {
       // No compile error.
@@ -1403,6 +1361,47 @@
       fl.insert_after(fl.before_begin(), 5, 3);
       CHECK(fl.size() == fl.max_size());
     }
->>>>>>> 7aaf37e2
+    
+    //*************************************************************************
+#if ETL_CPP17_SUPPORTED && ETL_USING_INITIALIZER_LIST
+    TEST(test_forward_list_template_deduction)
+    {
+      etl::forward_list data{ ItemNDC("A"), ItemNDC("B"), ItemNDC("C"), ItemNDC("D"), ItemNDC("E"), ItemNDC("F") };
+
+      auto v = *data.begin();
+      using Type = decltype(v);
+      CHECK((std::is_same_v<ItemNDC, Type>));
+
+      decltype(data)::const_iterator itr = data.begin();
+
+      CHECK_EQUAL(ItemNDC("A"), *itr++);
+      CHECK_EQUAL(ItemNDC("B"), *itr++);
+      CHECK_EQUAL(ItemNDC("C"), *itr++);
+      CHECK_EQUAL(ItemNDC("D"), *itr++);
+      CHECK_EQUAL(ItemNDC("E"), *itr++);
+      CHECK_EQUAL(ItemNDC("F"), *itr++);
+    }
+#endif
+
+    //*************************************************************************
+#if ETL_USING_INITIALIZER_LIST
+    TEST(test_make_forward_list)
+    {
+      auto data = etl::make_forward_list<ItemNDC>(ItemNDC("A"), ItemNDC("B"), ItemNDC("C"), ItemNDC("D"), ItemNDC("E"), ItemNDC("F"));
+
+      auto v = *data.begin();
+      using Type = decltype(v);
+      CHECK((std::is_same_v<ItemNDC, Type>));
+
+      decltype(data)::const_iterator itr = data.begin();
+
+      CHECK_EQUAL(ItemNDC("A"), *itr++);
+      CHECK_EQUAL(ItemNDC("B"), *itr++);
+      CHECK_EQUAL(ItemNDC("C"), *itr++);
+      CHECK_EQUAL(ItemNDC("D"), *itr++);
+      CHECK_EQUAL(ItemNDC("E"), *itr++);
+      CHECK_EQUAL(ItemNDC("F"), *itr++);
+    }
+#endif
   };
 }