--- conflicted
+++ resolved
@@ -140,11 +140,7 @@
       CHECK(are_equal);
     }
 
-<<<<<<< HEAD
-#if !defined(ETL_NO_STL)
-=======
 #if ETL_USING_STL
->>>>>>> 575a0fee
     //*************************************************************************
     TEST_FIXTURE(SetupFixture, test_constructor_initializer_list)
     {
