/******************************************************************************
The MIT License(MIT)

Embedded Template Library.
https://github.com/ETLCPP/etl
https://www.etlcpp.com

Copyright(c) 2014 jwellbelove

Permission is hereby granted, free of charge, to any person obtaining a copy
of this software and associated documentation files(the "Software"), to deal
in the Software without restriction, including without limitation the rights
to use, copy, modify, merge, publish, distribute, sublicense, and / or sell
copies of the Software, and to permit persons to whom the Software is
furnished to do so, subject to the following conditions :

The above copyright notice and this permission notice shall be included in all
copies or substantial portions of the Software.

THE SOFTWARE IS PROVIDED "AS IS", WITHOUT WARRANTY OF ANY KIND, EXPRESS OR
IMPLIED, INCLUDING BUT NOT LIMITED TO THE WARRANTIES OF MERCHANTABILITY,
FITNESS FOR A PARTICULAR PURPOSE AND NONINFRINGEMENT.IN NO EVENT SHALL THE
AUTHORS OR COPYRIGHT HOLDERS BE LIABLE FOR ANY CLAIM, DAMAGES OR OTHER
LIABILITY, WHETHER IN AN ACTION OF CONTRACT, TORT OR OTHERWISE, ARISING FROM,
OUT OF OR IN CONNECTION WITH THE SOFTWARE OR THE USE OR OTHER DEALINGS IN THE
SOFTWARE.
******************************************************************************/

#include "unit_test_framework.h"

#include "etl/deque.h"

#include "data.h"

#include <vector>
#include <deque>
#include <array>
#include <algorithm>
#include <iostream>
#include <numeric>
#include <cstring>
#include <memory>

namespace
{
  SUITE(test_deque)
  {
    const size_t SIZE = 14UL;

    typedef TestDataDC<std::string>  DC;
    typedef TestDataNDC<std::string> NDC;

    typedef etl::deque<int, SIZE>    DataInt;
    typedef etl::ideque<int>         IDataInt;
    typedef etl::deque<DC, SIZE>     DataDC;
    typedef etl::deque<NDC, SIZE>    DataNDC;
    typedef etl::ideque<NDC>         IDataNDC;

    typedef std::deque<NDC>          Compare_Data;
    typedef std::deque<DC>           Compare_DataDC;

    NDC N0 = NDC("0");
    NDC N1 = NDC("1");
    NDC N2 = NDC("2");
    NDC N3 = NDC("3");
    NDC N4 = NDC("4");
    NDC N5 = NDC("5");
    NDC N6 = NDC("6");
    NDC N7 = NDC("7");
    NDC N8 = NDC("8");
    NDC N9 = NDC("9");
    NDC N10 = NDC("10");
    NDC N11 = NDC("11");
    NDC N12 = NDC("12");
    NDC N13 = NDC("13");
    NDC N14 = NDC("14");
    NDC N15 = NDC("15");
    NDC N16 = NDC("16");
    NDC N17 = NDC("17");
    NDC N999 = NDC("999");

    std::vector<NDC> blank_data = { N999, N999, N999, N999, N999, N999, N999, N999, N999, N999, N999, N999, N999, N999 };
    std::vector<NDC> initial_data = { N0, N1, N2, N3, N4, N5, N6, N7, N8, N9, N10, N11, N12, N13 };
    std::vector<NDC> initial_data_excess = { N0, N1, N2, N3, N4, N5, N6, N7, N8, N9, N10, N11, N12, N13, N14 };
    std::vector<NDC> initial_data_under = { N0, N1, N2, N3, N4, N5, N6, N7, N8, N9, N10, N11 };
    std::vector<NDC> initial_data_small = { N0, N1, N2, N3, N4, N5, N6, N7, N8, N9 };
    std::vector<NDC> insert_data = { N10, N11, N12, N13, N14 };
    std::vector<DC>  initial_data_dc = { DC("0"), DC("1"), DC("2"), DC("3"), DC("4"), DC("5"), DC("6"), DC("7"), DC("8"), DC("9"), DC("10"), DC("11"), DC("12"), DC("13") };
    std::vector<int> int_data1 = { 0, 1, 2, 3, 4, 5, 6, 7, 8, 9, 10, 11, 12, 13 };
    std::vector<int> int_data2 = { 15, 16, 17, 18 };

    //*************************************************************************
    TEST(test_constructor)
    {
      DataDC data;

      CHECK(data.empty());
      CHECK(!data.full());
      CHECK(data.begin() == data.end());
      CHECK_EQUAL(0U, data.size());
      CHECK_EQUAL(SIZE, data.max_size());
    }

    //*************************************************************************
    TEST(test_constructor_fill)
    {
      Compare_Data compare_data(SIZE, N999);
      DataNDC data(SIZE, N999);

      CHECK_EQUAL(compare_data.size(), data.size());
      CHECK(std::equal(compare_data.begin(), compare_data.end(), data.begin()));
    }

    //*************************************************************************
    TEST(test_destruct_via_ideque)
    {
      int current_count = NDC::get_instance_count();

      DataNDC* pdata = new DataNDC(SIZE, N999);
      CHECK_EQUAL(int(current_count + SIZE), NDC::get_instance_count());

      IDataNDC* pidata = pdata;
      delete pidata;
      CHECK_EQUAL(current_count, NDC::get_instance_count());
    }

    //*************************************************************************
    TEST(test_constructor_fill_excess)
    {
      CHECK_THROW(DataNDC(SIZE + 1, N999), etl::deque_full);
    }

    //*************************************************************************
    TEST(test_constructor_range)
    {
      Compare_Data compare_data(initial_data.begin(), initial_data.end());
      DataNDC data(initial_data.begin(), initial_data.end());

      CHECK_EQUAL(compare_data.size(), data.size());
      CHECK(std::equal(compare_data.begin(), compare_data.end(), data.begin()));
    }

#if ETL_USING_INITIALIZER_LIST
    //*************************************************************************
    TEST(test_constructor_initializer_list)
    {
      Compare_Data compare_data = { N0, N1, N2, N3 };
      DataNDC data = { N0, N1, N2, N3 };

      CHECK_EQUAL(compare_data.size(), data.size());
      CHECK(std::equal(compare_data.begin(), compare_data.end(), data.begin()));
    }
#endif

    //*************************************************************************
    TEST(test_copy_constructor)
    {
      DataNDC deque1(initial_data.begin(), initial_data.end());
      DataNDC deque2(deque1);

      CHECK_EQUAL(deque1.size(), deque2.size());
      CHECK(std::equal(deque1.begin(), deque1.end(), deque2.begin()));
    }

    //*************************************************************************
    TEST(test_move_constructor)
    {
      const size_t SIZE = 10UL;
      typedef etl::deque<std::unique_ptr<uint32_t>, SIZE> Data;

      std::unique_ptr<uint32_t> p1(new uint32_t(1U));
      std::unique_ptr<uint32_t> p2(new uint32_t(2U));
      std::unique_ptr<uint32_t> p3(new uint32_t(3U));
      std::unique_ptr<uint32_t> p4(new uint32_t(4U));

      Data deque1;
      deque1.push_back(std::move(p1));
      deque1.push_back(std::move(p2));
      deque1.push_back(std::move(p3));
      deque1.push_back(std::move(p4));

      Data deque2(std::move(deque1));

      CHECK_EQUAL(4U, deque2.size());

      std::unique_ptr<uint32_t> pr = std::move(*deque2.begin());

      CHECK_EQUAL(1U, *pr);
      CHECK_EQUAL(2U, *deque2[1]);
      CHECK_EQUAL(3U, *deque2[2]);
      CHECK_EQUAL(4U, *deque2[3]);
    }

    //*************************************************************************
    TEST(test_move_insert_erase)
    {
      const size_t SIZE = 10UL;
      typedef etl::deque<std::unique_ptr<uint32_t>, SIZE> Data;

      std::unique_ptr<uint32_t> p1(new uint32_t(1U));
      std::unique_ptr<uint32_t> p2(new uint32_t(2U));
      std::unique_ptr<uint32_t> p3(new uint32_t(3U));
      std::unique_ptr<uint32_t> p4(new uint32_t(4U));

      Data deque1;
      deque1.push_back(std::move(p1));
      deque1.push_back(std::move(p2));
      deque1.push_back(std::move(p4));

      deque1.insert(deque1.begin() + 2U, std::move(p3));

      CHECK_EQUAL(4U, deque1.size());

      CHECK(bool(deque1[0]));
      CHECK(bool(deque1[1]));
      CHECK(bool(deque1[2]));
      CHECK(bool(deque1[3]));

      CHECK_EQUAL(1U, *deque1[0]);
      CHECK_EQUAL(2U, *deque1[1]);
      CHECK_EQUAL(3U, *deque1[2]);
      CHECK_EQUAL(4U, *deque1[3]);

      deque1.erase(deque1.begin() + 1);

      CHECK(bool(deque1[0]));
      CHECK(bool(deque1[1]));
      CHECK(bool(deque1[2]));

      CHECK_EQUAL(1U, *deque1[0]);
      CHECK_EQUAL(3U, *deque1[1]);
      CHECK_EQUAL(4U, *deque1[2]);
    }

    //*************************************************************************
    TEST(test_assignment)
    {
      DataNDC deque1(initial_data.begin(), initial_data.end());
      DataNDC deque2;

      deque2 = deque1;

      CHECK_EQUAL(deque1.size(), deque2.size());
      CHECK(std::equal(deque1.begin(), deque1.end(), deque2.begin()));
    }

    //*************************************************************************
    TEST(test_move_assignment)
    {
      const size_t SIZE = 10UL;
      typedef etl::deque<std::unique_ptr<uint32_t>, SIZE> Data;

      std::unique_ptr<uint32_t> p1(new uint32_t(1U));
      std::unique_ptr<uint32_t> p2(new uint32_t(2U));
      std::unique_ptr<uint32_t> p3(new uint32_t(3U));
      std::unique_ptr<uint32_t> p4(new uint32_t(4U));

      Data deque1;
      deque1.push_back(std::move(p1));
      deque1.push_back(std::move(p2));
      deque1.push_back(std::move(p3));
      deque1.push_back(std::move(p4));

      Data deque2;
      deque2 = std::move(deque1);

      CHECK_EQUAL(4U, deque2.size());

      CHECK_EQUAL(1U, *deque2[0]);
      CHECK_EQUAL(2U, *deque2[1]);
      CHECK_EQUAL(3U, *deque2[2]);
      CHECK_EQUAL(4U, *deque2[3]);
    }

    //*************************************************************************
    TEST(test_assignment_interface)
    {
      DataNDC deque1(initial_data.begin(), initial_data.end());
      DataNDC deque2;

      IDataNDC& ideque1 = deque1;
      IDataNDC& ideque2 = deque2;

      ideque2 = ideque1;

      CHECK_EQUAL(deque1.size(), deque2.size());
      CHECK(std::equal(deque1.begin(), deque1.end(), deque2.begin()));
    }

    //*************************************************************************
    TEST(test_move_assignment_interface)
    {
      const size_t SIZE = 10UL;
      typedef etl::deque<std::unique_ptr<uint32_t>, SIZE> Data;
      typedef etl::ideque<std::unique_ptr<uint32_t>> IData;

      std::unique_ptr<uint32_t> p1(new uint32_t(1U));
      std::unique_ptr<uint32_t> p2(new uint32_t(2U));
      std::unique_ptr<uint32_t> p3(new uint32_t(3U));
      std::unique_ptr<uint32_t> p4(new uint32_t(4U));

      Data deque1;
      deque1.push_back(std::move(p1));
      deque1.push_back(std::move(p2));
      deque1.push_back(std::move(p3));
      deque1.push_back(std::move(p4));

      Data deque2;

      IData& ideque1 = deque1;
      IData& ideque2 = deque2;

      ideque2 = std::move(ideque1);

      CHECK_EQUAL(0U, deque1.size());
      CHECK_EQUAL(4U, deque2.size());

      CHECK_EQUAL(1U, *deque2[0]);
      CHECK_EQUAL(2U, *deque2[1]);
      CHECK_EQUAL(3U, *deque2[2]);
      CHECK_EQUAL(4U, *deque2[3]);
    }

    //*************************************************************************
    TEST(test_self_assignment)
    {
      DataNDC deque1(initial_data.begin(), initial_data.end());
      DataNDC deque2(deque1);

      deque2 = deque2;

      CHECK_EQUAL(deque1.size(), deque2.size());
      CHECK(std::equal(deque1.begin(), deque1.end(), deque2.begin()));
    }

    //*************************************************************************
    TEST(test_assign_range)
    {
      DataNDC data;

      CHECK_NO_THROW(data.assign(initial_data.begin(), initial_data.end()));

      CHECK_EQUAL(initial_data.size(), data.size());
      CHECK(std::equal(initial_data.begin(), initial_data.end(), data.begin()));
    }

    //*************************************************************************
    TEST(test_assign_range_excess)
    {
      DataNDC data;

      CHECK_THROW(data.assign(initial_data_excess.begin(), initial_data_excess.end()), etl::deque_full);
    }

    //*************************************************************************
    TEST(test_assign_fill)
    {
      Compare_Data compare_data;
      DataNDC data;

      compare_data.assign(SIZE, N999);

      CHECK_NO_THROW(data.assign(SIZE, N999));

      CHECK_EQUAL(compare_data.size(), data.size());
      CHECK(std::equal(compare_data.begin(), compare_data.end(), data.begin()));
    }

    //*************************************************************************
    TEST(test_assign_fill_excess)
    {
      DataNDC data;

      CHECK_THROW(data.assign(SIZE + 1, N999), etl::deque_full);
    }

    //*************************************************************************
    TEST(test_at)
    {
      Compare_Data compare_data(initial_data.begin(), initial_data.end());
      DataNDC data(initial_data.begin(), initial_data.end());

      CHECK_EQUAL(compare_data.at(0), data.at(0));
      CHECK_EQUAL(compare_data.at(1), data.at(1));
      CHECK_EQUAL(compare_data.at(2), data.at(2));
      CHECK_EQUAL(compare_data.at(3), data.at(3));
      CHECK_EQUAL(compare_data.at(4), data.at(4));
      CHECK_EQUAL(compare_data.at(5), data.at(5));
    }

    //*************************************************************************
    TEST(test_at_const)
    {
      const Compare_Data compare_data(initial_data.begin(), initial_data.end());
      const DataNDC data(initial_data.begin(), initial_data.end());

      CHECK_EQUAL(compare_data.at(0), data.at(0));
      CHECK_EQUAL(compare_data.at(1), data.at(1));
      CHECK_EQUAL(compare_data.at(2), data.at(2));
      CHECK_EQUAL(compare_data.at(3), data.at(3));
      CHECK_EQUAL(compare_data.at(4), data.at(4));
      CHECK_EQUAL(compare_data.at(5), data.at(5));
    }

    //*************************************************************************
    TEST(test_index_operator)
    {
      Compare_Data compare_data(initial_data.begin(), initial_data.end());
      DataNDC data(initial_data.begin(), initial_data.end());

      CHECK_EQUAL(compare_data[0], data[0]);
      CHECK_EQUAL(compare_data[1], data[1]);
      CHECK_EQUAL(compare_data[2], data[2]);
      CHECK_EQUAL(compare_data[3], data[3]);
      CHECK_EQUAL(compare_data[4], data[4]);
      CHECK_EQUAL(compare_data[5], data[5]);
    }

    //*************************************************************************
    TEST(test_index_operator_const)
    {
      const Compare_Data compare_data(initial_data.begin(), initial_data.end());
      const DataNDC data(initial_data.begin(), initial_data.end());

      CHECK_EQUAL(compare_data[0], data[0]);
      CHECK_EQUAL(compare_data[1], data[1]);
      CHECK_EQUAL(compare_data[2], data[2]);
      CHECK_EQUAL(compare_data[3], data[3]);
      CHECK_EQUAL(compare_data[4], data[4]);
      CHECK_EQUAL(compare_data[5], data[5]);
    }

    //*************************************************************************
    TEST(test_front)
    {
      DataNDC data;

      data.push_front(N1);
      CHECK_EQUAL(N1, data.front());

      data.push_front(N2);
      CHECK_EQUAL(N2, data.front());

      data.push_front(N3);
      CHECK_EQUAL(N3, data.front());

      data.push_front(N4);
      CHECK_EQUAL(N4, data.front());

      data.push_front(N5);
      CHECK_EQUAL(N5, data.front());

      data.push_front(N6);
      CHECK_EQUAL(N6, data.front());
    }

    //*************************************************************************
    TEST(test_front_const)
    {
      DataNDC data;
      const DataNDC& ctestDeque = data;

      data.push_front(N1);
      CHECK_EQUAL(N1, ctestDeque.front());

      data.push_front(N2);
      CHECK_EQUAL(N2, ctestDeque.front());

      data.push_front(N3);
      CHECK_EQUAL(N3, ctestDeque.front());

      data.push_front(N4);
      CHECK_EQUAL(N4, ctestDeque.front());

      data.push_front(N5);
      CHECK_EQUAL(N5, ctestDeque.front());

      data.push_front(N6);
      CHECK_EQUAL(N6, ctestDeque.front());
    }

    //*************************************************************************
    TEST(test_back)
    {
      DataNDC data;

      data.push_back(N1);
      CHECK_EQUAL(N1, data.back());

      data.push_back(N2);
      CHECK_EQUAL(N2, data.back());

      data.push_back(N3);
      CHECK_EQUAL(N3, data.back());

      data.push_back(N4);
      CHECK_EQUAL(N4, data.back());

      data.push_back(N5);
      CHECK_EQUAL(N5, data.back());

      data.push_back(N6);
      CHECK_EQUAL(N6, data.back());
    }

    //*************************************************************************
    TEST(test_back_const)
    {
      DataNDC data;
      const DataNDC& ctestDeque = data;

      data.push_back(N1);
      CHECK_EQUAL(N1, ctestDeque.back());

      data.push_back(N2);
      CHECK_EQUAL(N2, ctestDeque.back());

      data.push_back(N3);
      CHECK_EQUAL(N3, ctestDeque.back());

      data.push_back(N4);
      CHECK_EQUAL(N4, ctestDeque.back());

      data.push_back(N5);
      CHECK_EQUAL(N5, ctestDeque.back());

      data.push_back(N6);
      CHECK_EQUAL(N6, ctestDeque.back());
    }

    //*************************************************************************
    TEST(test_iterator_comparison)
    {
      DataNDC data(SIZE, N0);

      DataNDC::iterator first  = data.begin() + 1;
      DataNDC::iterator second = data.begin() + 1;
      DataNDC::iterator third  = data.begin() + 4;

      CHECK(first    == second);
      CHECK(second   == first);
      CHECK(!(first  == third));
      CHECK(!(third  == first));

      CHECK(!(first  != second));
      CHECK(!(second != first));
      CHECK(first    != third);
      CHECK(third    != first);

      CHECK(!(first  < second));
      CHECK(!(second < first));
      CHECK(first    < third);
      CHECK(!(third  < first));

      CHECK(first    <= second);
      CHECK(second   <= first);
      CHECK(first    <= third);
      CHECK(!(third  <= first));

      CHECK(!(first  > second));
      CHECK(!(second > first));
      CHECK(!(first  > third));
      CHECK(third    > first);

      CHECK(first    >= second);
      CHECK(second   >= first);
      CHECK(!(first  >= third));
      CHECK(third    >= first);
    }

    //*************************************************************************
    TEST(test_const_iterator_comparison)
    {
      DataNDC data(SIZE, N0);

      DataNDC::const_iterator first  = data.begin() + 1;
      DataNDC::const_iterator second = data.begin() + 1;
      DataNDC::const_iterator third  = data.begin() + 4;

      CHECK(first    == second);
      CHECK(second   == first);
      CHECK(!(first  == third));
      CHECK(!(third  == first));

      CHECK(!(first  != second));
      CHECK(!(second != first));
      CHECK(first    != third);
      CHECK(third    != first);

      CHECK(!(first  < second));
      CHECK(!(second < first));
      CHECK(first    < third);
      CHECK(!(third  < first));

      CHECK(first    <= second);
      CHECK(second   <= first);
      CHECK(first    <= third);
      CHECK(!(third  <= first));

      CHECK(!(first  > second));
      CHECK(!(second > first));
      CHECK(!(first  > third));
      CHECK(third    > first);

      CHECK(first    >= second);
      CHECK(second   >= first);
      CHECK(!(first  >= third));
      CHECK(third    >= first);
    }

    //*************************************************************************
    TEST(test_iterator_comparison_rollover_left)
    {
      DataNDC data(SIZE, N0);

      data.pop_back();
      data.pop_back();
      data.pop_back();
      data.pop_back();
      data.push_front(N1);
      data.push_front(N1);
      data.push_front(N1);
      data.push_front(N1);

      DataNDC::const_iterator first  = data.cbegin() + 1;
      DataNDC::const_iterator second = data.cbegin() + 4;

      CHECK(first < second);
      CHECK(!(second < first));
    }

    //*************************************************************************
    TEST(test_const_iterator_comparison_rollover_left)
    {
      DataNDC data(SIZE, N0);

      data.pop_back();
      data.pop_back();
      data.pop_back();
      data.pop_back();
      data.push_front(N1);
      data.push_front(N1);
      data.push_front(N1);
      data.push_front(N1);

      DataNDC::const_iterator first  = data.cbegin() + 1;
      DataNDC::const_iterator second = data.cbegin() + 4;

      CHECK(first < second);
      CHECK(!(second < first));
    }

    //*************************************************************************
    TEST(test_iterator_comparison_rollover_right)
    {
      DataNDC data(SIZE, N0);

      data.pop_front();
      data.pop_front();
      data.pop_front();
      data.pop_front();
      data.push_back(N1);
      data.push_back(N1);
      data.push_back(N1);
      data.push_back(N1);

      DataNDC::iterator first  = data.begin() + 1;
      DataNDC::iterator second = data.begin() + 4;

      CHECK(first < second);
      CHECK(!(second < first));
    }

    //*************************************************************************
    TEST(test_const_iterator_comparison_rollover_right)
    {
      DataNDC data(SIZE, N0);

      data.pop_front();
      data.pop_front();
      data.pop_front();
      data.pop_front();
      data.push_back(N1);
      data.push_back(N1);
      data.push_back(N1);
      data.push_back(N1);

      DataNDC::const_iterator first  = data.cbegin() + 1;
      DataNDC::const_iterator second = data.cbegin() + 4;

      CHECK(first < second);
      CHECK(!(second < first));
    }

    //*************************************************************************
    TEST(test_reverse_iterator_comparison)
    {
      DataNDC data(SIZE, N0);

      DataNDC::reverse_iterator first  = data.rbegin() + 1;
      DataNDC::reverse_iterator second = data.rbegin() + 4;

      CHECK(first < second);
      CHECK(!(second < first));
    }

    //*************************************************************************
    TEST(test_const_reverse_iterator_comparison)
    {
      DataNDC data(SIZE, N0);

      DataNDC::const_reverse_iterator first  = data.crbegin() + 1;
      DataNDC::const_reverse_iterator second = data.crbegin() + 4;

      CHECK(first < second);
      CHECK(!(second < first));
    }

    //*************************************************************************
    TEST(test_reverse_iterator_comparison_rollover_left)
    {
      DataNDC data(SIZE, N0);

      data.pop_back();
      data.pop_back();
      data.pop_back();
      data.pop_back();
      data.push_front(N1);
      data.push_front(N1);
      data.push_front(N1);
      data.push_front(N1);

      DataNDC::reverse_iterator first  = data.rbegin() + 1;
      DataNDC::reverse_iterator second = data.rbegin() + 4;

      CHECK(first < second);
      CHECK(!(second < first));
    }

    //*************************************************************************
    TEST(test_const_reverse_iterator_comparison_rollover_left)
    {
      DataNDC data(SIZE, N0);

      data.pop_back();
      data.pop_back();
      data.pop_back();
      data.pop_back();
      data.push_front(N1);
      data.push_front(N1);
      data.push_front(N1);
      data.push_front(N1);

      DataNDC::const_reverse_iterator first  = data.crbegin() + 1;
      DataNDC::const_reverse_iterator second = data.crbegin() + 4;

      CHECK(first < second);
      CHECK(!(second < first));
    }

    //*************************************************************************
    TEST(test_reverse_iterator_comparison_rollover_right)
    {
      DataNDC data(SIZE, N0);

      data.pop_front();
      data.pop_front();
      data.pop_front();
      data.pop_front();
      data.push_back(N1);
      data.push_back(N1);
      data.push_back(N1);
      data.push_back(N1);

      DataNDC::reverse_iterator first  = data.rbegin() + 1;
      DataNDC::reverse_iterator second = data.rbegin() + 4;

      CHECK(first < second);
      CHECK(!(second < first));
    }

    //*************************************************************************
    TEST(test_const_reverse_iterator_comparison_rollover_right)
    {
      DataNDC data(SIZE, N0);

      data.pop_front();
      data.pop_front();
      data.pop_front();
      data.pop_front();
      data.push_back(N1);
      data.push_back(N1);
      data.push_back(N1);
      data.push_back(N1);

      DataNDC::const_reverse_iterator first  = data.crbegin() + 1;
      DataNDC::const_reverse_iterator second = data.crbegin() + 4;

      CHECK(first < second);
      CHECK(!(second < first));
    }

    //*************************************************************************
    TEST(test_empty)
    {
      DataNDC data;

      CHECK(data.empty());
    }

    //*************************************************************************
    TEST(test_full)
    {
      DataDC data;
      data.resize(SIZE);

      CHECK(data.full());
    }

    //*************************************************************************
    TEST(test_clear)
    {
      DataDC data;

      data.resize(SIZE);
      data.clear();
      CHECK(data.empty());

      // Do it again to check that clear() didn't screw up the internals.
      data.resize(SIZE);
      CHECK_EQUAL(SIZE, data.size());
      data.clear();
      CHECK(data.empty());
    }

    //*************************************************************************
    TEST(test_clear_pod)
    {
      DataInt data;

      data.resize(SIZE);
      data.clear();
      CHECK(data.empty());

      // Do it again to check that clear() didn't screw up the internals.
      data.resize(SIZE);
      data.clear();
      CHECK(data.empty());
    }

    //*************************************************************************
    TEST(test_insert_to_empty)
    {
      const int value(5);
      const size_t insertCount = 2UL;
      etl::deque<int, 2> valuesToInsert(insertCount, value);
      etl::deque<int, 10> data;

      data.insert(data.cbegin(), valuesToInsert.begin(), valuesToInsert.end());

      CHECK_EQUAL(insertCount, std::distance(data.begin(), data.end()));
      CHECK(data.size() == insertCount);
      CHECK(data[0] == value);
      CHECK(data[1] == value);
      CHECK(std::equal(data.begin(), data.end(), valuesToInsert.begin()));
    }

    //*************************************************************************
    TEST(test_insert_value_begin)
    {
      Compare_Data compare_data(initial_data_under.begin(), initial_data_under.end());
      DataNDC data(compare_data.begin(), compare_data.end());

      Compare_Data::iterator cposition = compare_data.insert(compare_data.cbegin(), N14);
      DataNDC::iterator      position  = data.insert(data.cbegin(), N14);

      CHECK_EQUAL(compare_data.size(), std::distance(data.begin(), data.end()));
      CHECK_EQUAL(compare_data.size(), data.size());
      CHECK(std::equal(compare_data.begin(), compare_data.end(), data.begin()));
      CHECK_EQUAL(std::distance(compare_data.begin(), cposition), std::distance(data.begin(), position));
    }

    //*************************************************************************
    TEST(test_emplace_value_begin)
    {
      Compare_Data compare_data(initial_data_under.begin(), initial_data_under.end());
      DataNDC data(compare_data.begin(), compare_data.end());

      Compare_Data::iterator cposition = compare_data.emplace(compare_data.begin(), N14.value);
      DataNDC::iterator      position  = data.emplace(data.begin(), N14.value);

      CHECK_EQUAL(compare_data.size(), std::distance(data.begin(), data.end()));
      CHECK_EQUAL(compare_data.size(), data.size());
      CHECK(std::equal(compare_data.begin(), compare_data.end(), data.begin()));
      CHECK_EQUAL(std::distance(compare_data.begin(), cposition), std::distance(data.begin(), position));
    }

    //*************************************************************************
    TEST(test_insert_value_end)
    {
      Compare_Data compare_data(initial_data_under.begin(), initial_data_under.end());
      DataNDC data(compare_data.begin(), compare_data.end());

      Compare_Data::iterator cposition = compare_data.insert(compare_data.cend(), N14);
      DataNDC::iterator      position  = data.insert(data.cend(), N14);

      CHECK_EQUAL(compare_data.size(), std::distance(data.begin(), data.end()));
      CHECK_EQUAL(compare_data.size(), data.size());
      CHECK(std::equal(compare_data.begin(), compare_data.end(), data.begin()));
      CHECK_EQUAL(std::distance(compare_data.begin(), cposition), std::distance(data.begin(), position));
    }

    //*************************************************************************
    TEST(test_emplace_value_end)
    {
      Compare_Data compare_data(initial_data_under.begin(), initial_data_under.end());
      DataNDC data(compare_data.begin(), compare_data.end());

      Compare_Data::iterator cposition = compare_data.emplace(compare_data.end(), N14.value);
      DataNDC::iterator      position  = data.emplace(data.end(), N14.value);

      CHECK_EQUAL(compare_data.size(), std::distance(data.begin(), data.end()));
      CHECK_EQUAL(compare_data.size(), data.size());
      CHECK(std::equal(compare_data.begin(), compare_data.end(), data.begin()));
      CHECK_EQUAL(std::distance(compare_data.begin(), cposition), std::distance(data.begin(), position));
    }

    //*************************************************************************
    TEST(test_insert_value)
    {
      Compare_Data compare_data(initial_data_under.begin(), initial_data_under.end());
      DataNDC data(compare_data.begin(), compare_data.end());

      Compare_Data::iterator cposition = compare_data.insert(compare_data.cbegin() + 3, N14);
      DataNDC::iterator         position  = data.insert(data.cbegin() + 3, N14);

      CHECK_EQUAL(compare_data.size(), std::distance(data.begin(), data.end()));
      CHECK_EQUAL(compare_data.size(), data.size());
      CHECK(std::equal(compare_data.begin(), compare_data.end(), data.begin()));
      CHECK_EQUAL(std::distance(compare_data.begin(), cposition), std::distance(data.begin(), position));

      compare_data.assign(initial_data_under.begin(), initial_data_under.end());
      data.assign(compare_data.begin(), compare_data.end());

      cposition = compare_data.insert(compare_data.cbegin() + 4, N14);
      position  = data.insert(data.cbegin() + 4, N14);

      CHECK_EQUAL(compare_data.size(), std::distance(data.begin(), data.end()));
      CHECK_EQUAL(compare_data.size(), data.size());
      CHECK(std::equal(compare_data.begin(), compare_data.end(), data.begin()));
      CHECK_EQUAL(std::distance(compare_data.begin(), cposition), std::distance(data.begin(), position));
    }

    //*************************************************************************
    TEST(test_emplace_value)
    {
      Compare_Data compare_data(initial_data_under.begin(), initial_data_under.end());
      DataNDC data(compare_data.begin(), compare_data.end());

      Compare_Data::iterator cposition = compare_data.emplace(compare_data.begin() + 3, N14.value);
      DataNDC::iterator         position = data.emplace(data.begin() + 3, N14.value);

      CHECK_EQUAL(compare_data.size(), std::distance(data.begin(), data.end()));
      CHECK_EQUAL(compare_data.size(), data.size());
      CHECK(std::equal(compare_data.begin(), compare_data.end(), data.begin()));
      CHECK_EQUAL(std::distance(compare_data.begin(), cposition), std::distance(data.begin(), position));

      compare_data.assign(initial_data_under.begin(), initial_data_under.end());
      data.assign(compare_data.begin(), compare_data.end());

      cposition = compare_data.emplace(compare_data.begin() + 4, N14.value);
      position = data.emplace(data.begin() + 4, N14.value);

      CHECK_EQUAL(compare_data.size(), std::distance(data.begin(), data.end()));
      CHECK_EQUAL(compare_data.size(), data.size());
      CHECK(std::equal(compare_data.begin(), compare_data.end(), data.begin()));
      CHECK_EQUAL(std::distance(compare_data.begin(), cposition), std::distance(data.begin(), position));
    }

    //*************************************************************************
    TEST(test_insert_n_value_position)
    {
      size_t max_insert = SIZE - initial_data_small.size();

      for (size_t insert_size = 1UL; insert_size <= max_insert; ++insert_size)
      {
        for (size_t offset = 0UL; offset <= initial_data_small.size(); ++offset)
        {
          Compare_Data compare_data(initial_data_small.begin(), initial_data_small.end());
          DataNDC data(compare_data.begin(), compare_data.end());

          compare_data.insert(compare_data.cbegin() + offset, insert_size, N14);
          data.insert(data.cbegin() + offset, insert_size, N14);

          CHECK_EQUAL(compare_data.size(), data.size());
          CHECK(std::equal(compare_data.begin(), compare_data.end(), data.begin()));
        }
      }
    }

    //*************************************************************************
    TEST(test_insert_n_value_excess)
    {
      DataNDC data(initial_data_under.begin(), initial_data_under.end());

      size_t insert_size = SIZE - initial_data_under.size() + 1;

      CHECK_THROW(data.insert(data.cbegin(),     insert_size, N14), etl::deque_full);
      CHECK_THROW(data.insert(data.cend(),       insert_size, N14), etl::deque_full);
      CHECK_THROW(data.insert(data.cbegin() + 6, insert_size, N14), etl::deque_full);
    }

    //*************************************************************************
    TEST(test_insert_range)
    {
      size_t max_insert = SIZE - initial_data_small.size();

      for (size_t insert_size = 1UL; insert_size <= max_insert; ++insert_size)
      {
        Compare_Data range(insert_data.begin(), insert_data.begin() + insert_size);

        for (size_t offset = 0UL; offset <= initial_data_small.size(); ++offset)
        {
          Compare_Data compare_data(initial_data_small.begin(), initial_data_small.end());
          DataNDC data(blank_data.begin(), blank_data.end());
          data.assign(compare_data.begin(), compare_data.end());

          compare_data.insert(compare_data.cbegin() + offset, range.begin(), range.end());
          data.insert(data.cbegin() + offset, range.begin(), range.end());

          CHECK_EQUAL(compare_data.size(), std::distance(data.begin(), data.end()));
          CHECK_EQUAL(compare_data.size(), data.size());
          CHECK(std::equal(compare_data.begin(), compare_data.end(), data.begin()));
        }
      }
    }

    //*************************************************************************
    TEST(test_insert_range_excess)
    {
      Compare_Data range = { N12, N13, N14, N15 };
      DataNDC data(initial_data_under.begin(), initial_data_under.end());

      CHECK_THROW(data.insert(data.cbegin(),     range.begin(), range.end()), etl::deque_full);
      CHECK_THROW(data.insert(data.cend(),       range.begin(), range.end()), etl::deque_full);
      CHECK_THROW(data.insert(data.cbegin() + 6, range.begin(), range.end()), etl::deque_full);
    }

    //*************************************************************************
    TEST(test_erase_begin)
    {
      Compare_Data compare_data = { N0, N0, N0, N0, N0, N0, N0, N0, N0, N1, N2, N3 };
      DataNDC data(compare_data.begin(), compare_data.end());

      // Cause rollover.
      data.pop_front();
      data.pop_front();
      data.pop_front();
      data.pop_front();
      data.pop_front();
      data.pop_front();
      data.pop_front();
      data.pop_front();
      data.push_back(N4);
      data.push_back(N5);
      data.push_back(N6);
      data.push_back(N7);
      data.push_back(N8);
      data.push_back(N9);
      data.push_back(N10);

      compare_data.pop_front();
      compare_data.pop_front();
      compare_data.pop_front();
      compare_data.pop_front();
      compare_data.pop_front();
      compare_data.pop_front();
      compare_data.pop_front();
      compare_data.pop_front();
      compare_data.push_back(N4);
      compare_data.push_back(N5);
      compare_data.push_back(N6);
      compare_data.push_back(N7);
      compare_data.push_back(N8);
      compare_data.push_back(N9);
      compare_data.push_back(N10);

      DataNDC::const_iterator i_next = data.erase(data.cbegin());
      Compare_Data::const_iterator i_cnext = compare_data.erase(compare_data.cbegin());

      CHECK_EQUAL(DataNDC::difference_type(data.size()), std::distance(data.begin(), data.end()));
      CHECK(std::equal(compare_data.begin(), compare_data.end(), data.begin()));
      CHECK_EQUAL(std::distance(compare_data.cbegin(), i_cnext), std::distance(data.cbegin(), i_next));
    }

    //*************************************************************************
    TEST(test_erase_end)
    {
      Compare_Data compare_data = { N0, N0, N0, N0, N0, N0, N0, N0, N0, N1, N2, N3 };
      DataNDC data(compare_data.begin(), compare_data.end());

      // Cause rollover.
      data.pop_front();
      data.pop_front();
      data.pop_front();
      data.pop_front();
      data.pop_front();
      data.pop_front();
      data.pop_front();
      data.pop_front();
      data.push_back(N4);
      data.push_back(N5);
      data.push_back(N6);
      data.push_back(N7);
      data.push_back(N8);
      data.push_back(N9);
      data.push_back(N10);

      compare_data.pop_front();
      compare_data.pop_front();
      compare_data.pop_front();
      compare_data.pop_front();
      compare_data.pop_front();
      compare_data.pop_front();
      compare_data.pop_front();
      compare_data.pop_front();
      compare_data.push_back(N4);
      compare_data.push_back(N5);
      compare_data.push_back(N6);
      compare_data.push_back(N7);
      compare_data.push_back(N8);
      compare_data.push_back(N9);
      compare_data.push_back(N10);

      DataNDC::iterator i_erase = data.end() - 1;
      DataNDC::iterator i_next = data.erase(i_erase);

      Compare_Data::const_iterator i_cerase = compare_data.cend() - 1U;
      Compare_Data::iterator i_cnext = compare_data.erase(i_cerase);

      CHECK_EQUAL(DataNDC::difference_type(compare_data.size()), std::distance(data.begin(), data.end()));
      CHECK(std::equal(compare_data.begin(), compare_data.end(), data.begin()));
      CHECK_EQUAL(std::distance(compare_data.begin(), i_cnext), std::distance(data.begin(), i_next));
    }

    //*************************************************************************
    TEST(test_erase_middle)
    {
      std::vector<NDC> initial = { N0, N0, N0, N0, N0, N0, N0, N0, N0, N1, N2, N3 };

      Compare_Data compare_data(initial.begin(), initial.end());
      DataNDC data(initial.begin(), initial.end());

      // Cause rollover.
      data.pop_front();
      data.pop_front();
      data.pop_front();
      data.pop_front();
      data.pop_front();
      data.pop_front();
      data.pop_front();
      data.pop_front();
      data.push_back(N4);
      data.push_back(N5);
      data.push_back(N6);
      data.push_back(N7);
      data.push_back(N8);
      data.push_back(N9);
      data.push_back(N10);

      compare_data.pop_front();
      compare_data.pop_front();
      compare_data.pop_front();
      compare_data.pop_front();
      compare_data.pop_front();
      compare_data.pop_front();
      compare_data.pop_front();
      compare_data.pop_front();
      compare_data.push_back(N4);
      compare_data.push_back(N5);
      compare_data.push_back(N6);
      compare_data.push_back(N7);
      compare_data.push_back(N8);
      compare_data.push_back(N9);
      compare_data.push_back(N10);

      // Erase near beginning.
      DataNDC::const_iterator i_erase = data.begin() + 2;
      DataNDC::iterator i_next = data.erase(i_erase);

      Compare_Data::const_iterator i_cerase = compare_data.begin() + 2;
      Compare_Data::iterator i_cnext = compare_data.erase(i_cerase);

      CHECK_EQUAL(DataNDC::difference_type(compare_data.size()), std::distance(data.begin(), data.end()));
      CHECK(std::equal(compare_data.begin(), compare_data.end(), data.begin()));
      CHECK_EQUAL(std::distance(compare_data.begin(), i_cnext), std::distance(data.begin(), i_next));

      compare_data.assign(initial.begin(), initial.end());
      data.assign(initial.begin(), initial.end());

      // Cause rollover.
      // Cause rollover.
      data.pop_front();
      data.pop_front();
      data.pop_front();
      data.pop_front();
      data.pop_front();
      data.pop_front();
      data.pop_front();
      data.pop_front();
      data.push_back(N4);
      data.push_back(N5);
      data.push_back(N6);
      data.push_back(N7);
      data.push_back(N8);
      data.push_back(N9);
      data.push_back(N10);

      compare_data.pop_front();
      compare_data.pop_front();
      compare_data.pop_front();
      compare_data.pop_front();
      compare_data.pop_front();
      compare_data.pop_front();
      compare_data.pop_front();
      compare_data.pop_front();
      compare_data.push_back(N4);
      compare_data.push_back(N5);
      compare_data.push_back(N6);
      compare_data.push_back(N7);
      compare_data.push_back(N8);
      compare_data.push_back(N9);
      compare_data.push_back(N10);

      // Erase near end.
      i_erase = data.begin() + 3;
      i_next = data.erase(i_erase);

      i_cerase = compare_data.begin() + 3;
      i_cnext = compare_data.erase(i_cerase);

      CHECK_EQUAL(DataNDC::difference_type(compare_data.size()), std::distance(data.begin(), data.end()));
      CHECK(std::equal(compare_data.begin(), compare_data.end(), data.begin()));
      CHECK_EQUAL(std::distance(compare_data.begin(), i_cnext), std::distance(data.begin(), i_next));
    }

    //*************************************************************************
    TEST(test_erase_range_begin)
    {
      std::vector<NDC> initial = { N0, N0, N0, N0, N0, N0, N0, N0, N0, N1, N2, N3 };

      Compare_Data compare_data(initial.begin(), initial.end());
      DataNDC data(initial.begin(), initial.end());

      // Cause rollover.
      data.pop_front();
      data.pop_front();
      data.pop_front();
      data.pop_front();
      data.pop_front();
      data.pop_front();
      data.pop_front();
      data.pop_front();
      data.push_back(N4);
      data.push_back(N5);
      data.push_back(N6);
      data.push_back(N7);
      data.push_back(N8);
      data.push_back(N9);
      data.push_back(N10);

      compare_data.pop_front();
      compare_data.pop_front();
      compare_data.pop_front();
      compare_data.pop_front();
      compare_data.pop_front();
      compare_data.pop_front();
      compare_data.pop_front();
      compare_data.pop_front();
      compare_data.push_back(N4);
      compare_data.push_back(N5);
      compare_data.push_back(N6);
      compare_data.push_back(N7);
      compare_data.push_back(N8);
      compare_data.push_back(N9);
      compare_data.push_back(N10);

      DataNDC::iterator i_next       = data.erase(data.cbegin(), data.cbegin() + 3);
      Compare_Data::iterator i_cnext = compare_data.erase(compare_data.cbegin(), compare_data.cbegin() + 3);

      CHECK_EQUAL(DataNDC::difference_type(compare_data.size()), std::distance(data.begin(), data.end()));
      CHECK(std::equal(compare_data.begin(), compare_data.end(), data.begin()));
      CHECK_EQUAL(std::distance(compare_data.begin(), i_cnext), std::distance(data.begin(), i_next));
    }

    //*************************************************************************
    TEST(test_erase_range_end)
    {
      std::vector<NDC> initial = { N0, N0, N0, N0, N0, N0, N0, N0, N0, N1, N2, N3 };

      Compare_Data compare_data(initial.begin(), initial.end());
      DataNDC      data(initial.begin(), initial.end());

      // Cause rollover.
      data.pop_front();
      data.pop_front();
      data.pop_front();
      data.pop_front();
      data.pop_front();
      data.pop_front();
      data.pop_front();
      data.pop_front();
      data.push_back(N4);
      data.push_back(N5);
      data.push_back(N6);
      data.push_back(N7);
      data.push_back(N8);
      data.push_back(N9);
      data.push_back(N10);

      compare_data.pop_front();
      compare_data.pop_front();
      compare_data.pop_front();
      compare_data.pop_front();
      compare_data.pop_front();
      compare_data.pop_front();
      compare_data.pop_front();
      compare_data.pop_front();
      compare_data.push_back(N4);
      compare_data.push_back(N5);
      compare_data.push_back(N6);
      compare_data.push_back(N7);
      compare_data.push_back(N8);
      compare_data.push_back(N9);
      compare_data.push_back(N10);

      DataNDC::iterator i_next = data.erase(data.cend() - 3, data.cend());
      Compare_Data::iterator i_cnext = compare_data.erase(compare_data.cend() - 3, compare_data.cend());

      CHECK_EQUAL(DataNDC::difference_type(compare_data.size()), std::distance(data.begin(), data.end()));
      CHECK(std::equal(compare_data.begin(), compare_data.end(), data.begin()));
      CHECK_EQUAL(std::distance(compare_data.begin(), i_cnext), std::distance(data.begin(), i_next));
    }

    //*************************************************************************
    TEST(test_erase_range_middle)
    {
      std::vector<NDC> initial = { N0, N0, N0, N0, N0, N0, N0, N0, N0, N1, N2, N3 };

      Compare_Data compare_data(initial.begin(), initial.end());
      DataNDC data(initial.begin(), initial.end());

      // Cause rollover.
      data.pop_front();
      data.pop_front();
      data.pop_front();
      data.pop_front();
      data.pop_front();
      data.pop_front();
      data.pop_front();
      data.pop_front();
      data.push_back(N4);
      data.push_back(N5);
      data.push_back(N6);
      data.push_back(N7);
      data.push_back(N8);
      data.push_back(N9);
      data.push_back(N10);

      compare_data.pop_front();
      compare_data.pop_front();
      compare_data.pop_front();
      compare_data.pop_front();
      compare_data.pop_front();
      compare_data.pop_front();
      compare_data.pop_front();
      compare_data.pop_front();
      compare_data.push_back(N4);
      compare_data.push_back(N5);
      compare_data.push_back(N6);
      compare_data.push_back(N7);
      compare_data.push_back(N8);
      compare_data.push_back(N9);
      compare_data.push_back(N10);

      DataNDC::iterator         i_next  = data.erase(data.cbegin() + 1, data.cbegin() + 3);
      Compare_Data::iterator i_cnext = compare_data.erase(compare_data.cbegin() + 1, compare_data.cbegin() + 3);

      CHECK_EQUAL(DataNDC::difference_type(compare_data.size()), std::distance(data.begin(), data.end()));
      CHECK(std::equal(compare_data.begin(), compare_data.end(), data.begin()));
      CHECK_EQUAL(std::distance(compare_data.begin(), i_cnext), std::distance(data.begin(), i_next));

      compare_data.assign(initial.begin(), initial.end());
      data.assign(initial.begin(), initial.end());

      // Cause rollover.
      data.pop_front();
      data.pop_front();
      data.pop_front();
      data.pop_front();
      data.pop_front();
      data.pop_front();
      data.pop_front();
      data.pop_front();
      data.push_back(N4);
      data.push_back(N5);
      data.push_back(N6);
      data.push_back(N7);
      data.push_back(N8);
      data.push_back(N9);
      data.push_back(N10);

      compare_data.pop_front();
      compare_data.pop_front();
      compare_data.pop_front();
      compare_data.pop_front();
      compare_data.pop_front();
      compare_data.pop_front();
      compare_data.pop_front();
      compare_data.pop_front();
      compare_data.push_back(N4);
      compare_data.push_back(N5);
      compare_data.push_back(N6);
      compare_data.push_back(N7);
      compare_data.push_back(N8);
      compare_data.push_back(N9);
      compare_data.push_back(N10);

      i_next  = data.erase(data.cbegin() + 3, data.cbegin() + 5);
      i_cnext = compare_data.erase(compare_data.cbegin() + 3, compare_data.cbegin() + 5);

      CHECK_EQUAL(DataNDC::difference_type(compare_data.size()), std::distance(data.begin(), data.end()));
      CHECK(std::equal(compare_data.begin(), compare_data.end(), data.begin()));
      CHECK_EQUAL(std::distance(compare_data.begin(), i_cnext), std::distance(data.begin(), i_next));
    }

    //*************************************************************************
    TEST(test_push_back)
    {
      Compare_Data compare_data = { N1, N2, N3, N4, N5 };
      DataNDC data;

      CHECK_NO_THROW(data.push_back(N1));
      CHECK_EQUAL(size_t(1), data.size());
      CHECK(std::equal(compare_data.begin(), compare_data.end() - 4, data.begin()));

      CHECK_NO_THROW(data.push_back(N2));
      CHECK_EQUAL(size_t(2), data.size());
      CHECK(std::equal(compare_data.begin(), compare_data.end() - 3, data.begin()));

      CHECK_NO_THROW(data.push_back(N3));
      CHECK_EQUAL(size_t(3), data.size());
      CHECK(std::equal(compare_data.begin(), compare_data.end() - 2, data.begin()));

      CHECK_NO_THROW(data.push_back(N4));
      CHECK_EQUAL(size_t(4), data.size());
      CHECK(std::equal(compare_data.begin(), compare_data.end() - 1, data.begin()));

      CHECK_NO_THROW(data.push_back(N5));
      CHECK_EQUAL(size_t(5), data.size());
      CHECK(std::equal(compare_data.begin(), compare_data.end(), data.begin()));
    }

    //*************************************************************************
    TEST(test_emplace_back)
    {
      Compare_Data compare_data = { N1, N2, N3, N4, N5 };
      DataNDC data;

      CHECK_NO_THROW(data.emplace_back("1"));
      CHECK_EQUAL(size_t(1), data.size());
      CHECK(std::equal(compare_data.begin(), compare_data.end() - 4, data.begin()));

      CHECK_NO_THROW(data.emplace_back("2"));
      CHECK_EQUAL(size_t(2), data.size());
      CHECK(std::equal(compare_data.begin(), compare_data.end() - 3, data.begin()));

      CHECK_NO_THROW(data.emplace_back("3"));
      CHECK_EQUAL(size_t(3), data.size());
      CHECK(std::equal(compare_data.begin(), compare_data.end() - 2, data.begin()));

      CHECK_NO_THROW(data.emplace_back("4"));
      CHECK_EQUAL(size_t(4), data.size());
      CHECK(std::equal(compare_data.begin(), compare_data.end() - 1, data.begin()));

      CHECK_NO_THROW(data.emplace_back("5"));
      CHECK_EQUAL(size_t(5), data.size());
      CHECK(std::equal(compare_data.begin(), compare_data.end(), data.begin()));
    }

    //*************************************************************************
    TEST(test_push_back_excess)
    {
      DataNDC data;

      for (size_t i = 0UL; i < SIZE; ++i)
      {
        CHECK_NO_THROW(data.push_back(N0));
      }

      CHECK_THROW(data.push_back(N999), etl::deque_full);
    }

    //*************************************************************************
    TEST(test_pop_back)
    {
      Compare_Data compare_data = { N1, N2, N3, N4, N5 };
      DataNDC data;

      data.assign(compare_data.begin(), compare_data.end());

      data.pop_back();
      CHECK_EQUAL(size_t(4), data.size());
      CHECK(std::equal(compare_data.begin(), compare_data.end() - 1, data.begin()));

      data.pop_back();
      CHECK_EQUAL(size_t(3), data.size());
      CHECK(std::equal(compare_data.begin(), compare_data.end() - 2, data.begin()));

      data.pop_back();
      CHECK_EQUAL(size_t(2), data.size());
      CHECK(std::equal(compare_data.begin(), compare_data.end() - 3, data.begin()));

      data.pop_back();
      CHECK_EQUAL(size_t(1), data.size());
      CHECK(std::equal(compare_data.begin(), compare_data.end() - 4, data.begin()));

      data.pop_back();
      CHECK_EQUAL(size_t(0), data.size());
    }

    //*************************************************************************
    TEST(test_pop_back_exception)
    {
      Compare_Data compare_data = { N1, N2, N3, N4, N5 };
      DataNDC data;

      data.assign(compare_data.begin(), compare_data.end());

      data.pop_back();
      data.pop_back();
      data.pop_back();
      data.pop_back();
      data.pop_back();

      CHECK_THROW(data.pop_back(), etl::deque_empty);
    }

    //*************************************************************************
    TEST(test_push_front)
    {
      Compare_Data compare_data = { N5, N4, N3, N2, N1 };
      DataNDC data;

      CHECK_NO_THROW(data.push_front(N1));
      CHECK_EQUAL(size_t(1), data.size());
      CHECK(std::equal(compare_data.begin() + 4, compare_data.end(), data.begin()));

      CHECK_NO_THROW(data.push_front(N2));
      CHECK_EQUAL(size_t(2), data.size());
      CHECK(std::equal(compare_data.begin() + 3, compare_data.end(), data.begin()));

      CHECK_NO_THROW(data.push_front(N3));
      CHECK_EQUAL(size_t(3), data.size());
      CHECK(std::equal(compare_data.begin() + 2, compare_data.end(), data.begin()));

      CHECK_NO_THROW(data.push_front(N4));
      CHECK_EQUAL(size_t(4), data.size());
      CHECK(std::equal(compare_data.begin() + 1, compare_data.end(), data.begin()));

      CHECK_NO_THROW(data.push_front(N5));
      CHECK_EQUAL(size_t(5), data.size());
      CHECK(std::equal(compare_data.begin(), compare_data.end(), data.begin()));
    }

    //*************************************************************************
    TEST(test_emplace_front)
    {
      Compare_Data compare_data = { N5, N4, N3, N2, N1 };
      DataNDC data;

      CHECK_NO_THROW(data.emplace_front("1"));
      CHECK_EQUAL(size_t(1), data.size());
      CHECK(std::equal(compare_data.begin() + 4, compare_data.end(), data.begin()));

      CHECK_NO_THROW(data.emplace_front("2"));
      CHECK_EQUAL(size_t(2), data.size());
      CHECK(std::equal(compare_data.begin() + 3, compare_data.end(), data.begin()));

      CHECK_NO_THROW(data.emplace_front("3"));
      CHECK_EQUAL(size_t(3), data.size());
      CHECK(std::equal(compare_data.begin() + 2, compare_data.end(), data.begin()));

      CHECK_NO_THROW(data.emplace_front("4"));
      CHECK_EQUAL(size_t(4), data.size());
      CHECK(std::equal(compare_data.begin() + 1, compare_data.end(), data.begin()));

      CHECK_NO_THROW(data.emplace_front("5"));
      CHECK_EQUAL(size_t(5), data.size());
      CHECK(std::equal(compare_data.begin(), compare_data.end(), data.begin()));
    }

    //*************************************************************************
    TEST(test_push_front_excess)
    {
      DataNDC data;

      for (size_t i = 0UL; i < SIZE; ++i)
      {
        CHECK_NO_THROW(data.push_front(N1));
      }

      CHECK_THROW(data.push_front(N999), etl::deque_full);
    }

    //*************************************************************************
    TEST(test_pop_front_exception)
    {
      Compare_Data compare_data = { N1, N2, N3, N4, N5 };
      DataNDC data;

      data.assign(compare_data.begin(), compare_data.end());

      data.pop_front();
      data.pop_front();
      data.pop_front();
      data.pop_front();
      data.pop_front();

      CHECK_THROW(data.pop_front(), etl::deque_empty);
    }

    //*************************************************************************
    TEST(test_push_front_push_back)
    {
      Compare_Data compare_data = { N1, N2, N3, N4, N5};
      DataNDC data;

      CHECK_NO_THROW(data.push_back(N3));
      CHECK_NO_THROW(data.push_front(N2));
      CHECK_NO_THROW(data.push_back(N4));
      CHECK_NO_THROW(data.push_front(N1));
      CHECK_NO_THROW(data.push_back(N5));

      CHECK(std::equal(compare_data.begin(), compare_data.end(), data.begin()));
    }

    //*************************************************************************
    TEST(test_push_back_pop_front_push_back)
    {
      Compare_Data compare_data = { N6, N7, N8 };
      DataNDC data;

      data.push_back(N1);
      data.push_back(N2);
      data.push_back(N3);
      data.push_back(N4);
      data.push_back(N5);
      data.pop_front();
      data.pop_front();
      data.pop_front();
      data.pop_front();
      data.pop_front();
      data.push_back(N6);
      data.push_back(N7);
      data.push_back(N8);

      CHECK(std::equal(compare_data.begin(), compare_data.end(), data.begin()));
    }

    //*************************************************************************
    TEST(test_pop_front)
    {
      Compare_Data compare_data = { N1, N2, N3, N4, N5 };
      DataNDC data;

      data.assign(compare_data.begin(), compare_data.end());

      data.pop_front();
      CHECK_EQUAL(size_t(4), data.size());
      CHECK(std::equal(compare_data.begin() + 1, compare_data.end(), data.begin()));

      data.pop_front();
      CHECK_EQUAL(size_t(3), data.size());
      CHECK(std::equal(compare_data.begin() + 2, compare_data.end(), data.begin()));

      data.pop_front();
      CHECK_EQUAL(size_t(2), data.size());
      CHECK(std::equal(compare_data.begin() + 3, compare_data.end(), data.begin()));

      data.pop_front();
      CHECK_EQUAL(size_t(1), data.size());
      CHECK(std::equal(compare_data.begin() + 4, compare_data.end(), data.begin()));

      data.pop_front();
      CHECK_EQUAL(size_t(0), data.size());
    }

    //*************************************************************************
    TEST(test_resize_up)
    {
      Compare_DataDC compare_data(initial_data_dc.begin(), initial_data_dc.end());
      DataDC data(initial_data_dc.begin(), initial_data_dc.end());

      // Cause rollover.
      data.pop_front();
      data.pop_front();
      data.pop_front();
      data.pop_front();
      data.pop_front();
      data.pop_front();
      data.push_back(DC("14"));
      data.push_back(DC("15"));
      data.push_back(DC("16"));
      data.push_back(DC("17"));
      data.resize(SIZE);

      compare_data.pop_front();
      compare_data.pop_front();
      compare_data.pop_front();
      compare_data.pop_front();
      compare_data.pop_front();
      compare_data.pop_front();
      compare_data.push_back(DC("14"));
      compare_data.push_back(DC("15"));
      compare_data.push_back(DC("16"));
      compare_data.push_back(DC("17"));
      compare_data.resize(SIZE);

      CHECK_EQUAL(size_t(SIZE), data.size());
      CHECK(std::equal(compare_data.begin(), compare_data.end(), data.begin()));
    }

    //*************************************************************************
    TEST(test_resize_down)
    {
      Compare_DataDC compare_data(initial_data_dc.begin(), initial_data_dc.end());
      DataDC data(initial_data_dc.begin(), initial_data_dc.end());

      // Cause rollover.
      data.pop_front();
      data.pop_front();
      data.pop_front();
      data.pop_front();
      data.pop_front();
      data.pop_front();
      data.push_back(DC("14"));
      data.push_back(DC("15"));
      data.push_back(DC("16"));
      data.push_back(DC("17"));
      data.resize(SIZE / 2);

      compare_data.pop_front();
      compare_data.pop_front();
      compare_data.pop_front();
      compare_data.pop_front();
      compare_data.pop_front();
      compare_data.pop_front();
      compare_data.push_back(DC("14"));
      compare_data.push_back(DC("15"));
      compare_data.push_back(DC("16"));
      compare_data.push_back(DC("17"));
      compare_data.resize(SIZE / 2);

      CHECK_EQUAL(compare_data.size(), data.size());
      CHECK(std::equal(compare_data.begin(), compare_data.end(), data.begin()));
    }

    //*************************************************************************
    TEST(test_resize_value)
    {
      Compare_Data compare_data = { N1, N2, N3, N3, N3 };
      DataNDC data;

      data.push_front(N1);
      data.push_back(N2);
      data.resize(SIZE, N3);

      CHECK_EQUAL(size_t(SIZE), data.size());
      CHECK(std::equal(compare_data.begin(), compare_data.end(), data.begin()));
    }

    //*************************************************************************
    TEST(test_resize_excess)
    {
      DataDC data;

      CHECK_THROW(data.resize(SIZE + 1), etl::deque_out_of_bounds);
    }

    //*************************************************************************
    TEST(test_equality_operator)
    {
      Compare_Data same      = { N1, N2, N3, N4, N5, N6 };
      Compare_Data different = { N6, N5, N4, N3, N2, N1 };

      DataNDC deque1(same.begin(), same.end());
      DataNDC deque2(deque1);

      CHECK(deque1 == deque2);

      // Change deque2's data.
      std::copy(different.begin(), different.end(), deque2.begin());

      CHECK(!(deque1 == deque2));
    }

    //*************************************************************************
    TEST(test_inequality_operator)
    {
      Compare_Data same      = { N1, N2, N3, N4, N5, N6 };
      Compare_Data different = { N6, N5, N4, N3, N2, N1 };

      DataNDC deque1(same.begin(), same.end());
      DataNDC deque2(deque1);

      CHECK(!(deque1 != deque2));

      // Change deque2's data.
      std::copy(different.begin(), different.end(), deque2.begin());

      CHECK(deque1 != deque2);
    }

    //*************************************************************************
    TEST(test_iterator_comparison_empty)
     {
       DataNDC data;

       CHECK(data.begin()   == data.end());
       CHECK(data.cbegin()  == data.cend());
       CHECK(data.rbegin()  == data.rend());
       CHECK(data.crbegin() == data.crend());
     }

    //*************************************************************************
    TEST(test_memcpy_repair)
    {
      DataInt data(int_data1.begin(), int_data1.end());
      data.pop_front();
      data.pop_front();
      data.pop_front();
      data.pop_front();
      data.insert(data.end(), int_data2.begin(), int_data2.end());

      char buffer[sizeof(DataInt)];

      memcpy(&buffer, (const void*)&data, sizeof(data));

      DataInt& rdata(*reinterpret_cast<DataInt*>(buffer));
      rdata.repair();

      // Check that the memcpy'd vector is the same.
      CHECK_EQUAL(data.size(), rdata.size());
      CHECK(!rdata.empty());
      CHECK(rdata.full());

      bool is_equal = std::equal(rdata.begin(),
                                 rdata.end(),
                                 data.begin());

      CHECK(is_equal);

      // Modify the original and check that the memcpy'd vector is not the same.
      std::reverse(data.begin(), data.end());

      is_equal = std::equal(rdata.begin(),
                            rdata.end(),
                            data.begin());

      CHECK(!is_equal);
    }

    //*************************************************************************
    TEST(test_memcpy_repair_virtual)
    {
      DataInt data(int_data1.begin(), int_data1.end());
      data.pop_front();
      data.pop_front();
      data.pop_front();
      data.pop_front();
      data.insert(data.end(), int_data2.begin(), int_data2.end());

      char buffer[sizeof(DataInt)];

      memcpy(&buffer, (const void*)&data, sizeof(data));

      IDataInt& idata(*reinterpret_cast<DataInt*>(buffer));
      idata.repair();

      // Check that the memcpy'd vector is the same.
      CHECK_EQUAL(data.size(), idata.size());
      CHECK(!idata.empty());
      CHECK(idata.full());

      bool is_equal = std::equal(idata.begin(),
                                 idata.end(),
                                 data.begin());

      CHECK(is_equal);

      // Modify the original and check that the memcpy'd vector is not the same.
      std::reverse(data.begin(), data.end());

      is_equal = std::equal(idata.begin(),
                            idata.end(),
                            data.begin());

      CHECK(!is_equal);
    }

    //*************************************************************************
    TEST(test_move)
    {
      const size_t SIZE = 10UL;
      typedef etl::deque<std::unique_ptr<uint32_t>, SIZE> Data;

      Data data1;

      std::unique_ptr<uint32_t> p1(new uint32_t(1U));
      std::unique_ptr<uint32_t> p2(new uint32_t(2U));
      std::unique_ptr<uint32_t> p3(new uint32_t(3U));
      std::unique_ptr<uint32_t> p4(new uint32_t(4U));
      std::unique_ptr<uint32_t> p5(new uint32_t(5U));

      // Move items to data1.
      data1.push_front(std::move(p1));
      data1.push_back(std::move(p2));
      data1.insert(data1.begin(),     std::move(p3));
      data1.insert(data1.begin() + 1, std::move(p4));
      data1.insert(data1.end(),       std::move(p5));

      const size_t ACTUAL_SIZE = data1.size();

      CHECK(!bool(p1));
      CHECK(!bool(p2));
      CHECK(!bool(p3));
      CHECK(!bool(p4));
      CHECK(!bool(p5));

      CHECK_EQUAL(3U, *(*(data1.begin() + 0)));
      CHECK_EQUAL(4U, *(*(data1.begin() + 1)));
      CHECK_EQUAL(1U, *(*(data1.begin() + 2)));
      CHECK_EQUAL(2U, *(*(data1.begin() + 3)));
      CHECK_EQUAL(5U, *(*(data1.begin() + 4)));

      // Move constructor.
      Data data2(std::move(data1));

      CHECK_EQUAL(3U, *(*(data2.begin() + 0)));
      CHECK_EQUAL(4U, *(*(data2.begin() + 1)));
      CHECK_EQUAL(1U, *(*(data2.begin() + 2)));
      CHECK_EQUAL(2U, *(*(data2.begin() + 3)));
      CHECK_EQUAL(5U, *(*(data2.begin() + 4)));

      CHECK_EQUAL(ACTUAL_SIZE, data2.size());

      // Move assignment.
      Data data3;
      data3 = std::move(data2);

      CHECK_EQUAL(3U, *(*(data3.begin() + 0)));
      CHECK_EQUAL(4U, *(*(data3.begin() + 1)));
      CHECK_EQUAL(1U, *(*(data3.begin() + 2)));
      CHECK_EQUAL(2U, *(*(data3.begin() + 3)));
      CHECK_EQUAL(5U, *(*(data3.begin() + 4)));

      CHECK_EQUAL(ACTUAL_SIZE, data3.size());
    }

    //*************************************************************************
    TEST(test_two_parameter_constructor_same_type_not_iterator)
    {
      // No compilation error.
      etl::deque<int, 10> v(5, 5);
    }

    //*************************************************************************
    TEST(test_sort)
    {
      std::array<int, 10> initial = { 9, 8, 7, 6, 5, 4, 3, 2, 1, 0 };
      std::array<int, 10> result = { 0, 1, 2, 3, 4, 5, 6, 7, 8, 9 };

      etl::deque<int, 10> data(initial.begin(), initial.end());
      std::sort(data.begin(), data.end());

      bool is_equal = std::equal(data.begin(),
                                 data.end(),
                                 result.begin());

      CHECK(is_equal);
    }

    //*************************************************************************
<<<<<<< HEAD
#if ETL_CPP17_SUPPORTED && ETL_USING_INITIALIZER_LIST
=======
#if ETL_CPP17_SUPPORTED && ETL_USING_INITIALIZER_LIST && !defined(ETL_TEMPLATE_DEDUCTION_GUIDE_TESTS_DISABLED)
>>>>>>> bb2ef1b2
    TEST(test_deque_template_deduction)
    {
      etl::deque data{ char(0), short(1), int(2), long(3), 4, 5, 6, 7, 8, 9 };

      using Type = std::remove_reference_t<decltype(data[0])>;
      CHECK((std::is_same_v<long, Type>));

      CHECK_EQUAL(0, data[0]);
      CHECK_EQUAL(1, data[1]);
      CHECK_EQUAL(2, data[2]);
      CHECK_EQUAL(3, data[3]);
      CHECK_EQUAL(4, data[4]);
      CHECK_EQUAL(5, data[5]);
      CHECK_EQUAL(6, data[6]);
      CHECK_EQUAL(7, data[7]);
      CHECK_EQUAL(8, data[8]);
      CHECK_EQUAL(9, data[9]);
    }
#endif

    //*************************************************************************
<<<<<<< HEAD
#if ETL_USING_INITIALIZER_LIST
=======
#if ETL_CPP11_SUPPORTED && ETL_USING_INITIALIZER_LIST
>>>>>>> bb2ef1b2
    TEST(test_make_deque)
    {
      auto data = etl::make_deque<int>(0, 1, 2, 3, 4, 5, 6, 7, 8, 9);

      CHECK_EQUAL(0, data[0]);
      CHECK_EQUAL(1, data[1]);
      CHECK_EQUAL(2, data[2]);
      CHECK_EQUAL(3, data[3]);
      CHECK_EQUAL(4, data[4]);
      CHECK_EQUAL(5, data[5]);
      CHECK_EQUAL(6, data[6]);
      CHECK_EQUAL(7, data[7]);
      CHECK_EQUAL(8, data[8]);
      CHECK_EQUAL(9, data[9]);
    }
#endif
  };
}<|MERGE_RESOLUTION|>--- conflicted
+++ resolved
@@ -1992,11 +1992,7 @@
     }
 
     //*************************************************************************
-<<<<<<< HEAD
-#if ETL_CPP17_SUPPORTED && ETL_USING_INITIALIZER_LIST
-=======
 #if ETL_CPP17_SUPPORTED && ETL_USING_INITIALIZER_LIST && !defined(ETL_TEMPLATE_DEDUCTION_GUIDE_TESTS_DISABLED)
->>>>>>> bb2ef1b2
     TEST(test_deque_template_deduction)
     {
       etl::deque data{ char(0), short(1), int(2), long(3), 4, 5, 6, 7, 8, 9 };
@@ -2018,11 +2014,7 @@
 #endif
 
     //*************************************************************************
-<<<<<<< HEAD
-#if ETL_USING_INITIALIZER_LIST
-=======
 #if ETL_CPP11_SUPPORTED && ETL_USING_INITIALIZER_LIST
->>>>>>> bb2ef1b2
     TEST(test_make_deque)
     {
       auto data = etl::make_deque<int>(0, 1, 2, 3, 4, 5, 6, 7, 8, 9);
