/******************************************************************************
The MIT License(MIT)

Embedded Template Library.
https://github.com/ETLCPP/etl
https://www.etlcpp.com

Copyright(c) 2014 jwellbelove

Permission is hereby granted, free of charge, to any person obtaining a copy
of this software and associated documentation files(the "Software"), to deal
in the Software without restriction, including without limitation the rights
to use, copy, modify, merge, publish, distribute, sublicense, and / or sell
copies of the Software, and to permit persons to whom the Software is
furnished to do so, subject to the following conditions :

The above copyright notice and this permission notice shall be included in all
copies or substantial portions of the Software.

THE SOFTWARE IS PROVIDED "AS IS", WITHOUT WARRANTY OF ANY KIND, EXPRESS OR
IMPLIED, INCLUDING BUT NOT LIMITED TO THE WARRANTIES OF MERCHANTABILITY,
FITNESS FOR A PARTICULAR PURPOSE AND NONINFRINGEMENT.IN NO EVENT SHALL THE
AUTHORS OR COPYRIGHT HOLDERS BE LIABLE FOR ANY CLAIM, DAMAGES OR OTHER
LIABILITY, WHETHER IN AN ACTION OF CONTRACT, TORT OR OTHERWISE, ARISING FROM,
OUT OF OR IN CONNECTION WITH THE SOFTWARE OR THE USE OR OTHER DEALINGS IN THE
SOFTWARE.
******************************************************************************/

#include "unit_test_framework.h"

#include "etl/list.h"

#include "data.h"

#include <algorithm>
#include <array>
#include <list>
#include <vector>
#include <functional>

namespace
{
  SUITE(test_list)
  {
    typedef TestDataDC<std::string>  ItemDC;
    typedef TestDataNDC<std::string> ItemNDC;
    typedef TestDataM<uint32_t>      ItemM;

    const size_t SIZE = 10UL;

    typedef etl::list<ItemDC, SIZE>      DataDC;
    typedef etl::list<ItemNDC, SIZE>     DataNDC;
    typedef etl::list<ItemNDC, 2 * SIZE> DataNDC2;
    typedef etl::ilist<ItemNDC>          IDataNDC;

    typedef etl::list<int, SIZE> DataInt;

    typedef etl::list<ItemM, SIZE>  DataM;
    typedef etl::ilist<ItemM>       IDataM;

    typedef std::list<ItemNDC>   CompareData;
    typedef std::vector<ItemNDC> InitialData;

    InitialData stable_sort_data;
    InitialData unsorted_data;
    InitialData sorted_data;
    InitialData non_unique_data;
    InitialData small_data;

    InitialData merge_data0;
    InitialData merge_data1;
    InitialData merge_data2;
    InitialData merge_data3;
    InitialData merge_data4;

    bool are_equal;

    //*************************************************************************
    struct SetupFixture
    {
      SetupFixture()
      {
        stable_sort_data = { ItemNDC("1", 1), ItemNDC("2", 2), ItemNDC("3", 3), ItemNDC("2", 4), ItemNDC("0", 5), ItemNDC("2", 6), ItemNDC("7", 7), ItemNDC("4", 8), ItemNDC("4", 9), ItemNDC("8", 10) };
        unsorted_data    = { ItemNDC("1"), ItemNDC("0"), ItemNDC("3"), ItemNDC("2"), ItemNDC("5"), ItemNDC("4"), ItemNDC("7"), ItemNDC("6"), ItemNDC("9"), ItemNDC("8") };
        sorted_data      = { ItemNDC("0"), ItemNDC("1"), ItemNDC("2"), ItemNDC("3"), ItemNDC("4"), ItemNDC("5"), ItemNDC("6"), ItemNDC("7"), ItemNDC("8"), ItemNDC("9") };
        non_unique_data  = { ItemNDC("0"), ItemNDC("0"), ItemNDC("1"), ItemNDC("1"), ItemNDC("2"), ItemNDC("3"), ItemNDC("3"), ItemNDC("3"), ItemNDC("4"), ItemNDC("5") };
        small_data       = { ItemNDC("0"), ItemNDC("1"), ItemNDC("2"), ItemNDC("3"), ItemNDC("4"), ItemNDC("5") };

        merge_data0 = { ItemNDC("1"), ItemNDC("1"), ItemNDC("3"), ItemNDC("3"), ItemNDC("5"), ItemNDC("7"), ItemNDC("8") };
        merge_data1 = { ItemNDC("1"), ItemNDC("2"), ItemNDC("3"), ItemNDC("3"), ItemNDC("6"), ItemNDC("9"), ItemNDC("9") };
        merge_data2 = { ItemNDC("0"), ItemNDC("2"), ItemNDC("3"), ItemNDC("3"), ItemNDC("6"), ItemNDC("7"), ItemNDC("7") };
        merge_data3 = { ItemNDC("0"), ItemNDC("2"), ItemNDC("3"), ItemNDC("3"), ItemNDC("6"), ItemNDC("7") };
        merge_data4 = { ItemNDC("0"), ItemNDC("2"), ItemNDC("3"), ItemNDC("3"), ItemNDC("6"), ItemNDC("7"), ItemNDC("8"), ItemNDC("9") };
      }
    };

    //*************************************************************************
    TEST_FIXTURE(SetupFixture, test_default_constructor)
    {
      DataNDC data;

      CHECK_EQUAL(data.size(), size_t(0UL));
      CHECK(data.empty());
      CHECK_EQUAL(data.max_size(), SIZE);
      CHECK(data.begin() == data.end());
    }

#if ETL_CPP17_SUPPORTED && ETL_USING_INITIALIZER_LIST && !defined(ETL_TEMPLATE_DEDUCTION_GUIDE_TESTS_DISABLED)
    //*************************************************************************
    TEST(test_cpp17_deduced_constructor)
    {
      etl::list data{ ItemNDC("1", 1), ItemNDC("2", 2), ItemNDC("3", 3), ItemNDC("2", 4), ItemNDC("0", 5), ItemNDC("2", 6), ItemNDC("7", 7), ItemNDC("4", 8), ItemNDC("4", 9), ItemNDC("8", 10) };
      etl::list< ItemNDC, 10> check = { ItemNDC("1", 1), ItemNDC("2", 2), ItemNDC("3", 3), ItemNDC("2", 4), ItemNDC("0", 5), ItemNDC("2", 6), ItemNDC("7", 7), ItemNDC("4", 8), ItemNDC("4", 9), ItemNDC("8", 10) };

      CHECK(!data.empty());
      CHECK(data.full());
      CHECK(data.begin() != data.end());
      CHECK_EQUAL(0U, data.available());
      CHECK_EQUAL(10U, data.capacity());
      CHECK_EQUAL(10U, data.size());
      CHECK_EQUAL(10U, data.max_size());
      CHECK(data == check);
    }
#endif

    //*************************************************************************
    TEST(test_destruct_via_ilist)
    {
      int current_count = ItemNDC::get_instance_count();

      DataNDC* pdata = new DataNDC(sorted_data.begin(), sorted_data.end());
      CHECK_EQUAL(int(current_count + sorted_data.size()), ItemNDC::get_instance_count());

      IDataNDC* pidata = pdata;
      delete pidata;
      CHECK_EQUAL(current_count, ItemNDC::get_instance_count());
    }

    //*************************************************************************
    TEST_FIXTURE(SetupFixture, test_constructor_size)
    {
      const size_t INITIAL_SIZE = 4UL;
      DataDC data(INITIAL_SIZE);

      CHECK(data.size() == INITIAL_SIZE);
      CHECK(!data.empty());
    }

    //*************************************************************************
    TEST_FIXTURE(SetupFixture, test_constructor_size_excess)
    {
      CHECK_THROW(DataDC data(SIZE + 1), etl::list_full);
    }

    //*************************************************************************
    TEST_FIXTURE(SetupFixture, test_constructor_size_value)
    {
      const size_t INITIAL_SIZE = 4UL;
      const ItemNDC INITIAL_VALUE = ItemNDC("1");

      std::array<ItemNDC, INITIAL_SIZE> compare_data = { ItemNDC("1"), ItemNDC("1"), ItemNDC("1"), ItemNDC("1") };

      DataNDC data(INITIAL_SIZE, INITIAL_VALUE);

      CHECK(data.size() == INITIAL_SIZE);
      CHECK(!data.empty());

      are_equal = std::equal(data.begin(), data.end(), compare_data.begin());

      CHECK(are_equal);
    }

    //*************************************************************************
    TEST_FIXTURE(SetupFixture, test_constructor_size_value_excess)
    {
      CHECK_THROW(DataNDC data(SIZE + 1, ItemNDC("1")), etl::list_full);
    }

    //*************************************************************************
    TEST_FIXTURE(SetupFixture, test_constructor_range)
    {
      DataNDC data(sorted_data.begin(), sorted_data.end());

      CHECK_EQUAL(SIZE, data.size());
      CHECK(!data.empty());
    }

#if ETL_USING_INITIALIZER_LIST
    //*************************************************************************
    TEST_FIXTURE(SetupFixture, test_constructor_initializer_list)
    {
      DataNDC data = { ItemNDC("0"), ItemNDC("1"), ItemNDC("2"), ItemNDC("3") };

      CHECK_EQUAL(4U, data.size());

      DataNDC::const_iterator i_item = data.begin();

      CHECK_EQUAL(ItemNDC("0"), *i_item++);
      CHECK_EQUAL(ItemNDC("1"), *i_item++);
      CHECK_EQUAL(ItemNDC("2"), *i_item++);
      CHECK_EQUAL(ItemNDC("3"), *i_item++);
    }
#endif

    //*************************************************************************
    TEST_FIXTURE(SetupFixture, test_copy_constructor)
    {
      CompareData compare_data(sorted_data.begin(), sorted_data.end());

      DataNDC data(sorted_data.begin(), sorted_data.end());
      DataNDC other_data(data);

      CHECK_EQUAL(data.size(), other_data.size());

      CHECK(std::equal(data.begin(), data.end(), other_data.begin()));

      other_data.pop_front();
      CHECK_EQUAL(compare_data.size(), data.size());
      CHECK_EQUAL(compare_data.size() - 1, other_data.size());

      other_data.pop_back();
      CHECK_EQUAL(compare_data.size(), data.size());
      CHECK_EQUAL(compare_data.size() - 2, other_data.size());
    }

    //*************************************************************************
    TEST(test_move_constructor)
    {
      ItemM p1(1U);
      ItemM p2(2U);
      ItemM p3(3U);
      ItemM p4(4U);

      DataM data1;
      data1.push_back(std::move(p1));
      data1.push_back(std::move(p2));
      data1.push_back(std::move(p3));
      data1.push_back(std::move(p4));

      CHECK(!bool(p1));
      CHECK(!bool(p2));
      CHECK(!bool(p3));
      CHECK(!bool(p4));

      DataM data2(std::move(data1));

      CHECK_EQUAL(0U, data1.size());
      CHECK_EQUAL(4U, data2.size());

      DataM::iterator itr = data2.begin();

      ItemM pr = std::move(*itr++);

      CHECK_EQUAL(1U, pr.value);
      CHECK_EQUAL(2U, (*itr++).value);
      CHECK_EQUAL(3U, (*itr++).value);
      CHECK_EQUAL(4U, (*itr++).value);
    }

    //*************************************************************************
    TEST_FIXTURE(SetupFixture, test_iterator)
    {
      CompareData compare_data(sorted_data.begin(), sorted_data.end());
      DataNDC data(compare_data.begin(), compare_data.end());

      are_equal = std::equal(data.begin(), data.end(), compare_data.begin());

      CHECK(are_equal);
    }

    //*************************************************************************
    TEST_FIXTURE(SetupFixture, test_const_iterator)
    {
      CompareData compare_data(sorted_data.begin(), sorted_data.end());
      DataNDC data(compare_data.begin(), compare_data.end());

      are_equal = std::equal(data.cbegin(), data.cend(), compare_data.cbegin());

      CHECK(are_equal);
    }

    //*************************************************************************
    TEST_FIXTURE(SetupFixture, test_reverse_iterator)
    {
      CompareData compare_data(sorted_data.begin(), sorted_data.end());
      DataNDC data(compare_data.begin(), compare_data.end());

      are_equal = std::equal(data.rbegin(), data.rend(), compare_data.rbegin());

      CHECK(are_equal);
    }

    //*************************************************************************
    TEST_FIXTURE(SetupFixture, test_const_reverse_iterator)
    {
      CompareData compare_data(sorted_data.begin(), sorted_data.end());
      DataNDC data(compare_data.begin(), compare_data.end());

      are_equal = std::equal(data.crbegin(), data.crend(), compare_data.crbegin());

      CHECK(are_equal);
    }

    //*************************************************************************
    TEST_FIXTURE(SetupFixture, test_resize_up)
    {
      const size_t INITIAL_SIZE = 4UL;
      const size_t NEW_SIZE     = 8UL;

      DataDC data(INITIAL_SIZE);
      data.resize(NEW_SIZE);

      CHECK_EQUAL(data.size(), NEW_SIZE);
    }

    //*************************************************************************
    TEST_FIXTURE(SetupFixture, test_resize_up_value)
    {
      const size_t INITIAL_SIZE = 4UL;
      const size_t NEW_SIZE     = 8UL;
      const ItemNDC VALUE = ItemNDC("1");

      DataNDC data(INITIAL_SIZE, VALUE);
      data.resize(NEW_SIZE, VALUE);

      CompareData compare_data(INITIAL_SIZE, VALUE);
      compare_data.resize(NEW_SIZE, VALUE);

      CHECK_EQUAL(compare_data.size(), data.size());

      are_equal = std::equal(data.begin(), data.end(), compare_data.begin());

      CHECK(are_equal);
    }

    //*************************************************************************
    TEST_FIXTURE(SetupFixture, test_resize_excess)
    {
      const size_t INITIAL_SIZE = 4UL;
      const ItemNDC VALUE = ItemNDC("1");

      DataNDC data(INITIAL_SIZE, VALUE);

      CHECK_THROW(data.resize(data.max_size() + 1, VALUE), etl::list_full);
    }

    //*************************************************************************
    TEST_FIXTURE(SetupFixture, test_resize_down)
    {
      const size_t INITIAL_SIZE = 4UL;
      const size_t NEW_SIZE     = 2UL;
      const ItemNDC VALUE = ItemNDC("1");

      DataNDC data(INITIAL_SIZE, VALUE);
      data.resize(NEW_SIZE, VALUE);

      CHECK_EQUAL(data.size(), NEW_SIZE);
    }

    //*************************************************************************
    TEST_FIXTURE(SetupFixture, test_resize_zero)
    {
      const size_t INITIAL_SIZE = 4UL;
      const size_t NEW_SIZE = 0UL;
      const ItemNDC VALUE = ItemNDC("1");

      DataNDC data(INITIAL_SIZE, VALUE);
      data.resize(NEW_SIZE, VALUE);

      CHECK_EQUAL(data.size(), NEW_SIZE);
    }

    //*************************************************************************
    TEST_FIXTURE(SetupFixture, test_clear)
    {
      DataNDC data(sorted_data.begin(), sorted_data.end());

      data.clear();
      CHECK_EQUAL(0U, data.size());

      // Do it again to check that clear() didn't screw up the internals.
      data.assign(sorted_data.begin(), sorted_data.end());
      CHECK_EQUAL(SIZE, data.size());
      data.clear();
      CHECK_EQUAL(size_t(0UL), data.size());
    }

    //*************************************************************************
    TEST_FIXTURE(SetupFixture, test_clear_pod)
    {
      DataInt data(SIZE, 1);

      data.clear();
      CHECK(data.empty());

      // Do it again to check that clear() didn't screw up the internals.
      data.resize(SIZE);
      CHECK_EQUAL(SIZE, data.size());
      data.clear();
      CHECK_EQUAL(size_t(0UL), data.size());
    }

    //*************************************************************************
    TEST_FIXTURE(SetupFixture, test_assign_range)
    {
      CompareData compare_data(sorted_data.begin(), sorted_data.end());
      DataNDC data;

      // Do it twice. We should only get one copy.
      data.assign(compare_data.begin(), compare_data.end());
      data.assign(compare_data.begin(), compare_data.end());

      CHECK_EQUAL(compare_data.size(), data.size());

      are_equal = std::equal(data.begin(), data.end(), compare_data.begin());

      CHECK(are_equal);
    }

    //*************************************************************************
    TEST_FIXTURE(SetupFixture, test_assign_size_value)
    {
      const size_t INITIAL_SIZE = 4UL;
      const ItemNDC VALUE = ItemNDC("1");

      CompareData compare_data(INITIAL_SIZE, VALUE);
      DataNDC data;

      // Do it twice. We should only get one copy.
      data.assign(INITIAL_SIZE, VALUE);
      data.assign(INITIAL_SIZE, VALUE);

      CHECK_EQUAL(compare_data.size(), data.size());

      are_equal = std::equal(data.begin(), data.end(), compare_data.begin());

      CHECK(are_equal);
    }

    //*************************************************************************
    TEST_FIXTURE(SetupFixture, test_assign_size_value_excess)
    {
      const ItemNDC VALUE = ItemNDC("1");

      DataNDC data;

      CHECK_THROW(data.assign(data.max_size() + 1, VALUE), etl::list_full);
    }

    //*************************************************************************
    TEST_FIXTURE(SetupFixture, test_insert_position_value)
    {
      const size_t INITIAL_SIZE  = 4UL;
      const ItemNDC VALUE        = ItemNDC("1");
      const ItemNDC INSERT_VALUE = ItemNDC("2");

      CompareData compare_data(INITIAL_SIZE, VALUE);
      DataNDC data(INITIAL_SIZE, VALUE);

      size_t offset = 2UL;

      DataNDC::iterator i_data = data.begin();
      std::advance(i_data, offset);

      CompareData::iterator i_compare_data = compare_data.begin();
      std::advance(i_compare_data, offset);

      data.insert(i_data, INSERT_VALUE);
      compare_data.insert(i_compare_data, INSERT_VALUE);

      CHECK_EQUAL(compare_data.size(), data.size());

      are_equal = std::equal(data.begin(), data.end(), compare_data.begin());

      CHECK(are_equal);

      offset = 0;

      i_data = data.begin();
      std::advance(i_data, offset);

      i_compare_data = compare_data.begin();
      std::advance(i_compare_data, offset);

      data.insert(i_data, INSERT_VALUE);
      compare_data.insert(i_compare_data, INSERT_VALUE);

      are_equal = std::equal(data.begin(), data.end(), compare_data.begin());

      CHECK(are_equal);

      i_data     = data.end();
      i_compare_data = compare_data.end();

      data.insert(i_data, VALUE);
      compare_data.insert(i_compare_data, VALUE);

      are_equal = std::equal(data.begin(), data.end(), compare_data.begin());

      CHECK(are_equal);
    }

    //*************************************************************************
    TEST_FIXTURE(SetupFixture, test_insert_position_value_move)
    {
      ItemM p1(1U);
      ItemM p2(2U);
      ItemM p3(3U);
      ItemM p4(4U);

      DataM data1;
      data1.insert(data1.begin(), std::move(p1));
      data1.insert(data1.begin(), std::move(p2));
      data1.insert(data1.begin(), std::move(p3));
      data1.insert(data1.begin(), std::move(p4));

      CHECK_EQUAL(4U, data1.size());

      CHECK(!bool(p1));
      CHECK(!bool(p2));
      CHECK(!bool(p3));
      CHECK(!bool(p4));

      DataM::const_iterator itr = data1.begin();

      CHECK_EQUAL(4U, (*itr++).value);
      CHECK_EQUAL(3U, (*itr++).value);
      CHECK_EQUAL(2U, (*itr++).value);
      CHECK_EQUAL(1U, (*itr++).value);
    }

    //*************************************************************************
    TEST_FIXTURE(SetupFixture, test_emplace_position_value)
    {
      const size_t INITIAL_SIZE = 4UL;
      const ItemNDC VALUE = ItemNDC("1");
      const std::string INSERT_VALUE = "2";

      CompareData compare_data(INITIAL_SIZE, VALUE);
      DataNDC data(INITIAL_SIZE, VALUE);

      size_t offset = 2UL;

      DataNDC::iterator i_data = data.begin();
      std::advance(i_data, offset);

      CompareData::iterator i_compare_data = compare_data.begin();
      std::advance(i_compare_data, offset);

      data.emplace(i_data, INSERT_VALUE);
      compare_data.emplace(i_compare_data, INSERT_VALUE);

      CHECK_EQUAL(compare_data.size(), data.size());

      are_equal = std::equal(data.begin(), data.end(), compare_data.begin());

      CHECK(are_equal);

      offset = 0;

      i_data = data.begin();
      std::advance(i_data, offset);

      i_compare_data = compare_data.begin();
      std::advance(i_compare_data, offset);

      data.emplace(i_data, INSERT_VALUE);
      compare_data.emplace(i_compare_data, INSERT_VALUE);

      are_equal = std::equal(data.begin(), data.end(), compare_data.begin());

      CHECK(are_equal);

      i_data = data.end();
      i_compare_data = compare_data.end();

      data.emplace(i_data, VALUE);
      compare_data.emplace(i_compare_data, VALUE);

      are_equal = std::equal(data.begin(), data.end(), compare_data.begin());

      CHECK(are_equal);
    }

    //*************************************************************************
    TEST_FIXTURE(SetupFixture, test_insert_range)
    {
      std::vector<ItemNDC> test1 = { ItemNDC("1"), ItemNDC("2"), ItemNDC("3"), ItemNDC("4"), ItemNDC("5") };
      std::vector<ItemNDC> test2 = { ItemNDC("6"), ItemNDC("7"), ItemNDC("8"), ItemNDC("9"), ItemNDC("10") };

      CompareData compare_data(test1.begin(), test1.end());
      DataNDC data(test1.begin(), test1.end());

      compare_data.insert(compare_data.begin(), test2.begin(), test2.end());
      data.insert(data.begin(), test2.begin(), test2.end());

      CHECK_EQUAL(compare_data.size(), data.size());

      are_equal = std::equal(data.begin(), data.end(), compare_data.begin());
      CHECK(are_equal);

      compare_data.assign(test1.begin(), test1.end());
      data.assign(test1.begin(), test1.end());

      compare_data.insert(compare_data.end(), test2.begin(), test2.end());
      data.insert(data.end(), test2.begin(), test2.end());

      CHECK_EQUAL(compare_data.size(), data.size());

      are_equal = std::equal(data.begin(), data.end(), compare_data.begin());
      CHECK(are_equal);

      compare_data.assign(test1.begin(), test1.end());
      data.assign(test1.begin(), test1.end());

      CompareData::iterator icd = compare_data.begin();
      DataNDC::iterator         id = data.begin();

      std::advance(icd, 3);
      std::advance(id, 3);

      compare_data.insert(icd, test2.begin(), test2.end());
      data.insert(id, test2.begin(), test2.end());

      CHECK_EQUAL(compare_data.size(), data.size());

      are_equal = std::equal(data.begin(), data.end(), compare_data.begin());
      CHECK(are_equal);
    }

    //*************************************************************************
    TEST_FIXTURE(SetupFixture, test_push_front)
    {
      CompareData compare_data;
      DataNDC data;

      compare_data.push_front(ItemNDC("1"));
      compare_data.push_front(ItemNDC("2"));
      compare_data.push_front(ItemNDC("3"));
      compare_data.push_front(ItemNDC("4"));
      compare_data.push_front(ItemNDC("5"));
      compare_data.push_front(ItemNDC("6"));

      CHECK_NO_THROW(data.push_front(ItemNDC("1")));
      CHECK_NO_THROW(data.push_front(ItemNDC("2")));
      CHECK_NO_THROW(data.push_front(ItemNDC("3")));
      CHECK_NO_THROW(data.push_front(ItemNDC("4")));
      CHECK_NO_THROW(data.push_front(ItemNDC("5")));
      CHECK_NO_THROW(data.push_front(ItemNDC("6")));

      CHECK_EQUAL(compare_data.size(), data.size());

      are_equal = std::equal(data.begin(), data.end(), compare_data.begin());
      CHECK(are_equal);
    }

    //*************************************************************************
    TEST_FIXTURE(SetupFixture, test_push_front_move)
    {
      ItemM p1(1U);
      ItemM p2(2U);
      ItemM p3(3U);
      ItemM p4(4U);

      DataM data;
      data.push_front(std::move(p1));
      data.push_front(std::move(p2));
      data.push_front(std::move(p3));
      data.push_front(std::move(p4));

      CHECK_EQUAL(4U, data.size());

      CHECK(!bool(p1));
      CHECK(!bool(p2));
      CHECK(!bool(p3));
      CHECK(!bool(p4));

      DataM::const_iterator itr = data.begin();

      CHECK_EQUAL(4U, (*itr++).value);
      CHECK_EQUAL(3U, (*itr++).value);
      CHECK_EQUAL(2U, (*itr++).value);
      CHECK_EQUAL(1U, (*itr++).value);
    }

    //*************************************************************************
    TEST_FIXTURE(SetupFixture, test_emplace_front)
    {
      CompareData compare_data;
      DataNDC data;

      compare_data.emplace_front("1");
      compare_data.emplace_front("2");
      compare_data.emplace_front("3");
      compare_data.emplace_front("4");
      compare_data.emplace_front("5");
      compare_data.emplace_front("6");

      CHECK_NO_THROW(data.emplace_front("1"));
      CHECK_NO_THROW(data.emplace_front("2"));
      CHECK_NO_THROW(data.emplace_front("3"));
      CHECK_NO_THROW(data.emplace_front("4"));
      CHECK_NO_THROW(data.emplace_front("5"));
      CHECK_NO_THROW(data.emplace_front("6"));

      CHECK_EQUAL(compare_data.size(), data.size());

      are_equal = std::equal(data.begin(), data.end(), compare_data.begin());
      CHECK(are_equal);
    }

    //*************************************************************************
    TEST_FIXTURE(SetupFixture, test_push_front_excess)
    {
      DataNDC data;

      CHECK_NO_THROW(data.push_front(ItemNDC("1")));
      CHECK_NO_THROW(data.push_front(ItemNDC("2")));
      CHECK_NO_THROW(data.push_front(ItemNDC("3")));
      CHECK_NO_THROW(data.push_front(ItemNDC("4")));
      CHECK_NO_THROW(data.push_front(ItemNDC("5")));
      CHECK_NO_THROW(data.push_front(ItemNDC("6")));
      CHECK_NO_THROW(data.push_front(ItemNDC("7")));
      CHECK_NO_THROW(data.push_front(ItemNDC("8")));
      CHECK_NO_THROW(data.push_front(ItemNDC("9")));
      CHECK_NO_THROW(data.push_front(ItemNDC("10")));

      CHECK_THROW(data.push_front(ItemNDC("11")) , etl::list_full);
    }

    //*************************************************************************
    TEST_FIXTURE(SetupFixture, test_push_front_pop_front)
    {
      DataNDC data;

      for (size_t i = 0UL; i < 2UL * data.max_size(); ++i)
      {
        CHECK_NO_THROW(data.push_front(ItemNDC("1")));
        data.pop_front();
      }

      CHECK(data.empty());
    }

    //*************************************************************************
    TEST_FIXTURE(SetupFixture, test_push_front_pop_back)
    {
      DataNDC data;

      for (size_t i = 0UL; i < 2UL * data.max_size(); ++i)
      {
        CHECK_NO_THROW(data.push_front(ItemNDC("1")));
        data.pop_back();
      }

      CHECK(data.empty());
    }

    //*************************************************************************
    TEST_FIXTURE(SetupFixture, test_push_back_pop_front)
    {
      DataNDC data;

      for (size_t i = 0UL; i < 2UL * data.max_size(); ++i)
      {
        CHECK_NO_THROW(data.push_front(ItemNDC("1")));
        data.pop_front();
      }

      CHECK(data.empty());
    }

    //*************************************************************************
    TEST_FIXTURE(SetupFixture, test_push_back_pop_back)
    {
      DataNDC data;

      for (size_t i = 0UL; i < 2UL * data.max_size(); ++i)
      {
        CHECK_NO_THROW(data.push_front(ItemNDC("1")));
        data.pop_back();
      }

      CHECK(data.empty());
    }

    //*************************************************************************
    TEST_FIXTURE(SetupFixture, test_push_back)
    {
      CompareData compare_data;
      DataNDC data;

      compare_data.push_back(ItemNDC("1"));
      compare_data.push_back(ItemNDC("2"));
      compare_data.push_back(ItemNDC("3"));
      compare_data.push_back(ItemNDC("4"));
      compare_data.push_back(ItemNDC("5"));
      compare_data.push_back(ItemNDC("6"));

      CHECK_NO_THROW(data.push_back(ItemNDC("1")));
      CHECK_NO_THROW(data.push_back(ItemNDC("2")));
      CHECK_NO_THROW(data.push_back(ItemNDC("3")));
      CHECK_NO_THROW(data.push_back(ItemNDC("4")));
      CHECK_NO_THROW(data.push_back(ItemNDC("5")));
      CHECK_NO_THROW(data.push_back(ItemNDC("6")));

      CHECK_EQUAL(compare_data.size(), data.size());

      are_equal = std::equal(data.begin(), data.end(), compare_data.begin());
      CHECK(are_equal);
    }

    //*************************************************************************
    TEST_FIXTURE(SetupFixture, test_push_back_move)
    {
      ItemM p1(1U);
      ItemM p2(2U);
      ItemM p3(3U);
      ItemM p4(4U);

      DataM data;
      data.push_back(std::move(p1));
      data.push_back(std::move(p2));
      data.push_back(std::move(p3));
      data.push_back(std::move(p4));

      CHECK_EQUAL(4U, data.size());

      CHECK(!bool(p1));
      CHECK(!bool(p2));
      CHECK(!bool(p3));
      CHECK(!bool(p4));

      DataM::const_iterator itr = data.begin();

      CHECK_EQUAL(1U, (*itr++).value);
      CHECK_EQUAL(2U, (*itr++).value);
      CHECK_EQUAL(3U, (*itr++).value);
      CHECK_EQUAL(4U, (*itr++).value);
    }

    //*************************************************************************
    TEST_FIXTURE(SetupFixture, test_emplace_back)
    {
      CompareData compare_data;
      DataNDC data;

      compare_data.emplace_back("1");
      compare_data.emplace_back("2");
      compare_data.emplace_back("3");
      compare_data.emplace_back("4");
      compare_data.emplace_back("5");
      compare_data.emplace_back("6");

      CHECK_NO_THROW(data.emplace_back("1"));
      CHECK_NO_THROW(data.emplace_back("2"));
      CHECK_NO_THROW(data.emplace_back("3"));
      CHECK_NO_THROW(data.emplace_back("4"));
      CHECK_NO_THROW(data.emplace_back("5"));
      CHECK_NO_THROW(data.emplace_back("6"));

      CHECK_EQUAL(compare_data.size(), data.size());

      are_equal = std::equal(data.begin(), data.end(), compare_data.begin());
      CHECK(are_equal);
    }

    //*************************************************************************
    TEST_FIXTURE(SetupFixture, test_push_back_excess)
    {
      DataNDC data;

      data.push_back(ItemNDC("1"));
      data.push_back(ItemNDC("2"));
      data.push_back(ItemNDC("3"));
      data.push_back(ItemNDC("4"));
      data.push_back(ItemNDC("5"));
      data.push_back(ItemNDC("6"));
      data.push_back(ItemNDC("7"));
      data.push_back(ItemNDC("8"));
      data.push_back(ItemNDC("9"));
      data.push_back(ItemNDC("10"));

      CHECK_THROW(data.push_back(ItemNDC("11")), etl::list_full);
    }

    //*************************************************************************
    TEST_FIXTURE(SetupFixture, test_pop_back)
    {
      CompareData compare_data(sorted_data.begin(), sorted_data.end());
      DataNDC data(sorted_data.begin(), sorted_data.end());

      compare_data.pop_back();
      compare_data.pop_back();

      data.pop_back();
      data.pop_back();

      CHECK_EQUAL(compare_data.size(), data.size());

      are_equal = std::equal(data.begin(), data.end(), compare_data.begin());
      CHECK(are_equal);
    }

    //*************************************************************************
    TEST_FIXTURE(SetupFixture, test_pop_front_exception)
    {
      DataNDC data;

      CHECK_THROW(data.pop_front(), etl::list_empty);
    }

    //*************************************************************************
    TEST_FIXTURE(SetupFixture, test_pop_back_exception)
    {
      DataNDC data;

      CHECK_THROW(data.pop_back(), etl::list_empty);
    }

    //*************************************************************************
    TEST_FIXTURE(SetupFixture, test_erase_single_iterator)
    {
      CompareData compare_data(sorted_data.begin(), sorted_data.end());
      DataNDC data(sorted_data.begin(), sorted_data.end());

      DataNDC::iterator i_data = data.begin();
      std::advance(i_data, 2);

      CompareData::iterator i_compare_data = compare_data.begin();
      std::advance(i_compare_data, 2);

      i_compare_data = compare_data.erase(i_compare_data);
      i_data         = data.erase(i_data);

      CHECK_EQUAL(compare_data.size(), data.size());

      are_equal = std::equal(data.begin(), data.end(), compare_data.begin());

      CHECK(are_equal);
      CHECK(*i_compare_data == *i_data);

      i_compare_data = compare_data.erase(compare_data.begin());
      i_data         = data.erase(data.begin());

      CHECK_EQUAL(compare_data.size(), data.size());

      are_equal = std::equal(data.begin(), data.end(), compare_data.begin());

      CHECK(are_equal);

      are_equal = i_data == data.begin();
      CHECK(are_equal);

      // Move to the last value and erase.
      i_compare_data = compare_data.begin();
      std::advance(i_compare_data, compare_data.size() - 1);
      i_compare_data = compare_data.erase(i_compare_data);

      i_data = data.begin();
      std::advance(i_data, data.size() - 1);
      i_data = data.erase(i_data);

      CHECK_EQUAL(compare_data.size(), data.size());

      are_equal = std::equal(data.begin(), data.end(), compare_data.begin());

      CHECK(are_equal);
      are_equal = i_data == data.end();
      CHECK(are_equal);
    }

    //*************************************************************************
    TEST_FIXTURE(SetupFixture, test_erase_single_const_iterator)
    {
      CompareData compare_data(sorted_data.begin(), sorted_data.end());
      DataNDC data(sorted_data.begin(), sorted_data.end());

      DataNDC::const_iterator i_data = data.begin();
      std::advance(i_data, 2);

      CompareData::const_iterator i_compare_data = compare_data.cbegin();
      std::advance(i_compare_data, 2);

      i_compare_data = compare_data.erase(i_compare_data);
      i_data = data.erase(i_data);

      CHECK_EQUAL(compare_data.size(), data.size());

      are_equal = std::equal(data.cbegin(), data.cend(), compare_data.cbegin());

      CHECK(are_equal);
      CHECK(*i_compare_data == *i_data);

      i_compare_data = compare_data.erase(compare_data.cbegin());
      i_data = data.erase(data.cbegin());

      CHECK_EQUAL(compare_data.size(), data.size());

      are_equal = std::equal(data.begin(), data.end(), compare_data.begin());

      CHECK(are_equal);

      are_equal = i_data == data.begin();
      CHECK(are_equal);

      // Move to the last value and erase.
      i_compare_data = compare_data.begin();
      std::advance(i_compare_data, compare_data.size() - 1);
      i_compare_data = compare_data.erase(i_compare_data);

      i_data = data.begin();
      std::advance(i_data, data.size() - 1);
      i_data = data.erase(i_data);

      CHECK_EQUAL(compare_data.size(), data.size());

      are_equal = std::equal(data.begin(), data.end(), compare_data.begin());

      CHECK(are_equal);
      are_equal = i_data == data.end();
      CHECK(are_equal);
    }

    //*************************************************************************
    TEST_FIXTURE(SetupFixture, test_erase_range)
    {
      CompareData compare_data(sorted_data.begin(), sorted_data.end());
      DataNDC data(sorted_data.begin(), sorted_data.end());

      DataNDC::const_iterator i_data_1 = data.cbegin();
      std::advance(i_data_1, 2);

      DataNDC::const_iterator i_data_2 = data.cbegin();
      std::advance(i_data_2, 4);

      CompareData::const_iterator i_compare_data_1 = compare_data.begin();
      std::advance(i_compare_data_1, 2);

      CompareData::const_iterator i_compare_data_2 = compare_data.begin();
      std::advance(i_compare_data_2, 4);

      CompareData::iterator citr = compare_data.erase(i_compare_data_1, i_compare_data_2);
      CHECK(citr == i_compare_data_2);

      DataNDC::iterator ditr = data.erase(i_data_1, i_data_2);
      CHECK(ditr == i_data_2);

      CHECK_EQUAL(compare_data.size(), data.size());

      are_equal = std::equal(data.begin(), data.end(), compare_data.begin());
      CHECK(are_equal);
    }

    //*************************************************************************
    TEST_FIXTURE(SetupFixture, test_erase_all)
    {
      DataNDC data(sorted_data.begin(), sorted_data.end());

      DataNDC::iterator itr = data.erase(data.cbegin(), data.cend());
      CHECK(itr == data.cbegin());
      CHECK(data.empty());

      // Check that it is still in a valid state.
      data.push_back(ItemNDC("1"));
      CHECK(!data.empty());
      CHECK_EQUAL(1U, data.size());
    }

    //*************************************************************************
    TEST_FIXTURE(SetupFixture, test_front)
    {
      CompareData compare_data(sorted_data.begin(), sorted_data.end());
      DataNDC data(sorted_data.begin(), sorted_data.end());

      CHECK_EQUAL(compare_data.front(), data.front());
    }

    //*************************************************************************
    TEST_FIXTURE(SetupFixture, test_front_const)
    {
      const CompareData compare_data(sorted_data.begin(), sorted_data.end());
      const DataNDC data(sorted_data.begin(), sorted_data.end());

      CHECK_EQUAL(compare_data.front(), data.front());
    }

    //*************************************************************************
    TEST_FIXTURE(SetupFixture, test_back)
    {
      CompareData compare_data(sorted_data.begin(), sorted_data.end());
      DataNDC data(sorted_data.begin(), sorted_data.end());

      CHECK_EQUAL(compare_data.back(), data.back());
    }

    //*************************************************************************
    TEST_FIXTURE(SetupFixture, test_back_const)
    {
      const CompareData compare_data(sorted_data.begin(), sorted_data.end());
      const DataNDC data(sorted_data.begin(), sorted_data.end());

      CHECK_EQUAL(compare_data.back(), data.back());
    }

    //*************************************************************************
    TEST_FIXTURE(SetupFixture, test_assignment)
    {
      DataNDC data(sorted_data.begin(), sorted_data.end());
      DataNDC other_data;

      other_data = data;

      CHECK_EQUAL(data.size(), other_data.size());

      are_equal = std::equal(data.begin(), data.end(), other_data.begin());

      CHECK(are_equal);
    }

    //*************************************************************************
    TEST(test_move_assignment)
    {
      ItemM p1(1U);
      ItemM p2(2U);
      ItemM p3(3U);
      ItemM p4(4U);

      DataM data1;
      data1.push_back(std::move(p1));
      data1.push_back(std::move(p2));
      data1.push_back(std::move(p3));
      data1.push_back(std::move(p4));

      DataM data2;
      data2 = std::move(data1);

      CHECK_EQUAL(0U, data1.size());
      CHECK_EQUAL(4U, data2.size());

      DataM::const_iterator itr = data2.begin();

      CHECK_EQUAL(1U, (*itr++).value);
      CHECK_EQUAL(2U, (*itr++).value);
      CHECK_EQUAL(3U, (*itr++).value);
      CHECK_EQUAL(4U, (*itr++).value);
    }

    //*************************************************************************
    TEST_FIXTURE(SetupFixture, test_assignment_interface)
    {
      CompareData compare_data(sorted_data.begin(), sorted_data.end());
      DataNDC data1(sorted_data.begin(), sorted_data.end());
      DataNDC data2;

      IDataNDC& idata1 = data1;
      IDataNDC& idata2 = data2;

      idata2 = idata1;

      CHECK_EQUAL(data1.size(), data2.size());

      are_equal = std::equal(data1.begin(), data1.end(), data2.begin());

      CHECK(are_equal);
    }

    //*************************************************************************
    TEST(test_move_assignment_interface)
    {
      ItemM p1(1U);
      ItemM p2(2U);
      ItemM p3(3U);
      ItemM p4(4U);

      DataM data1;
      data1.push_back(std::move(p1));
      data1.push_back(std::move(p2));
      data1.push_back(std::move(p3));
      data1.push_back(std::move(p4));

      DataM data2;

      IDataM& idata1 = data1;
      IDataM& idata2 = data2;

      idata2 = std::move(idata1);

      CHECK_EQUAL(0U, data1.size());
      CHECK_EQUAL(4U, data2.size());

      DataM::const_iterator itr = data2.begin();

      CHECK_EQUAL(1U, (*itr++).value);
      CHECK_EQUAL(2U, (*itr++).value);
      CHECK_EQUAL(3U, (*itr++).value);
      CHECK_EQUAL(4U, (*itr++).value);
    }

    //*************************************************************************
    TEST_FIXTURE(SetupFixture, test_self_assignment)
    {
      CompareData compare_data(sorted_data.begin(), sorted_data.end());
      DataNDC data(sorted_data.begin(), sorted_data.end());
      DataNDC other_data = data;

      other_data = other_data;

      CHECK_EQUAL(data.size(), other_data.size());

      are_equal = std::equal(data.begin(), data.end(), other_data.begin());
      CHECK(are_equal);
    }

    //*************************************************************************
    TEST_FIXTURE(SetupFixture, test_unique)
    {
      CompareData compare_data(non_unique_data.begin(), non_unique_data.end());
      DataNDC data(non_unique_data.begin(), non_unique_data.end());

      compare_data.unique();
      data.unique();

      CHECK_EQUAL(compare_data.size(), data.size());

      are_equal = std::equal(data.begin(), data.end(), compare_data.begin());
      CHECK(are_equal);
    }

    //*************************************************************************
    TEST_FIXTURE(SetupFixture, test_unique_trivial)
    {
      CompareData compare_data;
      DataNDC data;

      compare_data.unique();
      data.unique();

      CHECK_EQUAL(compare_data.size(), data.size());

      are_equal = std::equal(data.begin(), data.end(), compare_data.begin());
      CHECK(are_equal);
    }

    //*************************************************************************
    TEST_FIXTURE(SetupFixture, test_remove)
    {
      CompareData compare_data(sorted_data.begin(), sorted_data.end());
      DataNDC data(sorted_data.begin(), sorted_data.end());

      compare_data.remove(ItemNDC("7"));
      data.remove(ItemNDC("7"));

      CHECK_EQUAL(compare_data.size(), data.size());

      are_equal = std::equal(data.begin(), data.end(), compare_data.begin());
      CHECK(are_equal);
    }

    //*************************************************************************
    TEST_FIXTURE(SetupFixture, test_remove_if)
    {
      CompareData compare_data(sorted_data.begin(), sorted_data.end());
      DataNDC data(sorted_data.begin(), sorted_data.end());

      compare_data.remove_if(std::bind(std::equal_to<ItemNDC>(), std::placeholders::_1, ItemNDC("7")));
      data.remove_if(std::bind(std::equal_to<ItemNDC>(), std::placeholders::_1, ItemNDC("7")));

      CHECK_EQUAL(compare_data.size(), data.size());

      are_equal = std::equal(data.begin(), data.end(), compare_data.begin());
      CHECK(are_equal);
    }

    //*************************************************************************
    TEST_FIXTURE(SetupFixture, test_reverse)
    {
      CompareData compare_data(sorted_data.begin(), sorted_data.end());
      DataNDC data(sorted_data.begin(), sorted_data.end());

      compare_data.reverse();
      data.reverse();

      CHECK_EQUAL(compare_data.size(), data.size());
      CHECK_EQUAL(data.size(), size_t(std::distance(data.begin(), data.end())));

      are_equal = std::equal(data.begin(), data.end(), compare_data.begin());

      CHECK(are_equal);
    }

    //*************************************************************************
    TEST_FIXTURE(SetupFixture, test_sort)
    {
      CompareData compare_data(unsorted_data.begin(), unsorted_data.end());
      DataNDC data(unsorted_data.begin(), unsorted_data.end());

      compare_data.sort();
      data.sort();

      CHECK_EQUAL(compare_data.size(), data.size());

      are_equal = std::equal(data.begin(), data.end(), compare_data.begin());
      CHECK(are_equal);
    }

    //*************************************************************************
    TEST_FIXTURE(SetupFixture, test_sort_is_stable)
    {
      CompareData compare_data(stable_sort_data.begin(), stable_sort_data.end());
      DataNDC data(stable_sort_data.begin(), stable_sort_data.end());

      compare_data.sort();
      data.sort();

      CompareData::const_iterator citr = compare_data.begin();
      DataNDC::const_iterator     ditr = data.begin();

      while (ditr != data.end())
      {
        CHECK_EQUAL(citr->index, ditr->index);

        ++citr;
        ++ditr;
      }
    }

    //*************************************************************************
    TEST_FIXTURE(SetupFixture, test_sort_trivial)
    {
      CompareData compare_data;
      DataNDC data;

      compare_data.sort();
      data.sort();

      CHECK_EQUAL(compare_data.size(), data.size());

      are_equal = std::equal(data.begin(), data.end(), compare_data.begin());
      CHECK(are_equal);
    }

    //*************************************************************************
    TEST_FIXTURE(SetupFixture, test_splice_same)
    {
      CompareData compare_data(unsorted_data.begin(), unsorted_data.end());
      DataNDC data(unsorted_data.begin(), unsorted_data.end());

      CompareData::iterator compare_from;
      CompareData::iterator compare_to;

      DataNDC::iterator from;
      DataNDC::iterator to;

      // Move to the beginning.
      compare_from = compare_data.begin();
      std::advance(compare_from, 4);
      compare_to = compare_data.begin();
      compare_data.splice(compare_to, compare_data, compare_from);

      from = data.begin();
      std::advance(from, 4);
      to = data.begin();
      data.splice(to, data, from);

      CHECK_EQUAL(compare_data.size(), data.size());

      are_equal = std::equal(data.begin(), data.end(), compare_data.begin());
      CHECK(are_equal);

      // Move to the end.
      compare_from = compare_data.begin();
      std::advance(compare_from, 4);
      compare_to = compare_data.end();
      compare_data.splice(compare_to, compare_data, compare_from);

      from = data.begin();
      std::advance(from, 4);
      to = data.end();
      data.splice(to, data, from);

      CHECK_EQUAL(compare_data.size(), data.size());

      are_equal = std::equal(data.begin(), data.end(), compare_data.begin());
      CHECK(are_equal);

      // Move nearby.
      compare_from = compare_data.begin();
      std::advance(compare_from, 4);
      compare_to = compare_data.begin();
      std::advance(compare_to, 6);
      compare_data.splice(compare_to, compare_data, compare_from);

      from = data.begin();
      std::advance(from, 4);
      to = data.begin();
      std::advance(to, 6);
      data.splice(to, data, from);

      CHECK_EQUAL(compare_data.size(), data.size());

      are_equal = std::equal(data.begin(), data.end(), compare_data.begin());
      CHECK(are_equal);

      // Move to same place.
      compare_from = compare_data.begin();
      std::advance(compare_from, 4);
      compare_to = compare_data.begin();
      std::advance(compare_to, 4);
      compare_data.splice(compare_to, compare_data, compare_from);

      from = data.begin();
      std::advance(from, 4);
      to = data.begin();
      std::advance(to, 4);
      data.splice(to, data, from);

      CHECK_EQUAL(compare_data.size(), data.size());

      are_equal = std::equal(data.begin(), data.end(), compare_data.begin());
      CHECK(are_equal);
    }

    //*************************************************************************
    TEST_FIXTURE(SetupFixture, test_splice_different)
    {
      CompareData compare_data(unsorted_data.begin(), unsorted_data.end());
      CompareData compare_data2(unsorted_data.begin(), unsorted_data.end());

      DataNDC2 data(unsorted_data.begin(), unsorted_data.end());
      DataNDC2 data2(unsorted_data.begin(), unsorted_data.end());

      CompareData::iterator compare_from;
      CompareData::iterator compare_to;

      DataNDC2::iterator from;
      DataNDC2::iterator to;

      // Move to the beginning.
      compare_from = compare_data2.begin();
      std::advance(compare_from, 4);
      compare_to = compare_data.begin();
      compare_data.splice(compare_to, compare_data2, compare_from);

      from = data2.begin();
      std::advance(from, 4);
      to = data.begin();
      data.splice(to, data2, from);

      CHECK_EQUAL(compare_data.size(), data.size());

      are_equal = std::equal(data.begin(), data.end(), compare_data.begin());
      CHECK(are_equal);

      CHECK_EQUAL(compare_data2.size(), data2.size());

      are_equal = std::equal(data2.begin(), data2.end(), compare_data2.begin());
      CHECK(are_equal);

      // Move to the end.
      compare_data.assign(unsorted_data.begin(), unsorted_data.end());
      compare_data2.assign(unsorted_data.begin(), unsorted_data.end());

      data.assign(unsorted_data.begin(), unsorted_data.end());
      data2.assign(unsorted_data.begin(), unsorted_data.end());

      compare_from = compare_data2.begin();
      std::advance(compare_from, 4);
      compare_to = compare_data.end();
      compare_data.splice(compare_to, compare_data2, compare_from);

      from = data2.begin();
      std::advance(from, 4);
      to = data.end();
      data.splice(to, data2, from);

      CHECK_EQUAL(compare_data.size(), data.size());

      are_equal = std::equal(data.begin(), data.end(), compare_data.begin());
      CHECK(are_equal);

      CHECK_EQUAL(compare_data2.size(), data2.size());

      are_equal = std::equal(data2.begin(), data2.end(), compare_data2.begin());
      CHECK(are_equal);

      // Move nearby.
      compare_data.assign(unsorted_data.begin(), unsorted_data.end());
      compare_data2.assign(unsorted_data.begin(), unsorted_data.end());

      data.assign(unsorted_data.begin(), unsorted_data.end());
      data2.assign(unsorted_data.begin(), unsorted_data.end());

      compare_from = compare_data2.begin();
      std::advance(compare_from, 4);
      compare_to = compare_data.begin();
      std::advance(compare_to, 6);
      compare_data.splice(compare_to, compare_data2, compare_from);

      from = data2.begin();
      std::advance(from, 4);
      to = data.begin();
      std::advance(to, 6);
      data.splice(to, data2, from);

      CHECK_EQUAL(compare_data.size(), data.size());

      are_equal = std::equal(data.begin(), data.end(), compare_data.begin());
      CHECK(are_equal);

      CHECK_EQUAL(compare_data2.size(), data2.size());

      are_equal = std::equal(data2.begin(), data2.end(), compare_data2.begin());
      CHECK(are_equal);

      // Move to same place.
      compare_data.assign(unsorted_data.begin(), unsorted_data.end());
      compare_data2.assign(unsorted_data.begin(), unsorted_data.end());

      data.assign(unsorted_data.begin(), unsorted_data.end());
      data2.assign(unsorted_data.begin(), unsorted_data.end());

      compare_from = compare_data2.begin();
      std::advance(compare_from, 4);
      compare_to = compare_data.begin();
      std::advance(compare_to, 4);
      compare_data.splice(compare_to, compare_data2, compare_from);

      from = data2.begin();
      std::advance(from, 4);
      to = data.begin();
      std::advance(to, 4);
      data.splice(to, data2, from);

      CHECK_EQUAL(compare_data.size(), data.size());

      are_equal = std::equal(data.begin(), data.end(), compare_data.begin());
      CHECK(are_equal);

      CHECK_EQUAL(compare_data2.size(), data2.size());

      are_equal = std::equal(data2.begin(), data2.end(), compare_data2.begin());
      CHECK(are_equal);
    }

    //*************************************************************************
    TEST_FIXTURE(SetupFixture, test_splice_range_same)
    {
      CompareData compare_data(unsorted_data.begin(), unsorted_data.end());
      DataNDC data(unsorted_data.begin(), unsorted_data.end());

      CompareData::iterator compare_begin;
      CompareData::iterator compare_end;
      CompareData::iterator compare_to;

      DataNDC::iterator begin;
      DataNDC::iterator end;
      DataNDC::iterator to;

      // Move to the beginning.
      compare_begin = compare_data.begin();
      std::advance(compare_begin, 3);
      compare_end = compare_begin;
      std::advance(compare_end, 3);
      compare_to = compare_data.begin();
      compare_data.splice(compare_to, compare_data, compare_begin, compare_end);

      begin = data.begin();
      std::advance(begin, 3);
      end = begin;
      std::advance(end, 3);
      to = data.begin();
      data.splice(to, data, begin, end);

      CHECK_EQUAL(compare_data.size(), data.size());

      are_equal = std::equal(data.begin(), data.end(), compare_data.begin());
      CHECK(are_equal);

      // Move to the end.
      compare_begin = compare_data.begin();
      std::advance(compare_begin, 3);
      compare_end = compare_begin;
      std::advance(compare_end, 3);
      compare_to = compare_data.end();
      compare_data.splice(compare_to, compare_data, compare_begin, compare_end);

      begin = data.begin();
      std::advance(begin, 3);
      end = begin;
      std::advance(end, 3);
      to = data.end();
      data.splice(to, data, begin, end);

      CHECK_EQUAL(compare_data.size(), data.size());

      are_equal = std::equal(data.begin(), data.end(), compare_data.begin());
      CHECK(are_equal);

      // Move nearby.
      compare_begin = compare_data.begin();
      std::advance(compare_begin, 2);
      compare_end = compare_begin;
      std::advance(compare_end, 3);
      compare_to = compare_data.begin();
      std::advance(compare_to, 7);
      compare_data.splice(compare_to, compare_data, compare_begin, compare_end);

      begin = data.begin();
      std::advance(begin, 2);
      end = begin;
      std::advance(end, 3);
      to = data.begin();
      std::advance(to, 7);
      data.splice(to, data, begin, end);

      CHECK_EQUAL(compare_data.size(), data.size());

      are_equal = std::equal(data.begin(), data.end(), compare_data.begin());
      CHECK(are_equal);

      // Move to same place.
      begin = data.begin();
      std::advance(begin, 2);
      end = begin;
      std::advance(end, 3);
      to = data.begin();
      std::advance(to, 2);

      DataNDC data2(data);
      data.splice(to, data, begin, end);

      CHECK_EQUAL(data.size(), data2.size());

      are_equal = std::equal(data.begin(), data.end(), data2.begin());
      CHECK(are_equal);

      // Move to illegal place.
      begin = data.begin();
      std::advance(begin, 2);
      end = begin;
      std::advance(end, 3);
      to = data.begin();
      std::advance(to, 4);

      CHECK_THROW(data.splice(to, data, begin, end), etl::list_iterator);
    }

    //*************************************************************************
    TEST_FIXTURE(SetupFixture, test_splice_range_different)
    {
      CompareData compare_data(unsorted_data.begin(), unsorted_data.end());
      CompareData compare_data2(unsorted_data.begin(), unsorted_data.end());
      DataNDC2 data(unsorted_data.begin(), unsorted_data.end());
      DataNDC2 data2(unsorted_data.begin(), unsorted_data.end());

      CompareData::iterator compare_begin;
      CompareData::iterator compare_end;
      CompareData::iterator compare_to;

      DataNDC2::iterator begin;
      DataNDC2::iterator end;
      DataNDC2::iterator to;

      // Move to the beginning.
      compare_begin = compare_data2.begin();
      std::advance(compare_begin, 3);
      compare_end = compare_begin;
      std::advance(compare_end, 3);
      compare_to = compare_data.begin();
      compare_data.splice(compare_to, compare_data2, compare_begin, compare_end);

      begin = data2.begin();
      std::advance(begin, 3);
      end = begin;
      std::advance(end, 3);
      to = data.begin();
      data.splice(to, data2, begin, end);

      CHECK_EQUAL(compare_data.size(), data.size());

      are_equal = std::equal(data.begin(), data.end(), compare_data.begin());
      CHECK(are_equal);

      CHECK_EQUAL(compare_data2.size(), data2.size());

      are_equal = std::equal(data2.begin(), data2.end(), compare_data2.begin());
      CHECK(are_equal);

      // Move to the end.
      compare_data.assign(unsorted_data.begin(), unsorted_data.end());
      compare_data2.assign(unsorted_data.begin(), unsorted_data.end());

      data.assign(unsorted_data.begin(), unsorted_data.end());
      data2.assign(unsorted_data.begin(), unsorted_data.end());

      compare_begin = compare_data2.begin();
      std::advance(compare_begin, 3);
      compare_end = compare_begin;
      std::advance(compare_end, 3);
      compare_to = compare_data.end();
      compare_data.splice(compare_to, compare_data2, compare_begin, compare_end);

      begin = data2.begin();
      std::advance(begin, 3);
      end = begin;
      std::advance(end, 3);
      to = data.end();
      data.splice(to, data2, begin, end);

      CHECK_EQUAL(compare_data.size(), data.size());

      are_equal = std::equal(data.begin(), data.end(), compare_data.begin());
      CHECK(are_equal);

      CHECK_EQUAL(compare_data2.size(), data2.size());

      are_equal = std::equal(data2.begin(), data2.end(), compare_data2.begin());
      CHECK(are_equal);

      // Move nearby.
      compare_data.assign(unsorted_data.begin(), unsorted_data.end());
      compare_data2.assign(unsorted_data.begin(), unsorted_data.end());

      data.assign(unsorted_data.begin(), unsorted_data.end());
      data2.assign(unsorted_data.begin(), unsorted_data.end());

      compare_begin = compare_data2.begin();
      std::advance(compare_begin, 2);
      compare_end = compare_begin;
      std::advance(compare_end, 3);
      compare_to = compare_data.begin();
      std::advance(compare_to, 7);
      compare_data.splice(compare_to, compare_data2, compare_begin, compare_end);

      begin = data2.begin();
      std::advance(begin, 2);
      end = begin;
      std::advance(end, 3);
      to = data.begin();
      std::advance(to, 7);
      data.splice(to, data2, begin, end);

      CHECK_EQUAL(compare_data.size(), data.size());

      are_equal = std::equal(data.begin(), data.end(), compare_data.begin());
      CHECK(are_equal);

      CHECK_EQUAL(compare_data2.size(), data2.size());

      are_equal = std::equal(data2.begin(), data2.end(), compare_data2.begin());
      CHECK(are_equal);
    }

    //*************************************************************************
    TEST_FIXTURE(SetupFixture, test_splice_list_different)
    {
      CompareData compare_data(unsorted_data.begin(), unsorted_data.end());
      CompareData compare_data2(unsorted_data.begin(), unsorted_data.end());

      DataNDC2 data(unsorted_data.begin(), unsorted_data.end());
      DataNDC2 data2(unsorted_data.begin(), unsorted_data.end());

      CompareData::iterator compare_to;
      DataNDC2::iterator to;

      // Move to the beginning.
      compare_to = compare_data.begin();
      compare_data.splice(compare_to, compare_data2);

      to = data.begin();
      data.splice(to, data2);

      CHECK_EQUAL(compare_data.size(), data.size());

      are_equal = std::equal(data.begin(), data.end(), compare_data.begin());
      CHECK(are_equal);

      CHECK_EQUAL(compare_data2.size(), data2.size());

      are_equal = std::equal(data2.begin(), data2.end(), compare_data2.begin());
      CHECK(are_equal);

      // Move to the end.
      compare_data.assign(unsorted_data.begin(), unsorted_data.end());
      compare_data2.assign(unsorted_data.begin(), unsorted_data.end());

      data.assign(unsorted_data.begin(), unsorted_data.end());
      data2.assign(unsorted_data.begin(), unsorted_data.end());

      compare_to = compare_data.end();
      compare_data.splice(compare_to, compare_data2);

      to = data.end();
      data.splice(to, data2);

      CHECK_EQUAL(compare_data.size(), data.size());

      are_equal = std::equal(data.begin(), data.end(), compare_data.begin());
      CHECK(are_equal);

      CHECK_EQUAL(compare_data2.size(), data2.size());

      are_equal = std::equal(data2.begin(), data2.end(), compare_data2.begin());
      CHECK(are_equal);

      // Move nearby.
      compare_data.assign(unsorted_data.begin(), unsorted_data.end());
      compare_data2.assign(unsorted_data.begin(), unsorted_data.end());

      data.assign(unsorted_data.begin(), unsorted_data.end());
      data2.assign(unsorted_data.begin(), unsorted_data.end());

      compare_to = compare_data.begin();
      std::advance(compare_to, 7);
      compare_data.splice(compare_to, compare_data2);

      to = data.begin();
      std::advance(to, 7);
      data.splice(to, data2);

      CHECK_EQUAL(compare_data.size(), data.size());

      are_equal = std::equal(data.begin(), data.end(), compare_data.begin());
      CHECK(are_equal);

      CHECK_EQUAL(compare_data2.size(), data2.size());

      are_equal = std::equal(data2.begin(), data2.end(), compare_data2.begin());
      CHECK(are_equal);
    }

    //*************************************************************************
    TEST_FIXTURE(SetupFixture, test_merge_0_1)
    {
      DataNDC2 data0(merge_data0.begin(), merge_data0.end());
      DataNDC2 data1(merge_data1.begin(), merge_data1.end());


      CompareData compare0(merge_data0.begin(), merge_data0.end());
      CompareData compare1(merge_data1.begin(), merge_data1.end());

      data0.merge(data1);
      compare0.merge(compare1);

      are_equal = std::equal(data0.begin(), data0.end(), compare0.begin());
      CHECK(are_equal);

      CHECK_EQUAL(compare0.size(), data0.size());
      CHECK_EQUAL(compare1.size(), data1.size());
    }

    //*************************************************************************
    TEST_FIXTURE(SetupFixture, test_merge_0_2)
    {
      DataNDC2 data0(merge_data0.begin(), merge_data0.end());
      DataNDC2 data2(merge_data2.begin(), merge_data2.end());

      CompareData compare0(merge_data0.begin(), merge_data0.end());
      CompareData compare2(merge_data2.begin(), merge_data2.end());

      data0.merge(data2);
      compare0.merge(compare2);

      are_equal = std::equal(data0.begin(), data0.end(), compare0.begin());
      CHECK(are_equal);

      CHECK_EQUAL(compare0.size(), data0.size());
      CHECK_EQUAL(compare2.size(), data2.size());
    }

    //*************************************************************************
    TEST_FIXTURE(SetupFixture, test_merge_0_3)
    {
      DataNDC2 data0(merge_data0.begin(), merge_data0.end());
      DataNDC2 data3(merge_data3.begin(), merge_data3.end());

      CompareData compare0(merge_data0.begin(), merge_data0.end());
      CompareData compare3(merge_data3.begin(), merge_data3.end());

      data0.merge(data3);
      compare0.merge(compare3);

      are_equal = std::equal(data0.begin(), data0.end(), compare0.begin());
      CHECK(are_equal);

      CHECK_EQUAL(compare0.size(), data0.size());
      CHECK_EQUAL(compare3.size(), data3.size());
    }

    //*************************************************************************
    TEST_FIXTURE(SetupFixture, test_merge_0_4)
    {
      DataNDC2 data0(merge_data0.begin(), merge_data0.end());
      DataNDC2 data4(merge_data4.begin(), merge_data4.end());

      CompareData compare0(merge_data0.begin(), merge_data0.end());
      CompareData compare4(merge_data4.begin(), merge_data4.end());

      data0.merge(data4);
      compare0.merge(compare4);

      are_equal = std::equal(data0.begin(), data0.end(), compare0.begin());
      CHECK(are_equal);

      CHECK_EQUAL(compare0.size(), data0.size());
      CHECK_EQUAL(compare4.size(), data4.size());
    }

    //*************************************************************************
    TEST_FIXTURE(SetupFixture, test_merge_0_1_reverse_order)
    {
      DataNDC2 data0(merge_data0.begin(), merge_data0.end());
      DataNDC2 data1(merge_data1.begin(), merge_data1.end());

      data0.reverse();
      data1.reverse();

      CompareData compare0(merge_data0.begin(), merge_data0.end());
      CompareData compare1(merge_data1.begin(), merge_data1.end());

      compare0.reverse();
      compare1.reverse();

      data0.merge(data1, std::greater<ItemNDC>());
      compare0.merge(compare1, std::greater<ItemNDC>());

      are_equal = std::equal(data0.begin(), data0.end(), compare0.begin());
      CHECK(are_equal);

      CHECK_EQUAL(compare0.size(), data0.size());
      CHECK_EQUAL(compare1.size(), data1.size());
    }

    //*************************************************************************
    TEST_FIXTURE(SetupFixture, test_merge_exception)
    {
      DataNDC2 data0(unsorted_data.begin(), unsorted_data.end());
      DataNDC2 data1(unsorted_data.begin(), unsorted_data.end());

      CHECK_THROW(data0.merge(data1), etl::list_unsorted);
    }

    //*************************************************************************
    TEST_FIXTURE(SetupFixture, test_merge_move)
    {
      ItemM p1(1U);
      ItemM p2(2U);
      ItemM p3(3U);
      ItemM p4(4U);

      ItemM p5(5U);
      ItemM p6(6U);
      ItemM p7(7U);
      ItemM p8(8U);

      DataM data1;
      data1.push_back(std::move(p1));
      data1.push_back(std::move(p2));
      data1.push_back(std::move(p3));
      data1.push_back(std::move(p4));

      DataM data2;
      data2.push_back(std::move(p5));
      data2.push_back(std::move(p6));
      data2.push_back(std::move(p7));
      data2.push_back(std::move(p8));

      data1.merge(std::move(data2));

      CHECK_EQUAL(8U, data1.size());
      CHECK_EQUAL(0U, data2.size());

      DataM::const_iterator itr = data1.begin();

      CHECK_EQUAL(1U, (*itr++).value);
      CHECK_EQUAL(2U, (*itr++).value);
      CHECK_EQUAL(3U, (*itr++).value);
      CHECK_EQUAL(4U, (*itr++).value);
      CHECK_EQUAL(5U, (*itr++).value);
      CHECK_EQUAL(6U, (*itr++).value);
      CHECK_EQUAL(7U, (*itr++).value);
      CHECK_EQUAL(8U, (*itr++).value);
    }

    //*************************************************************************
    TEST_FIXTURE(SetupFixture, test_splice_move_range_same)
    {
      ItemM p1(1U);
      ItemM p2(2U);
      ItemM p3(3U);
      ItemM p4(4U);
      ItemM p5(5U);
      ItemM p6(6U);
      ItemM p7(7U);
      ItemM p8(8U);

      DataM data;
      data.push_back(std::move(p1));
      data.push_back(std::move(p2));
      data.push_back(std::move(p3));
      data.push_back(std::move(p4));
      data.push_back(std::move(p5));
      data.push_back(std::move(p6));
      data.push_back(std::move(p7));
      data.push_back(std::move(p8));

      DataM::iterator begin;
      DataM::iterator end;
      DataM::iterator to;

      // Move nearby.
      begin = data.begin();
      std::advance(begin, 4);
      end = begin;
      std::advance(end, 2);
      to = data.begin();
      std::advance(to, 2);
      data.splice(to, std::move(data), begin, end);

      CHECK_EQUAL(8U, data.size());

      DataM::const_iterator itr = data.begin();

      CHECK_EQUAL(1U, (*itr++).value);
      CHECK_EQUAL(2U, (*itr++).value);
      CHECK_EQUAL(5U, (*itr++).value);
      CHECK_EQUAL(6U, (*itr++).value);
      CHECK_EQUAL(3U, (*itr++).value);
      CHECK_EQUAL(4U, (*itr++).value);
      CHECK_EQUAL(7U, (*itr++).value);
      CHECK_EQUAL(8U, (*itr++).value);
    }

    //*************************************************************************
    TEST_FIXTURE(SetupFixture, test_splice_move_range_different)
    {
      ItemM p1(1U);
      ItemM p2(2U);
      ItemM p3(3U);
      ItemM p4(4U);
      ItemM p5(5U);
      ItemM p6(6U);
      ItemM p7(7U);
      ItemM p8(8U);

      DataM data1;
      data1.push_back(std::move(p1));
      data1.push_back(std::move(p2));
      data1.push_back(std::move(p3));
      data1.push_back(std::move(p4));

      DataM data2;
      data2.push_back(std::move(p5));
      data2.push_back(std::move(p6));
      data2.push_back(std::move(p7));
      data2.push_back(std::move(p8));

      DataM::iterator begin;
      DataM::iterator end;
      DataM::iterator to;

      // Move.
      begin = data2.begin();
      std::advance(begin, 1);
      end = begin;
      std::advance(end, 2);
      to = data1.begin();
      std::advance(to, 2);
      data1.splice(to, std::move(data2), begin, end);

      CHECK_EQUAL(6U, data1.size());
      CHECK_EQUAL(2U, data2.size());

      DataM::const_iterator itr = data1.begin();

      CHECK_EQUAL(1U, (*itr++).value); // 1
      CHECK_EQUAL(2U, (*itr++).value); // 2
      CHECK_EQUAL(6U, (*itr++).value); // 7
      CHECK_EQUAL(7U, (*itr++).value); // 6
      CHECK_EQUAL(3U, (*itr++).value); // 3
      CHECK_EQUAL(4U, (*itr++).value); // 4
    }

    //*************************************************************************
<<<<<<< HEAD
#if ETL_CPP17_SUPPORTED && ETL_USING_INITIALIZER_LIST
=======
    TEST(test_same_type_non_iterator)
    {
      etl::list<int, 10> l(10, 1);
      CHECK(l.size() == 10);
      l.assign(5, 2);
      CHECK(l.size() == 5);
      l.insert(l.begin(), 5, 3);
      CHECK(l.size() == l.max_size());
    }
    
    //*************************************************************************
#if ETL_CPP17_SUPPORTED && ETL_USING_INITIALIZER_LIST && !defined(ETL_TEMPLATE_DEDUCTION_GUIDE_TESTS_DISABLED)
>>>>>>> bb2ef1b2
    TEST(test_forward_list_template_deduction)
    {
      etl::list data{ ItemNDC("A"), ItemNDC("B"), ItemNDC("C"), ItemNDC("D"), ItemNDC("E"), ItemNDC("F") };

      auto v = *data.begin();
      using Type = decltype(v);
      CHECK((std::is_same_v<ItemNDC, Type>));

      decltype(data)::const_iterator itr = data.begin();

      CHECK_EQUAL(ItemNDC("A"), *itr++);
      CHECK_EQUAL(ItemNDC("B"), *itr++);
      CHECK_EQUAL(ItemNDC("C"), *itr++);
      CHECK_EQUAL(ItemNDC("D"), *itr++);
      CHECK_EQUAL(ItemNDC("E"), *itr++);
      CHECK_EQUAL(ItemNDC("F"), *itr++);
    }
#endif

    //*************************************************************************
#if ETL_USING_INITIALIZER_LIST
    TEST(test_make_list)
    {
      auto data = etl::make_list<ItemNDC>(ItemNDC("A"), ItemNDC("B"), ItemNDC("C"), ItemNDC("D"), ItemNDC("E"), ItemNDC("F"));

      auto v = *data.begin();
      using Type = decltype(v);
      CHECK((std::is_same_v<ItemNDC, Type>));

      decltype(data)::const_iterator itr = data.begin();

      CHECK_EQUAL(ItemNDC("A"), *itr++);
      CHECK_EQUAL(ItemNDC("B"), *itr++);
      CHECK_EQUAL(ItemNDC("C"), *itr++);
      CHECK_EQUAL(ItemNDC("D"), *itr++);
      CHECK_EQUAL(ItemNDC("E"), *itr++);
      CHECK_EQUAL(ItemNDC("F"), *itr++);
    }
#endif
  };
}<|MERGE_RESOLUTION|>--- conflicted
+++ resolved
@@ -2083,9 +2083,6 @@
     }
 
     //*************************************************************************
-<<<<<<< HEAD
-#if ETL_CPP17_SUPPORTED && ETL_USING_INITIALIZER_LIST
-=======
     TEST(test_same_type_non_iterator)
     {
       etl::list<int, 10> l(10, 1);
@@ -2098,7 +2095,6 @@
     
     //*************************************************************************
 #if ETL_CPP17_SUPPORTED && ETL_USING_INITIALIZER_LIST && !defined(ETL_TEMPLATE_DEDUCTION_GUIDE_TESTS_DISABLED)
->>>>>>> bb2ef1b2
     TEST(test_forward_list_template_deduction)
     {
       etl::list data{ ItemNDC("A"), ItemNDC("B"), ItemNDC("C"), ItemNDC("D"), ItemNDC("E"), ItemNDC("F") };
