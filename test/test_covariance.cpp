--- conflicted
+++ resolved
@@ -34,29 +34,17 @@
 
 namespace
 {
-<<<<<<< HEAD
   std::array<int8_t, 10> input_c
-=======
-  std::array<signed char, 10> input_c
->>>>>>> ef6f8781
   {
     0, 1, 2, 3, 4, 5, 6, 7, 8, 9
   };
 
-<<<<<<< HEAD
   std::array<int8_t, 10> input_c_flat
-=======
-  std::array<signed char, 10> input_c_flat
->>>>>>> ef6f8781
   {
     0, 0, 0, 0, 0, 0, 0, 0, 0, 0
   };
 
-<<<<<<< HEAD
   std::array<int8_t, 10> input_c_inv
-=======
-  std::array<signed char, 10> input_c_inv
->>>>>>> ef6f8781
   {
     0, -1, -2, -3, -4, -5, -6, -7, -8, -9
   };
@@ -131,29 +119,17 @@
       double covariance_result;
 
       // Negative covariance.
-<<<<<<< HEAD
       etl::covariance<etl::covariance_type::Population, int8_t, int32_t> covariance1(input_c.begin(), input_c.end(), input_c_inv.begin());
-=======
-      etl::covariance<etl::covariance_type::Population, signed char, int32_t> covariance1(input_c.begin(), input_c.end(), input_c_inv.begin());
->>>>>>> ef6f8781
       covariance_result = covariance1.get_covariance();
       CHECK_CLOSE(-8.25, covariance_result, 0.1);
 
       // Zero covariance
-<<<<<<< HEAD
       etl::covariance<etl::covariance_type::Population, int8_t, int32_t> covariance2(input_c.begin(), input_c.end(), input_c_flat.begin());
-=======
-      etl::covariance<etl::covariance_type::Population, signed char, int32_t> covariance2(input_c.begin(), input_c.end(), input_c_flat.begin());
->>>>>>> ef6f8781
-      covariance_result = covariance2.get_covariance();
-      CHECK_CLOSE(0.0, covariance_result, 0.1);
-
-      // Positive covariance.
-<<<<<<< HEAD
+      covariance_result = covariance2.get_covariance();
+      CHECK_CLOSE(0.0, covariance_result, 0.1);
+
+      // Positive covariance.
       etl::covariance<etl::covariance_type::Population, int8_t, int32_t> covariance3(input_c.begin(), input_c.end(), input_c.begin());
-=======
-      etl::covariance<etl::covariance_type::Population, signed char, int32_t> covariance3(input_c.begin(), input_c.end(), input_c.begin());
->>>>>>> ef6f8781
       covariance_result = covariance3.get_covariance();
       CHECK_CLOSE(8.25, covariance_result, 0.1);
     }
@@ -164,29 +140,17 @@
       double covariance_result;
 
       // Negative covariance.
-<<<<<<< HEAD
       etl::covariance<etl::covariance_type::Sample, int8_t, int32_t> covariance1(input_c.begin(), input_c.end(), input_c_inv.begin());
-=======
-      etl::covariance<etl::covariance_type::Sample, signed char, int32_t> covariance1(input_c.begin(), input_c.end(), input_c_inv.begin());
->>>>>>> ef6f8781
       covariance_result = covariance1.get_covariance();
       CHECK_CLOSE(-9.17, covariance_result, 0.1);
 
       // Zero covariance
-<<<<<<< HEAD
       etl::covariance<etl::covariance_type::Sample, int8_t, int32_t> covariance2(input_c.begin(), input_c.end(), input_c_flat.begin());
-=======
-      etl::covariance<etl::covariance_type::Sample, signed char, int32_t> covariance2(input_c.begin(), input_c.end(), input_c_flat.begin());
->>>>>>> ef6f8781
-      covariance_result = covariance2.get_covariance();
-      CHECK_CLOSE(0.0, covariance_result, 0.1);
-
-      // Positive covariance.
-<<<<<<< HEAD
+      covariance_result = covariance2.get_covariance();
+      CHECK_CLOSE(0.0, covariance_result, 0.1);
+
+      // Positive covariance.
       etl::covariance<etl::covariance_type::Sample, int8_t, int32_t> covariance3(input_c.begin(), input_c.end(), input_c.begin());
-=======
-      etl::covariance<etl::covariance_type::Sample, signed char, int32_t> covariance3(input_c.begin(), input_c.end(), input_c.begin());
->>>>>>> ef6f8781
       covariance_result = covariance3.get_covariance();
       CHECK_CLOSE(9.17, covariance_result, 0.1);
     }
