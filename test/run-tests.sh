#!/bin/sh
clear

mkdir -p build-make || exit 1
cd build-make || exit 1

echo "ETL Tests" > log.txt

export ASAN_OPTIONS=symbol_line=1
export ASAN_SYMBOLIZER_PATH=/usr/lib/llvm-14/bin//llvm-symbolizer

echo -e

configuration_name="Configuration Name Not Set"

FailColour='\033[38;2;255;128;128m'
PassColour='\033[38;2;128;255;128m'
TitleColour='\033[38;2;107;210;255m'
HelpColour='\033[38;2;250;180;250m'
NoColour='\033[0m'

ParseGitBranch() 
{
	git rev-parse --abbrev-ref HEAD
}

SetConfigurationName()
{
	configuration_name=$1
}

Bell()
{
	echo -n $'\a'
}

PrintHeader()
{
	echo "$TitleColour"
	echo "============================================================================" | tee -a log.txt
	echo " Configuration   : $configuration_name" | tee -a log.txt
	echo " Compiler        : $compiler          " | tee -a log.txt
	echo " Language        : C++$cxx_standard   " | tee -a log.txt
    echo " Optimisation    : $opt               " | tee -a log.txt
	echo " Sanitizer       : $sanitize          " | tee -a log.txt
	echo " Compiler select : $compiler_enabled  " | tee -a log.txt
	echo " ETL version     : $etl_version       " | tee -a log.txt
	echo " Git branch      : $(ParseGitBranch)  " | tee -a log.txt
	echo " Processes       : ${CMAKE_BUILD_PARALLEL_LEVEL}" | tee -a log.txt
	echo "============================================================================" | tee -a log.txt
	echo "$NoColour"
}

PrintHelp()
{
	echo "$HelpColour"
<<<<<<< HEAD
	echo "-------------------------------------------------------------------------------------"
	echo " Syntax          : ./runtests.sh <C++ Standard> <Optimisation> <Threads> <Sanitizer> "
	echo " C++ Standard    : 11, 14, 17, 20 or 23                                              "
	echo " Optimisation    : 0, 1, 2 or 3. Default = 0                                         "
	echo " Threads         : Number of threads to use. Default = 4                             "
	echo " Sanitizer       : s enables sanitizer checks, n disables. Default disabled          "
	echo " Compiler select : gcc or clang. Default All compilers                               "
	echo "-------------------------------------------------------------------------------------"
=======
	echo "--------------------------------------------------------------------------------------------"
	echo " Syntax       : ./runtests.sh <C++ Standard> <Optimisation> <Threads> <Sanitizer> <Compiler>"
	echo " C++ Standard : 11, 14, 17 or 20                                                            "
	echo " Optimisation : 0, 1, 2 or 3. Default = 0                                                   "
	echo " Threads      : Number of threads to use. Default = 4                                       "
	echo " Sanitizer    : s enables sanitizer checks, n disables. Default disabled                    "
	echo " Compiler     : gcc or clang. Default All compilers                                         "
	echo "--------------------------------------------------------------------------------------------"
>>>>>>> 9f5ad35d
	echo "$NoColour"
}

PassedCompilation()
{
	echo "$PassColour"
	echo "-----------------------------------------------" | tee -a log.txt
	echo " Compilation Success - $configuration_name" | tee -a log.txt
	echo "-----------------------------------------------" | tee -a log.txt
	echo "$NoColour"
}

PassedTests()
{
	echo "$PassColour"
	echo "-----------------------------------------------" | tee -a log.txt
	echo " Passed Tests - $configuration_name" | tee -a log.txt
	echo "-----------------------------------------------" | tee -a log.txt
	echo "$NoColour"
}

FailedCompilation()
{
	echo "$FailColour"
	echo "****************************************************************************" | tee -a log.txt
	echo "**** Failed Compilation - $configuration_name" | tee -a log.txt
	echo "****************************************************************************" | tee -a log.txt
	echo "$NoColour"
	Bell
}

FailedTests()
{
	echo "$FailColour"
	echo "****************************************************************************" | tee -a log.txt
	echo "**** Failed Tests - $configuration_name" | tee -a log.txt
	echo "****************************************************************************" | tee -a log.txt
	echo "$NoColour"
	Bell
}

TestsCompleted()
{
	echo "$PassColour"
	echo "-----------------------------------------------" | tee -a log.txt
	echo " All Tests Completed OK                        " | tee -a log.txt
	echo "-----------------------------------------------" | tee -a log.txt
	echo "$NoColour"
}

#******************************************************************************
# Set the language standard.
#******************************************************************************
if [ "$1" = "11" ]; then
  cxx_standard="11"
elif [ "$1" = "14" ]; then
  cxx_standard="14"
elif [ "$1" = "17" ]; then
  cxx_standard="17"
elif [ "$1" = "20" ]; then
  cxx_standard="20"
elif [ "$1" = "23" ]; then
  cxx_standard="23"
else
  PrintHelp
  exit
fi

#******************************************************************************
# Set the optimisation level. Default -O0
#******************************************************************************
if [ $# -eq 1 ]; then
  opt="-O0"
elif [ "$2" = "1" ]; then
  opt="-O1"
elif [ "$2" = "2" ]; then
  opt="-O2"
elif [ "$2" = "3" ]; then
  opt="-O3" 
else
  opt="-O0"
fi

#******************************************************************************
# Set the number of concurrent processes to use. Default 4
#******************************************************************************
if [ $# -le 2 ]; then
  export CMAKE_BUILD_PARALLEL_LEVEL=4
else
  export CMAKE_BUILD_PARALLEL_LEVEL=$3
fi

#******************************************************************************
# Set the sanitizer enable. Default OFF
#******************************************************************************
if [ "$4" = "s" ]; then
  sanitize="On"
elif [ "$4" = "n" ]; then
  sanitize="Off"
else
  sanitize="Off"
fi

#******************************************************************************
# Set the compiler enable. Default GCC and Clang
#******************************************************************************
if [ "$5" = "gcc" ]; then
  compiler_enabled="gcc"
elif [ "$5" = "clang" ]; then
  compiler_enabled="clang"
else
  compiler_enabled="All compilers"
fi

#******************************************************************************
# Get the ETL version
#******************************************************************************
etl_version_raw=$(cat ../../version.txt)
etl_version=$(echo $etl_version_raw | sed -e 's/\r//g') # Remove trailing \r

#******************************************************************************
# Get the compiler versions
#******************************************************************************
gcc_compiler=$(g++ --version | grep g++)
clang_compiler=$(clang++ --version | grep clang)

#******************************************************************************
# GCC
#******************************************************************************
if [ "$compiler_enabled" = "gcc" ] || [ "$compiler_enabled" = "All compilers" ]; then
compiler=$gcc_compiler
SetConfigurationName "STL"
PrintHeader
rm * -rf
cmake -DCMAKE_C_COMPILER="gcc" -DCMAKE_CXX_COMPILER="g++" -DNO_STL=OFF -DETL_USE_TYPE_TRAITS_BUILTINS=OFF -DETL_USER_DEFINED_TYPE_TRAITS=OFF -DETL_FORCE_TEST_CPP03_IMPLEMENTATION=OFF -DETL_OPTIMISATION=$opt -DETL_CXX_STANDARD=$cxx_standard -DETL_ENABLE_SANITIZER=$sanitize -DETL_MESSAGES_ARE_NOT_VIRTUAL=OFF ..
cmake --build .
if [ $? -eq 0 ]; then
  PassedCompilation
else
  FailedCompilation
  exit $?
fi
./etl_tests
if [ $? -eq 0 ]; then
  PassedTests
else
  FailedTests
  exit $?
fi
fi

#******************************************************************************
if [ "$compiler_enabled" = "gcc" ] || [ "$compiler_enabled" = "All compilers" ]; then
compiler=$gcc_compiler
SetConfigurationName "STL - Non-virtual messages"
PrintHeader
rm * -rf
cmake -DCMAKE_C_COMPILER="gcc" -DCMAKE_CXX_COMPILER="g++" -DNO_STL=OFF -DETL_USE_TYPE_TRAITS_BUILTINS=OFF -DETL_USER_DEFINED_TYPE_TRAITS=OFF -DETL_FORCE_TEST_CPP03_IMPLEMENTATION=OFF -DETL_OPTIMISATION=$opt -DETL_CXX_STANDARD=$cxx_standard -DETL_ENABLE_SANITIZER=$sanitize -DETL_MESSAGES_ARE_NOT_VIRTUAL=ON ..
cmake --build .
if [ $? -eq 0 ]; then
  PassedCompilation
else
  FailedCompilation
  exit $?
fi
./etl_tests
if [ $? -eq 0 ]; then
  PassedTests
else
  FailedTests
  exit $?
fi
fi

#******************************************************************************
if [ "$compiler_enabled" = "gcc" ] || [ "$compiler_enabled" = "All compilers" ]; then
compiler=$gcc_compiler
SetConfigurationName "STL - Force C++03"
PrintHeader
rm * -rf
cmake -DCMAKE_C_COMPILER="gcc" -DCMAKE_CXX_COMPILER="g++" -DNO_STL=OFF -DETL_USE_TYPE_TRAITS_BUILTINS=OFF -DETL_USER_DEFINED_TYPE_TRAITS=OFF -DETL_FORCE_TEST_CPP03_IMPLEMENTATION=ON -DETL_OPTIMISATION=$opt -DETL_CXX_STANDARD=$cxx_standard -DETL_ENABLE_SANITIZER=$sanitize -DETL_MESSAGES_ARE_NOT_VIRTUAL=OFF ..
cmake --build .
if [ $? -eq 0 ]; then
  PassedCompilation
else
  FailedCompilation
  exit $?
fi
./etl_tests
if [ $? -eq 0 ]; then
  PassedTests
else
  FailedTests
  exit $?
fi
fi

#******************************************************************************
if [ "$compiler_enabled" = "gcc" ] || [ "$compiler_enabled" = "All compilers" ]; then
compiler=$gcc_compiler
SetConfigurationName "No STL"
PrintHeader
rm * -rf
cmake -DCMAKE_C_COMPILER="gcc" -DCMAKE_CXX_COMPILER="g++" -DNO_STL=ON -DETL_USE_TYPE_TRAITS_BUILTINS=OFF -DETL_USER_DEFINED_TYPE_TRAITS=OFF -DETL_FORCE_TEST_CPP03_IMPLEMENTATION=OFF -DETL_OPTIMISATION=$opt -DETL_CXX_STANDARD=$cxx_standard -DETL_ENABLE_SANITIZER=$sanitize -DETL_MESSAGES_ARE_NOT_VIRTUAL=OFF ..
cmake --build .
if [ $? -eq 0 ]; then
  PassedCompilation
else
  FailedCompilation
  exit $?
fi
./etl_tests
if [ $? -eq 0 ]; then
  PassedTests
else
  FailedTests
  exit $?
fi
fi

#******************************************************************************
if [ "$compiler_enabled" = "gcc" ] || [ "$compiler_enabled" = "All compilers" ]; then
compiler=$gcc_compiler
SetConfigurationName "No STL - Force C++03"
PrintHeader
rm * -rf
cmake -DCMAKE_C_COMPILER="gcc" -DCMAKE_CXX_COMPILER="g++" -DNO_STL=ON -DETL_USE_TYPE_TRAITS_BUILTINS=OFF -DETL_USER_DEFINED_TYPE_TRAITS=OFF -DETL_FORCE_TEST_CPP03_IMPLEMENTATION=ON -DETL_OPTIMISATION=$opt -DETL_CXX_STANDARD=$cxx_standard -DETL_ENABLE_SANITIZER=$sanitize -DETL_MESSAGES_ARE_NOT_VIRTUAL=OFF ..
cmake --build .
if [ $? -eq 0 ]; then
  PassedCompilation
else
  FailedCompilation
  exit $?
fi
./etl_tests
if [ $? -eq 0 ]; then
  PassedTests
else
  FailedTests
  exit $?
fi
fi

#******************************************************************************
# CLANG
#******************************************************************************
if [ "$compiler_enabled" = "clang" ] || [ "$compiler_enabled" = "All compilers" ]; then
compiler=$clang_compiler
SetConfigurationName "STL"
PrintHeader
rm * -rf
cmake -DCMAKE_C_COMPILER="clang" -DCMAKE_CXX_COMPILER="clang++" -DNO_STL=OFF -DETL_USE_TYPE_TRAITS_BUILTINS=OFF -DETL_USER_DEFINED_TYPE_TRAITS=OFF -DETL_FORCE_TEST_CPP03_IMPLEMENTATION=OFF -DETL_OPTIMISATION=$opt -DETL_CXX_STANDARD=$cxx_standard -DETL_ENABLE_SANITIZER=$sanitize -DETL_MESSAGES_ARE_NOT_VIRTUAL=OFF ..
cmake --build .
if [ $? -eq 0 ]; then
  PassedCompilation
else
  FailedCompilation
  exit $?
fi
./etl_tests
if [ $? -eq 0 ]; then
  PassedTests
else
  FailedTests
  exit $?
fi
fi

#******************************************************************************
if [ "$compiler_enabled" = "clang" ] || [ "$compiler_enabled" = "All compilers" ]; then
compiler=$clang_compiler
SetConfigurationName "STL - Force C++03"
PrintHeader
rm * -rf
cmake -DCMAKE_C_COMPILER="clang" -DCMAKE_CXX_COMPILER="clang++" -DNO_STL=OFF -DETL_USE_TYPE_TRAITS_BUILTINS=OFF -DETL_USER_DEFINED_TYPE_TRAITS=OFF -DETL_FORCE_TEST_CPP03_IMPLEMENTATION=ON -DETL_OPTIMISATION=$opt -DETL_CXX_STANDARD=$cxx_standard -DETL_ENABLE_SANITIZER=$sanitize -DETL_MESSAGES_ARE_NOT_VIRTUAL=OFF ..
cmake --build .
if [ $? -eq 0 ]; then
  PassedCompilation
else
  FailedCompilation
  exit $?
fi
./etl_tests
if [ $? -eq 0 ]; then
  PassedTests
else
  FailedTests
  exit $?
fi
fi

#******************************************************************************
if [ "$compiler_enabled" = "clang" ] || [ "$compiler_enabled" = "All compilers" ]; then
compiler=$clang_compiler
SetConfigurationName "No STL"
PrintHeader
rm * -rf
cmake -DCMAKE_C_COMPILER="clang" -DCMAKE_CXX_COMPILER="clang++" -DNO_STL=ON -DETL_USE_TYPE_TRAITS_BUILTINS=OFF -DETL_USER_DEFINED_TYPE_TRAITS=OFF -DETL_FORCE_TEST_CPP03_IMPLEMENTATION=OFF -DETL_OPTIMISATION=$opt -DETL_CXX_STANDARD=$cxx_standard -DETL_ENABLE_SANITIZER=$sanitize -DETL_MESSAGES_ARE_NOT_VIRTUAL=OFF ..
cmake --build .
if [ $? -eq 0 ]; then
  PassedCompilation
else
  FailedCompilation
  exit $?
fi
./etl_tests
if [ $? -eq 0 ]; then
  PassedTests
else
  FailedTests
  exit $?
fi
fi

#******************************************************************************
if [ "$compiler_enabled" = "clang" ] || [ "$compiler_enabled" = "All compilers" ]; then
compiler=$clang_compiler
SetConfigurationName "No STL - Force C++03"
PrintHeader
rm * -rf
cmake -DCMAKE_C_COMPILER="clang" -DCMAKE_CXX_COMPILER="clang++" -DNO_STL=ON -DETL_USE_TYPE_TRAITS_BUILTINS=OFF -DETL_USER_DEFINED_TYPE_TRAITS=OFF -DETL_FORCE_TEST_CPP03_IMPLEMENTATION=ON -DETL_OPTIMISATION=$opt -DETL_CXX_STANDARD=$cxx_standard -DETL_ENABLE_SANITIZER=$sanitize -DETL_MESSAGES_ARE_NOT_VIRTUAL=OFF ..
cmake --build .
if [ $? -eq 0 ]; then
  PassedCompilation
else
  FailedCompilation
  exit $?
fi
./etl_tests
if [ $? -eq 0 ]; then
  PassedTests
else
  FailedTests
  exit $?
fi
fi

#******************************************************************************
if [ "$compiler_enabled" = "gcc" ] || [ "$compiler_enabled" = "All compilers" ]; then
compiler=$gcc_compiler
SetConfigurationName "Initializer list test"
PrintHeader
cd ../etl_initializer_list/
mkdir -p build-make || exit 1
cd build-make || exit 1
rm * -rf
cmake -DCMAKE_C_COMPILER="gcc" -DCMAKE_C_COMPILER="gcc" -DCMAKE_CXX_COMPILER="g++" -DETL_OPTIMISATION=$opt -DETL_CXX_STANDARD=$cxx_standard -DETL_ENABLE_SANITIZER=$sanitize ..
cmake --build .
if [ $? -eq 0 ]; then
  PassedCompilation
else
  FailedCompilation
  exit $?
fi
./etl_tests
if [ $? -eq 0 ]; then
  PassedTests
else
  FailedTests
  exit $?
fi
fi

#******************************************************************************
if [ "$compiler_enabled" = "clang" ] || [ "$compiler_enabled" = "All compilers" ]; then
compiler=$clang_compiler
SetConfigurationName "Initializer list test"
PrintHeader
rm * -rf
cmake -DCMAKE_C_COMPILER="clang" -DCMAKE_CXX_COMPILER="clang++" -DETL_OPTIMISATION=$opt -DETL_CXX_STANDARD=$cxx_standard -DETL_ENABLE_SANITIZER=$sanitize ..
cmake --build .
if [ $? -eq 0 ]; then
  PassedCompilation
else
  FailedCompilation
  exit $?
fi
./etl_tests
if [ $? -eq 0 ]; then
  PassedTests
else
  FailedTests
  exit $?
fi
fi

#******************************************************************************
if [ "$compiler_enabled" = "gcc" ] || [ "$compiler_enabled" = "All compilers" ]; then
compiler=$gcc_compiler
SetConfigurationName "Error macros 'log_errors' test"
PrintHeader
cd ../../etl_error_handler/log_errors
mkdir -p build-make || exit 1
cd build-make || exit 1
rm * -rf
cmake -DCMAKE_C_COMPILER="gcc" -DCMAKE_CXX_COMPILER="g++" -DETL_OPTIMISATION=$opt -DETL_CXX_STANDARD=$cxx_standard -DETL_ENABLE_SANITIZER=$sanitize ..
cmake --build .
if [ $? -eq 0 ]; then
  PassedCompilation
else
  FailedCompilation
  exit $?
fi
./etl_tests
if [ $? -eq 0 ]; then
  PassedTests
else
  FailedTests
  exit $?
fi
fi

#******************************************************************************
if [ "$compiler_enabled" = "gcc" ] || [ "$compiler_enabled" = "All compilers" ]; then
compiler=$gcc_compiler
SetConfigurationName "Error macros 'exceptions' test"
PrintHeader
cd ../../../etl_error_handler/exceptions
mkdir -p build-make || exit 1
cd build-make || exit 1
rm * -rf
cmake -DCMAKE_C_COMPILER="gcc" -DCMAKE_CXX_COMPILER="g++" -DETL_OPTIMISATION=$opt -DETL_CXX_STANDARD=$cxx_standard -DETL_ENABLE_SANITIZER=$sanitize ..
cmake --build .
if [ $? -eq 0 ]; then
  PassedCompilation
else
  FailedCompilation
  exit $?
fi
./etl_tests
if [ $? -eq 0 ]; then
  PassedTests
else
  FailedTests
  exit $?
fi
fi

#******************************************************************************
if [ "$compiler_enabled" = "gcc" ] || [ "$compiler_enabled" = "All compilers" ]; then
compiler=$gcc_compiler
SetConfigurationName "Error macros 'log_errors and exceptions' test"
PrintHeader
cd ../../../etl_error_handler/log_errors_and_exceptions
mkdir -p build-make || exit 1
cd build-make || exit 1
rm * -rf
cmake -DCMAKE_C_COMPILER="gcc" -DCMAKE_CXX_COMPILER="g++" -DETL_OPTIMISATION=$opt -DETL_CXX_STANDARD=$cxx_standard -DETL_ENABLE_SANITIZER=$sanitize ..
cmake --build .
if [ $? -eq 0 ]; then
  PassedCompilation
else
  FailedCompilation
  exit $?
fi
./etl_tests
if [ $? -eq 0 ]; then
  PassedTests
else
  FailedTests
  exit $?
fi
fi

#******************************************************************************
if [ "$compiler_enabled" = "gcc" ] || [ "$compiler_enabled" = "All compilers" ]; then
compiler=$gcc_compiler
SetConfigurationName "Error macros 'assert function' test"
PrintHeader
cd ../../../etl_error_handler/assert_function
mkdir -p build-make || exit 1
cd build-make || exit 1
rm * -rf
cmake -DCMAKE_C_COMPILER="gcc" -DCMAKE_CXX_COMPILER="g++" -DETL_OPTIMISATION=$opt -DETL_CXX_STANDARD=$cxx_standard -DETL_ENABLE_SANITIZER=$sanitize ..
cmake --build .
if [ $? -eq 0 ]; then
  PassedCompilation
else
  FailedCompilation
  exit $?
fi
./etl_tests
if [ $? -eq 0 ]; then
  PassedTests
else
  FailedTests
  exit $?
fi
fi

#******************************************************************************
if [ "$compiler_enabled" = "clang" ] || [ "$compiler_enabled" = "All compilers" ]; then
compiler=$clang_compiler
SetConfigurationName "Error macros 'log_errors' test"
PrintHeader
cd ../../../etl_error_handler/log_errors
mkdir -p build-make || exit 1
cd build-make || exit 1
rm * -rf
cmake -DCMAKE_C_COMPILER="clang" -DCMAKE_CXX_COMPILER="clang++" -DETL_OPTIMISATION=$opt -DETL_CXX_STANDARD=$cxx_standard -DETL_ENABLE_SANITIZER=$sanitize ..
cmake --build .
if [ $? -eq 0 ]; then
  PassedCompilation
else
  FailedCompilation
  exit $?
fi
./etl_tests
if [ $? -eq 0 ]; then
  PassedTests
else
  FailedTests
  exit $?
fi
fi

#******************************************************************************
if [ "$compiler_enabled" = "clang" ] || [ "$compiler_enabled" = "All compilers" ]; then
compiler=$clang_compiler
SetConfigurationName "Error macros 'exceptions' test"
PrintHeader
cd ../../../etl_error_handler/exceptions
mkdir -p build-make || exit 1
cd build-make || exit 1
rm * -rf
cmake -DCMAKE_C_COMPILER="clang" -DCMAKE_CXX_COMPILER="clang++" -DETL_OPTIMISATION=$opt -DETL_CXX_STANDARD=$cxx_standard -DETL_ENABLE_SANITIZER=$sanitize ..
cmake --build .
if [ $? -eq 0 ]; then
  PassedCompilation
else
  FailedCompilation
  exit $?
fi
./etl_tests
if [ $? -eq 0 ]; then
  PassedTests
else
  FailedTests
  exit $?
fi
fi

#******************************************************************************
if [ "$compiler_enabled" = "clang" ] || [ "$compiler_enabled" = "All compilers" ]; then
compiler=$clang_compiler
SetConfigurationName "Error macros 'log_errors and exceptions' test"
PrintHeader
cd ../../../etl_error_handler/log_errors_and_exceptions
mkdir -p build-make || exit 1
cd build-make || exit 1
rm * -rf
cmake -DCMAKE_C_COMPILER="clang" -DCMAKE_CXX_COMPILER="clang++" -DETL_OPTIMISATION=$opt -DETL_CXX_STANDARD=$cxx_standard -DETL_ENABLE_SANITIZER=$sanitize ..
cmake --build .
if [ $? -eq 0 ]; then
  PassedCompilation
else
  FailedCompilation
  exit $?
fi
./etl_tests
if [ $? -eq 0 ]; then
  PassedTests
else
  FailedTests
  exit $?
fi
fi

#******************************************************************************
if [ "$compiler_enabled" = "clang" ] || [ "$compiler_enabled" = "All compilers" ]; then
compiler=$clang_compiler
SetConfigurationName "Error macros 'assert function' test"
PrintHeader
cd ../../../etl_error_handler/assert_function
mkdir -p build-make || exit 1
cd build-make || exit 1
rm * -rf
cmake -DCMAKE_C_COMPILER="clang" -DCMAKE_CXX_COMPILER="clang++" -DETL_OPTIMISATION=$opt -DETL_CXX_STANDARD=$cxx_standard -DETL_ENABLE_SANITIZER=$sanitize ..
cmake --build .
if [ $? -eq 0 ]; then
  PassedCompilation
else
  FailedCompilation
  exit $?
fi
./etl_tests
if [ $? -eq 0 ]; then
  PassedTests
else
  FailedTests
  exit $?
fi
fi

cd ../..

TestsCompleted<|MERGE_RESOLUTION|>--- conflicted
+++ resolved
@@ -41,7 +41,7 @@
 	echo " Configuration   : $configuration_name" | tee -a log.txt
 	echo " Compiler        : $compiler          " | tee -a log.txt
 	echo " Language        : C++$cxx_standard   " | tee -a log.txt
-    echo " Optimisation    : $opt               " | tee -a log.txt
+  echo " Optimisation    : $opt               " | tee -a log.txt
 	echo " Sanitizer       : $sanitize          " | tee -a log.txt
 	echo " Compiler select : $compiler_enabled  " | tee -a log.txt
 	echo " ETL version     : $etl_version       " | tee -a log.txt
@@ -54,7 +54,6 @@
 PrintHelp()
 {
 	echo "$HelpColour"
-<<<<<<< HEAD
 	echo "-------------------------------------------------------------------------------------"
 	echo " Syntax          : ./runtests.sh <C++ Standard> <Optimisation> <Threads> <Sanitizer> "
 	echo " C++ Standard    : 11, 14, 17, 20 or 23                                              "
@@ -63,16 +62,6 @@
 	echo " Sanitizer       : s enables sanitizer checks, n disables. Default disabled          "
 	echo " Compiler select : gcc or clang. Default All compilers                               "
 	echo "-------------------------------------------------------------------------------------"
-=======
-	echo "--------------------------------------------------------------------------------------------"
-	echo " Syntax       : ./runtests.sh <C++ Standard> <Optimisation> <Threads> <Sanitizer> <Compiler>"
-	echo " C++ Standard : 11, 14, 17 or 20                                                            "
-	echo " Optimisation : 0, 1, 2 or 3. Default = 0                                                   "
-	echo " Threads      : Number of threads to use. Default = 4                                       "
-	echo " Sanitizer    : s enables sanitizer checks, n disables. Default disabled                    "
-	echo " Compiler     : gcc or clang. Default All compilers                                         "
-	echo "--------------------------------------------------------------------------------------------"
->>>>>>> 9f5ad35d
 	echo "$NoColour"
 }
 
