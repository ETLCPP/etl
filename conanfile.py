--- conflicted
+++ resolved
@@ -18,11 +18,7 @@
 
 class EmbeddedTemplateLibraryConan(ConanFile):
     name = "embedded-template-library"
-<<<<<<< HEAD
-    version = get_version_from_git_tag()
-=======
     version = "17.4.2"
->>>>>>> 575a0fee
     license = "MIT"
     author = "John Wellbelove <john.wellbelove@etlcpp.com>"
     url = "https://github.com/ETLCPP/etl"
